--- conflicted
+++ resolved
@@ -80,12 +80,8 @@
 	ASSERT_EQ (info1->block_count () + 2, info2->block_count ());
 	ASSERT_EQ (info2->balance (), nano::dev::constants.genesis_amount / 3);
 	{
-<<<<<<< HEAD
 		auto transaction (node1.store.tx_begin_read ());
-		ASSERT_NE (node1.ledger.amount (*transaction, info2->head ()), 0);
-=======
-		ASSERT_NE (node1.ledger.any.block_amount (node1.ledger.tx_begin_read (), info2->head), 0);
->>>>>>> 01e73d77
+		ASSERT_NE (node1.ledger.any().block_amount (*transaction, info2->head ()), 0);
 	}
 	system.stop ();
 	runner.join ();
