--- conflicted
+++ resolved
@@ -592,10 +592,6 @@
 	// First vote is not a replay and confirms the election, second vote should be a replay since the election has confirmed but not yet removed
 	auto vote_send1 = nano::test::make_final_vote (nano::dev::genesis_key, { send1 });
 	ASSERT_EQ (nano::vote_code::vote, node.active.vote (vote_send1));
-<<<<<<< HEAD
-	//ASSERT_EQ (2, node.active.size ());
-=======
->>>>>>> c58ec87d
 	ASSERT_EQ (nano::vote_code::replay, node.active.vote (vote_send1));
 
 	// Wait until the election is removed, at which point the vote is still a replay since it's been recently confirmed
@@ -627,15 +623,6 @@
 
 	// vote2_send2 is a non final vote with little weight, vote1_send2 is the vote that confirms the election
 	auto vote1_send2 = nano::test::make_final_vote (nano::dev::genesis_key, { send2 });
-<<<<<<< HEAD
-	auto vote2_send2 (std::make_shared<nano::vote> (key.pub, key.prv, 0, 0, std::vector<nano::block_hash>{ send2->hash () }));
-	ASSERT_EQ (nano::vote_code::vote, node.active.vote (vote2_send2));
-	//	ASSERT_EQ (1, node.active.size ());
-	ASSERT_EQ (nano::vote_code::replay, node.active.vote (vote2_send2));
-	//	ASSERT_EQ (1, node.active.size ());
-	ASSERT_EQ (nano::vote_code::vote, node.active.vote (vote1_send2));
-	//	ASSERT_EQ (1, node.active.size ());
-=======
 	auto vote2_send2 = nano::test::make_vote (key, { send2 }, 0, 0);
 	ASSERT_EQ (nano::vote_code::vote, node.active.vote (vote2_send2)); // this vote cannot confirm the election
 	ASSERT_EQ (1, node.active.size ());
@@ -644,7 +631,6 @@
 	ASSERT_EQ (nano::vote_code::vote, node.active.vote (vote1_send2)); // this vote confirms the election
 
 	// this should still return replay, either because the election is still in the AEC or because it is recently confirmed
->>>>>>> c58ec87d
 	ASSERT_EQ (nano::vote_code::replay, node.active.vote (vote1_send2));
 	ASSERT_TIMELY (5s, node.active.empty ());
 	ASSERT_EQ (nano::vote_code::replay, node.active.vote (vote1_send2));
