#include "nano/lib/numbers.hpp"
#include "nano/secure/common.hpp"

#include <nano/lib/jsonconfig.hpp>
#include <nano/node/election.hpp>
#include <nano/node/scheduler/component.hpp>
#include <nano/node/scheduler/manual.hpp>
#include <nano/node/scheduler/priority.hpp>
#include <nano/node/transport/inproc.hpp>
#include <nano/test_common/chains.hpp>
#include <nano/test_common/system.hpp>
#include <nano/test_common/testutil.hpp>

#include <gtest/gtest.h>

#include <numeric>
#include <thread>

using namespace std::chrono_literals;

namespace nano
{
/*
 * Tests that an election can be confirmed as the result of a confirmation request
 *
 * Set-up:
 * - node1 with:
 * 		- enabled frontiers_confirmation (default) -> allows it to confirm blocks and subsequently generates votes
 * - node2 with:
 * 		- disabled rep crawler -> this inhibits node2 from learning that node1 is a rep
 */
TEST (active_transactions, confirm_election_by_request)
{
	nano::test::system system{};
	auto & node1 = *system.add_node ();

	nano::state_block_builder builder{};
	auto send1 = builder
				 .account (nano::dev::genesis_key.pub)
				 .representative (nano::dev::genesis_key.pub)
				 .previous (nano::dev::genesis->hash ())
				 .link (nano::public_key ())
				 .balance (nano::dev::constants.genesis_amount - 100)
				 .sign (nano::dev::genesis_key.prv, nano::dev::genesis_key.pub)
				 .work (*system.work.generate (nano::dev::genesis->hash ()))
				 .build_shared ();

	// Process send1 locally on node1
	ASSERT_TRUE (nano::test::process (node1, { send1 }));

	// Add rep key to node1
	auto wallet_id = node1.wallets.first_wallet_id ();
	(void)node1.wallets.insert_adhoc (wallet_id, nano::dev::genesis_key.prv);

	// Ensure election on node1 is already confirmed before connecting with node2
	ASSERT_TIMELY (5s, nano::test::confirmed (node1, { send1 }));

	// Wait for the election to be removed and give time for any in-flight vote broadcasts to settle
	ASSERT_TIMELY (5s, node1.active.empty ());
	WAIT (1s);

	// At this point node1 should not generate votes for send1 block unless it receives a request

	// Create a second node
	nano::node_flags node_flags2{};
	node_flags2.set_disable_rep_crawler (true);
	auto & node2 = *system.add_node (node_flags2);

	// Process send1 block as live block on node2, this should start an election
	node2.process_active (send1);

	// Ensure election is started on node2
	std::shared_ptr<nano::election> election{};
	ASSERT_TIMELY (5s, (election = node2.active.election (send1->qualified_root ())) != nullptr);

	// Ensure election on node2 did not get confirmed without us requesting votes
	WAIT (1s);
	ASSERT_FALSE (node2.active.confirmed (*election));

	// Expect that node2 has nobody to send a confirmation_request to (no reps)
	ASSERT_EQ (0, election->get_confirmation_request_count ());

	// Get random peer list (of size 1) from node2 -- so basically just node2
	auto const peers = node2.network->random_channels (1);
	ASSERT_FALSE (peers.empty ());

	// Add representative (node1) to disabled rep crawler of node2
	node2.representative_register.update_or_insert (nano::dev::genesis_key.pub, *peers.cbegin ());

	// Expect a vote to come back
	ASSERT_TIMELY (5s, election->votes ().size () >= 1);

	// There needs to be at least one request to get the election confirmed,
	// Rep has this block already confirmed so should reply with final vote only
	ASSERT_TIMELY (5s, election->get_confirmation_request_count () >= 1);

	// Expect election was confirmed
	ASSERT_TIMELY (5s, node2.active.confirmed (*election));
	ASSERT_TIMELY (5s, nano::test::confirmed (node1, { send1 }));
	ASSERT_TIMELY (5s, nano::test::confirmed (node2, { send1 }));
}
}

namespace nano
{
TEST (active_transactions, confirm_frontier)
{
	nano::test::system system;

	// send 100 raw from genesis to a random account
	nano::state_block_builder builder;
	auto send = builder
				.account (nano::dev::genesis_key.pub)
				.previous (nano::dev::genesis->hash ())
				.representative (nano::dev::genesis_key.pub)
				.balance (nano::dev::constants.genesis_amount - 100)
				.link (nano::public_key ())
				.sign (nano::dev::genesis_key.prv, nano::dev::genesis_key.pub)
				.work (*system.work.generate (nano::dev::genesis->hash ()))
				.build_shared ();

	{
		// Voting node
		nano::node_flags node_flags;
		node_flags.set_disable_request_loop (true);
		node_flags.set_disable_ongoing_bootstrap (true);
		node_flags.set_disable_ascending_bootstrap (true);
		auto & node1 = *system.add_node (node_flags);
		auto wallet_id = node1.wallets.first_wallet_id ();
		(void)node1.wallets.insert_adhoc (wallet_id, nano::dev::genesis_key.prv);

		// we cannot use the same block instance on 2 different nodes, so make a copy
		auto send_copy = builder.make_block ().from (*send).build_shared ();
		ASSERT_TRUE (nano::test::process (node1, { send_copy }));
		ASSERT_TRUE (nano::test::start_elections (system, node1, { send_copy }));
		ASSERT_TIMELY (5s, nano::test::confirmed (node1, { send_copy }));
	}

	// The rep crawler would otherwise request confirmations in order to find representatives
	nano::node_flags node_flags2;
	node_flags2.set_disable_ongoing_bootstrap (true);
	node_flags2.set_disable_ascending_bootstrap (true);
	node_flags2.set_disable_rep_crawler (true);
	// start node2 later so that we do not get the gossip traffic
	auto & node2 = *system.add_node (node_flags2);

	// Add representative to disabled rep crawler
	auto peers (node2.network->random_channels (1));
	ASSERT_FALSE (peers.empty ());
	node2.representative_register.update_or_insert (nano::dev::genesis_key.pub, *peers.begin ());

	ASSERT_EQ (nano::process_result::progress, node2.process (*send).code);
	ASSERT_TIMELY (5s, !node2.active.empty ());

	// Save election to check request count afterwards
	std::shared_ptr<nano::election> election2;
	ASSERT_TIMELY (5s, election2 = node2.active.election (send->qualified_root ()));
	ASSERT_TIMELY (5s, nano::test::confirmed (node2, { send }));
	ASSERT_TIMELY_EQ (5s, node2.ledger.cache.cemented_count (), 2);
	ASSERT_TIMELY (5s, node2.active.empty ());
	ASSERT_GT (election2->get_confirmation_request_count (), 0u);
}
}

TEST (active_transactions, keep_local)
{
	nano::test::system system{};

	nano::node_config node_config = system.default_config ();
	node_config.enable_voting = false;
	// Bound to 2, won't drop wallet created transactions, but good to test dropping remote
	node_config.active_elections_size = 2;
	// Disable frontier confirmation to allow the test to finish before
	node_config.frontiers_confirmation = nano::frontiers_confirmation_mode::disabled;

	auto & node = *system.add_node (node_config);

	nano::keypair key1{};
	nano::keypair key2{};
	nano::keypair key3{};
	nano::keypair key4{};
	nano::keypair key5{};
	nano::keypair key6{};

	auto wallet_id = node.wallets.first_wallet_id ();
	(void)node.wallets.insert_adhoc (wallet_id, nano::dev::genesis_key.prv);
	auto const send1 = node.wallets.send_action (wallet_id, nano::dev::genesis_key.pub, key1.pub, node.config->receive_minimum.number ());
	auto const send2 = node.wallets.send_action (wallet_id, nano::dev::genesis_key.pub, key2.pub, node.config->receive_minimum.number ());
	auto const send3 = node.wallets.send_action (wallet_id, nano::dev::genesis_key.pub, key3.pub, node.config->receive_minimum.number ());
	auto const send4 = node.wallets.send_action (wallet_id, nano::dev::genesis_key.pub, key4.pub, node.config->receive_minimum.number ());
	auto const send5 = node.wallets.send_action (wallet_id, nano::dev::genesis_key.pub, key5.pub, node.config->receive_minimum.number ());
	auto const send6 = node.wallets.send_action (wallet_id, nano::dev::genesis_key.pub, key6.pub, node.config->receive_minimum.number ());

	// force-confirm blocks
	for (auto const & block : { send1, send2, send3, send4, send5, send6 })
	{
		std::shared_ptr<nano::election> election{};
		ASSERT_TIMELY (5s, (election = node.active.election (block->qualified_root ())) != nullptr);
		node.process_confirmed (nano::election_status{ block });
		node.active.force_confirm (*election);
		ASSERT_TIMELY (5s, node.block_confirmed (block->hash ()));
	}

	nano::state_block_builder builder{};
	const auto receive1 = builder.make_block ()
						  .account (key1.pub)
						  .previous (0)
						  .representative (key1.pub)
						  .balance (node.config->receive_minimum.number ())
						  .link (send1->hash ())
						  .sign (key1.prv, key1.pub)
						  .work (*system.work.generate (key1.pub))
						  .build_shared ();
	const auto receive2 = builder.make_block ()
						  .account (key2.pub)
						  .previous (0)
						  .representative (key2.pub)
						  .balance (node.config->receive_minimum.number ())
						  .link (send2->hash ())
						  .sign (key2.prv, key2.pub)
						  .work (*system.work.generate (key2.pub))
						  .build_shared ();
	const auto receive3 = builder.make_block ()
						  .account (key3.pub)
						  .previous (0)
						  .representative (key3.pub)
						  .balance (node.config->receive_minimum.number ())
						  .link (send3->hash ())
						  .sign (key3.prv, key3.pub)
						  .work (*system.work.generate (key3.pub))
						  .build_shared ();
	node.process_active (receive1);
	node.process_active (receive2);
	node.process_active (receive3);

	/// bound elections, should drop after one loop
	ASSERT_TIMELY_EQ (5s, node.active.size (), node_config.active_elections_size);
	// ASSERT_EQ (1, node.scheduler.size ());
}

TEST (active_transactions, inactive_votes_cache)
{
	nano::test::system system (1);
	auto & node = *system.nodes[0];
	nano::block_hash latest (node.latest (nano::dev::genesis_key.pub));
	nano::keypair key;
	auto send = nano::send_block_builder ()
				.previous (latest)
				.destination (key.pub)
				.balance (nano::dev::constants.genesis_amount - 100)
				.sign (nano::dev::genesis_key.prv, nano::dev::genesis_key.pub)
				.work (*system.work.generate (latest))
				.build_shared ();
	auto vote = nano::test::make_final_vote (nano::dev::genesis_key, { send });
	node.vote_processor_queue.vote (vote, std::make_shared<nano::transport::inproc::channel> (node, node));
	ASSERT_TIMELY_EQ (5s, node.vote_cache.size (), 1);
	node.process_active (send);
	node.block_processor.flush ();
	ASSERT_TIMELY (5s, node.ledger.block_confirmed (*node.store.tx_begin_read (), send->hash ()));
	ASSERT_EQ (1, node.stats->count (nano::stat::type::election, nano::stat::detail::vote_cached));
}

/**
 * This test case confirms that a non final vote cannot cause an election to become confirmed
 */
TEST (active_transactions, inactive_votes_cache_non_final)
{
	nano::test::system system (1);
	auto & node = *system.nodes[0];

	auto send = nano::send_block_builder ()
				.previous (nano::dev::genesis->hash ())
				.destination (nano::keypair{}.pub)
				.balance (nano::dev::constants.genesis_amount - 100)
				.sign (nano::dev::genesis_key.prv, nano::dev::genesis_key.pub)
				.work (*system.work.generate (nano::dev::genesis->hash ()))
				.build_shared ();

	// Non-final vote
	auto vote = std::make_shared<nano::vote> (nano::dev::genesis_key.pub, nano::dev::genesis_key.prv, 0, 0, std::vector<nano::block_hash> (1, send->hash ()));
	node.vote_processor_queue.vote (vote, std::make_shared<nano::transport::inproc::channel> (node, node));
	ASSERT_TIMELY_EQ (5s, node.vote_cache.size (), 1);

	node.process_active (send);
	std::shared_ptr<nano::election> election;
	ASSERT_TIMELY (5s, election = node.active.election (send->qualified_root ()));
	ASSERT_TIMELY_EQ (5s, node.stats->count (nano::stat::type::election, nano::stat::detail::vote_cached), 1);
	ASSERT_TIMELY_EQ (5s, nano::dev::constants.genesis_amount - 100, node.active.tally (*election).begin ()->first);
	ASSERT_FALSE (node.active.confirmed (*election));
}

// this test is very flaky! Fix is this PR: https://github.com/nanocurrency/nano-node/pull/4313
TEST (DISABLED_active_transactions, inactive_votes_cache_fork)
{
	nano::test::system system{ 1 };
	auto & node = *system.nodes[0];

	auto const latest = node.latest (nano::dev::genesis_key.pub);
	nano::keypair key{};

	nano::send_block_builder builder{};
	auto send1 = builder.make_block ()
				 .previous (latest)
				 .destination (key.pub)
				 .balance (nano::dev::constants.genesis_amount - 100)
				 .sign (nano::dev::genesis_key.prv, nano::dev::genesis_key.pub)
				 .work (*system.work.generate (latest))
				 .build_shared ();

	auto send2 = builder.make_block ()
				 .previous (latest)
				 .destination (key.pub)
				 .balance (nano::dev::constants.genesis_amount - 200)
				 .sign (nano::dev::genesis_key.prv, nano::dev::genesis_key.pub)
				 .work (*system.work.generate (latest))
				 .build_shared ();

	auto const vote = nano::test::make_final_vote (nano::dev::genesis_key, { send1 });
	node.vote_processor_queue.vote (vote, std::make_shared<nano::transport::inproc::channel> (node, node));
	ASSERT_TIMELY_EQ (5s, node.vote_cache.size (), 1);

	node.process_active (send2);

	std::shared_ptr<nano::election> election{};
	ASSERT_TIMELY (5s, (election = node.active.election (send1->qualified_root ())) != nullptr);

	node.process_active (send1);
	ASSERT_TIMELY_EQ (5s, election->blocks ().size (), 2);
	ASSERT_TIMELY (5s, node.block_confirmed (send1->hash ()));
	ASSERT_EQ (1, node.stats->count (nano::stat::type::election, nano::stat::detail::vote_cached));
}

TEST (active_transactions, inactive_votes_cache_existing_vote)
{
	nano::test::system system;
	nano::node_config node_config = system.default_config ();
	node_config.frontiers_confirmation = nano::frontiers_confirmation_mode::disabled;
	auto & node = *system.add_node (node_config);
	nano::block_hash latest (node.latest (nano::dev::genesis_key.pub));
	nano::keypair key;
	nano::block_builder builder;
	nano::uint128_t rep_weight{ 100 * nano::Gxrb_ratio };
	auto send = builder.send ()
				.previous (latest)
				.destination (key.pub)
				.balance (nano::dev::constants.genesis_amount - rep_weight)
				.sign (nano::dev::genesis_key.prv, nano::dev::genesis_key.pub)
				.work (*system.work.generate (latest))
				.build_shared ();
	auto open = builder.state ()
				.account (key.pub)
				.previous (0)
				.representative (key.pub)
				.balance (rep_weight)
				.link (send->hash ())
				.sign (key.prv, key.pub)
				.work (*system.work.generate (key.pub))
				.build_shared ();
	node.process_active (send);
	node.block_processor.add (open);
	node.block_processor.flush ();
	ASSERT_TIMELY_EQ (5s, node.active.size (), 1);
	auto election (node.active.election (send->qualified_root ()));
	ASSERT_NE (nullptr, election);
	ASSERT_GT (node.weight (key.pub), node.minimum_principal_weight ());
	// Insert vote
<<<<<<< HEAD
	auto vote1 (std::make_shared<nano::vote> (key.pub, key.prv, nano::vote::timestamp_min * 1, 0, std::vector<nano::block_hash> (1, send->hash ())));
	node.vote_processor_queue.vote (vote1, std::make_shared<nano::transport::inproc::channel> (node, node));
=======
	auto vote1 = nano::test::make_vote (key, { send }, nano::vote::timestamp_min * 1, 0);
	node.vote_processor.vote (vote1, std::make_shared<nano::transport::inproc::channel> (node, node));
>>>>>>> 449c8739
	ASSERT_TIMELY_EQ (5s, election->votes ().size (), 2);
	ASSERT_EQ (1, node.stats->count (nano::stat::type::election, nano::stat::detail::vote_new));
	auto last_vote1 (election->votes ()[key.pub]);
	ASSERT_EQ (send->hash (), last_vote1.get_hash ());
	ASSERT_EQ (nano::vote::timestamp_min * 1, last_vote1.get_timestamp ());
	// Attempt to change vote with inactive_votes_cache
	auto active_lock{ node.active.lock () };
	node.vote_cache.vote (send->hash (), vote1, rep_weight);
	auto cache = node.vote_cache.find (send->hash ());
	ASSERT_TRUE (cache);
	ASSERT_EQ (1, cache->voters ().size ());
	node.active.fill_from_cache (*election, *cache);
	// Check that election data is not changed
	ASSERT_EQ (2, election->votes ().size ());
	auto last_vote2 (election->votes ()[key.pub]);
	ASSERT_EQ (last_vote1.get_hash (), last_vote2.get_hash ());
	ASSERT_EQ (last_vote1.get_timestamp (), last_vote2.get_timestamp ());
	ASSERT_EQ (last_vote1.get_time (), last_vote2.get_time ());
	ASSERT_EQ (0, node.stats->count (nano::stat::type::election, nano::stat::detail::vote_cached));
}

TEST (active_transactions, inactive_votes_cache_multiple_votes)
{
	nano::test::system system;
	nano::node_config node_config = system.default_config ();
	node_config.frontiers_confirmation = nano::frontiers_confirmation_mode::disabled;
	auto & node = *system.add_node (node_config);
	nano::keypair key1;
	nano::block_builder builder;

	auto send1 = builder.send ()
				 .previous (nano::dev::genesis->hash ())
				 .destination (key1.pub)
				 .balance (nano::dev::constants.genesis_amount - 100 * nano::Gxrb_ratio)
				 .sign (nano::dev::genesis_key.prv, nano::dev::genesis_key.pub)
				 .work (*system.work.generate (nano::dev::genesis->hash ()))
				 .build_shared ();

	auto send2 = builder.send ()
				 .previous (send1->hash ())
				 .destination (key1.pub)
				 .balance (100 * nano::Gxrb_ratio)
				 .sign (nano::dev::genesis_key.prv, nano::dev::genesis_key.pub)
				 .work (*system.work.generate (send1->hash ()))
				 .build_shared ();

	auto open = builder.state ()
				.account (key1.pub)
				.previous (0)
				.representative (key1.pub)
				.balance (100 * nano::Gxrb_ratio)
				.link (send1->hash ())
				.sign (key1.prv, key1.pub)
				.work (*system.work.generate (key1.pub))
				.build_shared ();

	// put the blocks in the ledger witout triggering an election
	ASSERT_TRUE (nano::test::process (node, { send1, send2, open }));
	ASSERT_TIMELY (5s, nano::test::exists (node, { send1, send2, open }));

	// Process votes
<<<<<<< HEAD
	auto vote1 (std::make_shared<nano::vote> (key1.pub, key1.prv, 0, 0, std::vector<nano::block_hash> (1, send1->hash ())));
	node.vote_processor_queue.vote (vote1, std::make_shared<nano::transport::inproc::channel> (node, node));

	auto vote2 (std::make_shared<nano::vote> (nano::dev::genesis_key.pub, nano::dev::genesis_key.prv, 0, 0, std::vector<nano::block_hash> (1, send1->hash ())));
	node.vote_processor_queue.vote (vote2, std::make_shared<nano::transport::inproc::channel> (node, node));
=======
	auto vote1 = nano::test::make_vote (key1, { send1 }, 0, 0);
	node.vote_processor.vote (vote1, std::make_shared<nano::transport::inproc::channel> (node, node));

	auto vote2 = nano::test::make_vote (nano::dev::genesis_key, { send1 }, 0, 0);
	node.vote_processor.vote (vote2, std::make_shared<nano::transport::inproc::channel> (node, node));
>>>>>>> 449c8739

	ASSERT_TIMELY (5s, node.vote_cache.find (send1->hash ()));
	ASSERT_TIMELY_EQ (5s, node.vote_cache.find (send1->hash ())->voters ().size (), 2);
	ASSERT_EQ (1, node.vote_cache.size ());
	node.scheduler.priority.activate (nano::dev::genesis_key.pub, *node.store.tx_begin_read ());
	std::shared_ptr<nano::election> election;
	ASSERT_TIMELY (5s, election = node.active.election (send1->qualified_root ()));
	std::this_thread::sleep_for (500ms);
	ASSERT_EQ (3, election->votes ().size ()); // 2 votes and 1 default not_an_acount
	ASSERT_EQ (2, node.stats->count (nano::stat::type::election, nano::stat::detail::vote_cached));
}

TEST (active_transactions, inactive_votes_cache_election_start)
{
	nano::test::system system;
	nano::node_config node_config = system.default_config ();
	node_config.frontiers_confirmation = nano::frontiers_confirmation_mode::disabled;
	node_config.optimistic_scheduler.enabled = false;
	auto & node = *system.add_node (node_config);
	nano::block_hash latest (node.latest (nano::dev::genesis_key.pub));
	nano::keypair key1, key2;
	nano::send_block_builder send_block_builder;
	nano::state_block_builder state_block_builder;
	// Enough weight to trigger election hinting but not enough to confirm block on its own
	auto amount = ((node.online_reps.trended () / 100) * node.config->hinted_scheduler.hinting_threshold_percent) / 2 + 1000 * nano::Gxrb_ratio;
	auto send1 = send_block_builder.make_block ()
				 .previous (latest)
				 .destination (key1.pub)
				 .balance (nano::dev::constants.genesis_amount - amount)
				 .sign (nano::dev::genesis_key.prv, nano::dev::genesis_key.pub)
				 .work (*system.work.generate (latest))
				 .build_shared ();
	auto send2 = send_block_builder.make_block ()
				 .previous (send1->hash ())
				 .destination (key2.pub)
				 .balance (nano::dev::constants.genesis_amount - 2 * amount)
				 .sign (nano::dev::genesis_key.prv, nano::dev::genesis_key.pub)
				 .work (*system.work.generate (send1->hash ()))
				 .build_shared ();
	auto open1 = state_block_builder.make_block ()
				 .account (key1.pub)
				 .previous (0)
				 .representative (key1.pub)
				 .balance (amount)
				 .link (send1->hash ())
				 .sign (key1.prv, key1.pub)
				 .work (*system.work.generate (key1.pub))
				 .build_shared ();
	auto open2 = state_block_builder.make_block ()
				 .account (key2.pub)
				 .previous (0)
				 .representative (key2.pub)
				 .balance (amount)
				 .link (send2->hash ())
				 .sign (key2.prv, key2.pub)
				 .work (*system.work.generate (key2.pub))
				 .build_shared ();
	ASSERT_EQ (nano::process_result::progress, node.process (*send1).code);
	ASSERT_EQ (nano::process_result::progress, node.process (*send2).code);
	ASSERT_EQ (nano::process_result::progress, node.process (*open1).code);
	ASSERT_EQ (nano::process_result::progress, node.process (*open2).code);
	ASSERT_TIMELY_EQ (5s, 5, node.ledger.cache.block_count ());
	ASSERT_TRUE (node.active.empty ());
	ASSERT_EQ (1, node.ledger.cache.cemented_count ());
	// These blocks will be processed later
	auto send3 = send_block_builder.make_block ()
				 .previous (send2->hash ())
				 .destination (nano::keypair ().pub)
				 .balance (send2->balance ().number () - 1)
				 .sign (nano::dev::genesis_key.prv, nano::dev::genesis_key.pub)
				 .work (*system.work.generate (send2->hash ()))
				 .build_shared ();
	auto send4 = send_block_builder.make_block ()
				 .previous (send3->hash ())
				 .destination (nano::keypair ().pub)
				 .balance (send3->balance ().number () - 1)
				 .sign (nano::dev::genesis_key.prv, nano::dev::genesis_key.pub)
				 .work (*system.work.generate (send3->hash ()))
				 .build_shared ();

	// Inactive votes
	auto vote1 = nano::test::make_vote (key1, { open1, open2, send4 });
	node.vote_processor_queue.vote (vote1, std::make_shared<nano::transport::inproc::channel> (node, node));
	ASSERT_TIMELY_EQ (5s, node.vote_cache.size (), 3);
	ASSERT_TRUE (node.active.empty ());
	ASSERT_EQ (1, node.ledger.cache.cemented_count ());

	// 2 votes are required to start election (dev network)
	auto vote2 = nano::test::make_vote (key2, { open1, open2, send4 });
	node.vote_processor_queue.vote (vote2, std::make_shared<nano::transport::inproc::channel> (node, node));
	// Only election for send1 should start, other blocks are missing dependencies and don't have enough final weight
	ASSERT_TIMELY_EQ (5s, 1, node.active.size ());
	ASSERT_TRUE (node.active.active (send1->hash ()));

	// Confirm elections with weight quorum
	auto vote0 = nano::test::make_final_vote (nano::dev::genesis_key, { open1, open2, send4 });
	node.vote_processor_queue.vote (vote0, std::make_shared<nano::transport::inproc::channel> (node, node));
	ASSERT_TIMELY_EQ (5s, 0, node.active.size ());
	ASSERT_TIMELY_EQ (5s, 5, node.ledger.cache.cemented_count ());
	ASSERT_TRUE (nano::test::confirmed (node, { send1, send2, open1, open2 }));

	// A late block arrival also checks the inactive votes cache
	ASSERT_TRUE (node.active.empty ());
	auto send4_cache (node.vote_cache.find (send4->hash ()));
	ASSERT_TRUE (send4_cache);
	ASSERT_EQ (3, send4_cache->voters ().size ());
	node.process_active (send3);
	// An election is started for send6 but does not
	ASSERT_FALSE (node.block_confirmed_or_being_confirmed (send3->hash ()));
	// send7 cannot be voted on but an election should be started from inactive votes
	ASSERT_FALSE (node.ledger.dependents_confirmed (*node.store.tx_begin_read (), *send4));
	node.process_active (send4);
	ASSERT_TIMELY_EQ (5s, 7, node.ledger.cache.cemented_count ());
}

namespace nano
{
TEST (active_transactions, vote_replays)
{
	nano::test::system system;
	nano::node_config node_config = system.default_config ();
	node_config.enable_voting = false;
	node_config.frontiers_confirmation = nano::frontiers_confirmation_mode::disabled;
	auto & node = *system.add_node (node_config);
	nano::keypair key;
	nano::state_block_builder builder;

	// send Gxrb_ratio raw from genesis to key
	auto send1 = builder.make_block ()
				 .account (nano::dev::genesis_key.pub)
				 .previous (nano::dev::genesis->hash ())
				 .representative (nano::dev::genesis_key.pub)
				 .balance (nano::dev::constants.genesis_amount - nano::Gxrb_ratio)
				 .link (key.pub)
				 .sign (nano::dev::genesis_key.prv, nano::dev::genesis_key.pub)
				 .work (*system.work.generate (nano::dev::genesis->hash ()))
				 .build_shared ();
	ASSERT_NE (nullptr, send1);

	// create open block for key receing Gxrb_ratio raw
	auto open1 = builder.make_block ()
				 .account (key.pub)
				 .previous (0)
				 .representative (key.pub)
				 .balance (nano::Gxrb_ratio)
				 .link (send1->hash ())
				 .sign (key.prv, key.pub)
				 .work (*system.work.generate (key.pub))
				 .build_shared ();
	ASSERT_NE (nullptr, open1);

	// wait for elections objects to appear in the AEC
	node.process_active (send1);
	node.process_active (open1);
	ASSERT_TRUE (nano::test::start_elections (system, node, { send1, open1 }));
	ASSERT_EQ (2, node.active.size ());

	// First vote is not a replay and confirms the election, second vote should be a replay since the election has confirmed but not yet removed
	auto vote_send1 = nano::test::make_final_vote (nano::dev::genesis_key, { send1 });
	ASSERT_EQ (nano::vote_code::vote, node.active.vote (vote_send1));
	ASSERT_EQ (nano::vote_code::replay, node.active.vote (vote_send1));

	// Wait until the election is removed, at which point the vote is still a replay since it's been recently confirmed
	ASSERT_TIMELY_EQ (5s, node.active.size (), 1);
	ASSERT_EQ (nano::vote_code::replay, node.active.vote (vote_send1));

	// Open new account
	auto vote_open1 = nano::test::make_final_vote (nano::dev::genesis_key, { open1 });
	ASSERT_EQ (nano::vote_code::vote, node.active.vote (vote_open1));
	ASSERT_EQ (nano::vote_code::replay, node.active.vote (vote_open1));
	ASSERT_TIMELY (5s, node.active.empty ());
	ASSERT_EQ (nano::vote_code::replay, node.active.vote (vote_open1));
	ASSERT_EQ (nano::Gxrb_ratio, node.ledger.weight (key.pub));

	// send 1 raw to key to key
	auto send2 = builder.make_block ()
				 .account (key.pub)
				 .previous (open1->hash ())
				 .representative (key.pub)
				 .balance (nano::Gxrb_ratio - 1)
				 .link (key.pub)
				 .sign (key.prv, key.pub)
				 .work (*system.work.generate (open1->hash ()))
				 .build_shared ();
	ASSERT_NE (nullptr, send2);
	node.process_active (send2);
	ASSERT_TRUE (nano::test::start_elections (system, node, { send2 }));
	ASSERT_EQ (1, node.active.size ());

	// vote2_send2 is a non final vote with little weight, vote1_send2 is the vote that confirms the election
	auto vote1_send2 = nano::test::make_final_vote (nano::dev::genesis_key, { send2 });
	auto vote2_send2 = nano::test::make_vote (key, { send2 }, 0, 0);
	ASSERT_EQ (nano::vote_code::vote, node.active.vote (vote2_send2)); // this vote cannot confirm the election
	ASSERT_EQ (1, node.active.size ());
	ASSERT_EQ (nano::vote_code::replay, node.active.vote (vote2_send2)); // this vote cannot confirm the election
	ASSERT_EQ (1, node.active.size ());
	ASSERT_EQ (nano::vote_code::vote, node.active.vote (vote1_send2)); // this vote confirms the election

	// this should still return replay, either because the election is still in the AEC or because it is recently confirmed
	ASSERT_EQ (nano::vote_code::replay, node.active.vote (vote1_send2));
	ASSERT_TIMELY (5s, node.active.empty ());
	ASSERT_EQ (nano::vote_code::replay, node.active.vote (vote1_send2));
	ASSERT_EQ (nano::vote_code::replay, node.active.vote (vote2_send2));

	// Removing blocks as recently confirmed makes every vote indeterminate
	{
		auto guard{ node.active.lock () };
		node.active.recently_confirmed.clear ();
	}
	ASSERT_EQ (nano::vote_code::indeterminate, node.active.vote (vote_send1));
	ASSERT_EQ (nano::vote_code::indeterminate, node.active.vote (vote_open1));
	ASSERT_EQ (nano::vote_code::indeterminate, node.active.vote (vote1_send2));
	ASSERT_EQ (nano::vote_code::indeterminate, node.active.vote (vote2_send2));
}
}

// Tests that blocks are correctly cleared from the duplicate filter for unconfirmed elections
TEST (active_transactions, dropped_cleanup)
{
	nano::test::system system;
	nano::node_flags flags;
	flags.set_disable_request_loop (true);
	auto & node (*system.add_node (flags));
	auto chain = nano::test::setup_chain (system, node, 1, nano::dev::genesis_key, false);
	auto hash = chain[0]->hash ();

	// Add to network filter to ensure proper cleanup after the election is dropped
	std::vector<uint8_t> block_bytes;
	{
		nano::vectorstream stream (block_bytes);
		chain[0]->serialize (stream);
	}
	ASSERT_FALSE (node.network->tcp_channels->publish_filter->apply (block_bytes.data (), block_bytes.size ()));
	ASSERT_TRUE (node.network->tcp_channels->publish_filter->apply (block_bytes.data (), block_bytes.size ()));

	auto election = nano::test::start_election (system, node, hash);
	ASSERT_NE (nullptr, election);

	// Not yet removed
	ASSERT_TRUE (node.network->tcp_channels->publish_filter->apply (block_bytes.data (), block_bytes.size ()));
	ASSERT_TRUE (node.active.active (hash));

	// Now simulate dropping the election
	ASSERT_FALSE (node.active.confirmed (*election));
	node.active.erase (*chain[0]);

	// The filter must have been cleared
	ASSERT_FALSE (node.network->tcp_channels->publish_filter->apply (block_bytes.data (), block_bytes.size ()));

	// An election was recently dropped
	ASSERT_EQ (1, node.stats->count (nano::stat::type::active_dropped, nano::stat::detail::normal));

	// Block cleared from active
	ASSERT_FALSE (node.active.active (hash));

	// Repeat test for a confirmed election
	ASSERT_TRUE (node.network->tcp_channels->publish_filter->apply (block_bytes.data (), block_bytes.size ()));

	election = nano::test::start_election (system, node, hash);
	ASSERT_NE (nullptr, election);
	node.active.force_confirm (*election);
	ASSERT_TIMELY (5s, node.active.confirmed (*election));
	node.active.erase (*chain[0]);

	// The filter should not have been cleared
	ASSERT_TRUE (node.network->tcp_channels->publish_filter->apply (block_bytes.data (), block_bytes.size ()));

	// Not dropped
	ASSERT_EQ (1, node.stats->count (nano::stat::type::active_dropped, nano::stat::detail::normal));

	// Block cleared from active
	ASSERT_FALSE (node.active.active (hash));
}

TEST (active_transactions, republish_winner)
{
	nano::test::system system;
	nano::node_config node_config = system.default_config ();
	node_config.frontiers_confirmation = nano::frontiers_confirmation_mode::disabled;
	auto & node1 = *system.add_node (node_config);
	node_config.peering_port = system.get_available_port ();
	auto & node2 = *system.add_node (node_config);

	nano::keypair key;
	nano::state_block_builder builder;
	auto send1 = builder.make_block ()
				 .account (nano::dev::genesis_key.pub)
				 .previous (nano::dev::genesis->hash ())
				 .representative (nano::dev::genesis_key.pub)
				 .balance (nano::dev::constants.genesis_amount - nano::Gxrb_ratio)
				 .link (key.pub)
				 .sign (nano::dev::genesis_key.prv, nano::dev::genesis_key.pub)
				 .work (*system.work.generate (nano::dev::genesis->hash ()))
				 .build_shared ();

	node1.process_active (send1);
	node1.block_processor.flush ();
	ASSERT_TIMELY_EQ (3s, node2.stats->count (nano::stat::type::message, nano::stat::detail::publish, nano::stat::dir::in), 1);

	// Several forks
	for (auto i (0); i < 5; i++)
	{
		auto fork = builder.make_block ()
					.account (nano::dev::genesis_key.pub)
					.previous (nano::dev::genesis->hash ())
					.representative (nano::dev::genesis_key.pub)
					.balance (nano::dev::constants.genesis_amount - 1 - i)
					.link (key.pub)
					.sign (nano::dev::genesis_key.prv, nano::dev::genesis_key.pub)
					.work (*system.work.generate (nano::dev::genesis->hash ()))
					.build_shared ();
		node1.process_active (fork);
	}
	node1.block_processor.flush ();
	ASSERT_TIMELY (3s, !node1.active.empty ());
	ASSERT_EQ (1, node2.stats->count (nano::stat::type::message, nano::stat::detail::publish, nano::stat::dir::in));

	// Process new fork with vote to change winner
	auto fork = builder.make_block ()
				.account (nano::dev::genesis_key.pub)
				.previous (nano::dev::genesis->hash ())
				.representative (nano::dev::genesis_key.pub)
				.balance (nano::dev::constants.genesis_amount - 2 * nano::Gxrb_ratio)
				.link (key.pub)
				.sign (nano::dev::genesis_key.prv, nano::dev::genesis_key.pub)
				.work (*system.work.generate (nano::dev::genesis->hash ()))
				.build_shared ();

	node1.process_active (fork);
	node1.block_processor.flush ();
	auto election = node1.active.election (fork->qualified_root ());
	ASSERT_NE (nullptr, election);
	auto vote = nano::test::make_final_vote (nano::dev::genesis_key, { fork });
	node1.vote_processor_queue.vote (vote, std::make_shared<nano::transport::inproc::channel> (node1, node1));
	node1.vote_processor_queue.flush ();
	node1.block_processor.flush ();
	ASSERT_TIMELY (5s, node1.active.confirmed (*election));
	ASSERT_EQ (fork->hash (), election->get_status ().get_winner ()->hash ());
	ASSERT_TIMELY (5s, node2.block_confirmed (fork->hash ()));
}

TEST (active_transactions, fork_filter_cleanup)
{
	nano::test::system system{};

	nano::node_config node_config = system.default_config ();
	node_config.frontiers_confirmation = nano::frontiers_confirmation_mode::disabled;

	auto & node1 = *system.add_node (node_config);
	nano::keypair key{};
	nano::state_block_builder builder{};
	auto const latest_hash = nano::dev::genesis->hash ();

	auto send1 = builder.make_block ()
				 .previous (latest_hash)
				 .account (nano::dev::genesis_key.pub)
				 .representative (nano::dev::genesis_key.pub)
				 .balance (nano::dev::constants.genesis_amount - nano::Gxrb_ratio)
				 .link (key.pub)
				 .sign (nano::dev::genesis_key.prv, nano::dev::genesis_key.pub)
				 .work (*system.work.generate (latest_hash))
				 .build_shared ();

	std::vector<uint8_t> send_block_bytes{};
	{
		nano::vectorstream stream{ send_block_bytes };
		send1->serialize (stream);
	}

	// Generate 10 forks to prevent new block insertion to election
	for (auto i = 0; i < 10; ++i)
	{
		auto fork = builder.make_block ()
					.previous (latest_hash)
					.account (nano::dev::genesis_key.pub)
					.representative (nano::dev::genesis_key.pub)
					.balance (nano::dev::constants.genesis_amount - 1 - i)
					.link (key.pub)
					.sign (nano::dev::genesis_key.prv, nano::dev::genesis_key.pub)
					.work (*system.work.generate (latest_hash))
					.build_shared ();

		node1.process_active (fork);
		ASSERT_TIMELY (5s, node1.active.election (fork->qualified_root ()) != nullptr);
	}

	// All forks were merged into the same election
	std::shared_ptr<nano::election> election{};
	ASSERT_TIMELY (5s, (election = node1.active.election (send1->qualified_root ())) != nullptr);
	ASSERT_TIMELY_EQ (5s, election->blocks ().size (), 10);
	ASSERT_EQ (1, node1.active.size ());

	// Instantiate a new node
	node_config.peering_port = system.get_available_port ();
	auto & node2 = *system.add_node (node_config);

	// Process the first initial block on node2
	node2.process_active (send1);
	ASSERT_TIMELY (5s, node2.active.election (send1->qualified_root ()) != nullptr);

	// TODO: questions: why doesn't node2 pick up "fork" from node1? because it connected to node1 after node1
	//                  already process_active()d the fork? shouldn't it broadcast it anyway, even later?
	//
	//                  how about node1 picking up "send1" from node2? we know it does because we assert at
	//                  the end that it is within node1's AEC, but why node1.block_count doesn't increase?
	//
	ASSERT_TIMELY_EQ (5s, node2.ledger.cache.block_count (), 2);
	ASSERT_TIMELY_EQ (5s, node1.ledger.cache.block_count (), 2);

	// Block is erased from the duplicate filter
	ASSERT_TIMELY (5s, node1.network->tcp_channels->publish_filter->apply (send_block_bytes.data (), send_block_bytes.size ()));
}

/*
 * What this test is doing:
 * Create 20 representatives with minimum principal weight each
 * Create a send block on the genesis account (the last send block)
 * Create 20 forks of the last send block using genesis as representative (no votes produced)
 * Check that only 10 blocks remain in the election (due to max 10 forks per election object limit)
 * Create 20 more forks of the last send block using the new reps as representatives and produce votes for them
 *     (9 votes from this batch should survive and replace existing blocks in the election, why not 10?)
 * Then send winning block and it should replace one of the existing blocks
 */
TEST (active_transactions, fork_replacement_tally)
{
	nano::test::system system;
	nano::node_config node_config = system.default_config ();
	node_config.frontiers_confirmation = nano::frontiers_confirmation_mode::disabled;
	auto & node1 (*system.add_node (node_config));

	size_t const reps_count = 20;
	size_t const max_blocks = 10;
	std::vector<nano::keypair> keys (reps_count);
	auto latest (nano::dev::genesis->hash ());
	auto balance (nano::dev::constants.genesis_amount);
	auto amount (node1.minimum_principal_weight ());
	nano::state_block_builder builder;

	// Create 20 representatives & confirm blocks
	for (auto i (0); i < reps_count; i++)
	{
		balance -= amount + i;
		auto send = builder.make_block ()
					.account (nano::dev::genesis_key.pub)
					.previous (latest)
					.representative (nano::dev::genesis_key.pub)
					.balance (balance)
					.link (keys[i].pub)
					.sign (nano::dev::genesis_key.prv, nano::dev::genesis_key.pub)
					.work (*system.work.generate (latest))
					.build_shared ();
		node1.process_active (send);
		latest = send->hash ();
		auto open = builder.make_block ()
					.account (keys[i].pub)
					.previous (0)
					.representative (keys[i].pub)
					.balance (amount + i)
					.link (send->hash ())
					.sign (keys[i].prv, keys[i].pub)
					.work (*system.work.generate (keys[i].pub))
					.build_shared ();
		node1.process_active (open);
		// Confirmation
		auto vote = nano::test::make_final_vote (nano::dev::genesis_key, { send, open });
		node1.vote_processor_queue.vote (vote, std::make_shared<nano::transport::inproc::channel> (node1, node1));
	}
	ASSERT_TIMELY_EQ (5s, node1.ledger.cache.cemented_count (), 1 + 2 * reps_count);

	nano::keypair key;
	auto send_last = builder.make_block ()
					 .account (nano::dev::genesis_key.pub)
					 .previous (latest)
					 .representative (nano::dev::genesis_key.pub)
					 .balance (balance - 2 * nano::Gxrb_ratio)
					 .link (key.pub)
					 .sign (nano::dev::genesis_key.prv, nano::dev::genesis_key.pub)
					 .work (*system.work.generate (latest))
					 .build_shared ();

	// Forks without votes
	for (auto i (0); i < reps_count; i++)
	{
		auto fork = builder.make_block ()
					.account (nano::dev::genesis_key.pub)
					.previous (latest)
					.representative (nano::dev::genesis_key.pub)
					.balance (balance - nano::Gxrb_ratio - i)
					.link (key.pub)
					.sign (nano::dev::genesis_key.prv, nano::dev::genesis_key.pub)
					.work (*system.work.generate (latest))
					.build_shared ();
		node1.process_active (fork);
	}

	// Check overflow of blocks
	std::shared_ptr<nano::election> election;
	ASSERT_TIMELY (5s, election = node1.active.election (send_last->qualified_root ()));
	ASSERT_TIMELY_EQ (5s, max_blocks, election->blocks ().size ());

	// Generate forks with votes to prevent new block insertion to election
	for (auto i (0); i < reps_count; i++)
	{
		auto fork = builder.make_block ()
					.account (nano::dev::genesis_key.pub)
					.previous (latest)
					.representative (nano::dev::genesis_key.pub)
					.balance (balance - 1 - i)
					.link (key.pub)
					.sign (nano::dev::genesis_key.prv, nano::dev::genesis_key.pub)
					.work (*system.work.generate (latest))
					.build_shared ();
<<<<<<< HEAD
		auto vote (std::make_shared<nano::vote> (keys[i].pub, keys[i].prv, 0, 0, std::vector<nano::block_hash>{ fork->hash () }));
		node1.vote_processor_queue.vote (vote, std::make_shared<nano::transport::inproc::channel> (node1, node1));
		node1.vote_processor_queue.flush ();
=======
		auto vote = nano::test::make_vote (keys[i], { fork }, 0, 0);
		node1.vote_processor.vote (vote, std::make_shared<nano::transport::inproc::channel> (node1, node1));
		node1.vote_processor.flush ();
>>>>>>> 449c8739
		node1.process_active (fork);
	}

	// function to count the number of rep votes (non genesis) found in election
	// it also checks that there are 10 votes in the election
	auto count_rep_votes_in_election = [&max_blocks, &reps_count, &election, &keys] () {
		// Check that only max weight blocks remains (and start winner)
		auto votes_l = election->votes ();
		if (max_blocks != votes_l.size ())
		{
			return -1;
		}
		int vote_count = 0;
		for (auto i = 0; i < reps_count; i++)
		{
			if (votes_l.find (keys[i].pub) != votes_l.end ())
			{
				vote_count++;
			}
		}
		return vote_count;
	};

	// Check overflow of blocks
	ASSERT_TIMELY_EQ (10s, count_rep_votes_in_election (), 9);
	ASSERT_EQ (max_blocks, election->blocks ().size ());

	// Process correct block
	node_config.peering_port = system.get_available_port ();
	auto & node2 (*system.add_node (node_config));
	node1.network->tcp_channels->publish_filter->clear ();
	node2.network->flood_block (send_last);
	ASSERT_TIMELY (3s, node1.stats->count (nano::stat::type::message, nano::stat::detail::publish, nano::stat::dir::in) > 0);
	node1.block_processor.flush ();
	system.delay_ms (50ms);

	// Correct block without votes is ignored
	auto blocks1 (election->blocks ());
	ASSERT_EQ (max_blocks, blocks1.size ());
	ASSERT_FALSE (blocks1.find (send_last->hash ()) != blocks1.end ());

	// Process vote for correct block & replace existing lowest tally block
<<<<<<< HEAD
	auto vote (std::make_shared<nano::vote> (nano::dev::genesis_key.pub, nano::dev::genesis_key.prv, 0, 0, std::vector<nano::block_hash>{ send_last->hash () }));
	node1.vote_processor_queue.vote (vote, std::make_shared<nano::transport::inproc::channel> (node1, node1));
	node1.vote_processor_queue.flush ();
=======
	auto vote = nano::test::make_vote (nano::dev::genesis_key, { send_last }, 0, 0);
	node1.vote_processor.vote (vote, std::make_shared<nano::transport::inproc::channel> (node1, node1));
	node1.vote_processor.flush ();
>>>>>>> 449c8739
	// ensure vote arrives before the block
	ASSERT_TIMELY (5s, node1.vote_cache.find (send_last->hash ()));
	ASSERT_TIMELY_EQ (5s, 1, node1.vote_cache.find (send_last->hash ())->size ());
	node1.network->tcp_channels->publish_filter->clear ();
	node2.network->flood_block (send_last);
	ASSERT_TIMELY (5s, node1.stats->count (nano::stat::type::message, nano::stat::detail::publish, nano::stat::dir::in) > 1);

	// the send_last block should replace one of the existing block of the election because it has higher vote weight
	auto find_send_last_block = [&election, &send_last] () {
		auto blocks2 = election->blocks ();
		return blocks2.find (send_last->hash ()) != blocks2.end ();
	};
	ASSERT_TIMELY (5s, find_send_last_block ())
	ASSERT_EQ (max_blocks, election->blocks ().size ());

	ASSERT_TIMELY_EQ (5s, count_rep_votes_in_election (), 8);

	auto votes2 (election->votes ());
	ASSERT_TRUE (votes2.find (nano::dev::genesis_key.pub) != votes2.end ());
}

namespace nano
{
// Blocks that won an election must always be seen as confirming or cemented
TEST (active_transactions, confirmation_consistency)
{
	nano::test::system system;
	nano::node_config node_config = system.default_config ();
	node_config.frontiers_confirmation = nano::frontiers_confirmation_mode::disabled;
	auto & node = *system.add_node (node_config);
	auto wallet_id = node.wallets.first_wallet_id ();
	(void)node.wallets.insert_adhoc (wallet_id, nano::dev::genesis_key.prv);
	for (unsigned i = 0; i < 10; ++i)
	{
		auto block (node.wallets.send_action (wallet_id, nano::dev::genesis_key.pub, nano::public_key (), node.config->receive_minimum.number ()));
		ASSERT_NE (nullptr, block);
		system.deadline_set (5s);
		while (!node.ledger.block_confirmed (*node.store.tx_begin_read (), block->hash ()))
		{
			node.scheduler.priority.activate (nano::dev::genesis_key.pub, *node.store.tx_begin_read ());
			ASSERT_NO_ERROR (system.poll (5ms));
		}
		ASSERT_NO_ERROR (system.poll_until_true (1s, [&node, &block, i] {
			auto guard{ node.active.lock () };
			EXPECT_EQ (i + 1, node.active.recently_confirmed.size ());
			EXPECT_EQ (block->qualified_root (), node.active.recently_confirmed.back ().first);
			return i + 1 == node.active.recently_cemented.size (); // done after a callback
		}));
	}
}
}

// Test disabled because it's failing intermittently.
// PR in which it got disabled: https://github.com/nanocurrency/nano-node/pull/3629
// Issue for investigating it: https://github.com/nanocurrency/nano-node/issues/3634
TEST (active_transactions, DISABLED_confirm_new)
{
	nano::test::system system (1);
	auto & node1 = *system.nodes[0];
	auto send = nano::send_block_builder ()
				.previous (nano::dev::genesis->hash ())
				.destination (nano::public_key ())
				.balance (nano::dev::constants.genesis_amount - 100)
				.sign (nano::dev::genesis_key.prv, nano::dev::genesis_key.pub)
				.work (*system.work.generate (nano::dev::genesis->hash ()))
				.build_shared ();
	node1.process_active (send);
	node1.block_processor.flush ();
	ASSERT_TIMELY_EQ (5s, 1, node1.active.size ());
	auto & node2 = *system.add_node ();
	// Add key to node2
	auto wallet_id = node2.wallets.first_wallet_id ();
	(void)node2.wallets.insert_adhoc (wallet_id, nano::dev::genesis_key.prv);
	// Let node2 know about the block
	ASSERT_TIMELY (5s, node2.block (send->hash ()));
	// Wait confirmation
	ASSERT_TIMELY (5s, node1.ledger.cache.cemented_count () == 2 && node2.ledger.cache.cemented_count () == 2);
}

// Ensures votes are tallied on election::publish even if no vote is inserted through inactive_votes_cache
TEST (active_transactions, conflicting_block_vote_existing_election)
{
	nano::test::system system;
	nano::node_flags node_flags;
	node_flags.set_disable_request_loop (true);
	auto & node = *system.add_node (node_flags);
	nano::keypair key;
	nano::state_block_builder builder;
	auto send = builder.make_block ()
				.account (nano::dev::genesis_key.pub)
				.previous (nano::dev::genesis->hash ())
				.representative (nano::dev::genesis_key.pub)
				.balance (nano::dev::constants.genesis_amount - 100)
				.link (key.pub)
				.sign (nano::dev::genesis_key.prv, nano::dev::genesis_key.pub)
				.work (*system.work.generate (nano::dev::genesis->hash ()))
				.build_shared ();
	auto fork = builder.make_block ()
				.account (nano::dev::genesis_key.pub)
				.previous (nano::dev::genesis->hash ())
				.representative (nano::dev::genesis_key.pub)
				.balance (nano::dev::constants.genesis_amount - 200)
				.link (key.pub)
				.sign (nano::dev::genesis_key.prv, nano::dev::genesis_key.pub)
				.work (*system.work.generate (nano::dev::genesis->hash ()))
				.build_shared ();
	auto vote_fork = nano::test::make_final_vote (nano::dev::genesis_key, { fork });

	ASSERT_EQ (nano::process_result::progress, node.process_local (send).value ().code);
	ASSERT_TIMELY_EQ (5s, 1, node.active.size ());

	// Vote for conflicting block, but the block does not yet exist in the ledger
	node.active.vote (vote_fork);

	// Block now gets processed
	ASSERT_EQ (nano::process_result::fork, node.process_local (fork).value ().code);

	// Election must be confirmed
	auto election (node.active.election (fork->qualified_root ()));
	ASSERT_NE (nullptr, election);
	ASSERT_TIMELY (3s, node.active.confirmed (*election));
}

TEST (active_transactions, activate_account_chain)
{
	nano::test::system system;
	nano::node_flags flags;
	nano::node_config config = system.default_config ();
	config.frontiers_confirmation = nano::frontiers_confirmation_mode::disabled;
	auto & node = *system.add_node (config, flags);

	nano::keypair key;
	nano::state_block_builder builder;
	auto send = builder.make_block ()
				.account (nano::dev::genesis_key.pub)
				.previous (nano::dev::genesis->hash ())
				.representative (nano::dev::genesis_key.pub)
				.link (nano::dev::genesis_key.pub)
				.balance (nano::dev::constants.genesis_amount - 1)
				.sign (nano::dev::genesis_key.prv, nano::dev::genesis_key.pub)
				.work (*system.work.generate (nano::dev::genesis->hash ()))
				.build ();
	auto send2 = builder.make_block ()
				 .account (nano::dev::genesis_key.pub)
				 .previous (send->hash ())
				 .representative (nano::dev::genesis_key.pub)
				 .link (key.pub)
				 .balance (nano::dev::constants.genesis_amount - 2)
				 .sign (nano::dev::genesis_key.prv, nano::dev::genesis_key.pub)
				 .work (*system.work.generate (send->hash ()))
				 .build ();
	auto send3 = builder.make_block ()
				 .account (nano::dev::genesis_key.pub)
				 .previous (send2->hash ())
				 .representative (nano::dev::genesis_key.pub)
				 .link (key.pub)
				 .balance (nano::dev::constants.genesis_amount - 3)
				 .sign (nano::dev::genesis_key.prv, nano::dev::genesis_key.pub)
				 .work (*system.work.generate (send2->hash ()))
				 .build ();
	auto open = builder.make_block ()
				.account (key.pub)
				.previous (0)
				.representative (key.pub)
				.link (send2->hash ())
				.balance (1)
				.sign (key.prv, key.pub)
				.work (*system.work.generate (key.pub))
				.build ();
	auto receive = builder.make_block ()
				   .account (key.pub)
				   .previous (open->hash ())
				   .representative (key.pub)
				   .link (send3->hash ())
				   .balance (2)
				   .sign (key.prv, key.pub)
				   .work (*system.work.generate (open->hash ()))
				   .build ();
	ASSERT_EQ (nano::process_result::progress, node.process (*send).code);
	ASSERT_EQ (nano::process_result::progress, node.process (*send2).code);
	ASSERT_EQ (nano::process_result::progress, node.process (*send3).code);
	ASSERT_EQ (nano::process_result::progress, node.process (*open).code);
	ASSERT_EQ (nano::process_result::progress, node.process (*receive).code);

	node.scheduler.priority.activate (nano::dev::genesis_key.pub, *node.store.tx_begin_read ());
	ASSERT_TIMELY (5s, node.active.election (send->qualified_root ()));
	auto election1 = node.active.election (send->qualified_root ());
	ASSERT_EQ (1, node.active.size ());
	ASSERT_EQ (1, election1->blocks ().count (send->hash ()));
	node.scheduler.priority.activate (nano::dev::genesis_key.pub, *node.store.tx_begin_read ());
	auto election2 = node.active.election (send->qualified_root ());
	ASSERT_EQ (election2->qualified_root (), election1->qualified_root ());
	node.active.force_confirm (*election1);
	ASSERT_TIMELY (3s, node.block_confirmed (send->hash ()));
	// On cementing, the next election is started
	ASSERT_TIMELY (3s, node.active.active (send2->qualified_root ()));
	node.scheduler.priority.activate (nano::dev::genesis_key.pub, *node.store.tx_begin_read ());
	auto election3 = node.active.election (send2->qualified_root ());
	ASSERT_NE (nullptr, election3);
	ASSERT_EQ (1, election3->blocks ().count (send2->hash ()));
	node.active.force_confirm (*election3);
	ASSERT_TIMELY (3s, node.block_confirmed (send2->hash ()));
	// On cementing, the next election is started
	ASSERT_TIMELY (3s, node.active.active (open->qualified_root ()));
	ASSERT_TIMELY (3s, node.active.active (send3->qualified_root ()));
	node.scheduler.priority.activate (nano::dev::genesis_key.pub, *node.store.tx_begin_read ());
	auto election4 = node.active.election (send3->qualified_root ());
	ASSERT_NE (nullptr, election4);
	ASSERT_EQ (1, election4->blocks ().count (send3->hash ()));
	node.scheduler.priority.activate (key.pub, *node.store.tx_begin_read ());
	auto election5 = node.active.election (open->qualified_root ());
	ASSERT_NE (nullptr, election5);
	ASSERT_EQ (1, election5->blocks ().count (open->hash ()));
	node.active.force_confirm (*election5);
	ASSERT_TIMELY (3s, node.block_confirmed (open->hash ()));
	// Until send3 is also confirmed, the receive block should not activate
	std::this_thread::sleep_for (200ms);
	node.scheduler.priority.activate (key.pub, *node.store.tx_begin_read ());
	node.active.force_confirm (*election4);
	ASSERT_TIMELY (3s, node.block_confirmed (send3->hash ()));
	ASSERT_TIMELY (3s, node.active.active (receive->qualified_root ()));
}

TEST (active_transactions, activate_inactive)
{
	nano::test::system system;
	nano::node_flags flags;
	nano::node_config config = system.default_config ();
	config.frontiers_confirmation = nano::frontiers_confirmation_mode::disabled;
	auto & node = *system.add_node (config, flags);

	nano::keypair key;
	nano::state_block_builder builder;
	auto send = builder.make_block ()
				.account (nano::dev::genesis_key.pub)
				.previous (nano::dev::genesis->hash ())
				.representative (nano::dev::genesis_key.pub)
				.link (key.pub)
				.balance (nano::dev::constants.genesis_amount - 1)
				.sign (nano::dev::genesis_key.prv, nano::dev::genesis_key.pub)
				.work (*system.work.generate (nano::dev::genesis->hash ()))
				.build_shared ();
	auto send2 = builder.make_block ()
				 .account (nano::dev::genesis_key.pub)
				 .previous (send->hash ())
				 .representative (nano::dev::genesis_key.pub)
				 .link (nano::keypair ().pub)
				 .balance (nano::dev::constants.genesis_amount - 2)
				 .sign (nano::dev::genesis_key.prv, nano::dev::genesis_key.pub)
				 .work (*system.work.generate (send->hash ()))
				 .build_shared ();
	auto open = builder.make_block ()
				.account (key.pub)
				.previous (0)
				.representative (key.pub)
				.link (send->hash ())
				.balance (1)
				.sign (key.prv, key.pub)
				.work (*system.work.generate (key.pub))
				.build_shared ();

	ASSERT_EQ (nano::process_result::progress, node.process (*send).code);
	ASSERT_EQ (nano::process_result::progress, node.process (*send2).code);
	ASSERT_EQ (nano::process_result::progress, node.process (*open).code);

	auto election = nano::test::start_election (system, node, send2->hash ());
	ASSERT_NE (nullptr, election);
	node.active.force_confirm (*election);

	ASSERT_TIMELY (5s, !node.confirmation_height_processor.is_processing_added_block (send2->hash ()));
	ASSERT_TIMELY (5s, node.block_confirmed (send2->hash ()));
	ASSERT_TIMELY (5s, node.block_confirmed (send->hash ()));

	// wait so that blocks observer can increase the stats
	std::this_thread::sleep_for (1000ms);

	ASSERT_EQ (1, node.stats->count (nano::stat::type::confirmation_observer, nano::stat::detail::inactive_conf_height, nano::stat::dir::out));
	ASSERT_EQ (1, node.stats->count (nano::stat::type::confirmation_observer, nano::stat::detail::active_quorum, nano::stat::dir::out));
	ASSERT_EQ (0, node.stats->count (nano::stat::type::confirmation_observer, nano::stat::detail::active_conf_height, nano::stat::dir::out));

	// The first block was not active so no activation takes place
	ASSERT_FALSE (node.active.active (open->qualified_root ()) || node.block_confirmed_or_being_confirmed (open->hash ()));
}

TEST (active_transactions, list_active)
{
	nano::test::system system (1);
	auto & node = *system.nodes[0];

	nano::keypair key;
	nano::state_block_builder builder;
	auto send = builder.make_block ()
				.account (nano::dev::genesis_key.pub)
				.previous (nano::dev::genesis->hash ())
				.representative (nano::dev::genesis_key.pub)
				.link (nano::dev::genesis_key.pub)
				.balance (nano::dev::constants.genesis_amount - 1)
				.sign (nano::dev::genesis_key.prv, nano::dev::genesis_key.pub)
				.work (*system.work.generate (nano::dev::genesis->hash ()))
				.build_shared ();

	ASSERT_EQ (nano::process_result::progress, node.process (*send).code);

	auto send2 = builder.make_block ()
				 .account (nano::dev::genesis_key.pub)
				 .previous (send->hash ())
				 .representative (nano::dev::genesis_key.pub)
				 .link (key.pub)
				 .balance (nano::dev::constants.genesis_amount - 2)
				 .sign (nano::dev::genesis_key.prv, nano::dev::genesis_key.pub)
				 .work (*system.work.generate (send->hash ()))
				 .build_shared ();

	ASSERT_EQ (nano::process_result::progress, node.process (*send2).code);

	auto open = builder.make_block ()
				.account (key.pub)
				.previous (0)
				.representative (key.pub)
				.link (send2->hash ())
				.balance (1)
				.sign (key.prv, key.pub)
				.work (*system.work.generate (key.pub))
				.build_shared ();

	ASSERT_EQ (nano::process_result::progress, node.process (*open).code);

	ASSERT_TRUE (nano::test::start_elections (system, node, { send, send2, open }));
	ASSERT_EQ (3, node.active.size ());
	ASSERT_EQ (1, node.active.list_active (1).size ());
	ASSERT_EQ (2, node.active.list_active (2).size ());
	ASSERT_EQ (3, node.active.list_active (3).size ());
	ASSERT_EQ (3, node.active.list_active (4).size ());
	ASSERT_EQ (3, node.active.list_active (99999).size ());
	ASSERT_EQ (3, node.active.list_active ().size ());

	auto active = node.active.list_active ();
}

TEST (active_transactions, vacancy)
{
	std::atomic<bool> updated = false;
	{
		nano::test::system system;
		nano::node_config config = system.default_config ();
		config.active_elections_size = 1;
		auto & node = *system.add_node (config);
		nano::state_block_builder builder;
		auto send = builder.make_block ()
					.account (nano::dev::genesis_key.pub)
					.previous (nano::dev::genesis->hash ())
					.representative (nano::dev::genesis_key.pub)
					.link (nano::dev::genesis_key.pub)
					.balance (nano::dev::constants.genesis_amount - nano::Gxrb_ratio)
					.sign (nano::dev::genesis_key.prv, nano::dev::genesis_key.pub)
					.work (*system.work.generate (nano::dev::genesis->hash ()))
					.build_shared ();
		node.active.vacancy_update = [&updated] () { updated = true; };
		ASSERT_EQ (nano::process_result::progress, node.process (*send).code);
		ASSERT_EQ (1, node.active.vacancy ());
		ASSERT_EQ (0, node.active.size ());
		node.scheduler.priority.activate (nano::dev::genesis_key.pub, *node.store.tx_begin_read ());
		ASSERT_TIMELY (1s, updated);
		updated = false;
		ASSERT_EQ (0, node.active.vacancy ());
		ASSERT_EQ (1, node.active.size ());
		auto election1 = node.active.election (send->qualified_root ());
		ASSERT_NE (nullptr, election1);
		node.active.force_confirm (*election1);
		ASSERT_TIMELY (1s, updated);
		ASSERT_EQ (1, node.active.vacancy ());
		ASSERT_EQ (0, node.active.size ());
	}
}

// Ensure transactions in excess of capacity are removed in fifo order
TEST (active_transactions, fifo)
{
	nano::test::system system{};

	nano::node_config config = system.default_config ();
	config.active_elections_size = 1;
	config.frontiers_confirmation = nano::frontiers_confirmation_mode::disabled;

	auto & node = *system.add_node (config);
	auto latest_hash = nano::dev::genesis->hash ();
	nano::keypair key0{};
	nano::state_block_builder builder{};

	// Construct two pending entries that can be received simultaneously
	auto send1 = builder.make_block ()
				 .previous (latest_hash)
				 .account (nano::dev::genesis_key.pub)
				 .representative (nano::dev::genesis_key.pub)
				 .link (key0.pub)
				 .balance (nano::dev::constants.genesis_amount - 1)
				 .sign (nano::dev::genesis_key.prv, nano::dev::genesis_key.pub)
				 .work (*system.work.generate (latest_hash))
				 .build_shared ();
	ASSERT_EQ (nano::process_result::progress, node.process (*send1).code);
	node.process_confirmed (nano::election_status{ send1 });
	ASSERT_TIMELY (5s, node.block_confirmed (send1->hash ()));

	nano::keypair key1{};
	latest_hash = send1->hash ();
	auto send2 = builder.make_block ()
				 .previous (latest_hash)
				 .account (nano::dev::genesis_key.pub)
				 .representative (nano::dev::genesis_key.pub)
				 .link (key1.pub)
				 .balance (nano::dev::constants.genesis_amount - 2)
				 .sign (nano::dev::genesis_key.prv, nano::dev::genesis_key.pub)
				 .work (*system.work.generate (latest_hash))
				 .build_shared ();
	ASSERT_EQ (nano::process_result::progress, node.process (*send2).code);
	node.process_confirmed (nano::election_status{ send2 });
	ASSERT_TIMELY (5s, node.block_confirmed (send2->hash ()));

	auto receive1 = builder.make_block ()
					.previous (0)
					.account (key0.pub)
					.representative (nano::dev::genesis_key.pub)
					.link (send1->hash ())
					.balance (1)
					.sign (key0.prv, key0.pub)
					.work (*system.work.generate (key0.pub))
					.build_shared ();
	ASSERT_EQ (nano::process_result::progress, node.process (*receive1).code);

	auto receive2 = builder.make_block ()
					.previous (0)
					.account (key1.pub)
					.representative (nano::dev::genesis_key.pub)
					.link (send2->hash ())
					.balance (1)
					.sign (key1.prv, key1.pub)
					.work (*system.work.generate (key1.pub))
					.build_shared ();
	ASSERT_EQ (nano::process_result::progress, node.process (*receive2).code);

	// Ensure first transaction becomes active
	node.scheduler.manual.push (receive1);
	ASSERT_TIMELY (5s, node.active.election (receive1->qualified_root ()) != nullptr);

	// Ensure second transaction becomes active
	node.scheduler.manual.push (receive2);
	ASSERT_TIMELY (5s, node.active.election (receive2->qualified_root ()) != nullptr);

	// Ensure excess transactions get trimmed
	ASSERT_TIMELY_EQ (5s, node.active.size (), 1);

	// Ensure overflow stats have been incremented
	ASSERT_EQ (1, node.stats->count (nano::stat::type::active_dropped, nano::stat::detail::normal));

	// Ensure the surviving transaction is the least recently inserted
	ASSERT_TIMELY (1s, node.active.election (receive2->qualified_root ()) != nullptr);
}

/*
 * Ensures we limit the number of vote hinted elections in AEC
 */
// disabled because it doesn't run after tokio switch
TEST (DISABLED_active_transactions, limit_vote_hinted_elections)
{
	nano::test::system system;
	nano::node_config config = system.default_config ();
	const int aec_limit = 10;
	config.frontiers_confirmation = nano::frontiers_confirmation_mode::disabled;
	config.optimistic_scheduler.enabled = false;
	config.active_elections_size = aec_limit;
	config.active_elections_hinted_limit_percentage = 10; // Should give us a limit of 1 hinted election
	auto & node = *system.add_node (config);

	// Setup representatives
	// Enough weight to trigger election hinting but not enough to confirm block on its own
	const auto amount = ((node.online_reps.trended () / 100) * node.config->hinted_scheduler.hinting_threshold_percent) + 1000 * nano::Gxrb_ratio;
	nano::keypair rep1 = nano::test::setup_rep (system, node, amount / 2);
	nano::keypair rep2 = nano::test::setup_rep (system, node, amount / 2);

	auto blocks = nano::test::setup_independent_blocks (system, node, 2);
	auto open0 = blocks[0];
	auto open1 = blocks[1];

	// Even though automatic frontier confirmation is disabled, AEC is doing funny stuff and inserting elections, clear that
	WAIT (1s);
	node.active.clear ();
	ASSERT_TRUE (node.active.empty ());

	// Inactive vote
	auto vote1 = nano::test::make_vote (rep1, { open0, open1 });
	node.vote_processor_queue.vote (vote1, nano::test::fake_channel (node));
	// Ensure new inactive vote cache entries were created
	ASSERT_TIMELY_EQ (5s, node.vote_cache.size (), 2);
	// And no elections are getting started yet
	ASSERT_ALWAYS (1s, node.active.empty ());
	// And nothing got confirmed yet
	ASSERT_FALSE (nano::test::confirmed (node, { open0, open1 }));

	// This vote should trigger election hinting for first receive block
	auto vote2 = nano::test::make_vote (rep2, { open0 });
	node.vote_processor_queue.vote (vote2, nano::test::fake_channel (node));
	// Ensure an election got started for open0 block
	ASSERT_TIMELY_EQ (5s, node.active.size (), 1);
	ASSERT_TIMELY (5s, nano::test::active (node, { open0 }));

	// This vote should trigger election hinting but not become active due to limit of active hinted elections
	auto vote3 = nano::test::make_vote (rep2, { open1 });
	node.vote_processor_queue.vote (vote3, nano::test::fake_channel (node));
	// Ensure no new election are getting started
	ASSERT_NEVER (1s, nano::test::active (node, { open1 }));
	ASSERT_EQ (node.active.size (), 1);

	// This final vote should confirm the first receive block
	auto vote4 = nano::test::make_final_vote (nano::dev::genesis_key, { open0 });
	node.vote_processor_queue.vote (vote4, nano::test::fake_channel (node));
	// Ensure election for open0 block got confirmed
	ASSERT_TIMELY (5s, nano::test::confirmed (node, { open0 }));

	// Now a second block should get vote hinted
	ASSERT_TIMELY (5s, nano::test::active (node, { open1 }));

	std::this_thread::sleep_for (500ms);

	// Ensure there was no overflow of elections
	ASSERT_EQ (0, node.stats->count (nano::stat::type::active_dropped, nano::stat::detail::normal));
}

/*
 * Tests that when AEC is running at capacity from normal elections, it is still possible to schedule a limited number of hinted elections
 */
TEST (active_transactions, allow_limited_overflow)
{
	nano::test::system system;
	nano::node_config config = system.default_config ();
	const int aec_limit = 20;
	config.frontiers_confirmation = nano::frontiers_confirmation_mode::disabled;
	config.active_elections_size = aec_limit;
	config.active_elections_hinted_limit_percentage = 20; // Should give us a limit of 4 hinted elections
	auto & node = *system.add_node (config);

	auto blocks = nano::test::setup_independent_blocks (system, node, aec_limit * 4);

	// Split blocks in two halves
	std::vector<std::shared_ptr<nano::block>> blocks1 (blocks.begin (), blocks.begin () + blocks.size () / 2);
	std::vector<std::shared_ptr<nano::block>> blocks2 (blocks.begin () + blocks.size () / 2, blocks.end ());

	// Even though automatic frontier confirmation is disabled, AEC is doing funny stuff and inserting elections, clear that
	WAIT (1s);
	node.active.clear ();
	ASSERT_TRUE (node.active.empty ());

	// Insert the first part of the blocks into normal election scheduler
	for (auto const & block : blocks1)
	{
		node.scheduler.priority.activate (block->account (), *node.store.tx_begin_read ());
	}

	// Ensure number of active elections reaches AEC limit and there is no overfill
	ASSERT_TIMELY_EQ (5s, node.active.size (), node.active.limit ());
	// And it stays that way without increasing
	ASSERT_ALWAYS (1s, node.active.size () == node.active.limit ());

	// Insert votes for the second part of the blocks, so that those are scheduled as hinted elections
	for (auto const & block : blocks2)
	{
		// Non-final vote, so it stays in the AEC without getting confirmed
		auto vote = nano::test::make_vote (nano::dev::genesis_key, { block });
		node.vote_cache.vote (block->hash (), vote, nano::dev::constants.genesis_amount);
	}

	// Ensure active elections overfill AEC only up to normal + hinted limit
	ASSERT_TIMELY_EQ (5s, node.active.size (), node.active.limit () + node.active.limit (nano::election_behavior::hinted));
	// And it stays that way without increasing
	ASSERT_ALWAYS (1s, node.active.size () == node.active.limit () + node.active.limit (nano::election_behavior::hinted));
}

/*
 * Tests that when hinted elections are present in the AEC, normal scheduler adapts not to exceed the limit of all elections
 */
TEST (active_transactions, allow_limited_overflow_adapt)
{
	nano::test::system system;
	nano::node_config config = system.default_config ();
	const int aec_limit = 20;
	config.frontiers_confirmation = nano::frontiers_confirmation_mode::disabled;
	config.active_elections_size = aec_limit;
	config.active_elections_hinted_limit_percentage = 20; // Should give us a limit of 4 hinted elections
	auto & node = *system.add_node (config);

	auto blocks = nano::test::setup_independent_blocks (system, node, aec_limit * 4);

	// Split blocks in two halves
	std::vector<std::shared_ptr<nano::block>> blocks1 (blocks.begin (), blocks.begin () + blocks.size () / 2);
	std::vector<std::shared_ptr<nano::block>> blocks2 (blocks.begin () + blocks.size () / 2, blocks.end ());

	// Even though automatic frontier confirmation is disabled, AEC is doing funny stuff and inserting elections, clear that
	WAIT (1s);
	node.active.clear ();
	ASSERT_TRUE (node.active.empty ());

	// Insert votes for the second part of the blocks, so that those are scheduled as hinted elections
	for (auto const & block : blocks2)
	{
		// Non-final vote, so it stays in the AEC without getting confirmed
		auto vote = nano::test::make_vote (nano::dev::genesis_key, { block });
		node.vote_cache.vote (block->hash (), vote, nano::dev::constants.genesis_amount);
	}

	// Ensure hinted election amount is bounded by hinted limit
	ASSERT_TIMELY_EQ (5s, node.active.size (), node.active.limit (nano::election_behavior::hinted));
	// And it stays that way without increasing
	ASSERT_ALWAYS (1s, node.active.size () == node.active.limit (nano::election_behavior::hinted));

	// Insert the first part of the blocks into normal election scheduler
	for (auto const & block : blocks1)
	{
		node.scheduler.priority.activate (block->account (), *node.store.tx_begin_read ());
	}

	// Ensure number of active elections reaches AEC limit and there is no overfill
	ASSERT_TIMELY_EQ (5s, node.active.size (), node.active.limit ());
	// And it stays that way without increasing
	ASSERT_ALWAYS (1s, node.active.size () == node.active.limit ());
}<|MERGE_RESOLUTION|>--- conflicted
+++ resolved
@@ -364,13 +364,8 @@
 	ASSERT_NE (nullptr, election);
 	ASSERT_GT (node.weight (key.pub), node.minimum_principal_weight ());
 	// Insert vote
-<<<<<<< HEAD
-	auto vote1 (std::make_shared<nano::vote> (key.pub, key.prv, nano::vote::timestamp_min * 1, 0, std::vector<nano::block_hash> (1, send->hash ())));
+	auto vote1 = nano::test::make_vote (key, { send }, nano::vote::timestamp_min * 1, 0);
 	node.vote_processor_queue.vote (vote1, std::make_shared<nano::transport::inproc::channel> (node, node));
-=======
-	auto vote1 = nano::test::make_vote (key, { send }, nano::vote::timestamp_min * 1, 0);
-	node.vote_processor.vote (vote1, std::make_shared<nano::transport::inproc::channel> (node, node));
->>>>>>> 449c8739
 	ASSERT_TIMELY_EQ (5s, election->votes ().size (), 2);
 	ASSERT_EQ (1, node.stats->count (nano::stat::type::election, nano::stat::detail::vote_new));
 	auto last_vote1 (election->votes ()[key.pub]);
@@ -432,19 +427,11 @@
 	ASSERT_TIMELY (5s, nano::test::exists (node, { send1, send2, open }));
 
 	// Process votes
-<<<<<<< HEAD
-	auto vote1 (std::make_shared<nano::vote> (key1.pub, key1.prv, 0, 0, std::vector<nano::block_hash> (1, send1->hash ())));
+	auto vote1 = nano::test::make_vote (key1, { send1 }, 0, 0);
 	node.vote_processor_queue.vote (vote1, std::make_shared<nano::transport::inproc::channel> (node, node));
 
-	auto vote2 (std::make_shared<nano::vote> (nano::dev::genesis_key.pub, nano::dev::genesis_key.prv, 0, 0, std::vector<nano::block_hash> (1, send1->hash ())));
+	auto vote2 = nano::test::make_vote (nano::dev::genesis_key, { send1 }, 0, 0);
 	node.vote_processor_queue.vote (vote2, std::make_shared<nano::transport::inproc::channel> (node, node));
-=======
-	auto vote1 = nano::test::make_vote (key1, { send1 }, 0, 0);
-	node.vote_processor.vote (vote1, std::make_shared<nano::transport::inproc::channel> (node, node));
-
-	auto vote2 = nano::test::make_vote (nano::dev::genesis_key, { send1 }, 0, 0);
-	node.vote_processor.vote (vote2, std::make_shared<nano::transport::inproc::channel> (node, node));
->>>>>>> 449c8739
 
 	ASSERT_TIMELY (5s, node.vote_cache.find (send1->hash ()));
 	ASSERT_TIMELY_EQ (5s, node.vote_cache.find (send1->hash ())->voters ().size (), 2);
@@ -957,15 +944,9 @@
 					.sign (nano::dev::genesis_key.prv, nano::dev::genesis_key.pub)
 					.work (*system.work.generate (latest))
 					.build_shared ();
-<<<<<<< HEAD
-		auto vote (std::make_shared<nano::vote> (keys[i].pub, keys[i].prv, 0, 0, std::vector<nano::block_hash>{ fork->hash () }));
+		auto vote = nano::test::make_vote (keys[i], { fork }, 0, 0);
 		node1.vote_processor_queue.vote (vote, std::make_shared<nano::transport::inproc::channel> (node1, node1));
 		node1.vote_processor_queue.flush ();
-=======
-		auto vote = nano::test::make_vote (keys[i], { fork }, 0, 0);
-		node1.vote_processor.vote (vote, std::make_shared<nano::transport::inproc::channel> (node1, node1));
-		node1.vote_processor.flush ();
->>>>>>> 449c8739
 		node1.process_active (fork);
 	}
 
@@ -1008,15 +989,9 @@
 	ASSERT_FALSE (blocks1.find (send_last->hash ()) != blocks1.end ());
 
 	// Process vote for correct block & replace existing lowest tally block
-<<<<<<< HEAD
-	auto vote (std::make_shared<nano::vote> (nano::dev::genesis_key.pub, nano::dev::genesis_key.prv, 0, 0, std::vector<nano::block_hash>{ send_last->hash () }));
+	auto vote = nano::test::make_vote (nano::dev::genesis_key, { send_last }, 0, 0);
 	node1.vote_processor_queue.vote (vote, std::make_shared<nano::transport::inproc::channel> (node1, node1));
 	node1.vote_processor_queue.flush ();
-=======
-	auto vote = nano::test::make_vote (nano::dev::genesis_key, { send_last }, 0, 0);
-	node1.vote_processor.vote (vote, std::make_shared<nano::transport::inproc::channel> (node1, node1));
-	node1.vote_processor.flush ();
->>>>>>> 449c8739
 	// ensure vote arrives before the block
 	ASSERT_TIMELY (5s, node1.vote_cache.find (send_last->hash ()));
 	ASSERT_TIMELY_EQ (5s, 1, node1.vote_cache.find (send_last->hash ())->size ());
