#include <nano/test_common/system.hpp>
#include <nano/test_common/testutil.hpp>

#include <gtest/gtest.h>

using namespace std::chrono_literals;

TEST (gap_cache, add_new)
{
	nano::test::system system (1);
	nano::gap_cache cache (*system.nodes[0]);
	nano::block_builder builder;
	nano::keypair key1;
	auto block1 = builder
				  .send ()
				  .previous (0)
				  .destination (1)
				  .balance (2)
				  .sign (key1.prv, key1.pub)
				  .work (5)
				  .build_shared ();
	cache.add (block1->hash ());
}

TEST (gap_cache, add_existing)
{
	nano::test::system system (1);
	nano::gap_cache cache (*system.nodes[0]);
	nano::keypair key1;
	nano::block_builder builder;
	auto block1 = builder
				  .send ()
				  .previous (0)
				  .destination (1)
				  .balance (2)
				  .sign (key1.prv, key1.pub)
				  .work (5)
				  .build_shared ();
	cache.add (block1->hash ());
	nano::unique_lock<nano::mutex> lock (cache.mutex);
	auto existing1 (cache.blocks.get<1> ().find (block1->hash ()));
	ASSERT_NE (cache.blocks.get<1> ().end (), existing1);
	auto arrival (existing1->arrival);
	lock.unlock ();
	ASSERT_TIMELY (20s, arrival != std::chrono::steady_clock::now ());
	cache.add (block1->hash ());
	ASSERT_EQ (1, cache.size ());
	lock.lock ();
	auto existing2 (cache.blocks.get<1> ().find (block1->hash ()));
	ASSERT_NE (cache.blocks.get<1> ().end (), existing2);
	ASSERT_GT (existing2->arrival, arrival);
}

TEST (gap_cache, comparison)
{
	nano::test::system system (1);
	nano::gap_cache cache (*system.nodes[0]);
	nano::keypair key1;
	nano::block_builder builder;
	auto block1 = builder
				  .send ()
				  .previous (1)
				  .destination (0)
				  .balance (2)
				  .sign (key1.prv, key1.pub)
				  .work (5)
				  .build_shared ();
	cache.add (block1->hash ());
	nano::unique_lock<nano::mutex> lock (cache.mutex);
	auto existing1 (cache.blocks.get<1> ().find (block1->hash ()));
	ASSERT_NE (cache.blocks.get<1> ().end (), existing1);
	auto arrival (existing1->arrival);
	lock.unlock ();
	ASSERT_TIMELY (20s, std::chrono::steady_clock::now () != arrival);
	nano::keypair key2;
	auto block3 = builder
				  .send ()
				  .previous (0)
				  .destination (42)
				  .balance (1)
				  .sign (key2.prv, key2.pub)
				  .work (4)
				  .build_shared ();
	cache.add (block3->hash ());
	ASSERT_EQ (2, cache.size ());
	lock.lock ();
	auto existing2 (cache.blocks.get<1> ().find (block3->hash ()));
	ASSERT_NE (cache.blocks.get<1> ().end (), existing2);
	ASSERT_GT (existing2->arrival, arrival);
	ASSERT_EQ (arrival, cache.blocks.get<1> ().begin ()->arrival);
}

// Upon receiving enough votes for a gapped block, a lazy bootstrap should be initiated
TEST (gap_cache, gap_bootstrap)
{
	nano::node_flags node_flags;
<<<<<<< HEAD
	node_flags.set_disable_legacy_bootstrap (true);
	node_flags.set_disable_request_loop (true); // to avoid fallback behavior of broadcasting blocks
	nano::system system (2, nano::transport::transport_type::tcp, node_flags);
=======
	node_flags.disable_legacy_bootstrap = true;
	node_flags.disable_request_loop = true; // to avoid fallback behavior of broadcasting blocks
	nano::test::system system (2, nano::transport::transport_type::tcp, node_flags);
>>>>>>> 78631a6b

	auto & node1 (*system.nodes[0]);
	auto & node2 (*system.nodes[1]);
	nano::block_hash latest (node1.latest (nano::dev::genesis_key.pub));
	nano::keypair key;
	nano::block_builder builder;
	auto send = builder
				.send ()
				.previous (latest)
				.destination (key.pub)
				.balance (nano::dev::constants.genesis_amount - 100)
				.sign (nano::dev::genesis_key.prv, nano::dev::genesis_key.pub)
				.work (*system.work.generate (latest))
				.build_shared ();
	ASSERT_EQ (nano::process_result::progress, node1.process (*send).code);
	ASSERT_EQ (nano::dev::constants.genesis_amount - 100, node1.balance (nano::dev::genesis->account ()));
	ASSERT_EQ (nano::dev::constants.genesis_amount, node2.balance (nano::dev::genesis->account ()));
	// Confirm send block, allowing voting on the upcoming block
	node1.block_confirm (send);
	auto election = node1.active.election (send->qualified_root ());
	ASSERT_NE (nullptr, election);
	election->force_confirm ();
	ASSERT_TIMELY (2s, node1.block_confirmed (send->hash ()));
	node1.active.erase (*send);
	system.wallet (0)->insert_adhoc (nano::dev::genesis_key.prv);
	auto latest_block (system.wallet (0)->send_action (nano::dev::genesis_key.pub, key.pub, 100));
	ASSERT_NE (nullptr, latest_block);
	ASSERT_EQ (nano::dev::constants.genesis_amount - 200, node1.balance (nano::dev::genesis->account ()));
	ASSERT_EQ (nano::dev::constants.genesis_amount, node2.balance (nano::dev::genesis->account ()));
	ASSERT_TIMELY (10s, node2.balance (nano::dev::genesis->account ()) == nano::dev::constants.genesis_amount - 200);
}

TEST (gap_cache, two_dependencies)
{
	nano::test::system system (1);
	auto & node1 (*system.nodes[0]);
	nano::keypair key;
	nano::block_builder builder;
	auto send1 = builder
				 .send ()
				 .previous (nano::dev::genesis->hash ())
				 .destination (key.pub)
				 .balance (1)
				 .sign (nano::dev::genesis_key.prv, nano::dev::genesis_key.pub)
				 .work (*system.work.generate (nano::dev::genesis->hash ()))
				 .build_shared ();
	auto send2 = builder
				 .send ()
				 .previous (send1->hash ())
				 .destination (key.pub)
				 .balance (0)
				 .sign (nano::dev::genesis_key.prv, nano::dev::genesis_key.pub)
				 .work (*system.work.generate (send1->hash ()))
				 .build_shared ();
	auto open = builder
				.open ()
				.source (send1->hash ())
				.representative (key.pub)
				.account (key.pub)
				.sign (key.prv, key.pub)
				.work (*system.work.generate (key.pub))
				.build_shared ();
	ASSERT_EQ (0, node1.gap_cache.size ());
	node1.block_processor.add (send2);
	node1.block_processor.flush ();
	ASSERT_EQ (1, node1.gap_cache.size ());
	node1.block_processor.add (open);
	node1.block_processor.flush ();
	ASSERT_EQ (2, node1.gap_cache.size ());
	node1.block_processor.add (send1);
	node1.block_processor.flush ();
	ASSERT_TIMELY (5s, node1.gap_cache.size () == 0);
	ASSERT_TIMELY (5s, node1.store.block.exists (*node1.store.tx_begin_read (), send1->hash ()));
	ASSERT_TIMELY (5s, node1.store.block.exists (*node1.store.tx_begin_read (), send2->hash ()));
	ASSERT_TIMELY (5s, node1.store.block.exists (*node1.store.tx_begin_read (), open->hash ()));
}<|MERGE_RESOLUTION|>--- conflicted
+++ resolved
@@ -94,15 +94,9 @@
 TEST (gap_cache, gap_bootstrap)
 {
 	nano::node_flags node_flags;
-<<<<<<< HEAD
 	node_flags.set_disable_legacy_bootstrap (true);
 	node_flags.set_disable_request_loop (true); // to avoid fallback behavior of broadcasting blocks
-	nano::system system (2, nano::transport::transport_type::tcp, node_flags);
-=======
-	node_flags.disable_legacy_bootstrap = true;
-	node_flags.disable_request_loop = true; // to avoid fallback behavior of broadcasting blocks
 	nano::test::system system (2, nano::transport::transport_type::tcp, node_flags);
->>>>>>> 78631a6b
 
 	auto & node1 (*system.nodes[0]);
 	auto & node2 (*system.nodes[1]);
