--- conflicted
+++ resolved
@@ -300,2865 +300,6 @@
 
 TEST (ledger, epoch_open_pending)
 {
-<<<<<<< HEAD
-	nano::block_builder builder{};
-	nano::test::system system{ 1 };
-	auto & node1 = *system.nodes[0];
-=======
-	nano::test::system system (1);
-	auto & node1 (*system.nodes[0]);
-	nano::keypair key1;
-	nano::block_builder builder;
-	auto send1 = builder
-				 .send ()
-				 .previous (nano::dev::genesis->hash ())
-				 .destination (key1.pub)
-				 .balance (0)
-				 .sign (nano::dev::genesis_key.prv, nano::dev::genesis_key.pub)
-				 .work (0)
-				 .build ();
-	node1.work_generate_blocking (*send1);
-	auto transaction (node1.store.tx_begin_write ());
-	ASSERT_EQ (nano::block_status::progress, node1.ledger.process (transaction, send1));
-	ASSERT_EQ (*send1, *node1.ledger.successor (transaction, nano::qualified_root (nano::root (0), nano::dev::genesis->hash ())));
-	ASSERT_EQ (*nano::dev::genesis, *node1.ledger.successor (transaction, nano::dev::genesis->qualified_root ()));
-	ASSERT_EQ (nullptr, node1.ledger.successor (transaction, nano::qualified_root (0)));
-}
-
-TEST (ledger, fail_change_old)
-{
-	auto ctx = nano::test::context::ledger_empty ();
-	auto & ledger = ctx.ledger ();
-	auto & store = ctx.store ();
-	auto transaction = store.tx_begin_write ();
-	nano::work_pool pool{ nano::dev::network_params.network, std::numeric_limits<unsigned>::max () };
-	nano::keypair key1;
-	nano::block_builder builder;
-	auto block = builder
-				 .change ()
-				 .previous (nano::dev::genesis->hash ())
-				 .representative (key1.pub)
-				 .sign (nano::dev::genesis_key.prv, nano::dev::genesis_key.pub)
-				 .work (*pool.generate (nano::dev::genesis->hash ()))
-				 .build ();
-	auto result1 = ledger.process (transaction, block);
-	ASSERT_EQ (nano::block_status::progress, result1);
-	auto result2 = ledger.process (transaction, block);
-	ASSERT_EQ (nano::block_status::old, result2);
-}
-
-TEST (ledger, fail_change_gap_previous)
-{
-	auto ctx = nano::test::context::ledger_empty ();
-	auto & ledger = ctx.ledger ();
-	auto & store = ctx.store ();
-	auto transaction = store.tx_begin_write ();
-	nano::work_pool pool{ nano::dev::network_params.network, std::numeric_limits<unsigned>::max () };
-	nano::keypair key1;
-	nano::block_builder builder;
-	auto block = builder
-				 .change ()
-				 .previous (1)
-				 .representative (key1.pub)
-				 .sign (nano::dev::genesis_key.prv, nano::dev::genesis_key.pub)
-				 .work (*pool.generate (nano::root (1)))
-				 .build ();
-	auto result1 = ledger.process (transaction, block);
-	ASSERT_EQ (nano::block_status::gap_previous, result1);
-}
-
-TEST (ledger, fail_state_bad_signature)
-{
-	auto ctx = nano::test::context::ledger_empty ();
-	auto & ledger = ctx.ledger ();
-	auto & store = ctx.store ();
-	auto transaction = store.tx_begin_write ();
-	nano::work_pool pool{ nano::dev::network_params.network, std::numeric_limits<unsigned>::max () };
-	nano::block_builder builder;
-	auto block = builder
-				 .state ()
-				 .account (nano::dev::genesis_key.pub)
-				 .previous (nano::dev::genesis->hash ())
-				 .representative (nano::dev::genesis_key.pub)
-				 .balance (0)
-				 .link (nano::dev::genesis_key.pub)
-				 .sign (nano::keypair ().prv, 0)
-				 .work (*pool.generate (nano::dev::genesis->hash ()))
-				 .build ();
-	auto result1 = ledger.process (transaction, block);
-	ASSERT_EQ (nano::block_status::bad_signature, result1);
-}
-
-TEST (ledger, fail_epoch_bad_signature)
-{
-	auto ctx = nano::test::context::ledger_empty ();
-	auto & ledger = ctx.ledger ();
-	auto & store = ctx.store ();
-	auto transaction = store.tx_begin_write ();
-	nano::work_pool pool{ nano::dev::network_params.network, std::numeric_limits<unsigned>::max () };
-	nano::block_builder builder;
-	auto block = builder
-				 .state ()
-				 .account (nano::dev::genesis_key.pub)
-				 .previous (nano::dev::genesis->hash ())
-				 .representative (nano::dev::genesis_key.pub)
-				 .balance (nano::dev::constants.genesis_amount)
-				 .link (ledger.epoch_link (nano::epoch::epoch_1))
-				 .sign (nano::dev::genesis_key.prv, nano::dev::genesis_key.pub)
-				 .work (*pool.generate (nano::dev::genesis->hash ()))
-				 .build ();
-	block->signature.bytes[0] ^= 1;
-	auto result1 = ledger.process (transaction, block);
-	ASSERT_EQ (nano::block_status::bad_signature, result1); // Fails epoch signature
-	block->signature.bytes[0] ^= 1;
-	auto result2 = ledger.process (transaction, block);
-	ASSERT_EQ (nano::block_status::progress, result2); // Succeeds with epoch signature
-}
-
-TEST (ledger, fail_change_bad_signature)
-{
-	auto ctx = nano::test::context::ledger_empty ();
-	auto & ledger = ctx.ledger ();
-	auto & store = ctx.store ();
-	auto transaction = store.tx_begin_write ();
-	nano::work_pool pool{ nano::dev::network_params.network, std::numeric_limits<unsigned>::max () };
-	nano::keypair key1;
-	nano::block_builder builder;
-	auto block = builder
-				 .change ()
-				 .previous (nano::dev::genesis->hash ())
-				 .representative (key1.pub)
-				 .sign (nano::keypair ().prv, 0)
-				 .work (*pool.generate (nano::dev::genesis->hash ()))
-				 .build ();
-	auto result1 = ledger.process (transaction, block);
-	ASSERT_EQ (nano::block_status::bad_signature, result1);
-}
-
-TEST (ledger, fail_change_fork)
-{
-	auto ctx = nano::test::context::ledger_empty ();
-	auto & ledger = ctx.ledger ();
-	auto & store = ctx.store ();
-	auto transaction = store.tx_begin_write ();
-	nano::work_pool pool{ nano::dev::network_params.network, std::numeric_limits<unsigned>::max () };
-	nano::keypair key1;
-	nano::block_builder builder;
-	auto block1 = builder
-				  .change ()
-				  .previous (nano::dev::genesis->hash ())
-				  .representative (key1.pub)
-				  .sign (nano::dev::genesis_key.prv, nano::dev::genesis_key.pub)
-				  .work (*pool.generate (nano::dev::genesis->hash ()))
-				  .build ();
-	auto result1 = ledger.process (transaction, block1);
-	ASSERT_EQ (nano::block_status::progress, result1);
-	nano::keypair key2;
-	auto block2 = builder
-				  .change ()
-				  .previous (nano::dev::genesis->hash ())
-				  .representative (key2.pub)
-				  .sign (nano::dev::genesis_key.prv, nano::dev::genesis_key.pub)
-				  .work (*pool.generate (nano::dev::genesis->hash ()))
-				  .build ();
-	auto result2 = ledger.process (transaction, block2);
-	ASSERT_EQ (nano::block_status::fork, result2);
-}
-
-TEST (ledger, fail_send_old)
-{
-	auto ctx = nano::test::context::ledger_empty ();
-	auto & ledger = ctx.ledger ();
-	auto & store = ctx.store ();
-	auto transaction = store.tx_begin_write ();
-	nano::work_pool pool{ nano::dev::network_params.network, std::numeric_limits<unsigned>::max () };
-	nano::keypair key1;
-	nano::block_builder builder;
-	auto block = builder
-				 .send ()
-				 .previous (nano::dev::genesis->hash ())
-				 .destination (key1.pub)
-				 .balance (1)
-				 .sign (nano::dev::genesis_key.prv, nano::dev::genesis_key.pub)
-				 .work (*pool.generate (nano::dev::genesis->hash ()))
-				 .build ();
-	auto result1 = ledger.process (transaction, block);
-	ASSERT_EQ (nano::block_status::progress, result1);
-	auto result2 = ledger.process (transaction, block);
-	ASSERT_EQ (nano::block_status::old, result2);
-}
-
-TEST (ledger, fail_send_gap_previous)
-{
-	auto ctx = nano::test::context::ledger_empty ();
-	auto & ledger = ctx.ledger ();
-	auto & store = ctx.store ();
-	auto transaction = store.tx_begin_write ();
-	nano::work_pool pool{ nano::dev::network_params.network, std::numeric_limits<unsigned>::max () };
-	nano::keypair key1;
-	nano::block_builder builder;
-	auto block = builder
-				 .send ()
-				 .previous (1)
-				 .destination (key1.pub)
-				 .balance (1)
-				 .sign (nano::dev::genesis_key.prv, nano::dev::genesis_key.pub)
-				 .work (*pool.generate (nano::root (1)))
-				 .build ();
-	auto result1 = ledger.process (transaction, block);
-	ASSERT_EQ (nano::block_status::gap_previous, result1);
-}
-
-TEST (ledger, fail_send_bad_signature)
-{
-	auto ctx = nano::test::context::ledger_empty ();
-	auto & ledger = ctx.ledger ();
-	auto & store = ctx.store ();
-	auto transaction = store.tx_begin_write ();
-	nano::work_pool pool{ nano::dev::network_params.network, std::numeric_limits<unsigned>::max () };
-	nano::keypair key1;
-	nano::block_builder builder;
-	auto block = builder
-				 .send ()
-				 .previous (nano::dev::genesis->hash ())
-				 .destination (key1.pub)
-				 .balance (1)
-				 .sign (nano::keypair ().prv, 0)
-				 .work (*pool.generate (nano::dev::genesis->hash ()))
-				 .build ();
-	auto result1 = ledger.process (transaction, block);
-	ASSERT_EQ (nano::block_status::bad_signature, result1);
-}
-
-TEST (ledger, fail_send_negative_spend)
-{
-	auto ctx = nano::test::context::ledger_empty ();
-	auto & ledger = ctx.ledger ();
-	auto & store = ctx.store ();
-	auto transaction = store.tx_begin_write ();
-	nano::work_pool pool{ nano::dev::network_params.network, std::numeric_limits<unsigned>::max () };
-	nano::keypair key1;
-	nano::block_builder builder;
-	auto block1 = builder
-				  .send ()
-				  .previous (nano::dev::genesis->hash ())
-				  .destination (key1.pub)
-				  .balance (1)
-				  .sign (nano::dev::genesis_key.prv, nano::dev::genesis_key.pub)
-				  .work (*pool.generate (nano::dev::genesis->hash ()))
-				  .build ();
-	ASSERT_EQ (nano::block_status::progress, ledger.process (transaction, block1));
-	nano::keypair key2;
-	auto block2 = builder
-				  .send ()
-				  .previous (block1->hash ())
-				  .destination (key2.pub)
-				  .balance (2)
-				  .sign (nano::dev::genesis_key.prv, nano::dev::genesis_key.pub)
-				  .work (*pool.generate (block1->hash ()))
-				  .build ();
-	ASSERT_EQ (nano::block_status::negative_spend, ledger.process (transaction, block2));
-}
-
-TEST (ledger, fail_send_fork)
-{
-	auto ctx = nano::test::context::ledger_empty ();
-	auto & ledger = ctx.ledger ();
-	auto & store = ctx.store ();
-	auto transaction = store.tx_begin_write ();
-	nano::work_pool pool{ nano::dev::network_params.network, std::numeric_limits<unsigned>::max () };
-	nano::keypair key1;
-	nano::block_builder builder;
-	auto block1 = builder
-				  .send ()
-				  .previous (nano::dev::genesis->hash ())
-				  .destination (key1.pub)
-				  .balance (1)
-				  .sign (nano::dev::genesis_key.prv, nano::dev::genesis_key.pub)
-				  .work (*pool.generate (nano::dev::genesis->hash ()))
-				  .build ();
-	ASSERT_EQ (nano::block_status::progress, ledger.process (transaction, block1));
-	nano::keypair key2;
-	auto block2 = builder
-				  .send ()
-				  .previous (nano::dev::genesis->hash ())
-				  .destination (key2.pub)
-				  .balance (1)
-				  .sign (nano::dev::genesis_key.prv, nano::dev::genesis_key.pub)
-				  .work (*pool.generate (nano::dev::genesis->hash ()))
-				  .build ();
-	ASSERT_EQ (nano::block_status::fork, ledger.process (transaction, block2));
-}
-
-TEST (ledger, fail_open_old)
-{
-	auto ctx = nano::test::context::ledger_empty ();
-	auto & ledger = ctx.ledger ();
-	auto & store = ctx.store ();
-	auto transaction = store.tx_begin_write ();
-	nano::work_pool pool{ nano::dev::network_params.network, std::numeric_limits<unsigned>::max () };
-	nano::keypair key1;
-	nano::block_builder builder;
-	auto block1 = builder
-				  .send ()
-				  .previous (nano::dev::genesis->hash ())
-				  .destination (key1.pub)
-				  .balance (1)
-				  .sign (nano::dev::genesis_key.prv, nano::dev::genesis_key.pub)
-				  .work (*pool.generate (nano::dev::genesis->hash ()))
-				  .build ();
-	ASSERT_EQ (nano::block_status::progress, ledger.process (transaction, block1));
-	auto block2 = builder
-				  .open ()
-				  .source (block1->hash ())
-				  .representative (1)
-				  .account (key1.pub)
-				  .sign (key1.prv, key1.pub)
-				  .work (*pool.generate (key1.pub))
-				  .build ();
-	ASSERT_EQ (nano::block_status::progress, ledger.process (transaction, block2));
-	ASSERT_EQ (nano::block_status::old, ledger.process (transaction, block2));
-}
-
-TEST (ledger, fail_open_gap_source)
-{
-	auto ctx = nano::test::context::ledger_empty ();
-	auto & ledger = ctx.ledger ();
-	auto & store = ctx.store ();
-	auto transaction = store.tx_begin_write ();
-	nano::work_pool pool{ nano::dev::network_params.network, std::numeric_limits<unsigned>::max () };
-	nano::keypair key1;
-	nano::block_builder builder;
-	auto block2 = builder
-				  .open ()
-				  .source (1)
-				  .representative (1)
-				  .account (key1.pub)
-				  .sign (key1.prv, key1.pub)
-				  .work (*pool.generate (key1.pub))
-				  .build ();
-	auto result2 = ledger.process (transaction, block2);
-	ASSERT_EQ (nano::block_status::gap_source, result2);
-}
-
-TEST (ledger, fail_open_bad_signature)
-{
-	auto ctx = nano::test::context::ledger_empty ();
-	auto & ledger = ctx.ledger ();
-	auto & store = ctx.store ();
-	auto transaction = store.tx_begin_write ();
-	nano::work_pool pool{ nano::dev::network_params.network, std::numeric_limits<unsigned>::max () };
-	nano::keypair key1;
-	nano::block_builder builder;
-	auto block1 = builder
-				  .send ()
-				  .previous (nano::dev::genesis->hash ())
-				  .destination (key1.pub)
-				  .balance (1)
-				  .sign (nano::dev::genesis_key.prv, nano::dev::genesis_key.pub)
-				  .work (*pool.generate (nano::dev::genesis->hash ()))
-				  .build ();
-	ASSERT_EQ (nano::block_status::progress, ledger.process (transaction, block1));
-	auto block2 = builder
-				  .open ()
-				  .source (block1->hash ())
-				  .representative (1)
-				  .account (key1.pub)
-				  .sign (key1.prv, key1.pub)
-				  .work (*pool.generate (key1.pub))
-				  .build ();
-	block2->signature.clear ();
-	ASSERT_EQ (nano::block_status::bad_signature, ledger.process (transaction, block2));
-}
-
-TEST (ledger, fail_open_fork_previous)
-{
-	auto ctx = nano::test::context::ledger_empty ();
-	auto & ledger = ctx.ledger ();
-	auto & store = ctx.store ();
-	auto transaction = store.tx_begin_write ();
-	nano::work_pool pool{ nano::dev::network_params.network, std::numeric_limits<unsigned>::max () };
-	nano::keypair key1;
-	nano::block_builder builder;
-	auto block1 = builder
-				  .send ()
-				  .previous (nano::dev::genesis->hash ())
-				  .destination (key1.pub)
-				  .balance (1)
-				  .sign (nano::dev::genesis_key.prv, nano::dev::genesis_key.pub)
-				  .work (*pool.generate (nano::dev::genesis->hash ()))
-				  .build ();
-	ASSERT_EQ (nano::block_status::progress, ledger.process (transaction, block1));
-	auto block2 = builder
-				  .send ()
-				  .previous (block1->hash ())
-				  .destination (key1.pub)
-				  .balance (0)
-				  .sign (nano::dev::genesis_key.prv, nano::dev::genesis_key.pub)
-				  .work (*pool.generate (block1->hash ()))
-				  .build ();
-	ASSERT_EQ (nano::block_status::progress, ledger.process (transaction, block2));
-	auto block3 = builder
-				  .open ()
-				  .source (block1->hash ())
-				  .representative (1)
-				  .account (key1.pub)
-				  .sign (key1.prv, key1.pub)
-				  .work (*pool.generate (key1.pub))
-				  .build ();
-	ASSERT_EQ (nano::block_status::progress, ledger.process (transaction, block3));
-	auto block4 = builder
-				  .open ()
-				  .source (block2->hash ())
-				  .representative (1)
-				  .account (key1.pub)
-				  .sign (key1.prv, key1.pub)
-				  .work (*pool.generate (key1.pub))
-				  .build ();
-	ASSERT_EQ (nano::block_status::fork, ledger.process (transaction, block4));
-	ASSERT_EQ (store.account.count (transaction), ledger.cache.account_count);
-}
-
-TEST (ledger, fail_open_account_mismatch)
-{
-	auto ctx = nano::test::context::ledger_empty ();
-	auto & ledger = ctx.ledger ();
-	auto & store = ctx.store ();
-	auto transaction = store.tx_begin_write ();
-	nano::work_pool pool{ nano::dev::network_params.network, std::numeric_limits<unsigned>::max () };
-	nano::keypair key1;
-	nano::block_builder builder;
-	auto block1 = builder
-				  .send ()
-				  .previous (nano::dev::genesis->hash ())
-				  .destination (key1.pub)
-				  .balance (1)
-				  .sign (nano::dev::genesis_key.prv, nano::dev::genesis_key.pub)
-				  .work (*pool.generate (nano::dev::genesis->hash ()))
-				  .build ();
-	ASSERT_EQ (nano::block_status::progress, ledger.process (transaction, block1));
-	nano::keypair badkey;
-	auto block2 = builder
-				  .open ()
-				  .source (block1->hash ())
-				  .representative (1)
-				  .account (badkey.pub)
-				  .sign (badkey.prv, badkey.pub)
-				  .work (*pool.generate (badkey.pub))
-				  .build ();
-	ASSERT_NE (nano::block_status::progress, ledger.process (transaction, block2));
-	ASSERT_EQ (store.account.count (transaction), ledger.cache.account_count);
-}
-
-TEST (ledger, fail_receive_old)
-{
-	auto ctx = nano::test::context::ledger_empty ();
-	auto & ledger = ctx.ledger ();
-	auto & store = ctx.store ();
-	auto transaction = store.tx_begin_write ();
-	nano::work_pool pool{ nano::dev::network_params.network, std::numeric_limits<unsigned>::max () };
-	nano::keypair key1;
-	nano::block_builder builder;
-	auto block1 = builder
-				  .send ()
-				  .previous (nano::dev::genesis->hash ())
-				  .destination (key1.pub)
-				  .balance (1)
-				  .sign (nano::dev::genesis_key.prv, nano::dev::genesis_key.pub)
-				  .work (*pool.generate (nano::dev::genesis->hash ()))
-				  .build ();
-	ASSERT_EQ (nano::block_status::progress, ledger.process (transaction, block1));
-	auto block2 = builder
-				  .send ()
-				  .previous (block1->hash ())
-				  .destination (key1.pub)
-				  .balance (0)
-				  .sign (nano::dev::genesis_key.prv, nano::dev::genesis_key.pub)
-				  .work (*pool.generate (block1->hash ()))
-				  .build ();
-	ASSERT_EQ (nano::block_status::progress, ledger.process (transaction, block2));
-	auto block3 = builder
-				  .open ()
-				  .source (block1->hash ())
-				  .representative (1)
-				  .account (key1.pub)
-				  .sign (key1.prv, key1.pub)
-				  .work (*pool.generate (key1.pub))
-				  .build ();
-	ASSERT_EQ (nano::block_status::progress, ledger.process (transaction, block3));
-	auto block4 = builder
-				  .receive ()
-				  .previous (block3->hash ())
-				  .source (block2->hash ())
-				  .sign (key1.prv, key1.pub)
-				  .work (*pool.generate (block3->hash ()))
-				  .build ();
-	ASSERT_EQ (nano::block_status::progress, ledger.process (transaction, block4));
-	ASSERT_EQ (nano::block_status::old, ledger.process (transaction, block4));
-}
-
-TEST (ledger, fail_receive_gap_source)
-{
-	auto ctx = nano::test::context::ledger_empty ();
-	auto & ledger = ctx.ledger ();
-	auto & store = ctx.store ();
-	auto transaction = store.tx_begin_write ();
-	nano::work_pool pool{ nano::dev::network_params.network, std::numeric_limits<unsigned>::max () };
-	nano::keypair key1;
-	nano::block_builder builder;
-	auto block1 = builder
-				  .send ()
-				  .previous (nano::dev::genesis->hash ())
-				  .destination (key1.pub)
-				  .balance (1)
-				  .sign (nano::dev::genesis_key.prv, nano::dev::genesis_key.pub)
-				  .work (*pool.generate (nano::dev::genesis->hash ()))
-				  .build ();
-	auto result1 = ledger.process (transaction, block1);
-	ASSERT_EQ (nano::block_status::progress, result1);
-	auto block2 = builder
-				  .send ()
-				  .previous (block1->hash ())
-				  .destination (key1.pub)
-				  .balance (0)
-				  .sign (nano::dev::genesis_key.prv, nano::dev::genesis_key.pub)
-				  .work (*pool.generate (block1->hash ()))
-				  .build ();
-	auto result2 = ledger.process (transaction, block2);
-	ASSERT_EQ (nano::block_status::progress, result2);
-	auto block3 = builder
-				  .open ()
-				  .source (block1->hash ())
-				  .representative (1)
-				  .account (key1.pub)
-				  .sign (key1.prv, key1.pub)
-				  .work (*pool.generate (key1.pub))
-				  .build ();
-	auto result3 = ledger.process (transaction, block3);
-	ASSERT_EQ (nano::block_status::progress, result3);
-	auto block4 = builder
-				  .receive ()
-				  .previous (block3->hash ())
-				  .source (1)
-				  .sign (key1.prv, key1.pub)
-				  .work (*pool.generate (block3->hash ()))
-				  .build ();
-	auto result4 = ledger.process (transaction, block4);
-	ASSERT_EQ (nano::block_status::gap_source, result4);
-}
-
-TEST (ledger, fail_receive_overreceive)
-{
-	auto ctx = nano::test::context::ledger_empty ();
-	auto & ledger = ctx.ledger ();
-	auto & store = ctx.store ();
-	auto transaction = store.tx_begin_write ();
-	nano::work_pool pool{ nano::dev::network_params.network, std::numeric_limits<unsigned>::max () };
-	nano::keypair key1;
-	nano::block_builder builder;
-	auto block1 = builder
-				  .send ()
-				  .previous (nano::dev::genesis->hash ())
-				  .destination (key1.pub)
-				  .balance (1)
-				  .sign (nano::dev::genesis_key.prv, nano::dev::genesis_key.pub)
-				  .work (*pool.generate (nano::dev::genesis->hash ()))
-				  .build ();
-	auto result1 = ledger.process (transaction, block1);
-	ASSERT_EQ (nano::block_status::progress, result1);
-	auto block2 = builder
-				  .open ()
-				  .source (block1->hash ())
-				  .representative (1)
-				  .account (key1.pub)
-				  .sign (key1.prv, key1.pub)
-				  .work (*pool.generate (key1.pub))
-				  .build ();
-	auto result3 = ledger.process (transaction, block2);
-	ASSERT_EQ (nano::block_status::progress, result3);
-	auto block3 = builder
-				  .receive ()
-				  .previous (block2->hash ())
-				  .source (block1->hash ())
-				  .sign (key1.prv, key1.pub)
-				  .work (*pool.generate (block2->hash ()))
-				  .build ();
-	auto result4 = ledger.process (transaction, block3);
-	ASSERT_EQ (nano::block_status::unreceivable, result4);
-}
-
-TEST (ledger, fail_receive_bad_signature)
-{
-	auto ctx = nano::test::context::ledger_empty ();
-	auto & ledger = ctx.ledger ();
-	auto & store = ctx.store ();
-	auto transaction = store.tx_begin_write ();
-	nano::work_pool pool{ nano::dev::network_params.network, std::numeric_limits<unsigned>::max () };
-	nano::keypair key1;
-	nano::block_builder builder;
-	auto block1 = builder
-				  .send ()
-				  .previous (nano::dev::genesis->hash ())
-				  .destination (key1.pub)
-				  .balance (1)
-				  .sign (nano::dev::genesis_key.prv, nano::dev::genesis_key.pub)
-				  .work (*pool.generate (nano::dev::genesis->hash ()))
-				  .build ();
-	auto result1 = ledger.process (transaction, block1);
-	ASSERT_EQ (nano::block_status::progress, result1);
-	auto block2 = builder
-				  .send ()
-				  .previous (block1->hash ())
-				  .destination (key1.pub)
-				  .balance (0)
-				  .sign (nano::dev::genesis_key.prv, nano::dev::genesis_key.pub)
-				  .work (*pool.generate (block1->hash ()))
-				  .build ();
-	auto result2 = ledger.process (transaction, block2);
-	ASSERT_EQ (nano::block_status::progress, result2);
-	auto block3 = builder
-				  .open ()
-				  .source (block1->hash ())
-				  .representative (1)
-				  .account (key1.pub)
-				  .sign (key1.prv, key1.pub)
-				  .work (*pool.generate (key1.pub))
-				  .build ();
-	auto result3 = ledger.process (transaction, block3);
-	ASSERT_EQ (nano::block_status::progress, result3);
-	auto block4 = builder
-				  .receive ()
-				  .previous (block3->hash ())
-				  .source (block2->hash ())
-				  .sign (nano::keypair ().prv, 0)
-				  .work (*pool.generate (block3->hash ()))
-				  .build ();
-	auto result4 = ledger.process (transaction, block4);
-	ASSERT_EQ (nano::block_status::bad_signature, result4);
-}
-
-TEST (ledger, fail_receive_gap_previous_opened)
-{
-	auto ctx = nano::test::context::ledger_empty ();
-	auto & ledger = ctx.ledger ();
-	auto & store = ctx.store ();
-	auto transaction = store.tx_begin_write ();
-	nano::work_pool pool{ nano::dev::network_params.network, std::numeric_limits<unsigned>::max () };
-	nano::keypair key1;
-	nano::block_builder builder;
-	auto block1 = builder
-				  .send ()
-				  .previous (nano::dev::genesis->hash ())
-				  .destination (key1.pub)
-				  .balance (1)
-				  .sign (nano::dev::genesis_key.prv, nano::dev::genesis_key.pub)
-				  .work (*pool.generate (nano::dev::genesis->hash ()))
-				  .build ();
-	auto result1 = ledger.process (transaction, block1);
-	ASSERT_EQ (nano::block_status::progress, result1);
-	auto block2 = builder
-				  .send ()
-				  .previous (block1->hash ())
-				  .destination (key1.pub)
-				  .balance (0)
-				  .sign (nano::dev::genesis_key.prv, nano::dev::genesis_key.pub)
-				  .work (*pool.generate (block1->hash ()))
-				  .build ();
-	auto result2 = ledger.process (transaction, block2);
-	ASSERT_EQ (nano::block_status::progress, result2);
-	auto block3 = builder
-				  .open ()
-				  .source (block1->hash ())
-				  .representative (1)
-				  .account (key1.pub)
-				  .sign (key1.prv, key1.pub)
-				  .work (*pool.generate (key1.pub))
-				  .build ();
-	auto result3 = ledger.process (transaction, block3);
-	ASSERT_EQ (nano::block_status::progress, result3);
-	auto block4 = builder
-				  .receive ()
-				  .previous (1)
-				  .source (block2->hash ())
-				  .sign (key1.prv, key1.pub)
-				  .work (*pool.generate (nano::root (1)))
-				  .build ();
-	auto result4 = ledger.process (transaction, block4);
-	ASSERT_EQ (nano::block_status::gap_previous, result4);
-}
-
-TEST (ledger, fail_receive_gap_previous_unopened)
-{
-	auto ctx = nano::test::context::ledger_empty ();
-	auto & ledger = ctx.ledger ();
-	auto & store = ctx.store ();
-	auto transaction = store.tx_begin_write ();
-	nano::work_pool pool{ nano::dev::network_params.network, std::numeric_limits<unsigned>::max () };
-	nano::keypair key1;
-	nano::block_builder builder;
-	auto block1 = builder
-				  .send ()
-				  .previous (nano::dev::genesis->hash ())
-				  .destination (key1.pub)
-				  .balance (1)
-				  .sign (nano::dev::genesis_key.prv, nano::dev::genesis_key.pub)
-				  .work (*pool.generate (nano::dev::genesis->hash ()))
-				  .build ();
-	auto result1 = ledger.process (transaction, block1);
-	ASSERT_EQ (nano::block_status::progress, result1);
-	auto block2 = builder
-				  .send ()
-				  .previous (block1->hash ())
-				  .destination (key1.pub)
-				  .balance (0)
-				  .sign (nano::dev::genesis_key.prv, nano::dev::genesis_key.pub)
-				  .work (*pool.generate (block1->hash ()))
-				  .build ();
-	auto result2 = ledger.process (transaction, block2);
-	ASSERT_EQ (nano::block_status::progress, result2);
-	auto block3 = builder
-				  .receive ()
-				  .previous (1)
-				  .source (block2->hash ())
-				  .sign (key1.prv, key1.pub)
-				  .work (*pool.generate (nano::root (1)))
-				  .build ();
-	auto result3 = ledger.process (transaction, block3);
-	ASSERT_EQ (nano::block_status::gap_previous, result3);
-}
-
-TEST (ledger, fail_receive_fork_previous)
-{
-	auto ctx = nano::test::context::ledger_empty ();
-	auto & ledger = ctx.ledger ();
-	auto & store = ctx.store ();
-	auto transaction = store.tx_begin_write ();
-	nano::work_pool pool{ nano::dev::network_params.network, std::numeric_limits<unsigned>::max () };
-	nano::keypair key1;
-	nano::block_builder builder;
-	auto block1 = builder
-				  .send ()
-				  .previous (nano::dev::genesis->hash ())
-				  .destination (key1.pub)
-				  .balance (1)
-				  .sign (nano::dev::genesis_key.prv, nano::dev::genesis_key.pub)
-				  .work (*pool.generate (nano::dev::genesis->hash ()))
-				  .build ();
-	auto result1 = ledger.process (transaction, block1);
-	ASSERT_EQ (nano::block_status::progress, result1);
-	auto block2 = builder
-				  .send ()
-				  .previous (block1->hash ())
-				  .destination (key1.pub)
-				  .balance (0)
-				  .sign (nano::dev::genesis_key.prv, nano::dev::genesis_key.pub)
-				  .work (*pool.generate (block1->hash ()))
-				  .build ();
-	auto result2 = ledger.process (transaction, block2);
-	ASSERT_EQ (nano::block_status::progress, result2);
-	auto block3 = builder
-				  .open ()
-				  .source (block1->hash ())
-				  .representative (1)
-				  .account (key1.pub)
-				  .sign (key1.prv, key1.pub)
-				  .work (*pool.generate (key1.pub))
-				  .build ();
-	auto result3 = ledger.process (transaction, block3);
-	ASSERT_EQ (nano::block_status::progress, result3);
-	nano::keypair key2;
-	auto block4 = builder
-				  .send ()
-				  .previous (block3->hash ())
-				  .destination (key1.pub)
-				  .balance (1)
-				  .sign (key1.prv, key1.pub)
-				  .work (*pool.generate (block3->hash ()))
-				  .build ();
-	auto result4 = ledger.process (transaction, block4);
-	ASSERT_EQ (nano::block_status::progress, result4);
-	auto block5 = builder
-				  .receive ()
-				  .previous (block3->hash ())
-				  .source (block2->hash ())
-				  .sign (key1.prv, key1.pub)
-				  .work (*pool.generate (block3->hash ()))
-				  .build ();
-	auto result5 = ledger.process (transaction, block5);
-	ASSERT_EQ (nano::block_status::fork, result5);
-}
-
-TEST (ledger, fail_receive_received_source)
-{
-	auto ctx = nano::test::context::ledger_empty ();
-	auto & ledger = ctx.ledger ();
-	auto & store = ctx.store ();
-	auto transaction = store.tx_begin_write ();
-	nano::work_pool pool{ nano::dev::network_params.network, std::numeric_limits<unsigned>::max () };
-	nano::keypair key1;
-	nano::block_builder builder;
-	auto block1 = builder
-				  .send ()
-				  .previous (nano::dev::genesis->hash ())
-				  .destination (key1.pub)
-				  .balance (2)
-				  .sign (nano::dev::genesis_key.prv, nano::dev::genesis_key.pub)
-				  .work (*pool.generate (nano::dev::genesis->hash ()))
-				  .build ();
-	auto result1 = ledger.process (transaction, block1);
-	ASSERT_EQ (nano::block_status::progress, result1);
-	auto block2 = builder
-				  .send ()
-				  .previous (block1->hash ())
-				  .destination (key1.pub)
-				  .balance (1)
-				  .sign (nano::dev::genesis_key.prv, nano::dev::genesis_key.pub)
-				  .work (*pool.generate (block1->hash ()))
-				  .build ();
-	auto result2 = ledger.process (transaction, block2);
-	ASSERT_EQ (nano::block_status::progress, result2);
-	auto block6 = builder
-				  .send ()
-				  .previous (block2->hash ())
-				  .destination (key1.pub)
-				  .balance (0)
-				  .sign (nano::dev::genesis_key.prv, nano::dev::genesis_key.pub)
-				  .work (*pool.generate (block2->hash ()))
-				  .build ();
-	auto result6 = ledger.process (transaction, block6);
-	ASSERT_EQ (nano::block_status::progress, result6);
-	auto block3 = builder
-				  .open ()
-				  .source (block1->hash ())
-				  .representative (1)
-				  .account (key1.pub)
-				  .sign (key1.prv, key1.pub)
-				  .work (*pool.generate (key1.pub))
-				  .build ();
-	auto result3 = ledger.process (transaction, block3);
-	ASSERT_EQ (nano::block_status::progress, result3);
-	nano::keypair key2;
-	auto block4 = builder
-				  .send ()
-				  .previous (block3->hash ())
-				  .destination (key1.pub)
-				  .balance (1)
-				  .sign (key1.prv, key1.pub)
-				  .work (*pool.generate (block3->hash ()))
-				  .build ();
-	auto result4 = ledger.process (transaction, block4);
-	ASSERT_EQ (nano::block_status::progress, result4);
-	auto block5 = builder
-				  .receive ()
-				  .previous (block4->hash ())
-				  .source (block2->hash ())
-				  .sign (key1.prv, key1.pub)
-				  .work (*pool.generate (block4->hash ()))
-				  .build ();
-	auto result5 = ledger.process (transaction, block5);
-	ASSERT_EQ (nano::block_status::progress, result5);
-	auto block7 = builder
-				  .receive ()
-				  .previous (block3->hash ())
-				  .source (block2->hash ())
-				  .sign (key1.prv, key1.pub)
-				  .work (*pool.generate (block3->hash ()))
-				  .build ();
-	auto result7 = ledger.process (transaction, block7);
-	ASSERT_EQ (nano::block_status::fork, result7);
-}
-
-TEST (ledger, latest_empty)
-{
-	auto ctx = nano::test::context::ledger_empty ();
-	auto & ledger = ctx.ledger ();
-	auto & store = ctx.store ();
-	nano::keypair key;
-	auto transaction = store.tx_begin_read ();
-	auto latest = ledger.latest (transaction, key.pub);
-	ASSERT_TRUE (latest.is_zero ());
-}
-
-TEST (ledger, latest_root)
-{
-	auto ctx = nano::test::context::ledger_empty ();
-	auto & ledger = ctx.ledger ();
-	auto & store = ctx.store ();
-	auto transaction = store.tx_begin_write ();
-	nano::work_pool pool{ nano::dev::network_params.network, std::numeric_limits<unsigned>::max () };
-	nano::keypair key;
-	ASSERT_EQ (key.pub, ledger.latest_root (transaction, key.pub).as_account ());
-	auto hash1 = ledger.latest (transaction, nano::dev::genesis_key.pub);
-	nano::block_builder builder;
-	auto send = builder
-				.send ()
-				.previous (hash1)
-				.destination (0)
-				.balance (1)
-				.sign (nano::dev::genesis_key.prv, nano::dev::genesis_key.pub)
-				.work (*pool.generate (hash1))
-				.build ();
-	ASSERT_EQ (nano::block_status::progress, ledger.process (transaction, send));
-	ASSERT_EQ (send->hash (), ledger.latest_root (transaction, nano::dev::genesis_key.pub).as_block_hash ());
-}
-
-TEST (ledger, change_representative_move_representation)
-{
-	auto ctx = nano::test::context::ledger_empty ();
-	auto & ledger = ctx.ledger ();
-	auto & store = ctx.store ();
-	nano::keypair key1;
-	auto transaction = store.tx_begin_write ();
-	nano::work_pool pool{ nano::dev::network_params.network, std::numeric_limits<unsigned>::max () };
-	ASSERT_EQ (nano::dev::constants.genesis_amount, ledger.weight (nano::dev::genesis_key.pub));
-	nano::block_builder builder;
-	auto send = builder
-				.send ()
-				.previous (nano::dev::genesis->hash ())
-				.destination (key1.pub)
-				.balance (0)
-				.sign (nano::dev::genesis_key.prv, nano::dev::genesis_key.pub)
-				.work (*pool.generate (nano::dev::genesis->hash ()))
-				.build ();
-	ASSERT_EQ (nano::block_status::progress, ledger.process (transaction, send));
-	ASSERT_EQ (0, ledger.weight (nano::dev::genesis_key.pub));
-	nano::keypair key2;
-	auto change = builder
-				  .change ()
-				  .previous (send->hash ())
-				  .representative (key2.pub)
-				  .sign (nano::dev::genesis_key.prv, nano::dev::genesis_key.pub)
-				  .work (*pool.generate (send->hash ()))
-				  .build ();
-	ASSERT_EQ (nano::block_status::progress, ledger.process (transaction, change));
-	nano::keypair key3;
-	auto open = builder
-				.open ()
-				.source (send->hash ())
-				.representative (key3.pub)
-				.account (key1.pub)
-				.sign (key1.prv, key1.pub)
-				.work (*pool.generate (key1.pub))
-				.build ();
-	ASSERT_EQ (nano::block_status::progress, ledger.process (transaction, open));
-	ASSERT_EQ (nano::dev::constants.genesis_amount, ledger.weight (key3.pub));
-}
-
-TEST (ledger, send_open_receive_rollback)
-{
-	auto ctx = nano::test::context::ledger_empty ();
-	auto & ledger = ctx.ledger ();
-	auto & store = ctx.store ();
-	auto transaction = store.tx_begin_write ();
-	nano::work_pool pool{ nano::dev::network_params.network, std::numeric_limits<unsigned>::max () };
-	auto info1 = ledger.account_info (transaction, nano::dev::genesis_key.pub);
-	ASSERT_TRUE (info1);
-	nano::keypair key1;
-	nano::block_builder builder;
-	auto send1 = builder
-				 .send ()
-				 .previous (info1->head)
-				 .destination (key1.pub)
-				 .balance (nano::dev::constants.genesis_amount - 50)
-				 .sign (nano::dev::genesis_key.prv, nano::dev::genesis_key.pub)
-				 .work (*pool.generate (info1->head))
-				 .build ();
-	auto return1 = ledger.process (transaction, send1);
-	ASSERT_EQ (nano::block_status::progress, return1);
-	auto send2 = builder
-				 .send ()
-				 .previous (send1->hash ())
-				 .destination (key1.pub)
-				 .balance (nano::dev::constants.genesis_amount - 100)
-				 .sign (nano::dev::genesis_key.prv, nano::dev::genesis_key.pub)
-				 .work (*pool.generate (send1->hash ()))
-				 .build ();
-	auto return2 = ledger.process (transaction, send2);
-	ASSERT_EQ (nano::block_status::progress, return2);
-	nano::keypair key2;
-	auto open = builder
-				.open ()
-				.source (send2->hash ())
-				.representative (key2.pub)
-				.account (key1.pub)
-				.sign (key1.prv, key1.pub)
-				.work (*pool.generate (key1.pub))
-				.build ();
-	auto return4 = ledger.process (transaction, open);
-	ASSERT_EQ (nano::block_status::progress, return4);
-	auto receive = builder
-				   .receive ()
-				   .previous (open->hash ())
-				   .source (send1->hash ())
-				   .sign (key1.prv, key1.pub)
-				   .work (*pool.generate (open->hash ()))
-				   .build ();
-	auto return5 = ledger.process (transaction, receive);
-	ASSERT_EQ (nano::block_status::progress, return5);
-	nano::keypair key3;
-	ASSERT_EQ (100, ledger.weight (key2.pub));
-	ASSERT_EQ (nano::dev::constants.genesis_amount - 100, ledger.weight (nano::dev::genesis_key.pub));
-	ASSERT_EQ (0, ledger.weight (key3.pub));
-	auto change1 = builder
-				   .change ()
-				   .previous (send2->hash ())
-				   .representative (key3.pub)
-				   .sign (nano::dev::genesis_key.prv, nano::dev::genesis_key.pub)
-				   .work (*pool.generate (send2->hash ()))
-				   .build ();
-	auto return6 = ledger.process (transaction, change1);
-	ASSERT_EQ (nano::block_status::progress, return6);
-	ASSERT_EQ (100, ledger.weight (key2.pub));
-	ASSERT_EQ (0, ledger.weight (nano::dev::genesis_key.pub));
-	ASSERT_EQ (nano::dev::constants.genesis_amount - 100, ledger.weight (key3.pub));
-	ASSERT_FALSE (ledger.rollback (transaction, receive->hash ()));
-	ASSERT_EQ (50, ledger.weight (key2.pub));
-	ASSERT_EQ (0, ledger.weight (nano::dev::genesis_key.pub));
-	ASSERT_EQ (nano::dev::constants.genesis_amount - 100, ledger.weight (key3.pub));
-	ASSERT_FALSE (ledger.rollback (transaction, open->hash ()));
-	ASSERT_EQ (0, ledger.weight (key2.pub));
-	ASSERT_EQ (0, ledger.weight (nano::dev::genesis_key.pub));
-	ASSERT_EQ (nano::dev::constants.genesis_amount - 100, ledger.weight (key3.pub));
-	ASSERT_FALSE (ledger.rollback (transaction, change1->hash ()));
-	ASSERT_EQ (0, ledger.weight (key2.pub));
-	ASSERT_EQ (0, ledger.weight (key3.pub));
-	ASSERT_EQ (nano::dev::constants.genesis_amount - 100, ledger.weight (nano::dev::genesis_key.pub));
-	ASSERT_FALSE (ledger.rollback (transaction, send2->hash ()));
-	ASSERT_EQ (0, ledger.weight (key2.pub));
-	ASSERT_EQ (0, ledger.weight (key3.pub));
-	ASSERT_EQ (nano::dev::constants.genesis_amount - 50, ledger.weight (nano::dev::genesis_key.pub));
-	ASSERT_FALSE (ledger.rollback (transaction, send1->hash ()));
-	ASSERT_EQ (0, ledger.weight (key2.pub));
-	ASSERT_EQ (0, ledger.weight (key3.pub));
-	ASSERT_EQ (nano::dev::constants.genesis_amount - 0, ledger.weight (nano::dev::genesis_key.pub));
-}
-
-TEST (ledger, bootstrap_rep_weight)
-{
-	auto ctx = nano::test::context::ledger_empty ();
-	auto & ledger = ctx.ledger ();
-	auto & store = ctx.store ();
-	nano::keypair key2;
-	nano::work_pool pool{ nano::dev::network_params.network, std::numeric_limits<unsigned>::max () };
-	{
-		auto transaction = store.tx_begin_write ();
-		auto info1 = ledger.account_info (transaction, nano::dev::genesis_key.pub);
-		ASSERT_TRUE (info1);
-		nano::block_builder builder;
-		auto send = builder
-					.send ()
-					.previous (info1->head)
-					.destination (key2.pub)
-					.balance (std::numeric_limits<nano::uint128_t>::max () - 50)
-					.sign (nano::dev::genesis_key.prv, nano::dev::genesis_key.pub)
-					.work (*pool.generate (info1->head))
-					.build ();
-		ASSERT_EQ (nano::block_status::progress, ledger.process (transaction, send));
-	}
-	ASSERT_EQ (2, ledger.cache.block_count);
-	{
-		ledger.bootstrap_weight_max_blocks = 3;
-		ledger.bootstrap_weights[key2.pub] = 1000;
-		ASSERT_EQ (1000, ledger.weight (key2.pub));
-	}
-	{
-		auto transaction = store.tx_begin_write ();
-		auto info1 = ledger.account_info (transaction, nano::dev::genesis_key.pub);
-		ASSERT_TRUE (info1);
-		nano::block_builder builder;
-		auto send = builder
-					.send ()
-					.previous (info1->head)
-					.destination (key2.pub)
-					.balance (std::numeric_limits<nano::uint128_t>::max () - 100)
-					.sign (nano::dev::genesis_key.prv, nano::dev::genesis_key.pub)
-					.work (*pool.generate (info1->head))
-					.build ();
-		ASSERT_EQ (nano::block_status::progress, ledger.process (transaction, send));
-	}
-	ASSERT_EQ (3, ledger.cache.block_count);
-	ASSERT_EQ (0, ledger.weight (key2.pub));
-}
-
-TEST (ledger, block_destination_source)
-{
-	auto ctx = nano::test::context::ledger_empty ();
-	auto & ledger = ctx.ledger ();
-	auto & store = ctx.store ();
-	auto transaction = store.tx_begin_write ();
-	nano::work_pool pool{ nano::dev::network_params.network, std::numeric_limits<unsigned>::max () };
-	nano::keypair dest;
-	nano::uint128_t balance (nano::dev::constants.genesis_amount);
-	balance -= nano::Gxrb_ratio;
-	nano::block_builder builder;
-	auto block1 = builder
-				  .send ()
-				  .previous (nano::dev::genesis->hash ())
-				  .destination (dest.pub)
-				  .balance (balance)
-				  .sign (nano::dev::genesis_key.prv, nano::dev::genesis_key.pub)
-				  .work (*pool.generate (nano::dev::genesis->hash ()))
-				  .build ();
-	balance -= nano::Gxrb_ratio;
-	auto block2 = builder
-				  .send ()
-				  .previous (block1->hash ())
-				  .destination (nano::dev::genesis_key.pub)
-				  .balance (balance)
-				  .sign (nano::dev::genesis_key.prv, nano::dev::genesis_key.pub)
-				  .work (*pool.generate (block1->hash ()))
-				  .build ();
-	balance += nano::Gxrb_ratio;
-	auto block3 = builder
-				  .receive ()
-				  .previous (block2->hash ())
-				  .source (block2->hash ())
-				  .sign (nano::dev::genesis_key.prv, nano::dev::genesis_key.pub)
-				  .work (*pool.generate (block2->hash ()))
-				  .build ();
-	balance -= nano::Gxrb_ratio;
-	auto block4 = builder
-				  .state ()
-				  .account (nano::dev::genesis_key.pub)
-				  .previous (block3->hash ())
-				  .representative (nano::dev::genesis_key.pub)
-				  .balance (balance)
-				  .link (dest.pub)
-				  .sign (nano::dev::genesis_key.prv, nano::dev::genesis_key.pub)
-				  .work (*pool.generate (block3->hash ()))
-				  .build ();
-	balance -= nano::Gxrb_ratio;
-	auto block5 = builder
-				  .state ()
-				  .account (nano::dev::genesis_key.pub)
-				  .previous (block4->hash ())
-				  .representative (nano::dev::genesis_key.pub)
-				  .balance (balance)
-				  .link (nano::dev::genesis_key.pub)
-				  .sign (nano::dev::genesis_key.prv, nano::dev::genesis_key.pub)
-				  .work (*pool.generate (block4->hash ()))
-				  .build ();
-	balance += nano::Gxrb_ratio;
-	auto block6 = builder
-				  .state ()
-				  .account (nano::dev::genesis_key.pub)
-				  .previous (block5->hash ())
-				  .representative (nano::dev::genesis_key.pub)
-				  .balance (balance)
-				  .link (block5->hash ())
-				  .sign (nano::dev::genesis_key.prv, nano::dev::genesis_key.pub)
-				  .work (*pool.generate (block5->hash ()))
-				  .build ();
-	ASSERT_EQ (nano::block_status::progress, ledger.process (transaction, block1));
-	ASSERT_EQ (nano::block_status::progress, ledger.process (transaction, block2));
-	ASSERT_EQ (nano::block_status::progress, ledger.process (transaction, block3));
-	ASSERT_EQ (nano::block_status::progress, ledger.process (transaction, block4));
-	ASSERT_EQ (nano::block_status::progress, ledger.process (transaction, block5));
-	ASSERT_EQ (nano::block_status::progress, ledger.process (transaction, block6));
-	ASSERT_EQ (balance, ledger.balance (transaction, block6->hash ()));
-	ASSERT_EQ (dest.pub, ledger.block_destination (transaction, *block1));
-	ASSERT_FALSE (block1->source_field ());
-	ASSERT_EQ (nano::dev::genesis_key.pub, ledger.block_destination (transaction, *block2));
-	ASSERT_FALSE (block2->source_field ());
-	ASSERT_EQ (ledger.block_destination (transaction, *block3), nullptr);
-	ASSERT_EQ (block2->hash (), block3->source ());
-	ASSERT_EQ (dest.pub, ledger.block_destination (transaction, *block4));
-	ASSERT_FALSE (block4->source_field ());
-	ASSERT_EQ (nano::dev::genesis_key.pub, ledger.block_destination (transaction, *block5));
-	ASSERT_FALSE (block5->source_field ());
-	ASSERT_EQ (ledger.block_destination (transaction, *block6), nullptr);
-	ASSERT_EQ (block5->hash (), block6->source ());
-}
-
-TEST (ledger, state_account)
-{
-	auto ctx = nano::test::context::ledger_empty ();
-	auto & ledger = ctx.ledger ();
-	auto & store = ctx.store ();
-	auto transaction = store.tx_begin_write ();
-	nano::work_pool pool{ nano::dev::network_params.network, std::numeric_limits<unsigned>::max () };
-	nano::block_builder builder;
-	auto send1 = builder
-				 .state ()
-				 .account (nano::dev::genesis_key.pub)
-				 .previous (nano::dev::genesis->hash ())
-				 .representative (nano::dev::genesis_key.pub)
-				 .balance (nano::dev::constants.genesis_amount - nano::Gxrb_ratio)
-				 .link (nano::dev::genesis_key.pub)
-				 .sign (nano::dev::genesis_key.prv, nano::dev::genesis_key.pub)
-				 .work (*pool.generate (nano::dev::genesis->hash ()))
-				 .build ();
-	ASSERT_EQ (nano::block_status::progress, ledger.process (transaction, send1));
-	ASSERT_EQ (nano::dev::genesis_key.pub, ledger.account (transaction, send1->hash ()));
-}
-
-TEST (ledger, state_send_receive)
-{
-	auto ctx = nano::test::context::ledger_empty ();
-	auto & ledger = ctx.ledger ();
-	auto & store = ctx.store ();
-	auto transaction = store.tx_begin_write ();
-	nano::work_pool pool{ nano::dev::network_params.network, std::numeric_limits<unsigned>::max () };
-	nano::block_builder builder;
-	auto send1 = builder
-				 .state ()
-				 .account (nano::dev::genesis_key.pub)
-				 .previous (nano::dev::genesis->hash ())
-				 .representative (nano::dev::genesis_key.pub)
-				 .balance (nano::dev::constants.genesis_amount - nano::Gxrb_ratio)
-				 .link (nano::dev::genesis_key.pub)
-				 .sign (nano::dev::genesis_key.prv, nano::dev::genesis_key.pub)
-				 .work (*pool.generate (nano::dev::genesis->hash ()))
-				 .build ();
-	ASSERT_EQ (nano::block_status::progress, ledger.process (transaction, send1));
-	ASSERT_TRUE (ledger.block_exists (transaction, send1->hash ()));
-	auto send2 = ledger.block (transaction, send1->hash ());
-	ASSERT_NE (nullptr, send2);
-	ASSERT_EQ (*send1, *send2);
-	ASSERT_EQ (nano::dev::constants.genesis_amount - nano::Gxrb_ratio, ledger.balance (transaction, send1->hash ()));
-	ASSERT_EQ (nano::Gxrb_ratio, ledger.amount (transaction, send1->hash ()));
-	ASSERT_EQ (nano::dev::constants.genesis_amount - nano::Gxrb_ratio, ledger.weight (nano::dev::genesis_key.pub));
-	ASSERT_TRUE (store.pending.exists (transaction, nano::pending_key (nano::dev::genesis_key.pub, send1->hash ())));
-	ASSERT_EQ (2, send2->sideband ().height);
-	ASSERT_TRUE (send2->sideband ().details.is_send);
-	ASSERT_FALSE (send2->sideband ().details.is_receive);
-	ASSERT_FALSE (send2->sideband ().details.is_epoch);
-	auto receive1 = builder
-					.state ()
-					.account (nano::dev::genesis_key.pub)
-					.previous (send1->hash ())
-					.representative (nano::dev::genesis_key.pub)
-					.balance (nano::dev::constants.genesis_amount)
-					.link (send1->hash ())
-					.sign (nano::dev::genesis_key.prv, nano::dev::genesis_key.pub)
-					.work (*pool.generate (send1->hash ()))
-					.build ();
-	ASSERT_EQ (nano::block_status::progress, ledger.process (transaction, receive1));
-	ASSERT_TRUE (ledger.block_exists (transaction, receive1->hash ()));
-	auto receive2 = ledger.block (transaction, receive1->hash ());
-	ASSERT_NE (nullptr, receive2);
-	ASSERT_EQ (*receive1, *receive2);
-	ASSERT_EQ (nano::dev::constants.genesis_amount, ledger.balance (transaction, receive1->hash ()));
-	ASSERT_EQ (nano::Gxrb_ratio, ledger.amount (transaction, receive1->hash ()));
-	ASSERT_EQ (nano::dev::constants.genesis_amount, ledger.weight (nano::dev::genesis_key.pub));
-	ASSERT_FALSE (store.pending.exists (transaction, nano::pending_key (nano::dev::genesis_key.pub, send1->hash ())));
-	ASSERT_EQ (store.account.count (transaction), ledger.cache.account_count);
-	ASSERT_EQ (3, receive2->sideband ().height);
-	ASSERT_FALSE (receive2->sideband ().details.is_send);
-	ASSERT_TRUE (receive2->sideband ().details.is_receive);
-	ASSERT_FALSE (receive2->sideband ().details.is_epoch);
-}
-
-TEST (ledger, state_receive)
-{
-	auto ctx = nano::test::context::ledger_empty ();
-	auto & ledger = ctx.ledger ();
-	auto & store = ctx.store ();
-	auto transaction = store.tx_begin_write ();
-	nano::work_pool pool{ nano::dev::network_params.network, std::numeric_limits<unsigned>::max () };
-	nano::block_builder builder;
-	auto send1 = builder
-				 .send ()
-				 .previous (nano::dev::genesis->hash ())
-				 .destination (nano::dev::genesis_key.pub)
-				 .balance (nano::dev::constants.genesis_amount - nano::Gxrb_ratio)
-				 .sign (nano::dev::genesis_key.prv, nano::dev::genesis_key.pub)
-				 .work (*pool.generate (nano::dev::genesis->hash ()))
-				 .build ();
-	ASSERT_EQ (nano::block_status::progress, ledger.process (transaction, send1));
-	ASSERT_TRUE (ledger.block_exists (transaction, send1->hash ()));
-	auto send2 = ledger.block (transaction, send1->hash ());
-	ASSERT_NE (nullptr, send2);
-	ASSERT_EQ (*send1, *send2);
-	ASSERT_EQ (nano::dev::constants.genesis_amount - nano::Gxrb_ratio, ledger.balance (transaction, send1->hash ()));
-	ASSERT_EQ (nano::Gxrb_ratio, ledger.amount (transaction, send1->hash ()));
-	ASSERT_EQ (nano::dev::constants.genesis_amount - nano::Gxrb_ratio, ledger.weight (nano::dev::genesis_key.pub));
-	auto receive1 = builder
-					.state ()
-					.account (nano::dev::genesis_key.pub)
-					.previous (send1->hash ())
-					.representative (nano::dev::genesis_key.pub)
-					.balance (nano::dev::constants.genesis_amount)
-					.link (send1->hash ())
-					.sign (nano::dev::genesis_key.prv, nano::dev::genesis_key.pub)
-					.work (*pool.generate (send1->hash ()))
-					.build ();
-	ASSERT_EQ (nano::block_status::progress, ledger.process (transaction, receive1));
-	ASSERT_TRUE (ledger.block_exists (transaction, receive1->hash ()));
-	auto receive2 = ledger.block (transaction, receive1->hash ());
-	ASSERT_NE (nullptr, receive2);
-	ASSERT_EQ (*receive1, *receive2);
-	ASSERT_EQ (nano::dev::constants.genesis_amount, ledger.balance (transaction, receive1->hash ()));
-	ASSERT_EQ (nano::Gxrb_ratio, ledger.amount (transaction, receive1->hash ()));
-	ASSERT_EQ (nano::dev::constants.genesis_amount, ledger.weight (nano::dev::genesis_key.pub));
-	ASSERT_EQ (3, receive2->sideband ().height);
-	ASSERT_FALSE (receive2->sideband ().details.is_send);
-	ASSERT_TRUE (receive2->sideband ().details.is_receive);
-	ASSERT_FALSE (receive2->sideband ().details.is_epoch);
-}
-
-TEST (ledger, state_rep_change)
-{
-	auto ctx = nano::test::context::ledger_empty ();
-	auto & ledger = ctx.ledger ();
-	auto & store = ctx.store ();
-	auto transaction = store.tx_begin_write ();
-	nano::work_pool pool{ nano::dev::network_params.network, std::numeric_limits<unsigned>::max () };
-	nano::keypair rep;
-	nano::block_builder builder;
-	auto change1 = builder
-				   .state ()
-				   .account (nano::dev::genesis_key.pub)
-				   .previous (nano::dev::genesis->hash ())
-				   .representative (rep.pub)
-				   .balance (nano::dev::constants.genesis_amount)
-				   .link (0)
-				   .sign (nano::dev::genesis_key.prv, nano::dev::genesis_key.pub)
-				   .work (*pool.generate (nano::dev::genesis->hash ()))
-				   .build ();
-	ASSERT_EQ (nano::block_status::progress, ledger.process (transaction, change1));
-	ASSERT_TRUE (ledger.block_exists (transaction, change1->hash ()));
-	auto change2 = ledger.block (transaction, change1->hash ());
-	ASSERT_NE (nullptr, change2);
-	ASSERT_EQ (*change1, *change2);
-	ASSERT_EQ (nano::dev::constants.genesis_amount, ledger.balance (transaction, change1->hash ()));
-	ASSERT_EQ (0, ledger.amount (transaction, change1->hash ()));
-	ASSERT_EQ (0, ledger.weight (nano::dev::genesis_key.pub));
-	ASSERT_EQ (nano::dev::constants.genesis_amount, ledger.weight (rep.pub));
-	ASSERT_EQ (2, change2->sideband ().height);
-	ASSERT_FALSE (change2->sideband ().details.is_send);
-	ASSERT_FALSE (change2->sideband ().details.is_receive);
-	ASSERT_FALSE (change2->sideband ().details.is_epoch);
-}
-
-TEST (ledger, state_open)
-{
-	auto ctx = nano::test::context::ledger_empty ();
-	auto & ledger = ctx.ledger ();
-	auto & store = ctx.store ();
-	auto transaction = store.tx_begin_write ();
-	nano::work_pool pool{ nano::dev::network_params.network, std::numeric_limits<unsigned>::max () };
-	nano::keypair destination;
-	nano::block_builder builder;
-	auto send1 = builder
-				 .state ()
-				 .account (nano::dev::genesis_key.pub)
-				 .previous (nano::dev::genesis->hash ())
-				 .representative (nano::dev::genesis_key.pub)
-				 .balance (nano::dev::constants.genesis_amount - nano::Gxrb_ratio)
-				 .link (destination.pub)
-				 .sign (nano::dev::genesis_key.prv, nano::dev::genesis_key.pub)
-				 .work (*pool.generate (nano::dev::genesis->hash ()))
-				 .build ();
-	ASSERT_EQ (nano::block_status::progress, ledger.process (transaction, send1));
-	ASSERT_TRUE (ledger.block_exists (transaction, send1->hash ()));
-	auto send2 = ledger.block (transaction, send1->hash ());
-	ASSERT_NE (nullptr, send2);
-	ASSERT_EQ (*send1, *send2);
-	ASSERT_EQ (nano::dev::constants.genesis_amount - nano::Gxrb_ratio, ledger.balance (transaction, send1->hash ()));
-	ASSERT_EQ (nano::Gxrb_ratio, ledger.amount (transaction, send1->hash ()));
-	ASSERT_EQ (nano::dev::constants.genesis_amount - nano::Gxrb_ratio, ledger.weight (nano::dev::genesis_key.pub));
-	ASSERT_TRUE (store.pending.exists (transaction, nano::pending_key (destination.pub, send1->hash ())));
-	auto open1 = builder
-				 .state ()
-				 .account (destination.pub)
-				 .previous (0)
-				 .representative (nano::dev::genesis_key.pub)
-				 .balance (nano::Gxrb_ratio)
-				 .link (send1->hash ())
-				 .sign (destination.prv, destination.pub)
-				 .work (*pool.generate (destination.pub))
-				 .build ();
-	ASSERT_EQ (nano::block_status::progress, ledger.process (transaction, open1));
-	ASSERT_FALSE (store.pending.exists (transaction, nano::pending_key (destination.pub, send1->hash ())));
-	ASSERT_TRUE (ledger.block_exists (transaction, open1->hash ()));
-	auto open2 = ledger.block (transaction, open1->hash ());
-	ASSERT_NE (nullptr, open2);
-	ASSERT_EQ (*open1, *open2);
-	ASSERT_EQ (nano::Gxrb_ratio, ledger.balance (transaction, open1->hash ()));
-	ASSERT_EQ (nano::Gxrb_ratio, ledger.amount (transaction, open1->hash ()));
-	ASSERT_EQ (nano::dev::constants.genesis_amount, ledger.weight (nano::dev::genesis_key.pub));
-	ASSERT_EQ (ledger.cache.account_count, store.account.count (transaction));
-	ASSERT_EQ (1, open2->sideband ().height);
-	ASSERT_FALSE (open2->sideband ().details.is_send);
-	ASSERT_TRUE (open2->sideband ().details.is_receive);
-	ASSERT_FALSE (open2->sideband ().details.is_epoch);
-}
-
-// Make sure old block types can't be inserted after a state block.
-TEST (ledger, send_after_state_fail)
-{
-	auto ctx = nano::test::context::ledger_empty ();
-	auto & ledger = ctx.ledger ();
-	auto & store = ctx.store ();
-	auto transaction = store.tx_begin_write ();
-	nano::work_pool pool{ nano::dev::network_params.network, std::numeric_limits<unsigned>::max () };
-	nano::block_builder builder;
-	auto send1 = builder
-				 .state ()
-				 .account (nano::dev::genesis_key.pub)
-				 .previous (nano::dev::genesis->hash ())
-				 .representative (nano::dev::genesis_key.pub)
-				 .balance (nano::dev::constants.genesis_amount - nano::Gxrb_ratio)
-				 .link (nano::dev::genesis_key.pub)
-				 .sign (nano::dev::genesis_key.prv, nano::dev::genesis_key.pub)
-				 .work (*pool.generate (nano::dev::genesis->hash ()))
-				 .build ();
-	ASSERT_EQ (nano::block_status::progress, ledger.process (transaction, send1));
-	auto send2 = builder
-				 .send ()
-				 .previous (send1->hash ())
-				 .destination (nano::dev::genesis_key.pub)
-				 .balance (nano::dev::constants.genesis_amount - (2 * nano::Gxrb_ratio))
-				 .sign (nano::dev::genesis_key.prv, nano::dev::genesis_key.pub)
-				 .work (*pool.generate (send1->hash ()))
-				 .build ();
-	ASSERT_EQ (nano::block_status::block_position, ledger.process (transaction, send2));
-}
-
-// Make sure old block types can't be inserted after a state block.
-TEST (ledger, receive_after_state_fail)
-{
-	auto ctx = nano::test::context::ledger_empty ();
-	auto & ledger = ctx.ledger ();
-	auto & store = ctx.store ();
-	auto transaction = store.tx_begin_write ();
-	nano::work_pool pool{ nano::dev::network_params.network, std::numeric_limits<unsigned>::max () };
-	nano::block_builder builder;
-	auto send1 = builder
-				 .state ()
-				 .account (nano::dev::genesis_key.pub)
-				 .previous (nano::dev::genesis->hash ())
-				 .representative (nano::dev::genesis_key.pub)
-				 .balance (nano::dev::constants.genesis_amount - nano::Gxrb_ratio)
-				 .link (nano::dev::genesis_key.pub)
-				 .sign (nano::dev::genesis_key.prv, nano::dev::genesis_key.pub)
-				 .work (*pool.generate (nano::dev::genesis->hash ()))
-				 .build ();
-	ASSERT_EQ (nano::block_status::progress, ledger.process (transaction, send1));
-	auto receive1 = builder
-					.receive ()
-					.previous (send1->hash ())
-					.source (send1->hash ())
-					.sign (nano::dev::genesis_key.prv, nano::dev::genesis_key.pub)
-					.work (*pool.generate (send1->hash ()))
-					.build ();
-	ASSERT_EQ (nano::block_status::block_position, ledger.process (transaction, receive1));
-}
-
-// Make sure old block types can't be inserted after a state block.
-TEST (ledger, change_after_state_fail)
-{
-	auto ctx = nano::test::context::ledger_empty ();
-	auto & ledger = ctx.ledger ();
-	auto & store = ctx.store ();
-	auto transaction = store.tx_begin_write ();
-	nano::work_pool pool{ nano::dev::network_params.network, std::numeric_limits<unsigned>::max () };
-	nano::block_builder builder;
-	auto send1 = builder
-				 .state ()
-				 .account (nano::dev::genesis_key.pub)
-				 .previous (nano::dev::genesis->hash ())
-				 .representative (nano::dev::genesis_key.pub)
-				 .balance (nano::dev::constants.genesis_amount - nano::Gxrb_ratio)
-				 .link (nano::dev::genesis_key.pub)
-				 .sign (nano::dev::genesis_key.prv, nano::dev::genesis_key.pub)
-				 .work (*pool.generate (nano::dev::genesis->hash ()))
-				 .build ();
-	ASSERT_EQ (nano::block_status::progress, ledger.process (transaction, send1));
-	nano::keypair rep;
-	auto change1 = builder
-				   .change ()
-				   .previous (send1->hash ())
-				   .representative (rep.pub)
-				   .sign (nano::dev::genesis_key.prv, nano::dev::genesis_key.pub)
-				   .work (*pool.generate (send1->hash ()))
-				   .build ();
-	ASSERT_EQ (nano::block_status::block_position, ledger.process (transaction, change1));
-}
-
-TEST (ledger, state_unreceivable_fail)
-{
-	auto ctx = nano::test::context::ledger_empty ();
-	auto & ledger = ctx.ledger ();
-	auto & store = ctx.store ();
-	auto transaction = store.tx_begin_write ();
-	nano::work_pool pool{ nano::dev::network_params.network, std::numeric_limits<unsigned>::max () };
-	nano::block_builder builder;
-	auto send1 = builder
-				 .send ()
-				 .previous (nano::dev::genesis->hash ())
-				 .destination (nano::dev::genesis_key.pub)
-				 .balance (nano::dev::constants.genesis_amount - nano::Gxrb_ratio)
-				 .sign (nano::dev::genesis_key.prv, nano::dev::genesis_key.pub)
-				 .work (*pool.generate (nano::dev::genesis->hash ()))
-				 .build ();
-	ASSERT_EQ (nano::block_status::progress, ledger.process (transaction, send1));
-	ASSERT_TRUE (ledger.block_exists (transaction, send1->hash ()));
-	auto send2 = ledger.block (transaction, send1->hash ());
-	ASSERT_NE (nullptr, send2);
-	ASSERT_EQ (*send1, *send2);
-	ASSERT_EQ (nano::dev::constants.genesis_amount - nano::Gxrb_ratio, ledger.balance (transaction, send1->hash ()));
-	ASSERT_EQ (nano::Gxrb_ratio, ledger.amount (transaction, send1->hash ()));
-	ASSERT_EQ (nano::dev::constants.genesis_amount - nano::Gxrb_ratio, ledger.weight (nano::dev::genesis_key.pub));
-	auto receive1 = builder
-					.state ()
-					.account (nano::dev::genesis_key.pub)
-					.previous (send1->hash ())
-					.representative (nano::dev::genesis_key.pub)
-					.balance (nano::dev::constants.genesis_amount)
-					.link (1)
-					.sign (nano::dev::genesis_key.prv, nano::dev::genesis_key.pub)
-					.work (*pool.generate (send1->hash ()))
-					.build ();
-	ASSERT_EQ (nano::block_status::gap_source, ledger.process (transaction, receive1));
-}
-
-TEST (ledger, state_receive_bad_amount_fail)
-{
-	auto ctx = nano::test::context::ledger_empty ();
-	auto & ledger = ctx.ledger ();
-	auto & store = ctx.store ();
-	auto transaction = store.tx_begin_write ();
-	nano::work_pool pool{ nano::dev::network_params.network, std::numeric_limits<unsigned>::max () };
-	nano::block_builder builder;
-	auto send1 = builder
-				 .send ()
-				 .previous (nano::dev::genesis->hash ())
-				 .destination (nano::dev::genesis_key.pub)
-				 .balance (nano::dev::constants.genesis_amount - nano::Gxrb_ratio)
-				 .sign (nano::dev::genesis_key.prv, nano::dev::genesis_key.pub)
-				 .work (*pool.generate (nano::dev::genesis->hash ()))
-				 .build ();
-	ASSERT_EQ (nano::block_status::progress, ledger.process (transaction, send1));
-	ASSERT_TRUE (ledger.block_exists (transaction, send1->hash ()));
-	auto send2 = ledger.block (transaction, send1->hash ());
-	ASSERT_NE (nullptr, send2);
-	ASSERT_EQ (*send1, *send2);
-	ASSERT_EQ (nano::dev::constants.genesis_amount - nano::Gxrb_ratio, ledger.balance (transaction, send1->hash ()));
-	ASSERT_EQ (nano::Gxrb_ratio, ledger.amount (transaction, send1->hash ()));
-	ASSERT_EQ (nano::dev::constants.genesis_amount - nano::Gxrb_ratio, ledger.weight (nano::dev::genesis_key.pub));
-	auto receive1 = builder
-					.state ()
-					.account (nano::dev::genesis_key.pub)
-					.previous (send1->hash ())
-					.representative (nano::dev::genesis_key.pub)
-					.balance (nano::dev::constants.genesis_amount - nano::Gxrb_ratio)
-					.link (send1->hash ())
-					.sign (nano::dev::genesis_key.prv, nano::dev::genesis_key.pub)
-					.work (*pool.generate (send1->hash ()))
-					.build ();
-	ASSERT_EQ (nano::block_status::balance_mismatch, ledger.process (transaction, receive1));
-}
-
-TEST (ledger, state_no_link_amount_fail)
-{
-	auto ctx = nano::test::context::ledger_empty ();
-	auto & ledger = ctx.ledger ();
-	auto & store = ctx.store ();
-	auto transaction = store.tx_begin_write ();
-	nano::work_pool pool{ nano::dev::network_params.network, std::numeric_limits<unsigned>::max () };
-	nano::block_builder builder;
-	auto send1 = builder
-				 .state ()
-				 .account (nano::dev::genesis_key.pub)
-				 .previous (nano::dev::genesis->hash ())
-				 .representative (nano::dev::genesis_key.pub)
-				 .balance (nano::dev::constants.genesis_amount - nano::Gxrb_ratio)
-				 .link (nano::dev::genesis_key.pub)
-				 .sign (nano::dev::genesis_key.prv, nano::dev::genesis_key.pub)
-				 .work (*pool.generate (nano::dev::genesis->hash ()))
-				 .build ();
-	ASSERT_EQ (nano::block_status::progress, ledger.process (transaction, send1));
-	nano::keypair rep;
-	auto change1 = builder
-				   .state ()
-				   .account (nano::dev::genesis_key.pub)
-				   .previous (send1->hash ())
-				   .representative (rep.pub)
-				   .balance (nano::dev::constants.genesis_amount)
-				   .link (0)
-				   .sign (nano::dev::genesis_key.prv, nano::dev::genesis_key.pub)
-				   .work (*pool.generate (send1->hash ()))
-				   .build ();
-	ASSERT_EQ (nano::block_status::balance_mismatch, ledger.process (transaction, change1));
-}
-
-TEST (ledger, state_receive_wrong_account_fail)
-{
-	auto ctx = nano::test::context::ledger_empty ();
-	auto & ledger = ctx.ledger ();
-	auto & store = ctx.store ();
-	auto transaction = store.tx_begin_write ();
-	nano::work_pool pool{ nano::dev::network_params.network, std::numeric_limits<unsigned>::max () };
-	nano::block_builder builder;
-	auto send1 = builder
-				 .state ()
-				 .account (nano::dev::genesis_key.pub)
-				 .previous (nano::dev::genesis->hash ())
-				 .representative (nano::dev::genesis_key.pub)
-				 .balance (nano::dev::constants.genesis_amount - nano::Gxrb_ratio)
-				 .link (nano::dev::genesis_key.pub)
-				 .sign (nano::dev::genesis_key.prv, nano::dev::genesis_key.pub)
-				 .work (*pool.generate (nano::dev::genesis->hash ()))
-				 .build ();
-	ASSERT_EQ (nano::block_status::progress, ledger.process (transaction, send1));
-	ASSERT_TRUE (ledger.block_exists (transaction, send1->hash ()));
-	auto send2 = ledger.block (transaction, send1->hash ());
-	ASSERT_NE (nullptr, send2);
-	ASSERT_EQ (*send1, *send2);
-	ASSERT_EQ (nano::dev::constants.genesis_amount - nano::Gxrb_ratio, ledger.balance (transaction, send1->hash ()));
-	ASSERT_EQ (nano::Gxrb_ratio, ledger.amount (transaction, send1->hash ()));
-	ASSERT_EQ (nano::dev::constants.genesis_amount - nano::Gxrb_ratio, ledger.weight (nano::dev::genesis_key.pub));
-	nano::keypair key;
-	auto receive1 = builder
-					.state ()
-					.account (key.pub)
-					.previous (0)
-					.representative (nano::dev::genesis_key.pub)
-					.balance (nano::Gxrb_ratio)
-					.link (send1->hash ())
-					.sign (key.prv, key.pub)
-					.work (*pool.generate (key.pub))
-					.build ();
-	ASSERT_EQ (nano::block_status::unreceivable, ledger.process (transaction, receive1));
-}
-
-TEST (ledger, state_open_state_fork)
-{
-	auto ctx = nano::test::context::ledger_empty ();
-	auto & ledger = ctx.ledger ();
-	auto & store = ctx.store ();
-	auto transaction = store.tx_begin_write ();
-	nano::work_pool pool{ nano::dev::network_params.network, std::numeric_limits<unsigned>::max () };
-	nano::keypair destination;
-	nano::block_builder builder;
-	auto send1 = builder
-				 .state ()
-				 .account (nano::dev::genesis_key.pub)
-				 .previous (nano::dev::genesis->hash ())
-				 .representative (nano::dev::genesis_key.pub)
-				 .balance (nano::dev::constants.genesis_amount - nano::Gxrb_ratio)
-				 .link (destination.pub)
-				 .sign (nano::dev::genesis_key.prv, nano::dev::genesis_key.pub)
-				 .work (*pool.generate (nano::dev::genesis->hash ()))
-				 .build ();
-	ASSERT_EQ (nano::block_status::progress, ledger.process (transaction, send1));
-	auto open1 = builder
-				 .state ()
-				 .account (destination.pub)
-				 .previous (0)
-				 .representative (nano::dev::genesis_key.pub)
-				 .balance (nano::Gxrb_ratio)
-				 .link (send1->hash ())
-				 .sign (destination.prv, destination.pub)
-				 .work (*pool.generate (destination.pub))
-				 .build ();
-	ASSERT_EQ (nano::block_status::progress, ledger.process (transaction, open1));
-	auto open2 = builder
-				 .open ()
-				 .source (send1->hash ())
-				 .representative (nano::dev::genesis_key.pub)
-				 .account (destination.pub)
-				 .sign (destination.prv, destination.pub)
-				 .work (*pool.generate (destination.pub))
-				 .build ();
-	ASSERT_EQ (nano::block_status::fork, ledger.process (transaction, open2));
-	ASSERT_EQ (open1->root (), open2->root ());
-}
-
-TEST (ledger, state_state_open_fork)
-{
-	auto ctx = nano::test::context::ledger_empty ();
-	auto & ledger = ctx.ledger ();
-	auto & store = ctx.store ();
-	auto transaction = store.tx_begin_write ();
-	nano::work_pool pool{ nano::dev::network_params.network, std::numeric_limits<unsigned>::max () };
-	nano::keypair destination;
-	nano::block_builder builder;
-	auto send1 = builder
-				 .state ()
-				 .account (nano::dev::genesis_key.pub)
-				 .previous (nano::dev::genesis->hash ())
-				 .representative (nano::dev::genesis_key.pub)
-				 .balance (nano::dev::constants.genesis_amount - nano::Gxrb_ratio)
-				 .link (destination.pub)
-				 .sign (nano::dev::genesis_key.prv, nano::dev::genesis_key.pub)
-				 .work (*pool.generate (nano::dev::genesis->hash ()))
-				 .build ();
-	ASSERT_EQ (nano::block_status::progress, ledger.process (transaction, send1));
-	auto open1 = builder
-				 .open ()
-				 .source (send1->hash ())
-				 .representative (nano::dev::genesis_key.pub)
-				 .account (destination.pub)
-				 .sign (destination.prv, destination.pub)
-				 .work (*pool.generate (destination.pub))
-				 .build ();
-	ASSERT_EQ (nano::block_status::progress, ledger.process (transaction, open1));
-	auto open2 = builder
-				 .state ()
-				 .account (destination.pub)
-				 .previous (0)
-				 .representative (nano::dev::genesis_key.pub)
-				 .balance (nano::Gxrb_ratio)
-				 .link (send1->hash ())
-				 .sign (destination.prv, destination.pub)
-				 .work (*pool.generate (destination.pub))
-				 .build ();
-	ASSERT_EQ (nano::block_status::fork, ledger.process (transaction, open2));
-	ASSERT_EQ (open1->root (), open2->root ());
-	ASSERT_EQ (store.account.count (transaction), ledger.cache.account_count);
-}
-
-TEST (ledger, state_open_previous_fail)
-{
-	auto ctx = nano::test::context::ledger_empty ();
-	auto & ledger = ctx.ledger ();
-	auto & store = ctx.store ();
-	auto transaction = store.tx_begin_write ();
-	nano::work_pool pool{ nano::dev::network_params.network, std::numeric_limits<unsigned>::max () };
-	nano::keypair destination;
-	nano::block_builder builder;
-	auto send1 = builder
-				 .state ()
-				 .account (nano::dev::genesis_key.pub)
-				 .previous (nano::dev::genesis->hash ())
-				 .representative (nano::dev::genesis_key.pub)
-				 .balance (nano::dev::constants.genesis_amount - nano::Gxrb_ratio)
-				 .link (destination.pub)
-				 .sign (nano::dev::genesis_key.prv, nano::dev::genesis_key.pub)
-				 .work (*pool.generate (nano::dev::genesis->hash ()))
-				 .build ();
-	ASSERT_EQ (nano::block_status::progress, ledger.process (transaction, send1));
-	auto open1 = builder
-				 .state ()
-				 .account (destination.pub)
-				 .previous (1)
-				 .representative (nano::dev::genesis_key.pub)
-				 .balance (nano::Gxrb_ratio)
-				 .link (send1->hash ())
-				 .sign (destination.prv, destination.pub)
-				 .work (*pool.generate (1))
-				 .build ();
-	ASSERT_EQ (nano::block_status::gap_previous, ledger.process (transaction, open1));
-}
-
-TEST (ledger, state_open_source_fail)
-{
-	auto ctx = nano::test::context::ledger_empty ();
-	auto & ledger = ctx.ledger ();
-	auto & store = ctx.store ();
-	auto transaction = store.tx_begin_write ();
-	nano::work_pool pool{ nano::dev::network_params.network, std::numeric_limits<unsigned>::max () };
-	nano::keypair destination;
-	nano::block_builder builder;
-	auto send1 = builder
-				 .state ()
-				 .account (nano::dev::genesis_key.pub)
-				 .previous (nano::dev::genesis->hash ())
-				 .representative (nano::dev::genesis_key.pub)
-				 .balance (nano::dev::constants.genesis_amount - nano::Gxrb_ratio)
-				 .link (destination.pub)
-				 .sign (nano::dev::genesis_key.prv, nano::dev::genesis_key.pub)
-				 .work (*pool.generate (nano::dev::genesis->hash ()))
-				 .build ();
-	ASSERT_EQ (nano::block_status::progress, ledger.process (transaction, send1));
-	auto open1 = builder
-				 .state ()
-				 .account (destination.pub)
-				 .previous (0)
-				 .representative (nano::dev::genesis_key.pub)
-				 .balance (0)
-				 .link (0)
-				 .sign (destination.prv, destination.pub)
-				 .work (*pool.generate (destination.pub))
-				 .build ();
-	ASSERT_EQ (nano::block_status::gap_source, ledger.process (transaction, open1));
-}
-
-TEST (ledger, state_send_change)
-{
-	auto ctx = nano::test::context::ledger_empty ();
-	auto & ledger = ctx.ledger ();
-	auto & store = ctx.store ();
-	auto transaction = store.tx_begin_write ();
-	nano::work_pool pool{ nano::dev::network_params.network, std::numeric_limits<unsigned>::max () };
-	nano::keypair rep;
-	nano::block_builder builder;
-	auto send1 = builder
-				 .state ()
-				 .account (nano::dev::genesis_key.pub)
-				 .previous (nano::dev::genesis->hash ())
-				 .representative (rep.pub)
-				 .balance (nano::dev::constants.genesis_amount - nano::Gxrb_ratio)
-				 .link (nano::dev::genesis_key.pub)
-				 .sign (nano::dev::genesis_key.prv, nano::dev::genesis_key.pub)
-				 .work (*pool.generate (nano::dev::genesis->hash ()))
-				 .build ();
-	ASSERT_EQ (nano::block_status::progress, ledger.process (transaction, send1));
-	ASSERT_TRUE (ledger.block_exists (transaction, send1->hash ()));
-	auto send2 = ledger.block (transaction, send1->hash ());
-	ASSERT_NE (nullptr, send2);
-	ASSERT_EQ (*send1, *send2);
-	ASSERT_EQ (nano::dev::constants.genesis_amount - nano::Gxrb_ratio, ledger.balance (transaction, send1->hash ()));
-	ASSERT_EQ (nano::Gxrb_ratio, ledger.amount (transaction, send1->hash ()));
-	ASSERT_EQ (0, ledger.weight (nano::dev::genesis_key.pub));
-	ASSERT_EQ (nano::dev::constants.genesis_amount - nano::Gxrb_ratio, ledger.weight (rep.pub));
-	ASSERT_EQ (2, send2->sideband ().height);
-	ASSERT_TRUE (send2->sideband ().details.is_send);
-	ASSERT_FALSE (send2->sideband ().details.is_receive);
-	ASSERT_FALSE (send2->sideband ().details.is_epoch);
-}
-
-TEST (ledger, state_receive_change)
-{
-	auto ctx = nano::test::context::ledger_empty ();
-	auto & ledger = ctx.ledger ();
-	auto & store = ctx.store ();
-	auto transaction = store.tx_begin_write ();
-	nano::work_pool pool{ nano::dev::network_params.network, std::numeric_limits<unsigned>::max () };
-	nano::block_builder builder;
-	auto send1 = builder
-				 .state ()
-				 .account (nano::dev::genesis_key.pub)
-				 .previous (nano::dev::genesis->hash ())
-				 .representative (nano::dev::genesis_key.pub)
-				 .balance (nano::dev::constants.genesis_amount - nano::Gxrb_ratio)
-				 .link (nano::dev::genesis_key.pub)
-				 .sign (nano::dev::genesis_key.prv, nano::dev::genesis_key.pub)
-				 .work (*pool.generate (nano::dev::genesis->hash ()))
-				 .build ();
-	ASSERT_EQ (nano::block_status::progress, ledger.process (transaction, send1));
-	ASSERT_TRUE (ledger.block_exists (transaction, send1->hash ()));
-	auto send2 = ledger.block (transaction, send1->hash ());
-	ASSERT_NE (nullptr, send2);
-	ASSERT_EQ (*send1, *send2);
-	ASSERT_EQ (nano::dev::constants.genesis_amount - nano::Gxrb_ratio, ledger.balance (transaction, send1->hash ()));
-	ASSERT_EQ (nano::Gxrb_ratio, ledger.amount (transaction, send1->hash ()));
-	ASSERT_EQ (nano::dev::constants.genesis_amount - nano::Gxrb_ratio, ledger.weight (nano::dev::genesis_key.pub));
-	nano::keypair rep;
-	auto receive1 = builder
-					.state ()
-					.account (nano::dev::genesis_key.pub)
-					.previous (send1->hash ())
-					.representative (rep.pub)
-					.balance (nano::dev::constants.genesis_amount)
-					.link (send1->hash ())
-					.sign (nano::dev::genesis_key.prv, nano::dev::genesis_key.pub)
-					.work (*pool.generate (send1->hash ()))
-					.build ();
-	ASSERT_EQ (nano::block_status::progress, ledger.process (transaction, receive1));
-	ASSERT_TRUE (ledger.block_exists (transaction, receive1->hash ()));
-	auto receive2 = ledger.block (transaction, receive1->hash ());
-	ASSERT_NE (nullptr, receive2);
-	ASSERT_EQ (*receive1, *receive2);
-	ASSERT_EQ (nano::dev::constants.genesis_amount, ledger.balance (transaction, receive1->hash ()));
-	ASSERT_EQ (nano::Gxrb_ratio, ledger.amount (transaction, receive1->hash ()));
-	ASSERT_EQ (0, ledger.weight (nano::dev::genesis_key.pub));
-	ASSERT_EQ (nano::dev::constants.genesis_amount, ledger.weight (rep.pub));
-	ASSERT_EQ (3, receive2->sideband ().height);
-	ASSERT_FALSE (receive2->sideband ().details.is_send);
-	ASSERT_TRUE (receive2->sideband ().details.is_receive);
-	ASSERT_FALSE (receive2->sideband ().details.is_epoch);
-}
-
-TEST (ledger, state_open_old)
-{
-	auto ctx = nano::test::context::ledger_empty ();
-	auto & ledger = ctx.ledger ();
-	auto & store = ctx.store ();
-	auto transaction = store.tx_begin_write ();
-	nano::work_pool pool{ nano::dev::network_params.network, std::numeric_limits<unsigned>::max () };
-	nano::keypair destination;
-	nano::block_builder builder;
-	auto send1 = builder
-				 .state ()
-				 .account (nano::dev::genesis_key.pub)
-				 .previous (nano::dev::genesis->hash ())
-				 .representative (nano::dev::genesis_key.pub)
-				 .balance (nano::dev::constants.genesis_amount - nano::Gxrb_ratio)
-				 .link (destination.pub)
-				 .sign (nano::dev::genesis_key.prv, nano::dev::genesis_key.pub)
-				 .work (*pool.generate (nano::dev::genesis->hash ()))
-				 .build ();
-	ASSERT_EQ (nano::block_status::progress, ledger.process (transaction, send1));
-	auto open1 = builder
-				 .open ()
-				 .source (send1->hash ())
-				 .representative (nano::dev::genesis_key.pub)
-				 .account (destination.pub)
-				 .sign (destination.prv, destination.pub)
-				 .work (*pool.generate (destination.pub))
-				 .build ();
-	ASSERT_EQ (nano::block_status::progress, ledger.process (transaction, open1));
-	ASSERT_EQ (nano::Gxrb_ratio, ledger.balance (transaction, open1->hash ()));
-	ASSERT_EQ (nano::Gxrb_ratio, ledger.amount (transaction, open1->hash ()));
-	ASSERT_EQ (nano::dev::constants.genesis_amount, ledger.weight (nano::dev::genesis_key.pub));
-}
-
-TEST (ledger, state_receive_old)
-{
-	auto ctx = nano::test::context::ledger_empty ();
-	auto & ledger = ctx.ledger ();
-	auto & store = ctx.store ();
-	auto transaction = store.tx_begin_write ();
-	nano::work_pool pool{ nano::dev::network_params.network, std::numeric_limits<unsigned>::max () };
-	nano::keypair destination;
-	nano::block_builder builder;
-	auto send1 = builder
-				 .state ()
-				 .account (nano::dev::genesis_key.pub)
-				 .previous (nano::dev::genesis->hash ())
-				 .representative (nano::dev::genesis_key.pub)
-				 .balance (nano::dev::constants.genesis_amount - nano::Gxrb_ratio)
-				 .link (destination.pub)
-				 .sign (nano::dev::genesis_key.prv, nano::dev::genesis_key.pub)
-				 .work (*pool.generate (nano::dev::genesis->hash ()))
-				 .build ();
-	ASSERT_EQ (nano::block_status::progress, ledger.process (transaction, send1));
-	auto send2 = builder
-				 .state ()
-				 .account (nano::dev::genesis_key.pub)
-				 .previous (send1->hash ())
-				 .representative (nano::dev::genesis_key.pub)
-				 .balance (nano::dev::constants.genesis_amount - (2 * nano::Gxrb_ratio))
-				 .link (destination.pub)
-				 .sign (nano::dev::genesis_key.prv, nano::dev::genesis_key.pub)
-				 .work (*pool.generate (send1->hash ()))
-				 .build ();
-	ASSERT_EQ (nano::block_status::progress, ledger.process (transaction, send2));
-	auto open1 = builder
-				 .open ()
-				 .source (send1->hash ())
-				 .representative (nano::dev::genesis_key.pub)
-				 .account (destination.pub)
-				 .sign (destination.prv, destination.pub)
-				 .work (*pool.generate (destination.pub))
-				 .build ();
-	ASSERT_EQ (nano::block_status::progress, ledger.process (transaction, open1));
-	auto receive1 = builder
-					.receive ()
-					.previous (open1->hash ())
-					.source (send2->hash ())
-					.sign (destination.prv, destination.pub)
-					.work (*pool.generate (open1->hash ()))
-					.build ();
-	ASSERT_EQ (nano::block_status::progress, ledger.process (transaction, receive1));
-	ASSERT_EQ (2 * nano::Gxrb_ratio, ledger.balance (transaction, receive1->hash ()));
-	ASSERT_EQ (nano::Gxrb_ratio, ledger.amount (transaction, receive1->hash ()));
-	ASSERT_EQ (nano::dev::constants.genesis_amount, ledger.weight (nano::dev::genesis_key.pub));
-}
-
-TEST (ledger, state_rollback_send)
-{
-	auto ctx = nano::test::context::ledger_empty ();
-	auto & ledger = ctx.ledger ();
-	auto & store = ctx.store ();
-	auto transaction = store.tx_begin_write ();
-	nano::work_pool pool{ nano::dev::network_params.network, std::numeric_limits<unsigned>::max () };
-	nano::block_builder builder;
-	auto send1 = builder
-				 .state ()
-				 .account (nano::dev::genesis_key.pub)
-				 .previous (nano::dev::genesis->hash ())
-				 .representative (nano::dev::genesis_key.pub)
-				 .balance (nano::dev::constants.genesis_amount - nano::Gxrb_ratio)
-				 .link (nano::dev::genesis_key.pub)
-				 .sign (nano::dev::genesis_key.prv, nano::dev::genesis_key.pub)
-				 .work (*pool.generate (nano::dev::genesis->hash ()))
-				 .build ();
-	ASSERT_EQ (nano::block_status::progress, ledger.process (transaction, send1));
-	ASSERT_TRUE (ledger.block_exists (transaction, send1->hash ()));
-	auto send2 = ledger.block (transaction, send1->hash ());
-	ASSERT_NE (nullptr, send2);
-	ASSERT_EQ (*send1, *send2);
-	ASSERT_EQ (nano::dev::constants.genesis_amount - nano::Gxrb_ratio, ledger.account_balance (transaction, nano::dev::genesis_key.pub));
-	ASSERT_EQ (nano::dev::constants.genesis_amount - nano::Gxrb_ratio, ledger.weight (nano::dev::genesis_key.pub));
-	auto info = ledger.pending_info (transaction, nano::pending_key (nano::dev::genesis_key.pub, send1->hash ()));
-	ASSERT_TRUE (info);
-	ASSERT_EQ (nano::dev::genesis_key.pub, info->source);
-	ASSERT_EQ (nano::Gxrb_ratio, info->amount.number ());
-	ASSERT_FALSE (ledger.rollback (transaction, send1->hash ()));
-	ASSERT_FALSE (ledger.block_exists (transaction, send1->hash ()));
-	ASSERT_EQ (nano::dev::constants.genesis_amount, ledger.account_balance (transaction, nano::dev::genesis_key.pub));
-	ASSERT_EQ (nano::dev::constants.genesis_amount, ledger.weight (nano::dev::genesis_key.pub));
-	ASSERT_FALSE (store.pending.exists (transaction, nano::pending_key (nano::dev::genesis_key.pub, send1->hash ())));
-	ASSERT_TRUE (store.block.successor (transaction, nano::dev::genesis->hash ()).is_zero ());
-	ASSERT_EQ (store.account.count (transaction), ledger.cache.account_count);
-}
-
-TEST (ledger, state_rollback_receive)
-{
-	auto ctx = nano::test::context::ledger_empty ();
-	auto & ledger = ctx.ledger ();
-	auto & store = ctx.store ();
-	auto transaction = store.tx_begin_write ();
-	nano::work_pool pool{ nano::dev::network_params.network, std::numeric_limits<unsigned>::max () };
-	nano::block_builder builder;
-	auto send1 = builder
-				 .state ()
-				 .account (nano::dev::genesis_key.pub)
-				 .previous (nano::dev::genesis->hash ())
-				 .representative (nano::dev::genesis_key.pub)
-				 .balance (nano::dev::constants.genesis_amount - nano::Gxrb_ratio)
-				 .link (nano::dev::genesis_key.pub)
-				 .sign (nano::dev::genesis_key.prv, nano::dev::genesis_key.pub)
-				 .work (*pool.generate (nano::dev::genesis->hash ()))
-				 .build ();
-	ASSERT_EQ (nano::block_status::progress, ledger.process (transaction, send1));
-	auto receive1 = builder
-					.state ()
-					.account (nano::dev::genesis_key.pub)
-					.previous (send1->hash ())
-					.representative (nano::dev::genesis_key.pub)
-					.balance (nano::dev::constants.genesis_amount)
-					.link (send1->hash ())
-					.sign (nano::dev::genesis_key.prv, nano::dev::genesis_key.pub)
-					.work (*pool.generate (send1->hash ()))
-					.build ();
-	ASSERT_EQ (nano::block_status::progress, ledger.process (transaction, receive1));
-	ASSERT_FALSE (store.pending.exists (transaction, nano::pending_key (nano::dev::genesis_key.pub, receive1->hash ())));
-	ASSERT_FALSE (ledger.rollback (transaction, receive1->hash ()));
-	auto info = ledger.pending_info (transaction, nano::pending_key (nano::dev::genesis_key.pub, send1->hash ()));
-	ASSERT_TRUE (info);
-	ASSERT_EQ (nano::dev::genesis_key.pub, info->source);
-	ASSERT_EQ (nano::Gxrb_ratio, info->amount.number ());
-	ASSERT_FALSE (ledger.block_exists (transaction, receive1->hash ()));
-	ASSERT_EQ (nano::dev::constants.genesis_amount - nano::Gxrb_ratio, ledger.account_balance (transaction, nano::dev::genesis_key.pub));
-	ASSERT_EQ (nano::dev::constants.genesis_amount - nano::Gxrb_ratio, ledger.weight (nano::dev::genesis_key.pub));
-	ASSERT_EQ (store.account.count (transaction), ledger.cache.account_count);
-}
-
-TEST (ledger, state_rollback_received_send)
-{
-	auto ctx = nano::test::context::ledger_empty ();
-	auto & ledger = ctx.ledger ();
-	auto & store = ctx.store ();
-	auto transaction = store.tx_begin_write ();
-	nano::work_pool pool{ nano::dev::network_params.network, std::numeric_limits<unsigned>::max () };
-	nano::keypair key;
-	nano::block_builder builder;
-	auto send1 = builder
-				 .state ()
-				 .account (nano::dev::genesis_key.pub)
-				 .previous (nano::dev::genesis->hash ())
-				 .representative (nano::dev::genesis_key.pub)
-				 .balance (nano::dev::constants.genesis_amount - nano::Gxrb_ratio)
-				 .link (key.pub)
-				 .sign (nano::dev::genesis_key.prv, nano::dev::genesis_key.pub)
-				 .work (*pool.generate (nano::dev::genesis->hash ()))
-				 .build ();
-	ASSERT_EQ (nano::block_status::progress, ledger.process (transaction, send1));
-	auto receive1 = builder
-					.state ()
-					.account (key.pub)
-					.previous (0)
-					.representative (key.pub)
-					.balance (nano::Gxrb_ratio)
-					.link (send1->hash ())
-					.sign (key.prv, key.pub)
-					.work (*pool.generate (key.pub))
-					.build ();
-	ASSERT_EQ (nano::block_status::progress, ledger.process (transaction, receive1));
-	ASSERT_FALSE (store.pending.exists (transaction, nano::pending_key (nano::dev::genesis_key.pub, receive1->hash ())));
-	ASSERT_FALSE (ledger.rollback (transaction, send1->hash ()));
-	ASSERT_FALSE (store.pending.exists (transaction, nano::pending_key (nano::dev::genesis_key.pub, send1->hash ())));
-	ASSERT_FALSE (ledger.block_exists (transaction, send1->hash ()));
-	ASSERT_FALSE (ledger.block_exists (transaction, receive1->hash ()));
-	ASSERT_EQ (nano::dev::constants.genesis_amount, ledger.account_balance (transaction, nano::dev::genesis_key.pub));
-	ASSERT_EQ (nano::dev::constants.genesis_amount, ledger.weight (nano::dev::genesis_key.pub));
-	ASSERT_EQ (0, ledger.account_balance (transaction, key.pub));
-	ASSERT_EQ (0, ledger.weight (key.pub));
-	ASSERT_EQ (store.account.count (transaction), ledger.cache.account_count);
-}
-
-TEST (ledger, state_rep_change_rollback)
-{
-	auto ctx = nano::test::context::ledger_empty ();
-	auto & ledger = ctx.ledger ();
-	auto & store = ctx.store ();
-	auto transaction = store.tx_begin_write ();
-	nano::work_pool pool{ nano::dev::network_params.network, std::numeric_limits<unsigned>::max () };
-	nano::keypair rep;
-	nano::block_builder builder;
-	auto change1 = builder
-				   .state ()
-				   .account (nano::dev::genesis_key.pub)
-				   .previous (nano::dev::genesis->hash ())
-				   .representative (rep.pub)
-				   .balance (nano::dev::constants.genesis_amount)
-				   .link (0)
-				   .sign (nano::dev::genesis_key.prv, nano::dev::genesis_key.pub)
-				   .work (*pool.generate (nano::dev::genesis->hash ()))
-				   .build ();
-	ASSERT_EQ (nano::block_status::progress, ledger.process (transaction, change1));
-	ASSERT_FALSE (ledger.rollback (transaction, change1->hash ()));
-	ASSERT_FALSE (ledger.block_exists (transaction, change1->hash ()));
-	ASSERT_EQ (nano::dev::constants.genesis_amount, ledger.account_balance (transaction, nano::dev::genesis_key.pub));
-	ASSERT_EQ (nano::dev::constants.genesis_amount, ledger.weight (nano::dev::genesis_key.pub));
-	ASSERT_EQ (0, ledger.weight (rep.pub));
-}
-
-TEST (ledger, state_open_rollback)
-{
-	auto ctx = nano::test::context::ledger_empty ();
-	auto & ledger = ctx.ledger ();
-	auto & store = ctx.store ();
-	auto transaction = store.tx_begin_write ();
-	nano::work_pool pool{ nano::dev::network_params.network, std::numeric_limits<unsigned>::max () };
-	nano::keypair destination;
-	nano::block_builder builder;
-	auto send1 = builder
-				 .state ()
-				 .account (nano::dev::genesis_key.pub)
-				 .previous (nano::dev::genesis->hash ())
-				 .representative (nano::dev::genesis_key.pub)
-				 .balance (nano::dev::constants.genesis_amount - nano::Gxrb_ratio)
-				 .link (destination.pub)
-				 .sign (nano::dev::genesis_key.prv, nano::dev::genesis_key.pub)
-				 .work (*pool.generate (nano::dev::genesis->hash ()))
-				 .build ();
-	ASSERT_EQ (nano::block_status::progress, ledger.process (transaction, send1));
-	auto open1 = builder
-				 .state ()
-				 .account (destination.pub)
-				 .previous (0)
-				 .representative (nano::dev::genesis_key.pub)
-				 .balance (nano::Gxrb_ratio)
-				 .link (send1->hash ())
-				 .sign (destination.prv, destination.pub)
-				 .work (*pool.generate (destination.pub))
-				 .build ();
-	ASSERT_EQ (nano::block_status::progress, ledger.process (transaction, open1));
-	ASSERT_FALSE (ledger.rollback (transaction, open1->hash ()));
-	ASSERT_FALSE (ledger.block_exists (transaction, open1->hash ()));
-	ASSERT_EQ (0, ledger.account_balance (transaction, destination.pub));
-	ASSERT_EQ (nano::dev::constants.genesis_amount - nano::Gxrb_ratio, ledger.weight (nano::dev::genesis_key.pub));
-	auto info = ledger.pending_info (transaction, nano::pending_key (destination.pub, send1->hash ()));
-	ASSERT_TRUE (info);
-	ASSERT_EQ (nano::dev::genesis_key.pub, info->source);
-	ASSERT_EQ (nano::Gxrb_ratio, info->amount.number ());
-	ASSERT_EQ (store.account.count (transaction), ledger.cache.account_count);
-}
-
-TEST (ledger, state_send_change_rollback)
-{
-	auto ctx = nano::test::context::ledger_empty ();
-	auto & ledger = ctx.ledger ();
-	auto & store = ctx.store ();
-	auto transaction = store.tx_begin_write ();
-	nano::work_pool pool{ nano::dev::network_params.network, std::numeric_limits<unsigned>::max () };
-	nano::keypair rep;
-	nano::block_builder builder;
-	auto send1 = builder
-				 .state ()
-				 .account (nano::dev::genesis_key.pub)
-				 .previous (nano::dev::genesis->hash ())
-				 .representative (rep.pub)
-				 .balance (nano::dev::constants.genesis_amount - nano::Gxrb_ratio)
-				 .link (nano::dev::genesis_key.pub)
-				 .sign (nano::dev::genesis_key.prv, nano::dev::genesis_key.pub)
-				 .work (*pool.generate (nano::dev::genesis->hash ()))
-				 .build ();
-	ASSERT_EQ (nano::block_status::progress, ledger.process (transaction, send1));
-	ASSERT_FALSE (ledger.rollback (transaction, send1->hash ()));
-	ASSERT_FALSE (ledger.block_exists (transaction, send1->hash ()));
-	ASSERT_EQ (nano::dev::constants.genesis_amount, ledger.account_balance (transaction, nano::dev::genesis_key.pub));
-	ASSERT_EQ (nano::dev::constants.genesis_amount, ledger.weight (nano::dev::genesis_key.pub));
-	ASSERT_EQ (0, ledger.weight (rep.pub));
-	ASSERT_EQ (store.account.count (transaction), ledger.cache.account_count);
-}
-
-TEST (ledger, state_receive_change_rollback)
-{
-	auto ctx = nano::test::context::ledger_empty ();
-	auto & ledger = ctx.ledger ();
-	auto & store = ctx.store ();
-	auto transaction = store.tx_begin_write ();
-	nano::work_pool pool{ nano::dev::network_params.network, std::numeric_limits<unsigned>::max () };
-	nano::block_builder builder;
-	auto send1 = builder
-				 .state ()
-				 .account (nano::dev::genesis_key.pub)
-				 .previous (nano::dev::genesis->hash ())
-				 .representative (nano::dev::genesis_key.pub)
-				 .balance (nano::dev::constants.genesis_amount - nano::Gxrb_ratio)
-				 .link (nano::dev::genesis_key.pub)
-				 .sign (nano::dev::genesis_key.prv, nano::dev::genesis_key.pub)
-				 .work (*pool.generate (nano::dev::genesis->hash ()))
-				 .build ();
-	ASSERT_EQ (nano::block_status::progress, ledger.process (transaction, send1));
-	nano::keypair rep;
-	auto receive1 = builder
-					.state ()
-					.account (nano::dev::genesis_key.pub)
-					.previous (send1->hash ())
-					.representative (rep.pub)
-					.balance (nano::dev::constants.genesis_amount)
-					.link (send1->hash ())
-					.sign (nano::dev::genesis_key.prv, nano::dev::genesis_key.pub)
-					.work (*pool.generate (send1->hash ()))
-					.build ();
-	ASSERT_EQ (nano::block_status::progress, ledger.process (transaction, receive1));
-	ASSERT_FALSE (ledger.rollback (transaction, receive1->hash ()));
-	ASSERT_FALSE (ledger.block_exists (transaction, receive1->hash ()));
-	ASSERT_EQ (nano::dev::constants.genesis_amount - nano::Gxrb_ratio, ledger.account_balance (transaction, nano::dev::genesis_key.pub));
-	ASSERT_EQ (nano::dev::constants.genesis_amount - nano::Gxrb_ratio, ledger.weight (nano::dev::genesis_key.pub));
-	ASSERT_EQ (0, ledger.weight (rep.pub));
-	ASSERT_EQ (store.account.count (transaction), ledger.cache.account_count);
-}
-
-TEST (ledger, epoch_blocks_v1_general)
-{
-	auto ctx = nano::test::context::ledger_empty ();
-	auto & ledger = ctx.ledger ();
-	auto & store = ctx.store ();
-	auto transaction = store.tx_begin_write ();
-	nano::work_pool pool{ nano::dev::network_params.network, std::numeric_limits<unsigned>::max () };
-	nano::keypair destination;
-	nano::block_builder builder;
-	auto epoch1 = builder
-				  .state ()
-				  .account (nano::dev::genesis_key.pub)
-				  .previous (nano::dev::genesis->hash ())
-				  .representative (nano::dev::genesis_key.pub)
-				  .balance (nano::dev::constants.genesis_amount)
-				  .link (ledger.epoch_link (nano::epoch::epoch_1))
-				  .sign (nano::dev::genesis_key.prv, nano::dev::genesis_key.pub)
-				  .work (*pool.generate (nano::dev::genesis->hash ()))
-				  .build ();
-	ASSERT_EQ (nano::block_status::progress, ledger.process (transaction, epoch1));
-	ASSERT_FALSE (epoch1->sideband ().details.is_send);
-	ASSERT_FALSE (epoch1->sideband ().details.is_receive);
-	ASSERT_TRUE (epoch1->sideband ().details.is_epoch);
-	ASSERT_EQ (nano::epoch::epoch_1, epoch1->sideband ().details.epoch);
-	ASSERT_EQ (nano::epoch::epoch_0, epoch1->sideband ().source_epoch); // Not used for epoch blocks
-	auto epoch2 = builder
-				  .state ()
-				  .account (nano::dev::genesis_key.pub)
-				  .previous (epoch1->hash ())
-				  .representative (nano::dev::genesis_key.pub)
-				  .balance (nano::dev::constants.genesis_amount)
-				  .link (ledger.epoch_link (nano::epoch::epoch_1))
-				  .sign (nano::dev::genesis_key.prv, nano::dev::genesis_key.pub)
-				  .work (*pool.generate (epoch1->hash ()))
-				  .build ();
-	ASSERT_EQ (nano::block_status::block_position, ledger.process (transaction, epoch2));
-	auto genesis_info = ledger.account_info (transaction, nano::dev::genesis_key.pub);
-	ASSERT_TRUE (genesis_info);
-	ASSERT_EQ (genesis_info->epoch (), nano::epoch::epoch_1);
-	ASSERT_FALSE (ledger.rollback (transaction, epoch1->hash ()));
-	genesis_info = ledger.account_info (transaction, nano::dev::genesis_key.pub);
-	ASSERT_TRUE (genesis_info);
-	ASSERT_EQ (genesis_info->epoch (), nano::epoch::epoch_0);
-	ASSERT_EQ (nano::block_status::progress, ledger.process (transaction, epoch1));
-	genesis_info = ledger.account_info (transaction, nano::dev::genesis_key.pub);
-	ASSERT_TRUE (genesis_info);
-	ASSERT_EQ (genesis_info->epoch (), nano::epoch::epoch_1);
-	ASSERT_FALSE (epoch1->sideband ().details.is_send);
-	ASSERT_FALSE (epoch1->sideband ().details.is_receive);
-	ASSERT_TRUE (epoch1->sideband ().details.is_epoch);
-	ASSERT_EQ (nano::epoch::epoch_1, epoch1->sideband ().details.epoch);
-	ASSERT_EQ (nano::epoch::epoch_0, epoch1->sideband ().source_epoch); // Not used for epoch blocks
-	auto change1 = builder
-				   .change ()
-				   .previous (epoch1->hash ())
-				   .representative (nano::dev::genesis_key.pub)
-				   .sign (nano::dev::genesis_key.prv, nano::dev::genesis_key.pub)
-				   .work (*pool.generate (epoch1->hash ()))
-				   .build ();
-	ASSERT_EQ (nano::block_status::block_position, ledger.process (transaction, change1));
-	auto send1 = builder
-				 .state ()
-				 .account (nano::dev::genesis_key.pub)
-				 .previous (epoch1->hash ())
-				 .representative (nano::dev::genesis_key.pub)
-				 .balance (nano::dev::constants.genesis_amount - nano::Gxrb_ratio)
-				 .link (destination.pub)
-				 .sign (nano::dev::genesis_key.prv, nano::dev::genesis_key.pub)
-				 .work (*pool.generate (epoch1->hash ()))
-				 .build ();
-	ASSERT_EQ (nano::block_status::progress, ledger.process (transaction, send1));
-	ASSERT_TRUE (send1->sideband ().details.is_send);
-	ASSERT_FALSE (send1->sideband ().details.is_receive);
-	ASSERT_FALSE (send1->sideband ().details.is_epoch);
-	ASSERT_EQ (nano::epoch::epoch_1, send1->sideband ().details.epoch);
-	ASSERT_EQ (nano::epoch::epoch_0, send1->sideband ().source_epoch); // Not used for send blocks
-	auto open1 = builder
-				 .open ()
-				 .source (send1->hash ())
-				 .representative (nano::dev::genesis_key.pub)
-				 .account (destination.pub)
-				 .sign (destination.prv, destination.pub)
-				 .work (*pool.generate (destination.pub))
-				 .build ();
-	ASSERT_EQ (nano::block_status::unreceivable, ledger.process (transaction, open1));
-	auto epoch3 = builder
-				  .state ()
-				  .account (destination.pub)
-				  .previous (0)
-				  .representative (nano::dev::genesis_key.pub)
-				  .balance (0)
-				  .link (ledger.epoch_link (nano::epoch::epoch_1))
-				  .sign (nano::dev::genesis_key.prv, nano::dev::genesis_key.pub)
-				  .work (*pool.generate (destination.pub))
-				  .build ();
-	ASSERT_EQ (nano::block_status::representative_mismatch, ledger.process (transaction, epoch3));
-	auto epoch4 = builder
-				  .state ()
-				  .account (destination.pub)
-				  .previous (0)
-				  .representative (0)
-				  .balance (0)
-				  .link (ledger.epoch_link (nano::epoch::epoch_1))
-				  .sign (nano::dev::genesis_key.prv, nano::dev::genesis_key.pub)
-				  .work (*pool.generate (destination.pub))
-				  .build ();
-	ASSERT_EQ (nano::block_status::progress, ledger.process (transaction, epoch4));
-	ASSERT_FALSE (epoch4->sideband ().details.is_send);
-	ASSERT_FALSE (epoch4->sideband ().details.is_receive);
-	ASSERT_TRUE (epoch4->sideband ().details.is_epoch);
-	ASSERT_EQ (nano::epoch::epoch_1, epoch4->sideband ().details.epoch);
-	ASSERT_EQ (nano::epoch::epoch_0, epoch4->sideband ().source_epoch); // Not used for epoch blocks
-	auto receive1 = builder
-					.receive ()
-					.previous (epoch4->hash ())
-					.source (send1->hash ())
-					.sign (destination.prv, destination.pub)
-					.work (*pool.generate (epoch4->hash ()))
-					.build ();
-	ASSERT_EQ (nano::block_status::block_position, ledger.process (transaction, receive1));
-	auto receive2 = builder
-					.state ()
-					.account (destination.pub)
-					.previous (epoch4->hash ())
-					.representative (destination.pub)
-					.balance (nano::Gxrb_ratio)
-					.link (send1->hash ())
-					.sign (destination.prv, destination.pub)
-					.work (*pool.generate (epoch4->hash ()))
-					.build ();
-	ASSERT_EQ (nano::block_status::progress, ledger.process (transaction, receive2));
-	ASSERT_EQ (nano::epoch::epoch_1, receive2->sideband ().details.epoch);
-	ASSERT_EQ (nano::epoch::epoch_1, receive2->sideband ().source_epoch);
-	ASSERT_EQ (0, ledger.balance (transaction, epoch4->hash ()));
-	ASSERT_EQ (nano::Gxrb_ratio, ledger.balance (transaction, receive2->hash ()));
-	ASSERT_EQ (nano::Gxrb_ratio, ledger.amount (transaction, receive2->hash ()));
-	ASSERT_EQ (nano::dev::constants.genesis_amount - nano::Gxrb_ratio, ledger.weight (nano::dev::genesis_key.pub));
-	ASSERT_EQ (nano::Gxrb_ratio, ledger.weight (destination.pub));
-	ASSERT_FALSE (receive2->sideband ().details.is_send);
-	ASSERT_TRUE (receive2->sideband ().details.is_receive);
-	ASSERT_FALSE (receive2->sideband ().details.is_epoch);
-}
-
-TEST (ledger, epoch_blocks_v2_general)
-{
-	auto ctx = nano::test::context::ledger_empty ();
-	auto & ledger = ctx.ledger ();
-	auto & store = ctx.store ();
-	auto transaction = store.tx_begin_write ();
-	nano::work_pool pool{ nano::dev::network_params.network, std::numeric_limits<unsigned>::max () };
-	nano::keypair destination;
-	nano::block_builder builder;
-	auto epoch1 = builder
-				  .state ()
-				  .account (nano::dev::genesis_key.pub)
-				  .previous (nano::dev::genesis->hash ())
-				  .representative (nano::dev::genesis_key.pub)
-				  .balance (nano::dev::constants.genesis_amount)
-				  .link (ledger.epoch_link (nano::epoch::epoch_2))
-				  .sign (nano::dev::genesis_key.prv, nano::dev::genesis_key.pub)
-				  .work (*pool.generate (nano::dev::genesis->hash ()))
-				  .build ();
-	// Trying to upgrade from epoch 0 to epoch 2. It is a requirement epoch upgrades are sequential unless the account is unopened
-	ASSERT_EQ (nano::block_status::block_position, ledger.process (transaction, epoch1));
-	// Set it to the first epoch and it should now succeed
-	epoch1 = builder
-			 .state ()
-			 .account (nano::dev::genesis_key.pub)
-			 .previous (nano::dev::genesis->hash ())
-			 .representative (nano::dev::genesis_key.pub)
-			 .balance (nano::dev::constants.genesis_amount)
-			 .link (ledger.epoch_link (nano::epoch::epoch_1))
-			 .sign (nano::dev::genesis_key.prv, nano::dev::genesis_key.pub)
-			 .work (epoch1->work)
-			 .build ();
-	ASSERT_EQ (nano::block_status::progress, ledger.process (transaction, epoch1));
-	ASSERT_EQ (nano::epoch::epoch_1, epoch1->sideband ().details.epoch);
-	ASSERT_EQ (nano::epoch::epoch_0, epoch1->sideband ().source_epoch); // Not used for epoch blocks
-	auto epoch2 = builder
-				  .state ()
-				  .account (nano::dev::genesis_key.pub)
-				  .previous (epoch1->hash ())
-				  .representative (nano::dev::genesis_key.pub)
-				  .balance (nano::dev::constants.genesis_amount)
-				  .link (ledger.epoch_link (nano::epoch::epoch_2))
-				  .sign (nano::dev::genesis_key.prv, nano::dev::genesis_key.pub)
-				  .work (*pool.generate (epoch1->hash ()))
-				  .build ();
-	ASSERT_EQ (nano::block_status::progress, ledger.process (transaction, epoch2));
-	ASSERT_EQ (nano::epoch::epoch_2, epoch2->sideband ().details.epoch);
-	ASSERT_EQ (nano::epoch::epoch_0, epoch2->sideband ().source_epoch); // Not used for epoch blocks
-	auto epoch3 = builder
-				  .state ()
-				  .account (nano::dev::genesis_key.pub)
-				  .previous (epoch2->hash ())
-				  .representative (nano::dev::genesis_key.pub)
-				  .balance (nano::dev::constants.genesis_amount)
-				  .link (ledger.epoch_link (nano::epoch::epoch_2))
-				  .sign (nano::dev::genesis_key.prv, nano::dev::genesis_key.pub)
-				  .work (*pool.generate (epoch2->hash ()))
-				  .build ();
-	ASSERT_EQ (nano::block_status::block_position, ledger.process (transaction, epoch3));
-	auto genesis_info = ledger.account_info (transaction, nano::dev::genesis_key.pub);
-	ASSERT_TRUE (genesis_info);
-	ASSERT_EQ (genesis_info->epoch (), nano::epoch::epoch_2);
-	ASSERT_FALSE (ledger.rollback (transaction, epoch1->hash ()));
-	genesis_info = ledger.account_info (transaction, nano::dev::genesis_key.pub);
-	ASSERT_TRUE (genesis_info);
-	ASSERT_EQ (genesis_info->epoch (), nano::epoch::epoch_0);
-	ASSERT_EQ (nano::block_status::progress, ledger.process (transaction, epoch1));
-	genesis_info = ledger.account_info (transaction, nano::dev::genesis_key.pub);
-	ASSERT_TRUE (genesis_info);
-	ASSERT_EQ (genesis_info->epoch (), nano::epoch::epoch_1);
-	auto change1 = builder
-				   .change ()
-				   .previous (epoch1->hash ())
-				   .representative (nano::dev::genesis_key.pub)
-				   .sign (nano::dev::genesis_key.prv, nano::dev::genesis_key.pub)
-				   .work (*pool.generate (epoch1->hash ()))
-				   .build ();
-	ASSERT_EQ (nano::block_status::block_position, ledger.process (transaction, change1));
-	auto send1 = builder
-				 .state ()
-				 .account (nano::dev::genesis_key.pub)
-				 .previous (epoch1->hash ())
-				 .representative (nano::dev::genesis_key.pub)
-				 .balance (nano::dev::constants.genesis_amount - nano::Gxrb_ratio)
-				 .link (destination.pub)
-				 .sign (nano::dev::genesis_key.prv, nano::dev::genesis_key.pub)
-				 .work (*pool.generate (epoch1->hash ()))
-				 .build ();
-	ASSERT_EQ (nano::block_status::progress, ledger.process (transaction, send1));
-	ASSERT_EQ (nano::epoch::epoch_1, send1->sideband ().details.epoch);
-	ASSERT_EQ (nano::epoch::epoch_0, send1->sideband ().source_epoch); // Not used for send blocks
-	auto open1 = builder
-				 .open ()
-				 .source (send1->hash ())
-				 .representative (nano::dev::genesis_key.pub)
-				 .account (destination.pub)
-				 .sign (destination.prv, destination.pub)
-				 .work (*pool.generate (destination.pub))
-				 .build ();
-	ASSERT_EQ (nano::block_status::unreceivable, ledger.process (transaction, open1));
-	auto epoch4 = builder
-				  .state ()
-				  .account (destination.pub)
-				  .previous (0)
-				  .representative (0)
-				  .balance (0)
-				  .link (ledger.epoch_link (nano::epoch::epoch_1))
-				  .sign (nano::dev::genesis_key.prv, nano::dev::genesis_key.pub)
-				  .work (*pool.generate (destination.pub))
-				  .build ();
-	ASSERT_EQ (nano::block_status::progress, ledger.process (transaction, epoch4));
-	ASSERT_EQ (nano::epoch::epoch_1, epoch4->sideband ().details.epoch);
-	ASSERT_EQ (nano::epoch::epoch_0, epoch4->sideband ().source_epoch); // Not used for epoch blocks
-	auto epoch5 = builder
-				  .state ()
-				  .account (destination.pub)
-				  .previous (epoch4->hash ())
-				  .representative (nano::dev::genesis_key.pub)
-				  .balance (0)
-				  .link (ledger.epoch_link (nano::epoch::epoch_2))
-				  .sign (nano::dev::genesis_key.prv, nano::dev::genesis_key.pub)
-				  .work (*pool.generate (epoch4->hash ()))
-				  .build ();
-	ASSERT_EQ (nano::block_status::representative_mismatch, ledger.process (transaction, epoch5));
-	auto epoch6 = builder
-				  .state ()
-				  .account (destination.pub)
-				  .previous (epoch4->hash ())
-				  .representative (0)
-				  .balance (0)
-				  .link (ledger.epoch_link (nano::epoch::epoch_2))
-				  .sign (nano::dev::genesis_key.prv, nano::dev::genesis_key.pub)
-				  .work (*pool.generate (epoch4->hash ()))
-				  .build ();
-	ASSERT_EQ (nano::block_status::progress, ledger.process (transaction, epoch6));
-	ASSERT_EQ (nano::epoch::epoch_2, epoch6->sideband ().details.epoch);
-	ASSERT_EQ (nano::epoch::epoch_0, epoch6->sideband ().source_epoch); // Not used for epoch blocks
-	auto receive1 = builder
-					.receive ()
-					.previous (epoch6->hash ())
-					.source (send1->hash ())
-					.sign (destination.prv, destination.pub)
-					.work (*pool.generate (epoch6->hash ()))
-					.build ();
-	ASSERT_EQ (nano::block_status::block_position, ledger.process (transaction, receive1));
-	auto receive2 = builder
-					.state ()
-					.account (destination.pub)
-					.previous (epoch6->hash ())
-					.representative (destination.pub)
-					.balance (nano::Gxrb_ratio)
-					.link (send1->hash ())
-					.sign (destination.prv, destination.pub)
-					.work (*pool.generate (epoch6->hash ()))
-					.build ();
-	ASSERT_EQ (nano::block_status::progress, ledger.process (transaction, receive2));
-	ASSERT_EQ (nano::epoch::epoch_2, receive2->sideband ().details.epoch);
-	ASSERT_EQ (nano::epoch::epoch_1, receive2->sideband ().source_epoch);
-	ASSERT_EQ (0, ledger.balance (transaction, epoch6->hash ()));
-	ASSERT_EQ (nano::Gxrb_ratio, ledger.balance (transaction, receive2->hash ()));
-	ASSERT_EQ (nano::Gxrb_ratio, ledger.amount (transaction, receive2->hash ()));
-	ASSERT_EQ (nano::dev::constants.genesis_amount - nano::Gxrb_ratio, ledger.weight (nano::dev::genesis_key.pub));
-	ASSERT_EQ (nano::Gxrb_ratio, ledger.weight (destination.pub));
-}
-
-TEST (ledger, epoch_blocks_receive_upgrade)
-{
-	auto ctx = nano::test::context::ledger_empty ();
-	auto & ledger = ctx.ledger ();
-	auto & store = ctx.store ();
-	auto transaction = store.tx_begin_write ();
-	nano::work_pool pool{ nano::dev::network_params.network, std::numeric_limits<unsigned>::max () };
-	nano::keypair destination;
-	nano::block_builder builder;
-	auto send1 = builder
-				 .state ()
-				 .account (nano::dev::genesis_key.pub)
-				 .previous (nano::dev::genesis->hash ())
-				 .representative (nano::dev::genesis_key.pub)
-				 .balance (nano::dev::constants.genesis_amount - nano::Gxrb_ratio)
-				 .link (destination.pub)
-				 .sign (nano::dev::genesis_key.prv, nano::dev::genesis_key.pub)
-				 .work (*pool.generate (nano::dev::genesis->hash ()))
-				 .build ();
-	ASSERT_EQ (nano::block_status::progress, ledger.process (transaction, send1));
-	auto epoch1 = builder
-				  .state ()
-				  .account (nano::dev::genesis_key.pub)
-				  .previous (send1->hash ())
-				  .representative (nano::dev::genesis_key.pub)
-				  .balance (nano::dev::constants.genesis_amount - nano::Gxrb_ratio)
-				  .link (ledger.epoch_link (nano::epoch::epoch_1))
-				  .sign (nano::dev::genesis_key.prv, nano::dev::genesis_key.pub)
-				  .work (*pool.generate (send1->hash ()))
-				  .build ();
-	ASSERT_EQ (nano::block_status::progress, ledger.process (transaction, epoch1));
-	auto send2 = builder
-				 .state ()
-				 .account (nano::dev::genesis_key.pub)
-				 .previous (epoch1->hash ())
-				 .representative (nano::dev::genesis_key.pub)
-				 .balance (nano::dev::constants.genesis_amount - nano::Gxrb_ratio * 2)
-				 .link (destination.pub)
-				 .sign (nano::dev::genesis_key.prv, nano::dev::genesis_key.pub)
-				 .work (*pool.generate (epoch1->hash ()))
-				 .build ();
-	ASSERT_EQ (nano::block_status::progress, ledger.process (transaction, send2));
-	ASSERT_EQ (nano::epoch::epoch_1, send2->sideband ().details.epoch);
-	ASSERT_EQ (nano::epoch::epoch_0, send2->sideband ().source_epoch); // Not used for send blocks
-	auto open1 = builder
-				 .open ()
-				 .source (send1->hash ())
-				 .representative (destination.pub)
-				 .account (destination.pub)
-				 .sign (destination.prv, destination.pub)
-				 .work (*pool.generate (destination.pub))
-				 .build ();
-	ASSERT_EQ (nano::block_status::progress, ledger.process (transaction, open1));
-	ASSERT_EQ (nano::epoch::epoch_0, open1->sideband ().details.epoch);
-	ASSERT_EQ (nano::epoch::epoch_0, open1->sideband ().source_epoch);
-	auto receive1 = builder
-					.receive ()
-					.previous (open1->hash ())
-					.source (send2->hash ())
-					.sign (destination.prv, destination.pub)
-					.work (*pool.generate (open1->hash ()))
-					.build ();
-	ASSERT_EQ (nano::block_status::unreceivable, ledger.process (transaction, receive1));
-	auto receive2 = builder
-					.state ()
-					.account (destination.pub)
-					.previous (open1->hash ())
-					.representative (destination.pub)
-					.balance (nano::Gxrb_ratio * 2)
-					.link (send2->hash ())
-					.sign (destination.prv, destination.pub)
-					.work (*pool.generate (open1->hash ()))
-					.build ();
-	ASSERT_EQ (nano::block_status::progress, ledger.process (transaction, receive2));
-	ASSERT_EQ (nano::epoch::epoch_1, receive2->sideband ().details.epoch);
-	ASSERT_EQ (nano::epoch::epoch_1, receive2->sideband ().source_epoch);
-	auto destination_info = ledger.account_info (transaction, destination.pub);
-	ASSERT_TRUE (destination_info);
-	ASSERT_EQ (destination_info->epoch (), nano::epoch::epoch_1);
-	ASSERT_FALSE (ledger.rollback (transaction, receive2->hash ()));
-	destination_info = ledger.account_info (transaction, destination.pub);
-	ASSERT_TRUE (destination_info);
-	ASSERT_EQ (destination_info->epoch (), nano::epoch::epoch_0);
-	auto pending_send2 = ledger.pending_info (transaction, nano::pending_key (destination.pub, send2->hash ()));
-	ASSERT_TRUE (pending_send2);
-	ASSERT_EQ (nano::dev::genesis_key.pub, pending_send2->source);
-	ASSERT_EQ (nano::Gxrb_ratio, pending_send2->amount.number ());
-	ASSERT_EQ (nano::epoch::epoch_1, pending_send2->epoch);
-	ASSERT_EQ (nano::block_status::progress, ledger.process (transaction, receive2));
-	ASSERT_EQ (nano::epoch::epoch_1, receive2->sideband ().details.epoch);
-	ASSERT_EQ (nano::epoch::epoch_1, receive2->sideband ().source_epoch);
-	destination_info = ledger.account_info (transaction, destination.pub);
-	ASSERT_TRUE (destination_info);
-	ASSERT_EQ (destination_info->epoch (), nano::epoch::epoch_1);
-	nano::keypair destination2;
-	auto send3 = builder
-				 .state ()
-				 .account (destination.pub)
-				 .previous (receive2->hash ())
-				 .representative (destination.pub)
-				 .balance (nano::Gxrb_ratio)
-				 .link (destination2.pub)
-				 .sign (destination.prv, destination.pub)
-				 .work (*pool.generate (receive2->hash ()))
-				 .build ();
-	ASSERT_EQ (nano::block_status::progress, ledger.process (transaction, send3));
-	auto open2 = builder
-				 .open ()
-				 .source (send3->hash ())
-				 .representative (destination2.pub)
-				 .account (destination2.pub)
-				 .sign (destination2.prv, destination2.pub)
-				 .work (*pool.generate (destination2.pub))
-				 .build ();
-	ASSERT_EQ (nano::block_status::unreceivable, ledger.process (transaction, open2));
-	// Upgrade to epoch 2 and send to destination. Try to create an open block from an epoch 2 source block.
-	nano::keypair destination3;
-	auto epoch2 = builder
-				  .state ()
-				  .account (nano::dev::genesis_key.pub)
-				  .previous (send2->hash ())
-				  .representative (nano::dev::genesis_key.pub)
-				  .balance (nano::dev::constants.genesis_amount - nano::Gxrb_ratio * 2)
-				  .link (ledger.epoch_link (nano::epoch::epoch_2))
-				  .sign (nano::dev::genesis_key.prv, nano::dev::genesis_key.pub)
-				  .work (*pool.generate (send2->hash ()))
-				  .build ();
-	ASSERT_EQ (nano::block_status::progress, ledger.process (transaction, epoch2));
-	auto send4 = builder
-				 .state ()
-				 .account (nano::dev::genesis_key.pub)
-				 .previous (epoch2->hash ())
-				 .representative (nano::dev::genesis_key.pub)
-				 .balance (nano::dev::constants.genesis_amount - nano::Gxrb_ratio * 3)
-				 .link (destination3.pub)
-				 .sign (nano::dev::genesis_key.prv, nano::dev::genesis_key.pub)
-				 .work (*pool.generate (epoch2->hash ()))
-				 .build ();
-	ASSERT_EQ (nano::block_status::progress, ledger.process (transaction, send4));
-	auto open3 = builder
-				 .open ()
-				 .source (send4->hash ())
-				 .representative (destination3.pub)
-				 .account (destination3.pub)
-				 .sign (destination3.prv, destination3.pub)
-				 .work (*pool.generate (destination3.pub))
-				 .build ();
-	ASSERT_EQ (nano::block_status::unreceivable, ledger.process (transaction, open3));
-	// Send it to an epoch 1 account
-	auto send5 = builder
-				 .state ()
-				 .account (nano::dev::genesis_key.pub)
-				 .previous (send4->hash ())
-				 .representative (nano::dev::genesis_key.pub)
-				 .balance (nano::dev::constants.genesis_amount - nano::Gxrb_ratio * 4)
-				 .link (destination.pub)
-				 .sign (nano::dev::genesis_key.prv, nano::dev::genesis_key.pub)
-				 .work (*pool.generate (send4->hash ()))
-				 .build ();
-	ASSERT_EQ (nano::block_status::progress, ledger.process (transaction, send5));
-	destination_info = ledger.account_info (transaction, destination.pub);
-	ASSERT_TRUE (destination_info);
-	ASSERT_EQ (destination_info->epoch (), nano::epoch::epoch_1);
-	auto receive3 = builder
-					.state ()
-					.account (destination.pub)
-					.previous (send3->hash ())
-					.representative (destination.pub)
-					.balance (nano::Gxrb_ratio * 2)
-					.link (send5->hash ())
-					.sign (destination.prv, destination.pub)
-					.work (*pool.generate (send3->hash ()))
-					.build ();
-	ASSERT_EQ (nano::block_status::progress, ledger.process (transaction, receive3));
-	ASSERT_EQ (nano::epoch::epoch_2, receive3->sideband ().details.epoch);
-	ASSERT_EQ (nano::epoch::epoch_2, receive3->sideband ().source_epoch);
-	destination_info = ledger.account_info (transaction, destination.pub);
-	ASSERT_TRUE (destination_info);
-	ASSERT_EQ (destination_info->epoch (), nano::epoch::epoch_2);
-	// Upgrade an unopened account straight to epoch 2
-	nano::keypair destination4;
-	auto send6 = builder
-				 .state ()
-				 .account (nano::dev::genesis_key.pub)
-				 .previous (send5->hash ())
-				 .representative (nano::dev::genesis_key.pub)
-				 .balance (nano::dev::constants.genesis_amount - nano::Gxrb_ratio * 5)
-				 .link (destination4.pub)
-				 .sign (nano::dev::genesis_key.prv, nano::dev::genesis_key.pub)
-				 .work (*pool.generate (send5->hash ()))
-				 .build ();
-	ASSERT_EQ (nano::block_status::progress, ledger.process (transaction, send6));
-	auto epoch4 = builder
-				  .state ()
-				  .account (destination4.pub)
-				  .previous (0)
-				  .representative (0)
-				  .balance (0)
-				  .link (ledger.epoch_link (nano::epoch::epoch_2))
-				  .sign (nano::dev::genesis_key.prv, nano::dev::genesis_key.pub)
-				  .work (*pool.generate (destination4.pub))
-				  .build ();
-	ASSERT_EQ (nano::block_status::progress, ledger.process (transaction, epoch4));
-	ASSERT_EQ (nano::epoch::epoch_2, epoch4->sideband ().details.epoch);
-	ASSERT_EQ (nano::epoch::epoch_0, epoch4->sideband ().source_epoch); // Not used for epoch blocks
-	ASSERT_EQ (store.account.count (transaction), ledger.cache.account_count);
-}
-
-TEST (ledger, epoch_blocks_fork)
-{
-	auto ctx = nano::test::context::ledger_empty ();
-	auto & ledger = ctx.ledger ();
-	auto & store = ctx.store ();
-	auto transaction = store.tx_begin_write ();
-	nano::work_pool pool{ nano::dev::network_params.network, std::numeric_limits<unsigned>::max () };
-	nano::keypair destination;
-	nano::block_builder builder;
-	auto send1 = builder
-				 .send ()
-				 .previous (nano::dev::genesis->hash ())
-				 .destination (nano::account{})
-				 .balance (nano::dev::constants.genesis_amount)
-				 .sign (nano::dev::genesis_key.prv, nano::dev::genesis_key.pub)
-				 .work (*pool.generate (nano::dev::genesis->hash ()))
-				 .build ();
-	ASSERT_EQ (nano::block_status::progress, ledger.process (transaction, send1));
-	auto epoch1 = builder
-				  .state ()
-				  .account (nano::dev::genesis_key.pub)
-				  .previous (nano::dev::genesis->hash ())
-				  .representative (nano::dev::genesis_key.pub)
-				  .balance (nano::dev::constants.genesis_amount)
-				  .link (ledger.epoch_link (nano::epoch::epoch_1))
-				  .sign (nano::dev::genesis_key.prv, nano::dev::genesis_key.pub)
-				  .work (*pool.generate (nano::dev::genesis->hash ()))
-				  .build ();
-	ASSERT_EQ (nano::block_status::fork, ledger.process (transaction, epoch1));
-	auto epoch2 = builder
-				  .state ()
-				  .account (nano::dev::genesis_key.pub)
-				  .previous (nano::dev::genesis->hash ())
-				  .representative (nano::dev::genesis_key.pub)
-				  .balance (nano::dev::constants.genesis_amount)
-				  .link (ledger.epoch_link (nano::epoch::epoch_2))
-				  .sign (nano::dev::genesis_key.prv, nano::dev::genesis_key.pub)
-				  .work (*pool.generate (nano::dev::genesis->hash ()))
-				  .build ();
-	ASSERT_EQ (nano::block_status::fork, ledger.process (transaction, epoch2));
-	auto epoch3 = builder
-				  .state ()
-				  .account (nano::dev::genesis_key.pub)
-				  .previous (send1->hash ())
-				  .representative (nano::dev::genesis_key.pub)
-				  .balance (nano::dev::constants.genesis_amount)
-				  .link (ledger.epoch_link (nano::epoch::epoch_1))
-				  .sign (nano::dev::genesis_key.prv, nano::dev::genesis_key.pub)
-				  .work (*pool.generate (send1->hash ()))
-				  .build ();
-	ASSERT_EQ (nano::block_status::progress, ledger.process (transaction, epoch3));
-	ASSERT_EQ (nano::epoch::epoch_1, epoch3->sideband ().details.epoch);
-	ASSERT_EQ (nano::epoch::epoch_0, epoch3->sideband ().source_epoch); // Not used for epoch state blocks
-	auto epoch4 = builder
-				  .state ()
-				  .account (nano::dev::genesis_key.pub)
-				  .previous (send1->hash ())
-				  .representative (nano::dev::genesis_key.pub)
-				  .balance (nano::dev::constants.genesis_amount)
-				  .link (ledger.epoch_link (nano::epoch::epoch_2))
-				  .sign (nano::dev::genesis_key.prv, nano::dev::genesis_key.pub)
-				  .work (*pool.generate (send1->hash ()))
-				  .build ();
-	ASSERT_EQ (nano::block_status::fork, ledger.process (transaction, epoch2));
-}
-
-TEST (ledger, successor_epoch)
-{
-	nano::test::system system (1);
-	auto & node1 (*system.nodes[0]);
-	nano::keypair key1;
-	nano::work_pool pool{ nano::dev::network_params.network, std::numeric_limits<unsigned>::max () };
-	nano::block_builder builder;
-	auto send1 = builder
-				 .send ()
-				 .previous (nano::dev::genesis->hash ())
-				 .destination (key1.pub)
-				 .balance (nano::dev::constants.genesis_amount - 1)
-				 .sign (nano::dev::genesis_key.prv, nano::dev::genesis_key.pub)
-				 .work (*pool.generate (nano::dev::genesis->hash ()))
-				 .build ();
-	auto open = builder
-				.state ()
-				.account (key1.pub)
-				.previous (0)
-				.representative (key1.pub)
-				.balance (1)
-				.link (send1->hash ())
-				.sign (key1.prv, key1.pub)
-				.work (*pool.generate (key1.pub))
-				.build ();
-	auto change = builder
-				  .state ()
-				  .account (key1.pub)
-				  .previous (open->hash ())
-				  .representative (key1.pub)
-				  .balance (1)
-				  .link (0)
-				  .sign (key1.prv, key1.pub)
-				  .work (*pool.generate (open->hash ()))
-				  .build ();
-	auto open_hash = open->hash ();
-	auto send2 = builder
-				 .send ()
-				 .previous (send1->hash ())
-				 .destination (reinterpret_cast<nano::account const &> (open_hash))
-				 .balance (nano::dev::constants.genesis_amount - 2)
-				 .sign (nano::dev::genesis_key.prv, nano::dev::genesis_key.pub)
-				 .work (*pool.generate (send1->hash ()))
-				 .build ();
-	auto epoch_open = builder
-					  .state ()
-					  .account (reinterpret_cast<nano::account const &> (open_hash))
-					  .previous (0)
-					  .representative (0)
-					  .balance (0)
-					  .link (node1.ledger.epoch_link (nano::epoch::epoch_1))
-					  .sign (nano::dev::genesis_key.prv, nano::dev::genesis_key.pub)
-					  .work (*pool.generate (open->hash ()))
-					  .build ();
-	auto transaction (node1.store.tx_begin_write ());
-	ASSERT_EQ (nano::block_status::progress, node1.ledger.process (transaction, send1));
-	ASSERT_EQ (nano::block_status::progress, node1.ledger.process (transaction, open));
-	ASSERT_EQ (nano::block_status::progress, node1.ledger.process (transaction, change));
-	ASSERT_EQ (nano::block_status::progress, node1.ledger.process (transaction, send2));
-	ASSERT_EQ (nano::block_status::progress, node1.ledger.process (transaction, epoch_open));
-	ASSERT_EQ (*change, *node1.ledger.successor (transaction, change->qualified_root ()));
-	ASSERT_EQ (*epoch_open, *node1.ledger.successor (transaction, epoch_open->qualified_root ()));
-	ASSERT_EQ (nano::epoch::epoch_1, epoch_open->sideband ().details.epoch);
-	ASSERT_EQ (nano::epoch::epoch_0, epoch_open->sideband ().source_epoch); // Not used for epoch state blocks
-}
-
-TEST (ledger, epoch_open_pending)
-{
 	nano::block_builder builder{};
 	nano::test::system system{ 1 };
 	auto & node1 = *system.nodes[0];
@@ -3173,8 +314,8 @@
 					  .sign (nano::dev::genesis_key.prv, nano::dev::genesis_key.pub)
 					  .work (*pool.generate (key1.pub))
 					  .build ();
-	auto process_result = node1.ledger.process (node1.store.tx_begin_write (), epoch_open);
-	ASSERT_EQ (nano::block_status::gap_epoch_open_pending, process_result);
+	auto block_status = node1.ledger.process (*node1.store.tx_begin_write (), epoch_open);
+	ASSERT_EQ (nano::block_status::gap_epoch_open_pending, block_status);
 	node1.block_processor.add (epoch_open);
 	// Waits for the block to get saved in the database
 	ASSERT_TIMELY_EQ (10s, 1, node1.unchecked.count ());
@@ -3182,7 +323,7 @@
 	// Open block should be inserted into unchecked
 	auto blocks = node1.unchecked.get (nano::hash_or_account (epoch_open->account_field ().value ()).hash);
 	ASSERT_EQ (blocks.size (), 1);
-	ASSERT_EQ (blocks[0].block->full_hash (), epoch_open->full_hash ());
+	ASSERT_EQ (blocks[0].get_block ()->full_hash (), epoch_open->full_hash ());
 	// New block to process epoch open
 	auto send1 = builder.state ()
 				 .account (nano::dev::genesis_key.pub)
@@ -3335,11 +476,11 @@
 	}
 	node1.block_processor.add (send1);
 	node1.block_processor.add (open1);
-	ASSERT_TIMELY (5s, node1.ledger.block_exists (node1.store.tx_begin_read (), epoch1->hash ()));
+	ASSERT_TIMELY (5s, node1.ledger.block_exists (*node1.store.tx_begin_read (), epoch1->hash ()));
 	{
 		// Waits for the last blocks to pass through block_processor and unchecked.put queues
 		ASSERT_TIMELY_EQ (10s, 0, node1.unchecked.count ());
-		auto info = node1.ledger.account_info (node1.store.tx_begin_read (), destination.pub);
+		auto info = node1.ledger.account_info (*node1.store.tx_begin_read (), destination.pub);
 		ASSERT_TRUE (info);
 		ASSERT_EQ (info->epoch (), nano::epoch::epoch_1);
 	}
@@ -3410,22 +551,22 @@
 	node1.block_processor.add (send1);
 	node1.block_processor.add (open1);
 	// Waits for the last blocks to pass through block_processor and unchecked.put queues
-	ASSERT_TIMELY (10s, node1.ledger.block_exists (node1.store.tx_begin_read (), epoch2->hash ()));
+	ASSERT_TIMELY (10s, node1.ledger.block_exists (*node1.store.tx_begin_read (), epoch2->hash ()));
 	{
 		auto transaction = node1.store.tx_begin_read ();
-		ASSERT_FALSE (node1.ledger.block_exists (transaction, epoch1->hash ()));
+		ASSERT_FALSE (node1.ledger.block_exists (*transaction, epoch1->hash ()));
 		auto unchecked_count = node1.unchecked.count ();
 		ASSERT_EQ (unchecked_count, 0);
 		ASSERT_EQ (unchecked_count, node1.unchecked.count ());
-		auto info = node1.ledger.account_info (transaction, destination.pub);
+		auto info = node1.ledger.account_info (*transaction, destination.pub);
 		ASSERT_TRUE (info);
 		ASSERT_NE (info->epoch (), nano::epoch::epoch_1);
-		auto epoch2_store = node1.ledger.block (transaction, epoch2->hash ());
+		auto epoch2_store = node1.ledger.block (*transaction, epoch2->hash ());
 		ASSERT_NE (nullptr, epoch2_store);
-		ASSERT_EQ (nano::epoch::epoch_0, epoch2_store->sideband ().details.epoch);
-		ASSERT_TRUE (epoch2_store->sideband ().details.is_send);
-		ASSERT_FALSE (epoch2_store->sideband ().details.is_epoch);
-		ASSERT_FALSE (epoch2_store->sideband ().details.is_receive);
+		ASSERT_EQ (nano::epoch::epoch_0, epoch2_store->sideband ().details ().epoch ());
+		ASSERT_TRUE (epoch2_store->sideband ().details ().is_send ());
+		ASSERT_FALSE (epoch2_store->sideband ().details ().is_epoch ());
+		ASSERT_FALSE (epoch2_store->sideband ().details ().is_receive ());
 	}
 }
 
@@ -3465,19 +606,21 @@
 				 .work (0)
 				 .build ();
 	node1.work_generate_blocking (*open2);
-	open2->signature.bytes[0] ^= 1;
+	auto sig{ open2->block_signature () };
+	sig.bytes[0] ^= 1;
+	open2->signature_set (sig);
 	node1.block_processor.add (open2); // Insert open2 in to the queue before open1
 	node1.block_processor.add (open1);
 	{
 		// Waits for the last blocks to pass through block_processor and unchecked.put queues
-		ASSERT_TIMELY_EQ (10s, 1, node1.unchecked.count ());
-		// Get the next peer for attempting a tcp bootstrap connection
+		ASSERT_TIMELY_EQ (5s, 1, node1.unchecked.count ());
+		// When open1 existists in unchecked, we know open2 has been processed.
 		auto blocks = node1.unchecked.get (open1->source_field ().value ());
 		ASSERT_EQ (blocks.size (), 1);
 	}
 	node1.block_processor.add (send1);
 	// Waits for the send1 block to pass through block_processor and unchecked.put queues
-	ASSERT_TIMELY (5s, node1.ledger.block_exists (node1.store.tx_begin_read (), open1->hash ()));
+	ASSERT_TIMELY (5s, node1.ledger.block_exists (*node1.store.tx_begin_read (), open1->hash ()));
 	ASSERT_EQ (0, node1.unchecked.count ());
 }
 
@@ -3534,580 +677,17 @@
 	// Previous block for receive1 is unknown, signature cannot be validated
 	{
 		// Waits for the last blocks to pass through block_processor and unchecked.put queues
-		ASSERT_TIMELY (15s, check_block_is_listed (node1.store.tx_begin_read (), receive1->previous ()));
-		auto blocks = node1.unchecked.get (receive1->previous ());
-		ASSERT_EQ (blocks.size (), 1);
-	}
-	// Waits for the open1 block to pass through block_processor and unchecked.put queues
-	node1.block_processor.add (open1);
-	ASSERT_TIMELY (15s, check_block_is_listed (node1.store.tx_begin_read (), receive1->source_field ().value ()));
-	// Previous block for receive1 is known, signature was validated
-	{
-		auto transaction = node1.store.tx_begin_read ();
-		auto blocks (node1.unchecked.get (receive1->source_field ().value ()));
-		ASSERT_EQ (blocks.size (), 1);
-	}
-	node1.block_processor.add (send2);
-	ASSERT_TIMELY (10s, node1.ledger.block_exists (node1.store.tx_begin_read (), receive1->hash ()));
-	ASSERT_EQ (0, node1.unchecked.count ());
-}
-
-TEST (ledger, confirmation_height_not_updated)
-{
-	auto ctx = nano::test::context::ledger_empty ();
-	auto & ledger = ctx.ledger ();
-	auto & store = ctx.store ();
-	auto transaction = store.tx_begin_write ();
-	nano::work_pool pool{ nano::dev::network_params.network, std::numeric_limits<unsigned>::max () };
-	auto account_info = ledger.account_info (transaction, nano::dev::genesis_key.pub);
-	ASSERT_TRUE (account_info);
-	nano::keypair key;
-	nano::block_builder builder;
-	auto send1 = builder
-				 .send ()
-				 .previous (account_info->head)
-				 .destination (key.pub)
-				 .balance (50)
-				 .sign (nano::dev::genesis_key.prv, nano::dev::genesis_key.pub)
-				 .work (*pool.generate (account_info->head))
-				 .build ();
-	nano::confirmation_height_info confirmation_height_info;
-	ASSERT_FALSE (store.confirmation_height.get (transaction, nano::dev::genesis_key.pub, confirmation_height_info));
-	ASSERT_EQ (1, confirmation_height_info.height);
-	ASSERT_EQ (nano::dev::genesis->hash (), confirmation_height_info.frontier);
-	ASSERT_EQ (nano::block_status::progress, ledger.process (transaction, send1));
-	ASSERT_FALSE (store.confirmation_height.get (transaction, nano::dev::genesis_key.pub, confirmation_height_info));
-	ASSERT_EQ (1, confirmation_height_info.height);
-	ASSERT_EQ (nano::dev::genesis->hash (), confirmation_height_info.frontier);
-	auto open1 = builder
-				 .open ()
-				 .source (send1->hash ())
-				 .representative (nano::dev::genesis_key.pub)
-				 .account (key.pub)
-				 .sign (key.prv, key.pub)
-				 .work (*pool.generate (key.pub))
-				 .build ();
-	ASSERT_EQ (nano::block_status::progress, ledger.process (transaction, open1));
-	ASSERT_TRUE (store.confirmation_height.get (transaction, key.pub, confirmation_height_info));
-	ASSERT_EQ (0, confirmation_height_info.height);
-	ASSERT_EQ (nano::block_hash (0), confirmation_height_info.frontier);
-}
-
-TEST (ledger, zero_rep)
-{
-	nano::test::system system (1);
-	auto & node1 (*system.nodes[0]);
-	nano::block_builder builder;
-	auto block1 = builder.state ()
-				  .account (nano::dev::genesis_key.pub)
-				  .previous (nano::dev::genesis->hash ())
-				  .representative (0)
-				  .balance (nano::dev::constants.genesis_amount)
-				  .link (0)
-				  .sign (nano::dev::genesis_key.prv, nano::dev::genesis_key.pub)
-				  .work (*system.work.generate (nano::dev::genesis->hash ()))
-				  .build ();
-	auto transaction (node1.store.tx_begin_write ());
-	ASSERT_EQ (nano::block_status::progress, node1.ledger.process (transaction, block1));
-	ASSERT_EQ (0, node1.ledger.cache.rep_weights.representation_get (nano::dev::genesis_key.pub));
-	ASSERT_EQ (nano::dev::constants.genesis_amount, node1.ledger.cache.rep_weights.representation_get (0));
-	auto block2 = builder.state ()
-				  .account (nano::dev::genesis_key.pub)
-				  .previous (block1->hash ())
-				  .representative (nano::dev::genesis_key.pub)
-				  .balance (nano::dev::constants.genesis_amount)
-				  .link (0)
-				  .sign (nano::dev::genesis_key.prv, nano::dev::genesis_key.pub)
-				  .work (*system.work.generate (block1->hash ()))
-				  .build ();
-	ASSERT_EQ (nano::block_status::progress, node1.ledger.process (transaction, block2));
-	ASSERT_EQ (nano::dev::constants.genesis_amount, node1.ledger.cache.rep_weights.representation_get (nano::dev::genesis_key.pub));
-	ASSERT_EQ (0, node1.ledger.cache.rep_weights.representation_get (0));
-}
-
-TEST (ledger, work_validation)
-{
-	auto ctx = nano::test::context::ledger_empty ();
-	auto & ledger = ctx.ledger ();
-	auto & store = ctx.store ();
-	nano::work_pool pool{ nano::dev::network_params.network, std::numeric_limits<unsigned>::max () };
-	nano::block_builder builder;
-	auto gen = nano::dev::genesis_key;
-	nano::keypair key;
-
-	// With random work the block doesn't pass, then modifies the block with sufficient work and ensures a correct result
-	auto process_block = [&store, &ledger, &pool] (std::shared_ptr<nano::block> block_a, nano::block_details const details_a) {
-		auto threshold = nano::dev::network_params.work.threshold (block_a->work_version (), details_a);
-		// Rarely failed with random work, so modify until it doesn't have enough difficulty
-		while (nano::dev::network_params.work.difficulty (*block_a) >= threshold)
-		{
-			block_a->block_work_set (block_a->block_work () + 1);
-		}
-		EXPECT_EQ (nano::block_status::insufficient_work, ledger.process (store.tx_begin_write (), block_a));
-		block_a->block_work_set (*pool.generate (block_a->root (), threshold));
-		EXPECT_EQ (nano::block_status::progress, ledger.process (store.tx_begin_write (), block_a));
-	};
-
-	std::error_code ec;
-
-	auto send = builder.send ()
-				.previous (nano::dev::genesis->hash ())
-				.destination (gen.pub)
-				.balance (nano::dev::constants.genesis_amount - 1)
-				.sign (gen.prv, gen.pub)
-				.work (0)
-				.build (ec);
-	ASSERT_FALSE (ec);
-
-	auto receive = builder.receive ()
-				   .previous (send->hash ())
-				   .source (send->hash ())
-				   .sign (gen.prv, gen.pub)
-				   .work (0)
-				   .build (ec);
-	ASSERT_FALSE (ec);
-
-	auto change = builder.change ()
-				  .previous (receive->hash ())
-				  .representative (key.pub)
-				  .sign (gen.prv, gen.pub)
-				  .work (0)
-				  .build (ec);
-	ASSERT_FALSE (ec);
-
-	auto state = builder.state ()
-				 .account (gen.pub)
-				 .previous (change->hash ())
-				 .representative (gen.pub)
-				 .balance (nano::dev::constants.genesis_amount - 1)
-				 .link (key.pub)
-				 .sign (gen.prv, gen.pub)
-				 .work (0)
-				 .build (ec);
-	ASSERT_FALSE (ec);
-
-	auto open = builder.open ()
-				.account (key.pub)
-				.source (state->hash ())
-				.representative (key.pub)
-				.sign (key.prv, key.pub)
-				.work (0)
-				.build (ec);
-	ASSERT_FALSE (ec);
-
-	auto epoch = builder.state ()
-				 .account (key.pub)
-				 .previous (open->hash ())
-				 .balance (1)
-				 .representative (key.pub)
-				 .link (ledger.epoch_link (nano::epoch::epoch_1))
-				 .sign (gen.prv, gen.pub)
-				 .work (0)
-				 .build (ec);
-	ASSERT_FALSE (ec);
-
-	process_block (send, {});
-	process_block (receive, {});
-	process_block (change, {});
-	process_block (state, nano::block_details (nano::epoch::epoch_0, true, false, false));
-	process_block (open, {});
-	process_block (epoch, nano::block_details (nano::epoch::epoch_1, false, false, true));
-}
-
-TEST (ledger, dependents_confirmed)
-{
-	auto ctx = nano::test::context::ledger_empty ();
-	auto & ledger = ctx.ledger ();
-	auto & store = ctx.store ();
-	auto transaction = store.tx_begin_write ();
-	nano::block_builder builder;
-	ASSERT_TRUE (ledger.dependents_confirmed (transaction, *nano::dev::genesis));
->>>>>>> b66bfe2a
-	nano::work_pool pool{ nano::dev::network_params.network, std::numeric_limits<unsigned>::max () };
-	nano::keypair key1{};
-	auto epoch_open = builder.state ()
-					  .account (key1.pub)
-					  .previous (0)
-					  .representative (0)
-					  .balance (0)
-					  .link (node1.ledger.epoch_link (nano::epoch::epoch_1))
-					  .sign (nano::dev::genesis_key.prv, nano::dev::genesis_key.pub)
-					  .work (*pool.generate (key1.pub))
-					  .build ();
-	auto block_status = node1.ledger.process (*node1.store.tx_begin_write (), epoch_open);
-	ASSERT_EQ (nano::block_status::gap_epoch_open_pending, block_status);
-	node1.block_processor.add (epoch_open);
-	// Waits for the block to get saved in the database
-	ASSERT_TIMELY_EQ (10s, 1, node1.unchecked.count ());
-	ASSERT_FALSE (node1.ledger.block_or_pruned_exists (epoch_open->hash ()));
-	// Open block should be inserted into unchecked
-	auto blocks = node1.unchecked.get (nano::hash_or_account (epoch_open->account_field ().value ()).hash);
-	ASSERT_EQ (blocks.size (), 1);
-	ASSERT_EQ (blocks[0].get_block ()->full_hash (), epoch_open->full_hash ());
-	// New block to process epoch open
-	auto send1 = builder.state ()
-				 .account (nano::dev::genesis_key.pub)
-				 .previous (nano::dev::genesis->hash ())
-				 .representative (nano::dev::genesis_key.pub)
-				 .balance (nano::dev::constants.genesis_amount - 100)
-				 .link (key1.pub)
-				 .sign (nano::dev::genesis_key.prv, nano::dev::genesis_key.pub)
-				 .work (*pool.generate (nano::dev::genesis->hash ()))
-				 .build ();
-	node1.block_processor.add (send1);
-	ASSERT_TIMELY (10s, node1.ledger.block_or_pruned_exists (epoch_open->hash ()));
-}
-
-TEST (ledger, block_hash_account_conflict)
-{
-	nano::block_builder builder;
-	nano::test::system system (1);
-	auto & node1 (*system.nodes[0]);
-	nano::keypair key1;
-	nano::keypair key2;
-	nano::work_pool pool{ nano::dev::network_params.network, std::numeric_limits<unsigned>::max () };
-
-	/*
-	 * Generate a send block whose destination is a block hash already
-	 * in the ledger and not an account
-	 */
-	auto send1 = builder.state ()
-				 .account (nano::dev::genesis_key.pub)
-				 .previous (nano::dev::genesis->hash ())
-				 .representative (nano::dev::genesis_key.pub)
-				 .balance (nano::dev::constants.genesis_amount - 100)
-				 .link (key1.pub)
-				 .sign (nano::dev::genesis_key.prv, nano::dev::genesis_key.pub)
-				 .work (*pool.generate (nano::dev::genesis->hash ()))
-				 .build ();
-
-	auto receive1 = builder.state ()
-					.account (key1.pub)
-					.previous (0)
-					.representative (nano::dev::genesis_key.pub)
-					.balance (100)
-					.link (send1->hash ())
-					.sign (key1.prv, key1.pub)
-					.work (*pool.generate (key1.pub))
-					.build ();
-
-	/*
-	 * Note that the below link is a block hash when this is intended
-	 * to represent a send state block. This can generally never be
-	 * received , except by epoch blocks, which can sign an open block
-	 * for arbitrary accounts.
-	 */
-	auto send2 = builder.state ()
-				 .account (key1.pub)
-				 .previous (receive1->hash ())
-				 .representative (nano::dev::genesis_key.pub)
-				 .balance (90)
-				 .link (receive1->hash ())
-				 .sign (key1.prv, key1.pub)
-				 .work (*pool.generate (receive1->hash ()))
-				 .build ();
-
-	/*
-	 * Generate an epoch open for the account with the same value as the block hash
-	 */
-	auto receive1_hash = receive1->hash ();
-	auto open_epoch1 = builder.state ()
-					   .account (reinterpret_cast<nano::account const &> (receive1_hash))
-					   .previous (0)
-					   .representative (0)
-					   .balance (0)
-					   .link (node1.ledger.epoch_link (nano::epoch::epoch_1))
-					   .sign (nano::dev::genesis_key.prv, nano::dev::genesis_key.pub)
-					   .work (*pool.generate (receive1->hash ()))
-					   .build ();
-
-	node1.work_generate_blocking (*send1);
-	node1.work_generate_blocking (*receive1);
-	node1.work_generate_blocking (*send2);
-	node1.work_generate_blocking (*open_epoch1);
-	ASSERT_EQ (nano::block_status::progress, node1.process (send1));
-	ASSERT_EQ (nano::block_status::progress, node1.process (receive1));
-	ASSERT_EQ (nano::block_status::progress, node1.process (send2));
-	ASSERT_EQ (nano::block_status::progress, node1.process (open_epoch1));
-	ASSERT_TRUE (nano::test::start_elections (system, node1, { send1, receive1, send2, open_epoch1 }));
-	auto election1 = node1.active.election (send1->qualified_root ());
-	ASSERT_NE (nullptr, election1);
-	auto election2 = node1.active.election (receive1->qualified_root ());
-	ASSERT_NE (nullptr, election2);
-	auto election3 = node1.active.election (send2->qualified_root ());
-	ASSERT_NE (nullptr, election3);
-	auto election4 = node1.active.election (open_epoch1->qualified_root ());
-	ASSERT_NE (nullptr, election4);
-	auto winner1 (election1->winner ());
-	auto winner2 (election2->winner ());
-	auto winner3 (election3->winner ());
-	auto winner4 (election4->winner ());
-	ASSERT_EQ (*send1, *winner1);
-	ASSERT_EQ (*receive1, *winner2);
-	ASSERT_EQ (*send2, *winner3);
-	ASSERT_EQ (*open_epoch1, *winner4);
-}
-
-TEST (ledger, unchecked_epoch)
-{
-	nano::test::system system (1);
-	auto & node1 (*system.nodes[0]);
-	nano::keypair destination;
-	nano::block_builder builder;
-	auto send1 = builder
-				 .state ()
-				 .account (nano::dev::genesis_key.pub)
-				 .previous (nano::dev::genesis->hash ())
-				 .representative (nano::dev::genesis_key.pub)
-				 .balance (nano::dev::constants.genesis_amount - nano::Gxrb_ratio)
-				 .link (destination.pub)
-				 .sign (nano::dev::genesis_key.prv, nano::dev::genesis_key.pub)
-				 .work (0)
-				 .build ();
-	node1.work_generate_blocking (*send1);
-	auto open1 = builder
-				 .state ()
-				 .account (destination.pub)
-				 .previous (0)
-				 .representative (destination.pub)
-				 .balance (nano::Gxrb_ratio)
-				 .link (send1->hash ())
-				 .sign (destination.prv, destination.pub)
-				 .work (0)
-				 .build ();
-	node1.work_generate_blocking (*open1);
-	auto epoch1 = builder
-				  .state ()
-				  .account (destination.pub)
-				  .previous (open1->hash ())
-				  .representative (destination.pub)
-				  .balance (nano::Gxrb_ratio)
-				  .link (node1.ledger.epoch_link (nano::epoch::epoch_1))
-				  .sign (nano::dev::genesis_key.prv, nano::dev::genesis_key.pub)
-				  .work (0)
-				  .build ();
-	node1.work_generate_blocking (*epoch1);
-	node1.block_processor.add (epoch1);
-	{
-		// Waits for the epoch1 block to pass through block_processor and unchecked.put queues
-		ASSERT_TIMELY_EQ (10s, 1, node1.unchecked.count ());
-		auto blocks = node1.unchecked.get (epoch1->previous ());
-		ASSERT_EQ (blocks.size (), 1);
-	}
-	node1.block_processor.add (send1);
-	node1.block_processor.add (open1);
-	ASSERT_TIMELY (5s, node1.ledger.block_exists (*node1.store.tx_begin_read (), epoch1->hash ()));
-	{
-		// Waits for the last blocks to pass through block_processor and unchecked.put queues
-		ASSERT_TIMELY_EQ (10s, 0, node1.unchecked.count ());
-		auto info = node1.ledger.account_info (*node1.store.tx_begin_read (), destination.pub);
-		ASSERT_TRUE (info);
-		ASSERT_EQ (info->epoch (), nano::epoch::epoch_1);
-	}
-}
-
-TEST (ledger, unchecked_epoch_invalid)
-{
-	nano::test::system system;
-	nano::node_config node_config = system.default_config ();
-	node_config.frontiers_confirmation = nano::frontiers_confirmation_mode::disabled;
-	auto & node1 (*system.add_node (node_config));
-	nano::keypair destination;
-	nano::block_builder builder;
-	auto send1 = builder
-				 .state ()
-				 .account (nano::dev::genesis_key.pub)
-				 .previous (nano::dev::genesis->hash ())
-				 .representative (nano::dev::genesis_key.pub)
-				 .balance (nano::dev::constants.genesis_amount - nano::Gxrb_ratio)
-				 .link (destination.pub)
-				 .sign (nano::dev::genesis_key.prv, nano::dev::genesis_key.pub)
-				 .work (0)
-				 .build ();
-	node1.work_generate_blocking (*send1);
-	auto open1 = builder
-				 .state ()
-				 .account (destination.pub)
-				 .previous (0)
-				 .representative (destination.pub)
-				 .balance (nano::Gxrb_ratio)
-				 .link (send1->hash ())
-				 .sign (destination.prv, destination.pub)
-				 .work (0)
-				 .build ();
-	node1.work_generate_blocking (*open1);
-	// Epoch block with account own signature
-	auto epoch1 = builder
-				  .state ()
-				  .account (destination.pub)
-				  .previous (open1->hash ())
-				  .representative (destination.pub)
-				  .balance (nano::Gxrb_ratio)
-				  .link (node1.ledger.epoch_link (nano::epoch::epoch_1))
-				  .sign (destination.prv, destination.pub)
-				  .work (0)
-				  .build ();
-	node1.work_generate_blocking (*epoch1);
-	// Pseudo epoch block (send subtype, destination - epoch link)
-	auto epoch2 = builder
-				  .state ()
-				  .account (destination.pub)
-				  .previous (open1->hash ())
-				  .representative (destination.pub)
-				  .balance (nano::Gxrb_ratio - 1)
-				  .link (node1.ledger.epoch_link (nano::epoch::epoch_1))
-				  .sign (destination.prv, destination.pub)
-				  .work (0)
-				  .build ();
-	node1.work_generate_blocking (*epoch2);
-	node1.block_processor.add (epoch1);
-	node1.block_processor.add (epoch2);
-	{
-		// Waits for the last blocks to pass through block_processor and unchecked.put queues
-		ASSERT_TIMELY_EQ (10s, 2, node1.unchecked.count ());
-		auto blocks = node1.unchecked.get (epoch1->previous ());
-		ASSERT_EQ (blocks.size (), 2);
-	}
-	node1.block_processor.add (send1);
-	node1.block_processor.add (open1);
-	// Waits for the last blocks to pass through block_processor and unchecked.put queues
-	ASSERT_TIMELY (10s, node1.ledger.block_exists (*node1.store.tx_begin_read (), epoch2->hash ()));
-	{
-		auto transaction = node1.store.tx_begin_read ();
-		ASSERT_FALSE (node1.ledger.block_exists (*transaction, epoch1->hash ()));
-		auto unchecked_count = node1.unchecked.count ();
-		ASSERT_EQ (unchecked_count, 0);
-		ASSERT_EQ (unchecked_count, node1.unchecked.count ());
-		auto info = node1.ledger.account_info (*transaction, destination.pub);
-		ASSERT_TRUE (info);
-		ASSERT_NE (info->epoch (), nano::epoch::epoch_1);
-		auto epoch2_store = node1.ledger.block (*transaction, epoch2->hash ());
-		ASSERT_NE (nullptr, epoch2_store);
-		ASSERT_EQ (nano::epoch::epoch_0, epoch2_store->sideband ().details ().epoch ());
-		ASSERT_TRUE (epoch2_store->sideband ().details ().is_send ());
-		ASSERT_FALSE (epoch2_store->sideband ().details ().is_epoch ());
-		ASSERT_FALSE (epoch2_store->sideband ().details ().is_receive ());
-	}
-}
-
-TEST (ledger, unchecked_open)
-{
-	nano::test::system system (1);
-	auto & node1 (*system.nodes[0]);
-	nano::keypair destination;
-	nano::block_builder builder;
-	auto send1 = builder
-				 .state ()
-				 .account (nano::dev::genesis_key.pub)
-				 .previous (nano::dev::genesis->hash ())
-				 .representative (nano::dev::genesis_key.pub)
-				 .balance (nano::dev::constants.genesis_amount - nano::Gxrb_ratio)
-				 .link (destination.pub)
-				 .sign (nano::dev::genesis_key.prv, nano::dev::genesis_key.pub)
-				 .work (0)
-				 .build ();
-	node1.work_generate_blocking (*send1);
-	auto open1 = builder
-				 .open ()
-				 .source (send1->hash ())
-				 .representative (destination.pub)
-				 .account (destination.pub)
-				 .sign (destination.prv, destination.pub)
-				 .work (0)
-				 .build ();
-	node1.work_generate_blocking (*open1);
-	// Invalid signature for open block
-	auto open2 = builder
-				 .open ()
-				 .source (send1->hash ())
-				 .representative (nano::dev::genesis_key.pub)
-				 .account (destination.pub)
-				 .sign (destination.prv, destination.pub)
-				 .work (0)
-				 .build ();
-	node1.work_generate_blocking (*open2);
-	auto sig{ open2->block_signature () };
-	sig.bytes[0] ^= 1;
-	open2->signature_set (sig);
-	node1.block_processor.add (open2); // Insert open2 in to the queue before open1
-	node1.block_processor.add (open1);
-	{
-		// Waits for the last blocks to pass through block_processor and unchecked.put queues
-		ASSERT_TIMELY_EQ (5s, 1, node1.unchecked.count ());
-		// When open1 existists in unchecked, we know open2 has been processed.
-		auto blocks = node1.unchecked.get (open1->source ().value ());
-		ASSERT_EQ (blocks.size (), 1);
-	}
-	node1.block_processor.add (send1);
-	// Waits for the send1 block to pass through block_processor and unchecked.put queues
-	ASSERT_TIMELY (5s, node1.ledger.block_exists (*node1.store.tx_begin_read (), open1->hash ()));
-	ASSERT_EQ (0, node1.unchecked.count ());
-}
-
-TEST (ledger, unchecked_receive)
-{
-	nano::test::system system{ 1 };
-	auto & node1 = *system.nodes[0];
-	nano::keypair destination{};
-	nano::block_builder builder;
-	auto send1 = builder
-				 .state ()
-				 .account (nano::dev::genesis_key.pub)
-				 .previous (nano::dev::genesis->hash ())
-				 .representative (nano::dev::genesis_key.pub)
-				 .balance (nano::dev::constants.genesis_amount - nano::Gxrb_ratio)
-				 .link (destination.pub)
-				 .sign (nano::dev::genesis_key.prv, nano::dev::genesis_key.pub)
-				 .work (0)
-				 .build ();
-	node1.work_generate_blocking (*send1);
-	auto send2 = builder
-				 .state ()
-				 .account (nano::dev::genesis_key.pub)
-				 .previous (send1->hash ())
-				 .representative (nano::dev::genesis_key.pub)
-				 .balance (nano::dev::constants.genesis_amount - 2 * nano::Gxrb_ratio)
-				 .link (destination.pub)
-				 .sign (nano::dev::genesis_key.prv, nano::dev::genesis_key.pub)
-				 .work (0)
-				 .build ();
-	node1.work_generate_blocking (*send2);
-	auto open1 = builder
-				 .open ()
-				 .source (send1->hash ())
-				 .representative (destination.pub)
-				 .account (destination.pub)
-				 .sign (destination.prv, destination.pub)
-				 .work (0)
-				 .build ();
-	node1.work_generate_blocking (*open1);
-	auto receive1 = builder
-					.receive ()
-					.previous (open1->hash ())
-					.source (send2->hash ())
-					.sign (destination.prv, destination.pub)
-					.work (0)
-					.build ();
-	node1.work_generate_blocking (*receive1);
-	node1.block_processor.add (send1);
-	node1.block_processor.add (receive1);
-	auto check_block_is_listed = [&] (nano::store::transaction const & transaction_a, nano::block_hash const & block_hash_a) {
-		return !node1.unchecked.get (block_hash_a).empty ();
-	};
-	// Previous block for receive1 is unknown, signature cannot be validated
-	{
-		// Waits for the last blocks to pass through block_processor and unchecked.put queues
 		ASSERT_TIMELY (15s, check_block_is_listed (*node1.store.tx_begin_read (), receive1->previous ()));
 		auto blocks = node1.unchecked.get (receive1->previous ());
 		ASSERT_EQ (blocks.size (), 1);
 	}
 	// Waits for the open1 block to pass through block_processor and unchecked.put queues
 	node1.block_processor.add (open1);
-	ASSERT_TIMELY (15s, check_block_is_listed (*node1.store.tx_begin_read (), receive1->source ().value ()));
+	ASSERT_TIMELY (15s, check_block_is_listed (*node1.store.tx_begin_read (), receive1->source_field ().value ()));
 	// Previous block for receive1 is known, signature was validated
 	{
 		auto transaction = node1.store.tx_begin_read ();
-		auto blocks (node1.unchecked.get (receive1->source ().value ()));
+		auto blocks (node1.unchecked.get (receive1->source_field ().value ()));
 		ASSERT_EQ (blocks.size (), 1);
 	}
 	node1.block_processor.add (send2);
