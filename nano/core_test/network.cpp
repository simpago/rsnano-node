#include <nano/lib/blocks.hpp>
#include <nano/lib/config.hpp>
#include <nano/node/network.hpp>
#include <nano/node/nodeconfig.hpp>
#include <nano/node/scheduler/component.hpp>
#include <nano/node/scheduler/priority.hpp>
#include <nano/node/transport/inproc.hpp>
#include <nano/node/transport/socket.hpp>
#include <nano/node/transport/tcp_listener.hpp>
#include <nano/secure/ledger.hpp>
#include <nano/store/component.hpp>
#include <nano/test_common/network.hpp>
#include <nano/test_common/system.hpp>
#include <nano/test_common/testutil.hpp>

#include <gtest/gtest.h>

#include <boost/iostreams/stream_buffer.hpp>
#include <boost/range/join.hpp>
#include <boost/thread.hpp>

using namespace std::chrono_literals;

TEST (network, tcp_connection)
{
	nano::test::system system;
	boost::asio::ip::tcp::acceptor acceptor (system.async_rt.io_ctx);
	auto port = system.get_available_port ();
	boost::asio::ip::tcp::endpoint endpoint (boost::asio::ip::address_v4::any (), port);
	acceptor.open (endpoint.protocol ());
	acceptor.set_option (boost::asio::ip::tcp::acceptor::reuse_address (true));
	acceptor.bind (endpoint);
	acceptor.listen ();
	boost::asio::ip::tcp::socket incoming (system.async_rt.io_ctx);
	std::atomic<bool> done1 (false);
	std::string message1;
	acceptor.async_accept (incoming, [&done1, &message1] (boost::system::error_code const & ec_a) {
		if (ec_a)
		{
			message1 = ec_a.message ();
			std::cerr << message1;
		}
		done1 = true;
	});
	boost::asio::ip::tcp::socket connector (system.async_rt.io_ctx);
	std::atomic<bool> done2 (false);
	std::string message2;
	connector.async_connect (boost::asio::ip::tcp::endpoint (boost::asio::ip::address_v4::loopback (), acceptor.local_endpoint ().port ()),
	[&done2, &message2] (boost::system::error_code const & ec_a) {
		if (ec_a)
		{
			message2 = ec_a.message ();
			std::cerr << message2;
		}
		done2 = true;
	});
	ASSERT_TIMELY (5s, done1 && done2);
	ASSERT_EQ (0, message1.size ());
	ASSERT_EQ (0, message2.size ());
}

TEST (network, construction_with_specified_port)
{
	nano::test::system system{};
	auto const port = nano::test::speculatively_choose_a_free_tcp_bind_port ();
	ASSERT_NE (port, 0);
	auto const node = system.add_node (nano::node_config{ port });
	EXPECT_EQ (port, node->network->tcp_channels->port ());
	EXPECT_EQ (port, node->network->endpoint ().port ());
	EXPECT_EQ (port, node->tcp_listener->endpoint ().port ());
}

TEST (network, construction_without_specified_port)
{
	nano::test::system system{};
	auto const node = system.add_node ();
	auto const port = node->network->tcp_channels->port ();
	EXPECT_NE (0, port);
	EXPECT_EQ (port, node->network->endpoint ().port ());
	EXPECT_EQ (port, node->tcp_listener->endpoint ().port ());
}

// Disabled, because it is flakey with Tokio
TEST (DISABLED_network, send_node_id_handshake_tcp)
{
	nano::test::system system (1);
	auto node0 (system.nodes[0]);
	ASSERT_EQ (0, node0->network->size ());
	auto node1 (std::make_shared<nano::node> (system.async_rt, system.get_available_port (), nano::unique_path (), system.work));
	node1->start ();
	system.nodes.push_back (node1);
	auto initial (node0->stats->count (nano::stat::type::message, nano::stat::detail::node_id_handshake, nano::stat::dir::in));
	auto initial_node1 (node1->stats->count (nano::stat::type::message, nano::stat::detail::node_id_handshake, nano::stat::dir::in));
	auto initial_keepalive (node0->stats->count (nano::stat::type::message, nano::stat::detail::keepalive, nano::stat::dir::in));
	std::weak_ptr<nano::node> node_w (node0);
	node0->network->tcp_channels->start_tcp (node1->network->endpoint ());
	ASSERT_EQ (0, node0->network->size ());
	ASSERT_EQ (0, node1->network->size ());
	ASSERT_TIMELY (10s, node0->stats->count (nano::stat::type::message, nano::stat::detail::node_id_handshake, nano::stat::dir::in) >= initial + 2);
	ASSERT_TIMELY (5s, node1->stats->count (nano::stat::type::message, nano::stat::detail::node_id_handshake, nano::stat::dir::in) >= initial_node1 + 2);
	ASSERT_TIMELY (5s, node0->stats->count (nano::stat::type::message, nano::stat::detail::keepalive, nano::stat::dir::in) >= initial_keepalive + 2);
	ASSERT_TIMELY (5s, node1->stats->count (nano::stat::type::message, nano::stat::detail::keepalive, nano::stat::dir::in) >= initial_keepalive + 2);
	ASSERT_EQ (1, node0->network->size ());
	ASSERT_EQ (1, node1->network->size ());
	auto list1 (node0->network->tcp_channels->list (1));
	ASSERT_EQ (nano::transport::transport_type::tcp, list1[0]->get_type ());
	ASSERT_EQ (node1->get_node_id (), list1[0]->get_node_id ());
	auto list2 (node1->network->tcp_channels->list (1));
	ASSERT_EQ (nano::transport::transport_type::tcp, list2[0]->get_type ());
	ASSERT_EQ (node0->get_node_id (), list2[0]->get_node_id ());
}

TEST (network, last_contacted)
{
	nano::test::system system (1);

	auto node0 = system.nodes[0];
	ASSERT_EQ (0, node0->network->size ());

	nano::node_config node1_config = system.default_config ();
	node1_config.tcp_incoming_connections_max = 0; // Prevent ephemeral node1->node0 channel repacement with incoming connection
	auto node1 (std::make_shared<nano::node> (system.async_rt, nano::unique_path (), node1_config, system.work));
	node1->start ();
	system.nodes.push_back (node1);

	auto channel1 = nano::test::establish_tcp (system, *node1, node0->network->endpoint ());
	ASSERT_NE (nullptr, channel1);
	ASSERT_TIMELY_EQ (3s, node0->network->size (), 1);

	// channel0 is the other side of channel1, same connection different endpoint
	auto channel0 = node0->network->tcp_channels->find_node_id (node1->node_id.pub);
	ASSERT_NE (nullptr, channel0);

	{
		// check that the endpoints are part of the same connection
		ASSERT_EQ (channel0->get_local_endpoint (), channel1->get_tcp_remote_endpoint ());
		ASSERT_EQ (channel1->get_local_endpoint (), channel0->get_tcp_remote_endpoint ());
	}

	// capture the state before and ensure the clock ticks at least once
	auto timestamp_before_keepalive = channel0->get_last_packet_received ();
	auto keepalive_count = node0->stats->count (nano::stat::type::message, nano::stat::detail::keepalive, nano::stat::dir::in);
	ASSERT_TIMELY (3s, std::chrono::system_clock::now () > timestamp_before_keepalive);

	// send 3 keepalives
	// we need an extra keepalive to handle the race condition between the timestamp set and the counter increment
	// and we need one more keepalive to handle the possibility that there is a keepalive already in flight when we start the crucial part of the test
	// it is possible that there could be multiple keepalives in flight but we assume here that there will be no more than one in flight for the purposes of this test
	node1->network->send_keepalive (channel1);
	node1->network->send_keepalive (channel1);
	node1->network->send_keepalive (channel1);

	ASSERT_TIMELY (3s, node0->stats->count (nano::stat::type::message, nano::stat::detail::keepalive, nano::stat::dir::in) >= keepalive_count + 3);
	ASSERT_EQ (node0->network->size (), 1);
	auto timestamp_after_keepalive = channel0->get_last_packet_received ();
	ASSERT_GT (timestamp_after_keepalive, timestamp_before_keepalive);
}

TEST (network, multi_keepalive)
{
	nano::test::system system (1);
	auto node0 = system.nodes[0];
	ASSERT_EQ (0, node0->network->size ());
	auto node1 (std::make_shared<nano::node> (system.async_rt, system.get_available_port (), nano::unique_path (), system.work));
	ASSERT_FALSE (node1->init_error ());
	node1->start ();
	system.nodes.push_back (node1);
	ASSERT_EQ (0, node1->network->size ());
	ASSERT_EQ (0, node0->network->size ());
	node1->network->tcp_channels->start_tcp (node0->network->endpoint ());
	ASSERT_TIMELY (10s, node0->network->size () == 1 && node0->stats->count (nano::stat::type::message, nano::stat::detail::keepalive) >= 1);
	auto node2 (std::make_shared<nano::node> (system.async_rt, system.get_available_port (), nano::unique_path (), system.work));
	ASSERT_FALSE (node2->init_error ());
	node2->start ();
	system.nodes.push_back (node2);
	node2->network->tcp_channels->start_tcp (node0->network->endpoint ());
	ASSERT_TIMELY (10s, node1->network->size () == 2 && node0->network->size () == 2 && node2->network->size () == 2 && node0->stats->count (nano::stat::type::message, nano::stat::detail::keepalive) >= 2);
}

TEST (network, send_discarded_publish)
{
	nano::test::system system (2);
	auto & node1 (*system.nodes[0]);
	auto & node2 (*system.nodes[1]);
	nano::keypair key1;
	nano::block_builder builder;
	auto block = builder
				 .send ()
				 .previous (1)
				 .destination (1)
				 .balance (2)
				 .sign (key1.prv, key1.pub)
				 .work (*system.work.generate (nano::root (1)))
				 .build ();
	{
		auto transaction (node1.store.tx_begin_read ());
		node1.network->flood_block (block);
		ASSERT_EQ (nano::dev::genesis->hash (), node1.ledger.any ().account_head (*transaction, nano::dev::genesis_key.pub));
		ASSERT_EQ (nano::dev::genesis->hash (), node2.latest (nano::dev::genesis_key.pub));
	}
	ASSERT_TIMELY (10s, node2.stats->count (nano::stat::type::message, nano::stat::detail::publish, nano::stat::dir::in) != 0);
	auto transaction (node1.store.tx_begin_read ());
	ASSERT_EQ (nano::dev::genesis->hash (), node1.ledger.any ().account_head (*transaction, nano::dev::genesis_key.pub));
	ASSERT_EQ (nano::dev::genesis->hash (), node2.latest (nano::dev::genesis_key.pub));
}

TEST (network, send_invalid_publish)
{
	nano::test::system system (2);
	auto & node1 (*system.nodes[0]);
	auto & node2 (*system.nodes[1]);
	nano::block_builder builder;
	auto block = builder
				 .send ()
				 .previous (1)
				 .destination (1)
				 .balance (20)
				 .sign (nano::dev::genesis_key.prv, nano::dev::genesis_key.pub)
				 .work (*system.work.generate (nano::root (1)))
				 .build ();
	{
		auto transaction (node1.store.tx_begin_read ());
		node1.network->flood_block (block);
		ASSERT_EQ (nano::dev::genesis->hash (), node1.ledger.any ().account_head (*transaction, nano::dev::genesis_key.pub));
		ASSERT_EQ (nano::dev::genesis->hash (), node2.latest (nano::dev::genesis_key.pub));
	}
	ASSERT_TIMELY (10s, node2.stats->count (nano::stat::type::message, nano::stat::detail::publish, nano::stat::dir::in) != 0);
	auto transaction (node1.store.tx_begin_read ());
	ASSERT_EQ (nano::dev::genesis->hash (), node1.ledger.any ().account_head (*transaction, nano::dev::genesis_key.pub));
	ASSERT_EQ (nano::dev::genesis->hash (), node2.latest (nano::dev::genesis_key.pub));
}

TEST (network, send_valid_confirm_ack)
{
	auto type = nano::transport::transport_type::tcp;
	nano::node_flags node_flags;
	nano::test::system system (2, type, node_flags);
	auto & node1 (*system.nodes[0]);
	auto & node2 (*system.nodes[1]);
	auto wallet_id1 = node1.wallets.first_wallet_id ();
	auto wallet_id2 = node2.wallets.first_wallet_id ();
	nano::keypair key2;
	(void)node1.wallets.insert_adhoc (wallet_id1, nano::dev::genesis_key.prv);
	(void)node2.wallets.insert_adhoc (wallet_id2, key2.prv);
	nano::block_hash latest1 (node1.latest (nano::dev::genesis_key.pub));
	nano::block_builder builder;
	auto block2 = builder
				  .send ()
				  .previous (latest1)
				  .destination (key2.pub)
				  .balance (50)
				  .sign (nano::dev::genesis_key.prv, nano::dev::genesis_key.pub)
				  .work (*system.work.generate (latest1))
				  .build ();
	nano::block_hash latest2 (node2.latest (nano::dev::genesis_key.pub));
	node1.process_active (std::make_shared<nano::send_block> (*block2));
	// Keep polling until latest block changes
	ASSERT_TIMELY (10s, node2.latest (nano::dev::genesis_key.pub) != latest2);
	// Make sure the balance has decreased after processing the block.
	ASSERT_EQ (50, node2.balance (nano::dev::genesis_key.pub));
}

TEST (network, send_valid_publish)
{
	auto type = nano::transport::transport_type::tcp;
	nano::node_flags node_flags;
	nano::test::system system (2, type, node_flags);
	auto & node1 (*system.nodes[0]);
	auto & node2 (*system.nodes[1]);
	auto wallet_id1 = node1.wallets.first_wallet_id ();
	auto wallet_id2 = node2.wallets.first_wallet_id ();
	node1.bootstrap_initiator.stop ();
	node2.bootstrap_initiator.stop ();
	(void)node1.wallets.insert_adhoc (wallet_id1, nano::dev::genesis_key.prv);
	nano::keypair key2;
	(void)node2.wallets.insert_adhoc (wallet_id2, key2.prv);
	nano::block_hash latest1 (node1.latest (nano::dev::genesis_key.pub));
	nano::block_builder builder;
	auto block2 = builder
				  .send ()
				  .previous (latest1)
				  .destination (key2.pub)
				  .balance (50)
				  .sign (nano::dev::genesis_key.prv, nano::dev::genesis_key.pub)
				  .work (*system.work.generate (latest1))
				  .build ();
	auto hash2 (block2->hash ());
	nano::block_hash latest2 (node2.latest (nano::dev::genesis_key.pub));
	node2.process_active (std::make_shared<nano::send_block> (*block2));
	ASSERT_TIMELY (10s, node1.stats->count (nano::stat::type::message, nano::stat::detail::publish, nano::stat::dir::in) != 0);
	ASSERT_NE (hash2, latest2);
	ASSERT_TIMELY (10s, node2.latest (nano::dev::genesis_key.pub) != latest2);
	ASSERT_EQ (50, node2.balance (nano::dev::genesis_key.pub));
}

TEST (network, send_insufficient_work)
{
	nano::test::system system (2);
	auto & node1 = *system.nodes[0];
	auto & node2 = *system.nodes[1];
	// Block zero work
	nano::block_builder builder;
	auto block1 = builder
				  .send ()
				  .previous (0)
				  .destination (1)
				  .balance (20)
				  .sign (nano::dev::genesis_key.prv, nano::dev::genesis_key.pub)
				  .work (0)
				  .build ();
	nano::publish publish1{ nano::dev::network_params.network, block1 };
	auto tcp_channel (node1.network->tcp_channels->find_node_id (node2.get_node_id ()));
	ASSERT_NE (nullptr, tcp_channel);
	tcp_channel->send (publish1, [] (boost::system::error_code const & ec, size_t size) {});
	ASSERT_EQ (0, node1.stats->count (nano::stat::type::error, nano::stat::detail::insufficient_work));
	ASSERT_TIMELY (10s, node2.stats->count (nano::stat::type::error, nano::stat::detail::insufficient_work) != 0);
	ASSERT_EQ (1, node2.stats->count (nano::stat::type::error, nano::stat::detail::insufficient_work));
	// Legacy block work between epoch_2_recieve & epoch_1
	auto block2 = builder
				  .send ()
				  .previous (block1->hash ())
				  .destination (1)
				  .balance (20)
				  .sign (nano::dev::genesis_key.prv, nano::dev::genesis_key.pub)
				  .work (system.work_generate_limited (block1->hash (), node1.network_params.work.get_epoch_2_receive (), node1.network_params.work.get_epoch_1 () - 1))
				  .build ();
	nano::publish publish2{ nano::dev::network_params.network, block2 };
	tcp_channel->send (publish2, [] (boost::system::error_code const & ec, size_t size) {});
	ASSERT_TIMELY (10s, node2.stats->count (nano::stat::type::error, nano::stat::detail::insufficient_work) != 1);
	ASSERT_EQ (2, node2.stats->count (nano::stat::type::error, nano::stat::detail::insufficient_work));
	// Legacy block work epoch_1
	auto block3 = builder
				  .send ()
				  .previous (block2->hash ())
				  .destination (1)
				  .balance (20)
				  .sign (nano::dev::genesis_key.prv, nano::dev::genesis_key.pub)
				  .work (*system.work.generate (block2->hash (), node1.network_params.work.get_epoch_2 ()))
				  .build ();
	nano::publish publish3{ nano::dev::network_params.network, block3 };
	tcp_channel->send (publish3, [] (boost::system::error_code const & ec, size_t size) {});
	ASSERT_EQ (0, node2.stats->count (nano::stat::type::message, nano::stat::detail::publish, nano::stat::dir::in));
	ASSERT_TIMELY (10s, node2.stats->count (nano::stat::type::message, nano::stat::detail::publish, nano::stat::dir::in) != 0);
	ASSERT_EQ (1, node2.stats->count (nano::stat::type::message, nano::stat::detail::publish, nano::stat::dir::in));
	// State block work epoch_2_recieve
	auto block4 = builder
				  .state ()
				  .account (nano::dev::genesis_key.pub)
				  .previous (block1->hash ())
				  .representative (nano::dev::genesis_key.pub)
				  .balance (20)
				  .link (1)
				  .sign (nano::dev::genesis_key.prv, nano::dev::genesis_key.pub)
				  .work (system.work_generate_limited (block1->hash (), node1.network_params.work.get_epoch_2_receive (), node1.network_params.work.get_epoch_1 () - 1))
				  .build ();
	nano::publish publish4{ nano::dev::network_params.network, block4 };
	tcp_channel->send (publish4, [] (boost::system::error_code const & ec, size_t size) {});
	ASSERT_TIMELY (10s, node2.stats->count (nano::stat::type::message, nano::stat::detail::publish, nano::stat::dir::in) != 0);
	ASSERT_EQ (1, node2.stats->count (nano::stat::type::message, nano::stat::detail::publish, nano::stat::dir::in));
	ASSERT_EQ (2, node2.stats->count (nano::stat::type::error, nano::stat::detail::insufficient_work));
}

TEST (receivable_processor, confirm_insufficient_pos)
{
	nano::test::system system (1);
	auto & node1 (*system.nodes[0]);
	nano::block_builder builder;
	auto block1 = builder
				  .send ()
				  .previous (nano::dev::genesis->hash ())
				  .destination (0)
				  .balance (0)
				  .sign (nano::dev::genesis_key.prv, nano::dev::genesis_key.pub)
				  .work (0)
				  .build ();
	node1.work_generate_blocking (*block1);
	ASSERT_EQ (nano::block_status::progress, node1.process (block1));
<<<<<<< HEAD
	{
		auto tx{ node1.store.tx_begin_read () };
		node1.scheduler.priority.activate (nano::dev::genesis_key.pub, *tx);
	}
=======
	node1.scheduler.priority.activate (node1.ledger.tx_begin_read (), nano::dev::genesis_key.pub);
>>>>>>> ec636fa9
	nano::keypair key1;
	auto vote = nano::test::make_vote (key1, { block1 }, 0, 0);
	nano::confirm_ack con1{ nano::dev::network_params.network, vote };
	auto channel1 = std::make_shared<nano::transport::inproc::channel> (node1, node1);
	node1.network->inbound (con1, channel1);
}

TEST (receivable_processor, confirm_sufficient_pos)
{
	nano::test::system system (1);
	auto & node1 (*system.nodes[0]);
	nano::block_builder builder;
	auto block1 = builder
				  .send ()
				  .previous (nano::dev::genesis->hash ())
				  .destination (0)
				  .balance (0)
				  .sign (nano::dev::genesis_key.prv, nano::dev::genesis_key.pub)
				  .work (0)
				  .build ();
	node1.work_generate_blocking (*block1);
	ASSERT_EQ (nano::block_status::progress, node1.process (block1));
<<<<<<< HEAD
	{
		auto tx{ node1.store.tx_begin_read () };
		node1.scheduler.priority.activate (nano::dev::genesis_key.pub, *tx);
	}
=======
	node1.scheduler.priority.activate (node1.ledger.tx_begin_read (), nano::dev::genesis_key.pub);
>>>>>>> ec636fa9
	auto vote = nano::test::make_vote (nano::dev::genesis_key, { block1 }, 0, 0);
	nano::confirm_ack con1{ nano::dev::network_params.network, vote };
	auto channel1 = std::make_shared<nano::transport::inproc::channel> (node1, node1);
	node1.network->inbound (con1, channel1);
}

TEST (receivable_processor, send_with_receive)
{
	auto type = nano::transport::transport_type::tcp;
	nano::node_flags node_flags;
	nano::test::system system (2, type, node_flags);
	auto & node1 (*system.nodes[0]);
	auto & node2 (*system.nodes[1]);
	auto wallet_id1 = node1.wallets.first_wallet_id ();
	auto wallet_id2 = node2.wallets.first_wallet_id ();
	auto amount (std::numeric_limits<nano::uint128_t>::max ());
	nano::keypair key2;
	(void)node1.wallets.insert_adhoc (wallet_id1, nano::dev::genesis_key.prv);
	nano::block_hash latest1 (node1.latest (nano::dev::genesis_key.pub));
	(void)node2.wallets.insert_adhoc (wallet_id2, key2.prv);
	nano::block_builder builder;
	auto block1 = builder
				  .send ()
				  .previous (latest1)
				  .destination (key2.pub)
				  .balance (amount - node1.config->receive_minimum.number ())
				  .sign (nano::dev::genesis_key.prv, nano::dev::genesis_key.pub)
				  .work (*system.work.generate (latest1))
				  .build ();
	ASSERT_EQ (amount, node1.balance (nano::dev::genesis_key.pub));
	ASSERT_EQ (0, node1.balance (key2.pub));
	ASSERT_EQ (amount, node2.balance (nano::dev::genesis_key.pub));
	ASSERT_EQ (0, node2.balance (key2.pub));
	node1.process_active (block1);
	ASSERT_TIMELY (5s, nano::test::exists (node1, { block1 }));
	node2.process_active (block1);
	ASSERT_TIMELY (5s, nano::test::exists (node2, { block1 }));
	ASSERT_EQ (amount - node1.config->receive_minimum.number (), node1.balance (nano::dev::genesis_key.pub));
	ASSERT_EQ (0, node1.balance (key2.pub));
	ASSERT_EQ (amount - node1.config->receive_minimum.number (), node2.balance (nano::dev::genesis_key.pub));
	ASSERT_EQ (0, node2.balance (key2.pub));
	ASSERT_TIMELY (10s, node1.balance (key2.pub) == node1.config->receive_minimum.number () && node2.balance (key2.pub) == node1.config->receive_minimum.number ());
	ASSERT_EQ (amount - node1.config->receive_minimum.number (), node1.balance (nano::dev::genesis_key.pub));
	ASSERT_EQ (node1.config->receive_minimum.number (), node1.balance (key2.pub));
	ASSERT_EQ (amount - node1.config->receive_minimum.number (), node2.balance (nano::dev::genesis_key.pub));
	ASSERT_EQ (node1.config->receive_minimum.number (), node2.balance (key2.pub));
}

TEST (network, receive_weight_change)
{
	nano::test::system system (2);
	auto node1 = system.nodes[0];
	auto node2 = system.nodes[1];
	auto wallet_id1 = node1->wallets.first_wallet_id ();
	auto wallet_id2 = node2->wallets.first_wallet_id ();
	(void)node1->wallets.insert_adhoc (wallet_id1, nano::dev::genesis_key.prv);
	nano::keypair key2;
	(void)node2->wallets.insert_adhoc (wallet_id2, key2.prv);
	(void)node2->wallets.set_representative (wallet_id2, key2.pub);
	ASSERT_NE (nullptr, node1->wallets.send_action (wallet_id1, nano::dev::genesis_key.pub, key2.pub, system.nodes[0]->config->receive_minimum.number ()));
	ASSERT_TIMELY (10s, std::all_of (system.nodes.begin (), system.nodes.end (), [&] (std::shared_ptr<nano::node> const & node_a) { return node_a->weight (key2.pub) == system.nodes[0]->config->receive_minimum.number (); }));
}

TEST (parse_endpoint, valid)
{
	std::string string ("::1:24000");
	nano::endpoint endpoint;
	ASSERT_FALSE (nano::parse_endpoint (string, endpoint));
	ASSERT_EQ (boost::asio::ip::address_v6::loopback (), endpoint.address ());
	ASSERT_EQ (24000, endpoint.port ());
}

TEST (parse_endpoint, invalid_port)
{
	std::string string ("::1:24a00");
	nano::endpoint endpoint;
	ASSERT_TRUE (nano::parse_endpoint (string, endpoint));
}

TEST (parse_endpoint, invalid_address)
{
	std::string string ("::q:24000");
	nano::endpoint endpoint;
	ASSERT_TRUE (nano::parse_endpoint (string, endpoint));
}

TEST (parse_endpoint, no_address)
{
	std::string string (":24000");
	nano::endpoint endpoint;
	ASSERT_TRUE (nano::parse_endpoint (string, endpoint));
}

TEST (parse_endpoint, no_port)
{
	std::string string ("::1:");
	nano::endpoint endpoint;
	ASSERT_TRUE (nano::parse_endpoint (string, endpoint));
}

TEST (parse_endpoint, no_colon)
{
	std::string string ("::1");
	nano::endpoint endpoint;
	ASSERT_TRUE (nano::parse_endpoint (string, endpoint));
}

TEST (network, ipv6)
{
	boost::asio::ip::address_v6 address (boost::asio::ip::make_address_v6 ("::ffff:127.0.0.1"));
	ASSERT_TRUE (address.is_v4_mapped ());
	nano::endpoint endpoint1 (address, 16384);
	std::vector<uint8_t> bytes1;
	{
		nano::vectorstream stream (bytes1);
		nano::write (stream, address.to_bytes ());
	}
	ASSERT_EQ (16, bytes1.size ());
	for (auto i (bytes1.begin ()), n (bytes1.begin () + 10); i != n; ++i)
	{
		ASSERT_EQ (0, *i);
	}
	ASSERT_EQ (0xff, bytes1[10]);
	ASSERT_EQ (0xff, bytes1[11]);
	std::array<uint8_t, 16> bytes2;
	nano::bufferstream stream (bytes1.data (), bytes1.size ());
	auto error (nano::try_read (stream, bytes2));
	ASSERT_FALSE (error);
	nano::endpoint endpoint2 (boost::asio::ip::address_v6 (bytes2), 16384);
	ASSERT_EQ (endpoint1, endpoint2);
}

TEST (network, ipv6_from_ipv4)
{
	nano::endpoint endpoint1 (boost::asio::ip::address_v4::loopback (), 16000);
	ASSERT_TRUE (endpoint1.address ().is_v4 ());
	nano::endpoint endpoint2 (boost::asio::ip::address_v6::v4_mapped (endpoint1.address ().to_v4 ()), 16000);
	ASSERT_TRUE (endpoint2.address ().is_v6 ());
}

// Test disabled because it's failing intermittently.
// PR in which it got disabled: https://github.com/nanocurrency/nano-node/pull/3611
// Issue for investigating it: https://github.com/nanocurrency/nano-node/issues/3615
TEST (tcp_listener, DISABLED_tcp_listener_timeout_empty)
{
	nano::test::system system (1);
	auto node0 (system.nodes[0]);
	auto socket (nano::transport::create_client_socket (*node0));
	std::atomic<bool> connected (false);
	socket->async_connect (node0->tcp_listener->endpoint (), [&connected] (boost::system::error_code const & ec) {
		ASSERT_FALSE (ec);
		connected = true;
	});
	ASSERT_TIMELY (5s, connected);
	bool disconnected (false);
	system.deadline_set (std::chrono::seconds (6));
	while (!disconnected)
	{
		disconnected = node0->tcp_listener->connections_count () == 0;
		ASSERT_NO_ERROR (system.poll ());
	}
}

TEST (tcp_listener, tcp_listener_timeout_node_id_handshake)
{
	nano::test::system system (1);
	auto node0 (system.nodes[0]);
	auto socket (nano::transport::create_client_socket (*node0));
	auto cookie (node0->network->syn_cookies->assign (nano::transport::map_tcp_to_endpoint (node0->tcp_listener->endpoint ())));
	ASSERT_TRUE (cookie);
	nano::node_id_handshake::query_payload query{ *cookie };
	nano::node_id_handshake node_id_handshake{ nano::dev::network_params.network, query };
	auto channel = std::make_shared<nano::transport::channel_tcp> (
	node0->async_rt,
	node0->outbound_limiter,
	node0->config->network_params.network,
	socket,
	*node0->stats,
	*node0->network->tcp_channels,
	1);
	socket->async_connect (node0->tcp_listener->endpoint (), [&node_id_handshake, channel] (boost::system::error_code const & ec) {
		ASSERT_FALSE (ec);
		channel->send (node_id_handshake, [] (boost::system::error_code const & ec, size_t size_a) {
			ASSERT_FALSE (ec);
		});
	});
	ASSERT_TIMELY (5s, node0->stats->count (nano::stat::type::tcp_server, nano::stat::detail::node_id_handshake) != 0);
	ASSERT_EQ (node0->tcp_listener->connections_count (), 1);
	bool disconnected (false);
	system.deadline_set (std::chrono::seconds (20));
	while (!disconnected)
	{
		disconnected = node0->tcp_listener->connections_count () == 0;
		ASSERT_NO_ERROR (system.poll ());
	}
}

// Test disabled because it's failing repeatedly for Windows + LMDB.
// PR in which it got disabled: https://github.com/nanocurrency/nano-node/pull/3622
// Issue for investigating it: https://github.com/nanocurrency/nano-node/issues/3621
#ifndef _WIN32
// Disabled, because it does not work with Tokio, because Tokio executes the async requests
// and this test assumes that the async runtime doesn't poll. Test must be rewritten!
TEST (DISABLED_network, peer_max_tcp_attempts)
{
	// Add nodes that can accept TCP connection, but not node ID handshake
	nano::node_flags node_flags;
	node_flags.set_disable_connection_cleanup (true);
	nano::test::system system;
	auto node = system.add_node (node_flags);
	for (auto i (0); i < node->network_params.network.max_peers_per_ip; ++i)
	{
		auto node2 (std::make_shared<nano::node> (system.async_rt, system.get_available_port (), nano::unique_path (), system.work, node_flags));
		node2->start ();
		system.nodes.push_back (node2);
		// Start TCP attempt
		node->network->merge_peer (node2->network->endpoint ());
	}
	ASSERT_EQ (0, node->network->size ());
	ASSERT_FALSE (node->network->tcp_channels->track_reachout (nano::endpoint (node->network->endpoint ().address (), system.get_available_port ())));
	ASSERT_EQ (1, node->stats->count (nano::stat::type::tcp_listener, nano::stat::detail::max_per_ip, nano::stat::dir::out));
}
#endif

namespace nano
{
namespace transport
{
	TEST (network, peer_max_tcp_attempts_subnetwork)
	{
		nano::node_flags node_flags;
		node_flags.set_disable_max_peers_per_ip (true);
		nano::test::system system;
		system.add_node (node_flags);
		auto node (system.nodes[0]);
		for (auto i (0); i < node->network_params.network.max_peers_per_subnetwork; ++i)
		{
			auto address (boost::asio::ip::address_v6::v4_mapped (boost::asio::ip::address_v4 (0x7f000001 + i))); // 127.0.0.1 hex
			nano::endpoint endpoint (address, system.get_available_port ());
			ASSERT_TRUE (node->network->tcp_channels->track_reachout (endpoint));
		}
		ASSERT_EQ (0, node->network->size ());
		ASSERT_EQ (0, node->stats->count (nano::stat::type::tcp, nano::stat::detail::max_per_subnetwork, nano::stat::dir::out));
		ASSERT_FALSE (node->network->tcp_channels->track_reachout (nano::endpoint (boost::asio::ip::make_address_v6 ("::ffff:127.0.0.1"), system.get_available_port ())));
		ASSERT_EQ (1, node->stats->count (nano::stat::type::tcp, nano::stat::detail::max_per_subnetwork, nano::stat::dir::out));
	}
}
}

// Send two publish messages and asserts that the duplication is detected.
TEST (network, duplicate_detection)
{
	nano::test::system system;
	nano::node_flags node_flags;
	auto & node0 = *system.add_node (node_flags);
	auto & node1 = *system.add_node (node_flags);
	nano::publish publish{ nano::dev::network_params.network, nano::dev::genesis };

	ASSERT_EQ (0, node1.stats->count (nano::stat::type::filter, nano::stat::detail::duplicate_publish_message));

	// Publish duplicate detection through TCP
	auto tcp_channel = node0.network->tcp_channels->find_node_id (node1.get_node_id ());
	ASSERT_NE (nullptr, tcp_channel);
	ASSERT_EQ (0, node1.stats->count (nano::stat::type::filter, nano::stat::detail::duplicate_publish_message));
	tcp_channel->send (publish);
	ASSERT_TIMELY_EQ (2s, node1.stats->count (nano::stat::type::filter, nano::stat::detail::duplicate_publish_message), 0);
	tcp_channel->send (publish);
	ASSERT_TIMELY_EQ (2s, node1.stats->count (nano::stat::type::filter, nano::stat::detail::duplicate_publish_message), 1);
}

TEST (network, duplicate_revert_publish)
{
	nano::test::system system;
	nano::node_config node_config = system.default_config ();
	node_config.block_processor.max_peer_queue = 0;
	auto & node (*system.add_node (node_config));

	nano::publish publish{ nano::dev::network_params.network, nano::dev::genesis };
	std::vector<uint8_t> bytes;
	{
		nano::vectorstream stream (bytes);
		publish.get_block ()->serialize (stream);
	}
	// Add to the blocks filter
	// Should be cleared when dropping due to a full block processor, as long as the message has the optional digest attached
	// Test network.duplicate_detection ensures that the digest is attached when deserializing messages
	nano::uint128_t digest;
	ASSERT_FALSE (node.network->tcp_channels->publish_filter->apply (bytes.data (), bytes.size (), &digest));
	ASSERT_TRUE (node.network->tcp_channels->publish_filter->apply (bytes.data (), bytes.size ()));
	auto other_node (std::make_shared<nano::node> (system.async_rt, system.get_available_port (), nano::unique_path (), system.work));
	other_node->start ();
	system.nodes.push_back (other_node);
	auto channel = nano::test::establish_tcp (system, *other_node, node.network->endpoint ());
	ASSERT_NE (nullptr, channel);
	ASSERT_EQ (0, publish.get_digest ());
	node.network->inbound (publish, channel);
	ASSERT_TRUE (node.network->tcp_channels->publish_filter->apply (bytes.data (), bytes.size ()));
	publish.set_digest (digest);
	node.network->inbound (publish, channel);
	ASSERT_FALSE (node.network->tcp_channels->publish_filter->apply (bytes.data (), bytes.size ()));
}

TEST (network, tcp_no_accept_excluded_peers)
{
	nano::test::system system (1);
	auto node0 (system.nodes[0]);
	ASSERT_EQ (0, node0->network->size ());
	auto node1 (std::make_shared<nano::node> (system.async_rt, system.get_available_port (), nano::unique_path (), system.work));
	node1->start ();
	system.nodes.push_back (node1);
	auto endpoint1_tcp (nano::transport::map_endpoint_to_tcp (node1->network->endpoint ()));
	while (!node0->network->tcp_channels->excluded_peers ().check (endpoint1_tcp))
	{
		node0->network->tcp_channels->excluded_peers ().add (endpoint1_tcp);
	}
	ASSERT_EQ (0, node0->stats->count (nano::stat::type::tcp_listener, nano::stat::detail::excluded));
	node1->network->merge_peer (node0->network->endpoint ());
	ASSERT_TIMELY (5s, node0->stats->count (nano::stat::type::tcp_listener, nano::stat::detail::excluded) >= 1);
	ASSERT_EQ (nullptr, node0->network->find_node_id (node1->get_node_id ()));

	// Should not actively reachout to excluded peers
	ASSERT_FALSE (node0->network->track_reachout (node1->network->endpoint ()));

	// Erasing from excluded peers should allow a connection
	node0->network->tcp_channels->excluded_peers ().remove (endpoint1_tcp);
	ASSERT_FALSE (node0->network->tcp_channels->excluded_peers ().check (endpoint1_tcp));

	// Wait until there is a syn_cookie
	ASSERT_TIMELY (5s, node1->network->syn_cookies->cookies_size () != 0);

	// Manually cleanup previous attempt
	node1->network->cleanup (std::chrono::system_clock::now ());
	node1->network->syn_cookies->purge (std::chrono::seconds{ 0 });

	// Ensure a successful connection
	ASSERT_EQ (0, node0->network->size ());
	node1->network->merge_peer (node0->network->endpoint ());
	ASSERT_TIMELY_EQ (5s, node0->network->size (), 1);
}

TEST (network, cleanup_purge)
{
	auto test_start = std::chrono::system_clock::now ();

	nano::test::system system (1);
	auto & node1 (*system.nodes[0]);

	auto node2 (std::make_shared<nano::node> (system.async_rt, system.get_available_port (), nano::unique_path (), system.work));
	node2->start ();
	system.nodes.push_back (node2);

	ASSERT_EQ (0, node1.network->size ());
	node1.network->cleanup (test_start);
	ASSERT_EQ (0, node1.network->size ());

	node1.network->cleanup (std::chrono::system_clock::now ());
	ASSERT_EQ (0, node1.network->size ());

	std::weak_ptr<nano::node> node_w = node1.shared ();
	node1.network->tcp_channels->start_tcp (node2->network->endpoint ());

	ASSERT_TIMELY_EQ (3s, node1.network->size (), 1);
	node1.network->cleanup (test_start);
	ASSERT_EQ (1, node1.network->size ());

	node1.network->cleanup (std::chrono::system_clock::now ());
	ASSERT_TIMELY_EQ (5s, 0, node1.network->size ());
}

TEST (network, loopback_channel)
{
	nano::test::system system (2);
	auto & node1 = *system.nodes[0];
	auto & node2 = *system.nodes[1];
	nano::transport::inproc::channel channel1 (node1, node1);
	ASSERT_EQ (channel1.get_type (), nano::transport::transport_type::loopback);
	ASSERT_EQ (channel1.get_remote_endpoint (), node1.network->endpoint ());
	ASSERT_EQ (channel1.get_tcp_remote_endpoint (), nano::transport::map_endpoint_to_tcp (node1.network->endpoint ()));
	ASSERT_EQ (channel1.get_network_version (), node1.network_params.network.protocol_version);
	ASSERT_EQ (channel1.get_node_id (), node1.node_id.pub);
	ASSERT_EQ (channel1.get_node_id_optional ().value_or (0), node1.node_id.pub);
}

// Ensure the network filters messages with the incorrect magic number
// Disabled, because there is currently no way to send messages with a given network id
TEST (DISABLED_network, filter_invalid_network_bytes)
{
	nano::test::system system{ 2 };
	auto & node1 = *system.nodes[0];
	auto & node2 = *system.nodes[1];

	// find the comms channel that goes from node2 to node1
	auto channel = node2.network->find_node_id (node1.get_node_id ());
	ASSERT_NE (nullptr, channel);

	// send a keepalive, from node2 to node1, with the wrong network bytes
	auto network{ nano::dev::network_params.network };
	network.current_network = nano::networks::invalid;
	nano::keepalive keepalive{ network };
	channel->send (keepalive);

	ASSERT_TIMELY_EQ (5s, 1, node1.stats->count (nano::stat::type::error, nano::stat::detail::invalid_network));
}

// Ensure the network filters messages with the incorrect minimum version
// Disabled, because there is currently no way to send messages with a given version
TEST (DISABLED_network, filter_invalid_version_using)
{
	nano::test::system system{ 2 };
	auto & node1 = *system.nodes[0];
	auto & node2 = *system.nodes[1];

	// find the comms channel that goes from node2 to node1
	auto channel = node2.network->find_node_id (node1.get_node_id ());
	ASSERT_NE (nullptr, channel);

	// send a keepalive, from node2 to node1, with the wrong version_using
	auto network{ nano::dev::network_params.network };
	network.protocol_version = network.protocol_version_min - 1;
	nano::keepalive keepalive{ network };
	channel->send (keepalive);

	ASSERT_TIMELY_EQ (5s, 1, node1.stats->count (nano::stat::type::error, nano::stat::detail::outdated_version));
}

/*
 * Tests that channel and channel container removes channels with dead local sockets
 */
TEST (network, purge_dead_channel_outgoing)
{
	nano::test::system system{};

	nano::node_flags flags;
	// Disable non realtime sockets
	flags.set_disable_bootstrap_bulk_push_client (true);
	flags.set_disable_bootstrap_bulk_pull_server (true);
	flags.set_disable_bootstrap_listener (true);
	flags.set_disable_lazy_bootstrap (true);
	flags.set_disable_legacy_bootstrap (true);
	flags.set_disable_wallet_bootstrap (true);

	auto & node1 = *system.add_node (flags);

	// We expect one incoming and one outgoing connection
	std::shared_ptr<nano::transport::socket> outgoing;
	std::shared_ptr<nano::transport::socket> incoming;

	std::atomic<int> connected_count{ 0 };
	node1.observers->socket_connected.add ([&] (std::shared_ptr<nano::transport::socket> socket) {
		connected_count++;
		outgoing = socket;

		std::cout << "connected: " << outgoing->remote_endpoint () << std::endl;
	});

	std::atomic<int> accepted_count{ 0 };
	node1.observers->socket_accepted.add ([&] (nano::transport::socket & socket) {
		accepted_count++;
		incoming = socket.shared_from_this ();

		std::cout << "accepted: " << socket.remote_endpoint () << std::endl;
	});

	auto & node2 = *system.add_node (flags);

	ASSERT_TIMELY_EQ (5s, connected_count, 1);
	ASSERT_ALWAYS_EQ (1s, connected_count, 1);

	ASSERT_TIMELY_EQ (5s, accepted_count, 1);
	ASSERT_ALWAYS_EQ (1s, accepted_count, 1);

	ASSERT_EQ (node1.network->size (), 1);
	ASSERT_ALWAYS_EQ (1s, node1.network->size (), 1);

	// Store reference to the only channel
	auto channels = node1.network->tcp_channels->list ();
	ASSERT_EQ (channels.size (), 1);
	auto channel = channels.front ();
	ASSERT_TRUE (channel);

	// When socket is dead ensure channel knows about that
	ASSERT_TRUE (channel->alive ());
	outgoing->close ();
	ASSERT_TIMELY (5s, !channel->alive ());

	// Shortly after that a new channel should be established
	ASSERT_TIMELY_EQ (5s, connected_count, 2);
	ASSERT_ALWAYS_EQ (1s, connected_count, 2);

	// Check that a new channel is healthy
	auto channels2 = node1.network->tcp_channels->list ();
	ASSERT_EQ (channels2.size (), 1);
	auto channel2 = channels2.front ();
	ASSERT_TRUE (channel2);
	ASSERT_TRUE (channel2->alive ());
}

/*
 * Tests that channel and channel container removes channels with dead remote sockets
 */
TEST (network, purge_dead_channel_incoming)
{
	nano::test::system system{};

	nano::node_flags flags;
	// Disable non realtime sockets
	flags.set_disable_bootstrap_bulk_push_client (true);
	flags.set_disable_bootstrap_bulk_pull_server (true);
	flags.set_disable_bootstrap_listener (true);
	flags.set_disable_lazy_bootstrap (true);
	flags.set_disable_legacy_bootstrap (true);
	flags.set_disable_wallet_bootstrap (true);

	auto & node1 = *system.add_node (flags);

	// We expect one incoming and one outgoing connection
	std::shared_ptr<nano::transport::socket> outgoing;
	std::shared_ptr<nano::transport::socket> incoming;

	std::atomic<int> connected_count{ 0 };
	node1.observers->socket_connected.add ([&] (std::shared_ptr<nano::transport::socket> socket) {
		connected_count++;
		outgoing = socket;

		std::cout << "connected: " << outgoing->remote_endpoint () << std::endl;
	});

	std::atomic<int> accepted_count{ 0 };
	node1.observers->socket_accepted.add ([&] (nano::transport::socket & socket) {
		accepted_count++;
		incoming = socket.shared_from_this ();

		std::cout << "accepted: " << socket.remote_endpoint () << std::endl;
	});

	auto & node2 = *system.add_node (flags);

	ASSERT_TIMELY_EQ (5s, connected_count, 1);
	ASSERT_ALWAYS_EQ (1s, connected_count, 1);

	ASSERT_TIMELY_EQ (5s, accepted_count, 1);
	ASSERT_ALWAYS_EQ (1s, accepted_count, 1);

	ASSERT_EQ (node2.network->size (), 1);
	ASSERT_ALWAYS_EQ (1s, node2.network->size (), 1);

	// Store reference to the only channel
	auto channels = node2.network->tcp_channels->list ();
	ASSERT_EQ (channels.size (), 1);
	auto channel = channels.front ();
	ASSERT_TRUE (channel);

	// When remote socket is dead ensure channel knows about that
	ASSERT_TRUE (channel->alive ());
	incoming->close ();
	ASSERT_TIMELY (5s, !channel->alive ());

	// Shortly after that a new channel should be established
	ASSERT_TIMELY_EQ (5s, accepted_count, 2);
	ASSERT_ALWAYS_EQ (1s, accepted_count, 2);

	// Check that a new channel is healthy
	auto channels2 = node2.network->tcp_channels->list ();
	ASSERT_EQ (channels2.size (), 1);
	auto channel2 = channels2.front ();
	ASSERT_TRUE (channel2);
	ASSERT_TRUE (channel2->alive ());
}<|MERGE_RESOLUTION|>--- conflicted
+++ resolved
@@ -375,14 +375,10 @@
 				  .build ();
 	node1.work_generate_blocking (*block1);
 	ASSERT_EQ (nano::block_status::progress, node1.process (block1));
-<<<<<<< HEAD
 	{
 		auto tx{ node1.store.tx_begin_read () };
-		node1.scheduler.priority.activate (nano::dev::genesis_key.pub, *tx);
-	}
-=======
-	node1.scheduler.priority.activate (node1.ledger.tx_begin_read (), nano::dev::genesis_key.pub);
->>>>>>> ec636fa9
+		node1.scheduler.priority.activate (*tx, nano::dev::genesis_key.pub);
+	}
 	nano::keypair key1;
 	auto vote = nano::test::make_vote (key1, { block1 }, 0, 0);
 	nano::confirm_ack con1{ nano::dev::network_params.network, vote };
@@ -405,14 +401,10 @@
 				  .build ();
 	node1.work_generate_blocking (*block1);
 	ASSERT_EQ (nano::block_status::progress, node1.process (block1));
-<<<<<<< HEAD
 	{
 		auto tx{ node1.store.tx_begin_read () };
-		node1.scheduler.priority.activate (nano::dev::genesis_key.pub, *tx);
-	}
-=======
-	node1.scheduler.priority.activate (node1.ledger.tx_begin_read (), nano::dev::genesis_key.pub);
->>>>>>> ec636fa9
+		node1.scheduler.priority.activate (*tx, nano::dev::genesis_key.pub);
+	}
 	auto vote = nano::test::make_vote (nano::dev::genesis_key, { block1 }, 0, 0);
 	nano::confirm_ack con1{ nano::dev::network_params.network, vote };
 	auto channel1 = std::make_shared<nano::transport::inproc::channel> (node1, node1);
