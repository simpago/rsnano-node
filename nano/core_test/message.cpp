--- conflicted
+++ resolved
@@ -72,28 +72,6 @@
 	ASSERT_EQ (nano::message_type::publish, header.type);
 }
 
-<<<<<<< HEAD
-TEST (message, confirm_ack_serialization)
-{
-	nano::keypair key1;
-	auto vote (std::make_shared<nano::vote> (key1.pub, key1.prv, 0, 0, std::make_shared<nano::send_block> (0, 1, 2, key1.prv, key1.pub, 5)));
-	nano::confirm_ack con1{ nano::dev::network_params.network, vote };
-	std::vector<uint8_t> bytes;
-	{
-		nano::vectorstream stream1 (bytes);
-		con1.serialize (stream1);
-	}
-	nano::bufferstream stream2 (bytes.data (), bytes.size ());
-	bool error (false);
-	nano::message_header header (error, stream2);
-	nano::confirm_ack con2 (error, stream2, header);
-	ASSERT_FALSE (error);
-	ASSERT_EQ (con1, con2);
-	ASSERT_EQ (header.block_type (), nano::block_type::send);
-}
-
-=======
->>>>>>> 32a32228
 TEST (message, confirm_ack_hash_serialization)
 {
 	std::vector<nano::block_hash> hashes;
