#include <nano/node/common.hpp>
#include <nano/node/network.hpp>
#include <nano/secure/buffer.hpp>

#include <gtest/gtest.h>

#include <boost/variant/get.hpp>

TEST (message, keepalive_serialization)
{
	nano::keepalive request1{ nano::dev::network_params.network };
	std::vector<uint8_t> bytes;
	{
		nano::vectorstream stream (bytes);
		request1.serialize (stream);
	}
	auto error (false);
	nano::bufferstream stream (bytes.data (), bytes.size ());
	nano::message_header header (error, stream);
	ASSERT_FALSE (error);
	nano::keepalive request2 (error, stream, header);
	ASSERT_FALSE (error);
	ASSERT_EQ (request1, request2);
}

TEST (message, keepalive_deserialize)
{
	nano::keepalive message1{ nano::dev::network_params.network };
	message1.peers[0] = nano::endpoint (boost::asio::ip::address_v6::loopback (), 10000);
	std::vector<uint8_t> bytes;
	{
		nano::vectorstream stream (bytes);
		message1.serialize (stream);
	}
	nano::bufferstream stream (bytes.data (), bytes.size ());
	auto error (false);
	nano::message_header header (error, stream);
	ASSERT_FALSE (error);
	ASSERT_EQ (nano::message_type::keepalive, header.type);
	nano::keepalive message2 (error, stream, header);
	ASSERT_FALSE (error);
	ASSERT_EQ (message1.peers, message2.peers);
}

TEST (message, publish_serialization)
{
	nano::keypair key1;
	nano::publish publish{ nano::dev::network_params.network, std::make_shared<nano::send_block> (0, 1, 2, key1.prv, key1.pub, 5) };
	ASSERT_EQ (nano::block_type::send, publish.header.block_type ());
	std::vector<uint8_t> bytes;
	{
		nano::vectorstream stream (bytes);
		publish.header.serialize (stream);
	}
	ASSERT_EQ (8, bytes.size ());
	ASSERT_EQ (0x52, bytes[0]);
	ASSERT_EQ (0x41, bytes[1]);
	ASSERT_EQ (nano::dev::network_params.network.protocol_version, bytes[2]);
	ASSERT_EQ (nano::dev::network_params.network.protocol_version, bytes[3]);
	ASSERT_EQ (nano::dev::network_params.network.protocol_version_min, bytes[4]);
	ASSERT_EQ (static_cast<uint8_t> (nano::message_type::publish), bytes[5]);
	ASSERT_EQ (0x00, bytes[6]); // extensions
	ASSERT_EQ (static_cast<uint8_t> (nano::block_type::send), bytes[7]);
	nano::bufferstream stream (bytes.data (), bytes.size ());
	auto error (false);
	nano::message_header header (error, stream);
	ASSERT_FALSE (error);
	ASSERT_EQ (nano::dev::network_params.network.protocol_version_min, header.version_min);
	ASSERT_EQ (nano::dev::network_params.network.protocol_version, header.version_using);
	ASSERT_EQ (nano::dev::network_params.network.protocol_version, header.version_max);
	ASSERT_EQ (nano::message_type::publish, header.type);
}

TEST (message, confirm_ack_serialization)
{
	nano::keypair key1;
<<<<<<< HEAD
	auto vote (std::make_shared<nano::vote> (key1.pub, key1.prv, 0, std::make_shared<nano::send_block> (0, 1, 2, key1.prv, key1.pub, 5)));
=======
	auto vote (std::make_shared<nano::vote> (key1.pub, key1.prv, 0, 0, std::make_shared<nano::send_block> (0, 1, 2, key1.prv, 4, 5)));
>>>>>>> 57ed3ccb
	nano::confirm_ack con1{ nano::dev::network_params.network, vote };
	std::vector<uint8_t> bytes;
	{
		nano::vectorstream stream1 (bytes);
		con1.serialize (stream1);
	}
	nano::bufferstream stream2 (bytes.data (), bytes.size ());
	bool error (false);
	nano::message_header header (error, stream2);
	nano::confirm_ack con2 (error, stream2, header);
	ASSERT_FALSE (error);
	ASSERT_EQ (con1, con2);
	ASSERT_EQ (header.block_type (), nano::block_type::send);
}

TEST (message, confirm_ack_hash_serialization)
{
	std::vector<nano::block_hash> hashes;
	for (auto i (hashes.size ()); i < nano::network::confirm_ack_hashes_max; i++)
	{
		nano::keypair key1;
		nano::block_hash previous;
		nano::random_pool::generate_block (previous.bytes.data (), previous.bytes.size ());
		nano::state_block block (key1.pub, previous, key1.pub, 2, 4, key1.prv, key1.pub, 5);
		hashes.push_back (block.hash ());
	}
	nano::keypair representative1;
	auto vote (std::make_shared<nano::vote> (representative1.pub, representative1.prv, 0, 0, hashes));
	nano::confirm_ack con1{ nano::dev::network_params.network, vote };
	std::vector<uint8_t> bytes;
	{
		nano::vectorstream stream1 (bytes);
		con1.serialize (stream1);
	}
	nano::bufferstream stream2 (bytes.data (), bytes.size ());
	bool error (false);
	nano::message_header header (error, stream2);
	nano::confirm_ack con2 (error, stream2, header);
	ASSERT_FALSE (error);
	ASSERT_EQ (con1, con2);
	std::vector<nano::block_hash> vote_blocks;
	for (auto block : con2.vote->blocks)
	{
		vote_blocks.push_back (boost::get<nano::block_hash> (block));
	}
	ASSERT_EQ (hashes, vote_blocks);
	// Check overflow with max hashes
	ASSERT_EQ (header.count_get (), hashes.size ());
	ASSERT_EQ (header.block_type (), nano::block_type::not_a_block);
}

TEST (message, confirm_req_serialization)
{
	nano::keypair key1;
	nano::keypair key2;
	auto block (std::make_shared<nano::send_block> (0, key2.pub, 200, nano::keypair ().prv, 2, 3));
	nano::confirm_req req{ nano::dev::network_params.network, block };
	std::vector<uint8_t> bytes;
	{
		nano::vectorstream stream (bytes);
		req.serialize (stream);
	}
	auto error (false);
	nano::bufferstream stream2 (bytes.data (), bytes.size ());
	nano::message_header header (error, stream2);
	nano::confirm_req req2 (error, stream2, header);
	ASSERT_FALSE (error);
	ASSERT_EQ (req, req2);
	ASSERT_EQ (*req.block, *req2.block);
}

TEST (message, confirm_req_hash_serialization)
{
	nano::keypair key1;
	nano::keypair key2;
	nano::send_block block (1, key2.pub, 200, nano::keypair ().prv, 2, 3);
	nano::confirm_req req{ nano::dev::network_params.network, block.hash (), block.root () };
	std::vector<uint8_t> bytes;
	{
		nano::vectorstream stream (bytes);
		req.serialize (stream);
	}
	auto error (false);
	nano::bufferstream stream2 (bytes.data (), bytes.size ());
	nano::message_header header (error, stream2);
	nano::confirm_req req2 (error, stream2, header);
	ASSERT_FALSE (error);
	ASSERT_EQ (req, req2);
	ASSERT_EQ (req.roots_hashes, req2.roots_hashes);
	ASSERT_EQ (header.block_type (), nano::block_type::not_a_block);
	ASSERT_EQ (header.count_get (), req.roots_hashes.size ());
}

TEST (message, confirm_req_hash_batch_serialization)
{
	nano::keypair key;
	nano::keypair representative;
	std::vector<std::pair<nano::block_hash, nano::root>> roots_hashes;
	nano::state_block open (key.pub, 0, representative.pub, 2, 4, key.prv, key.pub, 5);
	roots_hashes.push_back (std::make_pair (open.hash (), open.root ()));
	for (auto i (roots_hashes.size ()); i < 7; i++)
	{
		nano::keypair key1;
		nano::block_hash previous;
		nano::random_pool::generate_block (previous.bytes.data (), previous.bytes.size ());
		nano::state_block block (key1.pub, previous, representative.pub, 2, 4, key1.prv, key1.pub, 5);
		roots_hashes.push_back (std::make_pair (block.hash (), block.root ()));
	}
	roots_hashes.push_back (std::make_pair (open.hash (), open.root ()));
	nano::confirm_req req{ nano::dev::network_params.network, roots_hashes };
	std::vector<uint8_t> bytes;
	{
		nano::vectorstream stream (bytes);
		req.serialize (stream);
	}
	auto error (false);
	nano::bufferstream stream2 (bytes.data (), bytes.size ());
	nano::message_header header (error, stream2);
	nano::confirm_req req2 (error, stream2, header);
	ASSERT_FALSE (error);
	ASSERT_EQ (req, req2);
	ASSERT_EQ (req.roots_hashes, req2.roots_hashes);
	ASSERT_EQ (req.roots_hashes, roots_hashes);
	ASSERT_EQ (req2.roots_hashes, roots_hashes);
	ASSERT_EQ (header.block_type (), nano::block_type::not_a_block);
	ASSERT_EQ (header.count_get (), req.roots_hashes.size ());
}<|MERGE_RESOLUTION|>--- conflicted
+++ resolved
@@ -74,11 +74,7 @@
 TEST (message, confirm_ack_serialization)
 {
 	nano::keypair key1;
-<<<<<<< HEAD
-	auto vote (std::make_shared<nano::vote> (key1.pub, key1.prv, 0, std::make_shared<nano::send_block> (0, 1, 2, key1.prv, key1.pub, 5)));
-=======
-	auto vote (std::make_shared<nano::vote> (key1.pub, key1.prv, 0, 0, std::make_shared<nano::send_block> (0, 1, 2, key1.prv, 4, 5)));
->>>>>>> 57ed3ccb
+	auto vote (std::make_shared<nano::vote> (key1.pub, key1.prv, 0, 0, std::make_shared<nano::send_block> (0, 1, 2, key1.prv, key1.pub, 5)));
 	nano::confirm_ack con1{ nano::dev::network_params.network, vote };
 	std::vector<uint8_t> bytes;
 	{
