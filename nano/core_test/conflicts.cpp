--- conflicted
+++ resolved
@@ -175,89 +175,5 @@
 	// wait 3s before asserting just to make sure there would be enough time
 	// for the Active Elections Container to evict both elections in case they would wrongfully get confirmed
 	//
-<<<<<<< HEAD
-	ASSERT_TIMELY (5s, node->active.size () == 2);
-=======
 	ASSERT_TIMELY_EQ (5s, node->active.size (), 2);
-}
-
-TEST (vote_uniquer, null)
-{
-	nano::vote_uniquer uniquer;
-	ASSERT_EQ (nullptr, uniquer.unique (nullptr));
-}
-
-TEST (vote_uniquer, vbh_one)
-{
-	nano::vote_uniquer uniquer;
-	nano::keypair key;
-	nano::block_builder builder;
-	auto block = builder
-				 .state ()
-				 .account (0)
-				 .previous (0)
-				 .representative (0)
-				 .balance (0)
-				 .link (0)
-				 .sign (key.prv, key.pub)
-				 .work (0)
-				 .build_shared ();
-	std::vector<nano::block_hash> hashes;
-	hashes.push_back (block->hash ());
-	auto vote1 (std::make_shared<nano::vote> (key.pub, key.prv, 0, 0, hashes));
-	auto vote2 (std::make_shared<nano::vote> (*vote1));
-	ASSERT_EQ (vote1, uniquer.unique (vote1));
-	ASSERT_EQ (vote1, uniquer.unique (vote2));
-}
-
-TEST (vote_uniquer, vbh_two)
-{
-	nano::vote_uniquer uniquer;
-	nano::keypair key;
-	nano::block_builder builder;
-	auto block1 = builder
-				  .state ()
-				  .account (0)
-				  .previous (0)
-				  .representative (0)
-				  .balance (0)
-				  .link (0)
-				  .sign (key.prv, key.pub)
-				  .work (0)
-				  .build_shared ();
-	std::vector<nano::block_hash> hashes1;
-	hashes1.push_back (block1->hash ());
-	auto block2 = builder
-				  .state ()
-				  .account (1)
-				  .previous (0)
-				  .representative (0)
-				  .balance (0)
-				  .link (0)
-				  .sign (key.prv, key.pub)
-				  .work (0)
-				  .build_shared ();
-	std::vector<nano::block_hash> hashes2;
-	hashes2.push_back (block2->hash ());
-	auto vote1 (std::make_shared<nano::vote> (key.pub, key.prv, 0, 0, hashes1));
-	auto vote2 (std::make_shared<nano::vote> (key.pub, key.prv, 0, 0, hashes2));
-	ASSERT_EQ (vote1, uniquer.unique (vote1));
-	ASSERT_EQ (vote2, uniquer.unique (vote2));
-}
-
-TEST (vote_uniquer, cleanup)
-{
-	nano::vote_uniquer uniquer;
-	nano::keypair key;
-	auto vote1 = std::make_shared<nano::vote> (key.pub, key.prv, 0, 0, std::vector<nano::block_hash>{ nano::block_hash{ 0 } });
-	auto vote2 = std::make_shared<nano::vote> (key.pub, key.prv, nano::vote::timestamp_min * 1, 0, std::vector<nano::block_hash>{ nano::block_hash{ 0 } });
-	auto vote3 = uniquer.unique (vote1);
-	auto vote4 = uniquer.unique (vote2);
-	vote2.reset ();
-	vote4.reset ();
-	ASSERT_EQ (2, uniquer.size ());
-	std::this_thread::sleep_for (nano::block_uniquer::cleanup_cutoff);
-	auto vote5 = uniquer.unique (vote1);
-	ASSERT_EQ (1, uniquer.size ());
->>>>>>> fb5bb880
 }