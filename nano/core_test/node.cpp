#include "nano/secure/common.hpp"

#include <nano/lib/blocks.hpp>
#include <nano/lib/config.hpp>
#include <nano/lib/locks.hpp>
#include <nano/node/active_elections.hpp>
#include <nano/node/election.hpp>
#include <nano/node/inactive_node.hpp>
#include <nano/node/local_vote_history.hpp>
#include <nano/node/make_store.hpp>
#include <nano/node/scheduler/component.hpp>
#include <nano/node/scheduler/manual.hpp>
#include <nano/node/scheduler/priority.hpp>
#include <nano/node/transport/tcp_listener.hpp>
#include <nano/secure/ledger.hpp>
#include <nano/test_common/network.hpp>
#include <nano/test_common/system.hpp>
#include <nano/test_common/testutil.hpp>

#include <gtest/gtest.h>

#include <boost/filesystem.hpp>
#include <boost/make_shared.hpp>
#include <boost/optional.hpp>

#include <future>
#include <thread>

using namespace std::chrono_literals;

TEST (node, null_account)
{
	auto const & null_account = nano::account::null ();
	ASSERT_EQ (null_account, nullptr);
	ASSERT_FALSE (null_account != nullptr);

	nano::account default_account{};
	ASSERT_FALSE (default_account == nullptr);
	ASSERT_NE (default_account, nullptr);
}

TEST (node, stop)
{
	nano::test::system system (1);
	ASSERT_EQ (1, system.nodes[0]->wallets.wallet_count ());
	ASSERT_TRUE (true);
}

TEST (node, block_store_path_failure)
{
	nano::test::system system;
	auto service (boost::make_shared<rsnano::async_runtime> (false));
	auto path (nano::unique_path ());
	nano::work_pool pool{ nano::dev::network_params.network, std::numeric_limits<unsigned>::max () };
	auto node (std::make_shared<nano::node> (*service, system.get_available_port (), path, pool));
	system.register_node (node);
	ASSERT_EQ (0, node->wallets.wallet_count ());
}

TEST (node, send_unkeyed)
{
	nano::test::system system (1);
	auto node = system.nodes[0];
	auto wallet_id = node->wallets.first_wallet_id ();
	nano::keypair key2;
	(void)node->wallets.insert_adhoc (wallet_id, nano::dev::genesis_key.prv);
	node->wallets.set_password (wallet_id, nano::keypair ().prv);
	ASSERT_EQ (nullptr, node->wallets.send_action (wallet_id, nano::dev::genesis_key.pub, key2.pub, node->config->receive_minimum.number ()));
}

TEST (node, merge_peers)
{
	nano::test::system system (1);
	std::array<nano::endpoint, 8> endpoints;
	endpoints.fill (nano::endpoint (boost::asio::ip::address_v6::loopback (), system.get_available_port ()));
	endpoints[0] = nano::endpoint (boost::asio::ip::address_v6::loopback (), system.get_available_port ());
	system.nodes[0]->network->merge_peers (endpoints);
	ASSERT_EQ (0, system.nodes[0]->network->size ());
}

TEST (node, working)
{
	auto path (nano::working_path ());
	ASSERT_FALSE (path.empty ());
}

TEST (node_config, random_rep)
{
	auto path (nano::unique_path ());
	nano::node_config config1 (100);
	auto rep (config1.random_representative ());
	ASSERT_NE (config1.preconfigured_representatives.end (), std::find (config1.preconfigured_representatives.begin (), config1.preconfigured_representatives.end (), rep));
}

TEST (node, expire)
{
	std::weak_ptr<nano::node> node0;
	{
		nano::test::system system (1);
		node0 = system.nodes[0];
		auto wallet_id0 = system.nodes[0]->wallets.first_wallet_id ();
		auto & node1 (*system.nodes[0]);
		auto wallet_id1 = node1.wallets.first_wallet_id ();
		(void)system.nodes[0]->wallets.insert_adhoc (wallet_id0, nano::dev::genesis_key.prv);
	}
	ASSERT_TRUE (node0.expired ());
}

TEST (node, fork_keep)
{
	nano::test::system system (2);
	auto & node1 (*system.nodes[0]);
	auto & node2 (*system.nodes[1]);
	auto wallet_id1 = node1.wallets.first_wallet_id ();
	ASSERT_EQ (1, node1.network->size ());
	nano::keypair key1;
	nano::keypair key2;
	nano::send_block_builder builder;
	// send1 and send2 fork to different accounts
	auto send1 = builder.make_block ()
				 .previous (nano::dev::genesis->hash ())
				 .destination (key1.pub)
				 .balance (nano::dev::constants.genesis_amount - 100)
				 .sign (nano::dev::genesis_key.prv, nano::dev::genesis_key.pub)
				 .work (*system.work.generate (nano::dev::genesis->hash ()))
				 .build ();
	auto send2 = builder.make_block ()
				 .previous (nano::dev::genesis->hash ())
				 .destination (key2.pub)
				 .balance (nano::dev::constants.genesis_amount - 100)
				 .sign (nano::dev::genesis_key.prv, nano::dev::genesis_key.pub)
				 .work (*system.work.generate (nano::dev::genesis->hash ()))
				 .build ();
	node1.process_active (send1);
	node2.process_active (builder.make_block ().from (*send1).build ());
	ASSERT_TIMELY_EQ (5s, 1, node1.active.size ());
	ASSERT_TIMELY_EQ (5s, 1, node2.active.size ());
	(void)node1.wallets.insert_adhoc (wallet_id1, nano::dev::genesis_key.prv);
	// Fill node with forked blocks
	node1.process_active (send2);
	ASSERT_TIMELY (5s, node1.active.active (*send2));
	node2.process_active (builder.make_block ().from (*send2).build ());
	ASSERT_TIMELY (5s, node2.active.active (*send2));
	auto election1 (node2.active.election (nano::qualified_root (nano::dev::genesis->hash (), nano::dev::genesis->hash ())));
	ASSERT_NE (nullptr, election1);
	ASSERT_EQ (1, election1->votes ().size ());
	ASSERT_TRUE (node1.block_or_pruned_exists (send1->hash ()));
	ASSERT_TRUE (node2.block_or_pruned_exists (send1->hash ()));
	// Wait until the genesis rep makes a vote
	ASSERT_TIMELY (1.5min, election1->votes ().size () != 1);
	auto transaction0 (node1.store.tx_begin_read ());
	auto transaction1 (node2.store.tx_begin_read ());
	// The vote should be in agreement with what we already have.
	auto winner (*node2.active.tally (*election1).begin ());
	ASSERT_EQ (*send1, *winner.second);
	ASSERT_EQ (nano::dev::constants.genesis_amount - 100, winner.first);
	ASSERT_TRUE (node1.ledger.any ().block_exists (*transaction0, send1->hash ()));
	ASSERT_TRUE (node2.ledger.any ().block_exists (*transaction1, send1->hash ()));
}

TEST (node, coherent_observer)
{
	nano::test::system system (1);
	auto & node1 (*system.nodes[0]);
	auto wallet_id = node1.wallets.first_wallet_id ();
	node1.observers->blocks.add ([&node1] (nano::election_status const & status_a, std::vector<nano::vote_with_weight_info> const &, nano::account const &, nano::uint128_t const &, bool, bool) {
		auto transaction (node1.store.tx_begin_read ());
		ASSERT_TRUE (node1.ledger.any ().block_exists (*transaction, status_a.get_winner ()->hash ()));
	});
	(void)node1.wallets.insert_adhoc (wallet_id, nano::dev::genesis_key.prv);
	nano::keypair key;
	node1.wallets.send_action (wallet_id, nano::dev::genesis_key.pub, key.pub, 1);
}

TEST (node, balance_observer)
{
	nano::test::system system (1);
	auto & node1 (*system.nodes[0]);
	auto wallet_id = node1.wallets.first_wallet_id ();
	std::atomic<int> balances (0);
	nano::keypair key;
	node1.observers->account_balance.add ([&key, &balances] (nano::account const & account_a, bool is_pending) {
		if (key.pub == account_a && is_pending)
		{
			balances++;
		}
		else if (nano::dev::genesis_key.pub == account_a && !is_pending)
		{
			balances++;
		}
	});
	(void)node1.wallets.insert_adhoc (wallet_id, nano::dev::genesis_key.prv);
	node1.wallets.send_action (wallet_id, nano::dev::genesis_key.pub, key.pub, 1);
	system.deadline_set (10s);
	auto done (false);
	while (!done)
	{
		auto ec = system.poll ();
		done = balances.load () == 2;
		ASSERT_NO_ERROR (ec);
	}
}

<<<<<<< HEAD
TEST (node, block_confirm)
{
	nano::node_flags node_flags;
	nano::test::system system (2, node_flags);
	auto & node1 (*system.nodes[0]);
	auto & node2 (*system.nodes[1]);
	auto wallet_id1 = node1.wallets.first_wallet_id ();
	auto wallet_id2 = node2.wallets.first_wallet_id ();
	nano::keypair key;
	nano::state_block_builder builder;
	auto send1 = builder.make_block ()
				 .account (nano::dev::genesis_key.pub)
				 .previous (nano::dev::genesis->hash ())
				 .representative (nano::dev::genesis_key.pub)
				 .balance (nano::dev::constants.genesis_amount - nano::Gxrb_ratio)
				 .link (key.pub)
				 .sign (nano::dev::genesis_key.prv, nano::dev::genesis_key.pub)
				 .work (*node1.work_generate_blocking (nano::dev::genesis->hash ()))
				 .build ();
	// A copy is necessary to avoid data races during ledger processing, which sets the sideband
	auto send1_copy = builder.make_block ()
					  .from (*send1)
					  .build ();
	auto hash1 = send1->hash ();
	auto hash2 = send1_copy->hash ();
	node1.block_processor.add (send1);
	node2.block_processor.add (send1_copy);
	ASSERT_TIMELY (5s, node1.block_or_pruned_exists (send1->hash ()) && node2.block_or_pruned_exists (send1_copy->hash ()));
	ASSERT_TRUE (node1.block_or_pruned_exists (send1->hash ()));
	ASSERT_TRUE (node2.block_or_pruned_exists (send1_copy->hash ()));
	// Confirm send1 on node2 so it can vote for send2
	node2.start_election (send1_copy);
	std::shared_ptr<nano::election> election;
	ASSERT_TIMELY (5s, election = node2.active.election (send1_copy->qualified_root ()));
	// Make node2 genesis representative so it can vote
	(void)node2.wallets.insert_adhoc (wallet_id2, nano::dev::genesis_key.prv);
	ASSERT_TIMELY_EQ (10s, node1.active.recently_cemented_size (), 1);
=======
TEST (node, block_processor_signatures)
{
	nano::test::system system{ 1 };
	auto & node1 = *system.nodes[0];
	(void)node1.wallets.insert_adhoc (node1.wallets.first_wallet_id (), nano::dev::genesis_key.prv);
	nano::block_hash latest = system.nodes[0]->latest (nano::dev::genesis_key.pub);
	nano::state_block_builder builder;
	nano::keypair key1;
	nano::keypair key2;
	nano::keypair key3;
	auto send1 = builder.make_block ()
				 .account (nano::dev::genesis_key.pub)
				 .previous (latest)
				 .representative (nano::dev::genesis_key.pub)
				 .balance (nano::dev::constants.genesis_amount - nano::Gxrb_ratio)
				 .link (key1.pub)
				 .sign (nano::dev::genesis_key.prv, nano::dev::genesis_key.pub)
				 .work (*node1.work_generate_blocking (latest))
				 .build ();
	auto send2 = builder.make_block ()
				 .account (nano::dev::genesis_key.pub)
				 .previous (send1->hash ())
				 .representative (nano::dev::genesis_key.pub)
				 .balance (nano::dev::constants.genesis_amount - 2 * nano::Gxrb_ratio)
				 .link (key2.pub)
				 .sign (nano::dev::genesis_key.prv, nano::dev::genesis_key.pub)
				 .work (*node1.work_generate_blocking (send1->hash ()))
				 .build ();
	auto send3 = builder.make_block ()
				 .account (nano::dev::genesis_key.pub)
				 .previous (send2->hash ())
				 .representative (nano::dev::genesis_key.pub)
				 .balance (nano::dev::constants.genesis_amount - 3 * nano::Gxrb_ratio)
				 .link (key3.pub)
				 .sign (nano::dev::genesis_key.prv, nano::dev::genesis_key.pub)
				 .work (*node1.work_generate_blocking (send2->hash ()))
				 .build ();
	// Invalid signature bit
	auto send4 = builder.make_block ()
				 .account (nano::dev::genesis_key.pub)
				 .previous (send3->hash ())
				 .representative (nano::dev::genesis_key.pub)
				 .balance (nano::dev::constants.genesis_amount - 4 * nano::Gxrb_ratio)
				 .link (key3.pub)
				 .sign (nano::dev::genesis_key.prv, nano::dev::genesis_key.pub)
				 .work (*node1.work_generate_blocking (send3->hash ()))
				 .build ();
	auto sig{ send4->block_signature () };
	sig.bytes[32] ^= 0x1;
	send4->signature_set (sig);
	// Invalid signature bit (force)
	auto send5 = builder.make_block ()
				 .account (nano::dev::genesis_key.pub)
				 .previous (send3->hash ())
				 .representative (nano::dev::genesis_key.pub)
				 .balance (nano::dev::constants.genesis_amount - 5 * nano::Gxrb_ratio)
				 .link (key3.pub)
				 .sign (nano::dev::genesis_key.prv, nano::dev::genesis_key.pub)
				 .work (*node1.work_generate_blocking (send3->hash ()))
				 .build ();
	auto signature = send5->block_signature ();
	signature.bytes[31] ^= 0x1;
	send5->signature_set (signature);
	// Invalid signature to unchecked
	node1.unchecked.put (send5->previous (), nano::unchecked_info{ send5 });
	auto receive1 = builder.make_block ()
					.account (key1.pub)
					.previous (0)
					.representative (nano::dev::genesis_key.pub)
					.balance (nano::Gxrb_ratio)
					.link (send1->hash ())
					.sign (key1.prv, key1.pub)
					.work (*node1.work_generate_blocking (key1.pub))
					.build ();
	auto receive2 = builder.make_block ()
					.account (key2.pub)
					.previous (0)
					.representative (nano::dev::genesis_key.pub)
					.balance (nano::Gxrb_ratio)
					.link (send2->hash ())
					.sign (key2.prv, key2.pub)
					.work (*node1.work_generate_blocking (key2.pub))
					.build ();
	// Invalid private key
	auto receive3 = builder.make_block ()
					.account (key3.pub)
					.previous (0)
					.representative (nano::dev::genesis_key.pub)
					.balance (nano::Gxrb_ratio)
					.link (send3->hash ())
					.sign (key2.prv, key3.pub)
					.work (*node1.work_generate_blocking (key3.pub))
					.build ();
	node1.process_active (send1);
	node1.process_active (send2);
	node1.process_active (send3);
	node1.process_active (send4);
	node1.process_active (receive1);
	node1.process_active (receive2);
	node1.process_active (receive3);
	ASSERT_TIMELY (5s, node1.block (receive2->hash ()) != nullptr); // Implies send1, send2, send3, receive1.
	ASSERT_TIMELY_EQ (5s, node1.unchecked.count (), 0);
	ASSERT_EQ (nullptr, node1.block (receive3->hash ())); // Invalid signer
	ASSERT_EQ (nullptr, node1.block (send4->hash ())); // Invalid signature via process_active
	ASSERT_EQ (nullptr, node1.block (send5->hash ())); // Invalid signature via unchecked
>>>>>>> a1b05671
}

/** This checks that a node can be opened (without being blocked) when a write lock is held elsewhere */
TEST (node, dont_write_lock_node)
{
	auto path = nano::unique_path ();

	std::promise<void> write_lock_held_promise;
	std::promise<void> finished_promise;
	std::thread ([&path, &write_lock_held_promise, &finished_promise] () {
		auto store = nano::make_store (path, nano::dev::constants, false, true);

		// Hold write lock open until main thread is done needing it
		auto transaction (store->tx_begin_write ());
		write_lock_held_promise.set_value ();
		finished_promise.get_future ().wait ();
	})
	.detach ();

	write_lock_held_promise.get_future ().wait ();

	// Check inactive node can finish executing while a write lock is open
	nano::node_flags flags{ nano::inactive_node_flag_defaults () };
	nano::inactive_node node (path, flags);
	finished_promise.set_value ();
}

TEST (node, node_sequence)
{
	nano::test::system system (3);
	ASSERT_EQ (0, system.nodes[0]->node_seq);
	ASSERT_EQ (0, system.nodes[0]->node_seq);
	ASSERT_EQ (1, system.nodes[1]->node_seq);
	ASSERT_EQ (2, system.nodes[2]->node_seq);
}

// Confirm a complex dependency graph starting from the first block
TEST (node, dependency_graph)
{
	nano::test::system system;
	nano::node_config config (system.get_available_port ());
	config.frontiers_confirmation = nano::frontiers_confirmation_mode::disabled;
	auto & node = *system.add_node (config);
	auto wallet_id = node.wallets.first_wallet_id ();

	nano::state_block_builder builder;
	nano::keypair key1, key2, key3;

	// Send to key1
	auto gen_send1 = builder.make_block ()
					 .account (nano::dev::genesis_key.pub)
					 .previous (nano::dev::genesis->hash ())
					 .representative (nano::dev::genesis_key.pub)
					 .link (key1.pub)
					 .balance (nano::dev::constants.genesis_amount - 1)
					 .sign (nano::dev::genesis_key.prv, nano::dev::genesis_key.pub)
					 .work (*system.work.generate (nano::dev::genesis->hash ()))
					 .build ();
	// Receive from genesis
	auto key1_open = builder.make_block ()
					 .account (key1.pub)
					 .previous (0)
					 .representative (key1.pub)
					 .link (gen_send1->hash ())
					 .balance (1)
					 .sign (key1.prv, key1.pub)
					 .work (*system.work.generate (key1.pub))
					 .build ();
	// Send to genesis
	auto key1_send1 = builder.make_block ()
					  .account (key1.pub)
					  .previous (key1_open->hash ())
					  .representative (key1.pub)
					  .link (nano::dev::genesis_key.pub)
					  .balance (0)
					  .sign (key1.prv, key1.pub)
					  .work (*system.work.generate (key1_open->hash ()))
					  .build ();
	// Receive from key1
	auto gen_receive = builder.make_block ()
					   .from (*gen_send1)
					   .previous (gen_send1->hash ())
					   .link (key1_send1->hash ())
					   .balance (nano::dev::constants.genesis_amount)
					   .sign (nano::dev::genesis_key.prv, nano::dev::genesis_key.pub)
					   .work (*system.work.generate (gen_send1->hash ()))
					   .build ();
	// Send to key2
	auto gen_send2 = builder.make_block ()
					 .from (*gen_receive)
					 .previous (gen_receive->hash ())
					 .link (key2.pub)
					 .balance (gen_receive->balance_field ().value ().number () - 2)
					 .sign (nano::dev::genesis_key.prv, nano::dev::genesis_key.pub)
					 .work (*system.work.generate (gen_receive->hash ()))
					 .build ();
	// Receive from genesis
	auto key2_open = builder.make_block ()
					 .account (key2.pub)
					 .previous (0)
					 .representative (key2.pub)
					 .link (gen_send2->hash ())
					 .balance (2)
					 .sign (key2.prv, key2.pub)
					 .work (*system.work.generate (key2.pub))
					 .build ();
	// Send to key3
	auto key2_send1 = builder.make_block ()
					  .account (key2.pub)
					  .previous (key2_open->hash ())
					  .representative (key2.pub)
					  .link (key3.pub)
					  .balance (1)
					  .sign (key2.prv, key2.pub)
					  .work (*system.work.generate (key2_open->hash ()))
					  .build ();
	// Receive from key2
	auto key3_open = builder.make_block ()
					 .account (key3.pub)
					 .previous (0)
					 .representative (key3.pub)
					 .link (key2_send1->hash ())
					 .balance (1)
					 .sign (key3.prv, key3.pub)
					 .work (*system.work.generate (key3.pub))
					 .build ();
	// Send to key1
	auto key2_send2 = builder.make_block ()
					  .from (*key2_send1)
					  .previous (key2_send1->hash ())
					  .link (key1.pub)
					  .balance (key2_send1->balance_field ().value ().number () - 1)
					  .sign (key2.prv, key2.pub)
					  .work (*system.work.generate (key2_send1->hash ()))
					  .build ();
	// Receive from key2
	auto key1_receive = builder.make_block ()
						.from (*key1_send1)
						.previous (key1_send1->hash ())
						.link (key2_send2->hash ())
						.balance (key1_send1->balance_field ().value ().number () + 1)
						.sign (key1.prv, key1.pub)
						.work (*system.work.generate (key1_send1->hash ()))
						.build ();
	// Send to key3
	auto key1_send2 = builder.make_block ()
					  .from (*key1_receive)
					  .previous (key1_receive->hash ())
					  .link (key3.pub)
					  .balance (key1_receive->balance_field ().value ().number () - 1)
					  .sign (key1.prv, key1.pub)
					  .work (*system.work.generate (key1_receive->hash ()))
					  .build ();
	// Receive from key1
	auto key3_receive = builder.make_block ()
						.from (*key3_open)
						.previous (key3_open->hash ())
						.link (key1_send2->hash ())
						.balance (key3_open->balance_field ().value ().number () + 1)
						.sign (key3.prv, key3.pub)
						.work (*system.work.generate (key3_open->hash ()))
						.build ();
	// Upgrade key3
	auto key3_epoch = builder.make_block ()
					  .from (*key3_receive)
					  .previous (key3_receive->hash ())
					  .link (node.ledger.epoch_link (nano::epoch::epoch_1))
					  .balance (key3_receive->balance_field ().value ())
					  .sign (nano::dev::genesis_key.prv, nano::dev::genesis_key.pub)
					  .work (*system.work.generate (key3_receive->hash ()))
					  .build ();

	ASSERT_EQ (nano::block_status::progress, node.process (gen_send1));
	ASSERT_EQ (nano::block_status::progress, node.process (key1_open));
	ASSERT_EQ (nano::block_status::progress, node.process (key1_send1));
	ASSERT_EQ (nano::block_status::progress, node.process (gen_receive));
	ASSERT_EQ (nano::block_status::progress, node.process (gen_send2));
	ASSERT_EQ (nano::block_status::progress, node.process (key2_open));
	ASSERT_EQ (nano::block_status::progress, node.process (key2_send1));
	ASSERT_EQ (nano::block_status::progress, node.process (key3_open));
	ASSERT_EQ (nano::block_status::progress, node.process (key2_send2));
	ASSERT_EQ (nano::block_status::progress, node.process (key1_receive));
	ASSERT_EQ (nano::block_status::progress, node.process (key1_send2));
	ASSERT_EQ (nano::block_status::progress, node.process (key3_receive));
	ASSERT_EQ (nano::block_status::progress, node.process (key3_epoch));
	ASSERT_TRUE (node.active.empty ());

	// Hash -> Ancestors
	std::unordered_map<nano::block_hash, std::vector<nano::block_hash>> dependency_graph{
		{ key1_open->hash (), { gen_send1->hash () } },
		{ key1_send1->hash (), { key1_open->hash () } },
		{ gen_receive->hash (), { gen_send1->hash (), key1_open->hash () } },
		{ gen_send2->hash (), { gen_receive->hash () } },
		{ key2_open->hash (), { gen_send2->hash () } },
		{ key2_send1->hash (), { key2_open->hash () } },
		{ key3_open->hash (), { key2_send1->hash () } },
		{ key2_send2->hash (), { key2_send1->hash () } },
		{ key1_receive->hash (), { key1_send1->hash (), key2_send2->hash () } },
		{ key1_send2->hash (), { key1_send1->hash () } },
		{ key3_receive->hash (), { key3_open->hash (), key1_send2->hash () } },
		{ key3_epoch->hash (), { key3_receive->hash () } },
	};
	ASSERT_EQ (node.ledger.block_count () - 2, dependency_graph.size ());

	// Start an election for the first block of the dependency graph, and ensure all blocks are eventually confirmed
	(void)node.wallets.insert_adhoc (wallet_id, nano::dev::genesis_key.prv);
	node.start_election (gen_send1);

	ASSERT_NO_ERROR (system.poll_until_true (15s, [&] {
		// Not many blocks should be active simultaneously
		EXPECT_LT (node.active.size (), 6);

		// Ensure that active blocks have their ancestors confirmed
		auto error = std::any_of (dependency_graph.cbegin (), dependency_graph.cend (), [&] (auto entry) {
			if (node.election_active (entry.first))
			{
				for (auto ancestor : entry.second)
				{
					if (!node.block_confirmed (ancestor))
					{
						return true;
					}
				}
			}
			return false;
		});

		EXPECT_FALSE (error);
		return error || node.ledger.cemented_count () == node.ledger.block_count ();
	}));
	ASSERT_EQ (node.ledger.cemented_count (), node.ledger.block_count ());
	ASSERT_TIMELY (5s, node.active.empty ());
}
<|MERGE_RESOLUTION|>--- conflicted
+++ resolved
@@ -201,7 +201,6 @@
 	}
 }
 
-<<<<<<< HEAD
 TEST (node, block_confirm)
 {
 	nano::node_flags node_flags;
@@ -239,113 +238,6 @@
 	// Make node2 genesis representative so it can vote
 	(void)node2.wallets.insert_adhoc (wallet_id2, nano::dev::genesis_key.prv);
 	ASSERT_TIMELY_EQ (10s, node1.active.recently_cemented_size (), 1);
-=======
-TEST (node, block_processor_signatures)
-{
-	nano::test::system system{ 1 };
-	auto & node1 = *system.nodes[0];
-	(void)node1.wallets.insert_adhoc (node1.wallets.first_wallet_id (), nano::dev::genesis_key.prv);
-	nano::block_hash latest = system.nodes[0]->latest (nano::dev::genesis_key.pub);
-	nano::state_block_builder builder;
-	nano::keypair key1;
-	nano::keypair key2;
-	nano::keypair key3;
-	auto send1 = builder.make_block ()
-				 .account (nano::dev::genesis_key.pub)
-				 .previous (latest)
-				 .representative (nano::dev::genesis_key.pub)
-				 .balance (nano::dev::constants.genesis_amount - nano::Gxrb_ratio)
-				 .link (key1.pub)
-				 .sign (nano::dev::genesis_key.prv, nano::dev::genesis_key.pub)
-				 .work (*node1.work_generate_blocking (latest))
-				 .build ();
-	auto send2 = builder.make_block ()
-				 .account (nano::dev::genesis_key.pub)
-				 .previous (send1->hash ())
-				 .representative (nano::dev::genesis_key.pub)
-				 .balance (nano::dev::constants.genesis_amount - 2 * nano::Gxrb_ratio)
-				 .link (key2.pub)
-				 .sign (nano::dev::genesis_key.prv, nano::dev::genesis_key.pub)
-				 .work (*node1.work_generate_blocking (send1->hash ()))
-				 .build ();
-	auto send3 = builder.make_block ()
-				 .account (nano::dev::genesis_key.pub)
-				 .previous (send2->hash ())
-				 .representative (nano::dev::genesis_key.pub)
-				 .balance (nano::dev::constants.genesis_amount - 3 * nano::Gxrb_ratio)
-				 .link (key3.pub)
-				 .sign (nano::dev::genesis_key.prv, nano::dev::genesis_key.pub)
-				 .work (*node1.work_generate_blocking (send2->hash ()))
-				 .build ();
-	// Invalid signature bit
-	auto send4 = builder.make_block ()
-				 .account (nano::dev::genesis_key.pub)
-				 .previous (send3->hash ())
-				 .representative (nano::dev::genesis_key.pub)
-				 .balance (nano::dev::constants.genesis_amount - 4 * nano::Gxrb_ratio)
-				 .link (key3.pub)
-				 .sign (nano::dev::genesis_key.prv, nano::dev::genesis_key.pub)
-				 .work (*node1.work_generate_blocking (send3->hash ()))
-				 .build ();
-	auto sig{ send4->block_signature () };
-	sig.bytes[32] ^= 0x1;
-	send4->signature_set (sig);
-	// Invalid signature bit (force)
-	auto send5 = builder.make_block ()
-				 .account (nano::dev::genesis_key.pub)
-				 .previous (send3->hash ())
-				 .representative (nano::dev::genesis_key.pub)
-				 .balance (nano::dev::constants.genesis_amount - 5 * nano::Gxrb_ratio)
-				 .link (key3.pub)
-				 .sign (nano::dev::genesis_key.prv, nano::dev::genesis_key.pub)
-				 .work (*node1.work_generate_blocking (send3->hash ()))
-				 .build ();
-	auto signature = send5->block_signature ();
-	signature.bytes[31] ^= 0x1;
-	send5->signature_set (signature);
-	// Invalid signature to unchecked
-	node1.unchecked.put (send5->previous (), nano::unchecked_info{ send5 });
-	auto receive1 = builder.make_block ()
-					.account (key1.pub)
-					.previous (0)
-					.representative (nano::dev::genesis_key.pub)
-					.balance (nano::Gxrb_ratio)
-					.link (send1->hash ())
-					.sign (key1.prv, key1.pub)
-					.work (*node1.work_generate_blocking (key1.pub))
-					.build ();
-	auto receive2 = builder.make_block ()
-					.account (key2.pub)
-					.previous (0)
-					.representative (nano::dev::genesis_key.pub)
-					.balance (nano::Gxrb_ratio)
-					.link (send2->hash ())
-					.sign (key2.prv, key2.pub)
-					.work (*node1.work_generate_blocking (key2.pub))
-					.build ();
-	// Invalid private key
-	auto receive3 = builder.make_block ()
-					.account (key3.pub)
-					.previous (0)
-					.representative (nano::dev::genesis_key.pub)
-					.balance (nano::Gxrb_ratio)
-					.link (send3->hash ())
-					.sign (key2.prv, key3.pub)
-					.work (*node1.work_generate_blocking (key3.pub))
-					.build ();
-	node1.process_active (send1);
-	node1.process_active (send2);
-	node1.process_active (send3);
-	node1.process_active (send4);
-	node1.process_active (receive1);
-	node1.process_active (receive2);
-	node1.process_active (receive3);
-	ASSERT_TIMELY (5s, node1.block (receive2->hash ()) != nullptr); // Implies send1, send2, send3, receive1.
-	ASSERT_TIMELY_EQ (5s, node1.unchecked.count (), 0);
-	ASSERT_EQ (nullptr, node1.block (receive3->hash ())); // Invalid signer
-	ASSERT_EQ (nullptr, node1.block (send4->hash ())); // Invalid signature via process_active
-	ASSERT_EQ (nullptr, node1.block (send5->hash ())); // Invalid signature via unchecked
->>>>>>> a1b05671
 }
 
 /** This checks that a node can be opened (without being blocked) when a write lock is held elsewhere */
