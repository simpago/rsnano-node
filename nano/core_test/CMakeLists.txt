add_executable(
  core_test
  core_test_main.cc
  fakes/websocket_client.hpp
  fakes/work_peer.hpp
  active_transactions.cpp
  backlog.cpp
  block.cpp
  block_store.cpp
  blockprocessor.cpp
  bootstrap.cpp
  bootstrap_server.cpp
  cli.cpp
  confirmation_height.cpp
  confirmation_solicitor.cpp
  conflicts.cpp
  difficulty.cpp
  distributed_work.cpp
  election.cpp
  election_scheduler.cpp
  epochs.cpp
  frontiers_confirmation.cpp
  gap_cache.cpp
  ipc.cpp
  ledger.cpp
  ledger_walker.cpp
  locks.cpp
  logger.cpp
<<<<<<< HEAD
  message_parser.cpp
=======
  message.cpp
  message_deserializer.cpp
>>>>>>> 955c79e6
  memory_pool.cpp
  network.cpp
  network_filter.cpp
  node.cpp
  optimistic_scheduler.cpp
  processing_queue.cpp
  processor_service.cpp
  peer_container.cpp
  prioritization.cpp
  request_aggregator.cpp
  signal_manager.cpp
  socket.cpp
  system.cpp
  telemetry.cpp
  toml.cpp
  timer.cpp
  uint256_union.cpp
  unchecked_map.cpp
  utility.cpp
  vote_cache.cpp
  vote_processor.cpp
  voting.cpp
  wallet.cpp
  wallets.cpp
  websocket.cpp
  work_pool.cpp)

target_compile_definitions(
  core_test PRIVATE -DTAG_VERSION_STRING=${TAG_VERSION_STRING}
                    -DGIT_COMMIT_HASH=${GIT_COMMIT_HASH} -DCI=${CI_TEST})

target_link_libraries(
  core_test
  node
  secure
  test_common
  gtest
  libminiupnpc-static
  Boost::log_setup
  Boost::log)

include_directories(${CMAKE_SOURCE_DIR}/submodules)
include_directories(${CMAKE_SOURCE_DIR}/submodules/cpptoml/include)
include_directories(${CMAKE_SOURCE_DIR}/submodules/gtest/googletest/include)<|MERGE_RESOLUTION|>--- conflicted
+++ resolved
@@ -26,12 +26,6 @@
   ledger_walker.cpp
   locks.cpp
   logger.cpp
-<<<<<<< HEAD
-  message_parser.cpp
-=======
-  message.cpp
-  message_deserializer.cpp
->>>>>>> 955c79e6
   memory_pool.cpp
   network.cpp
   network_filter.cpp
