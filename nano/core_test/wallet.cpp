#include <nano/crypto_lib/random_pool.hpp>
#include <nano/lib/blocks.hpp>
#include <nano/lib/thread_runner.hpp>
#include <nano/lib/threading.hpp>
#include <nano/node/active_transactions.hpp>
#include <nano/node/election.hpp>
#include <nano/secure/ledger.hpp>
#include <nano/store/lmdb/wallet_value.hpp>
#include <nano/test_common/system.hpp>
#include <nano/test_common/testutil.hpp>

#include <gtest/gtest.h>

#include <boost/filesystem.hpp>

#include <cstdint>

using namespace std::chrono_literals;
unsigned constexpr nano::wallet_store::version_current;

TEST (wallet, no_special_keys_accounts)
{
	bool init;
	nano::store::lmdb::env env (init, nano::unique_path () / "wallet.ldb");
	ASSERT_FALSE (init);
	auto transaction (env.tx_begin_write ());
	nano::kdf kdf{ nano::dev::network_params.kdf_work };
	nano::wallet_store wallet (init, kdf, *transaction, nano::dev::genesis_key.pub, 1, "0");
	ASSERT_FALSE (init);
	nano::keypair key1;
	ASSERT_FALSE (wallet.exists (*transaction, key1.pub));
	wallet.insert_adhoc (*transaction, key1.prv);
	ASSERT_TRUE (wallet.exists (*transaction, key1.pub));

	for (uint64_t account = 0; account < nano::wallet_store::special_count; account++)
	{
		nano::account account_l (account);
		ASSERT_FALSE (wallet.exists (*transaction, account_l));
	}
}

TEST (wallet, no_key)
{
	bool init;
	nano::store::lmdb::env env (init, nano::unique_path () / "wallet.ldb");
	ASSERT_FALSE (init);
	auto transaction (env.tx_begin_write ());
	nano::kdf kdf{ nano::dev::network_params.kdf_work };
	nano::wallet_store wallet (init, kdf, *transaction, nano::dev::genesis_key.pub, 1, "0");
	ASSERT_FALSE (init);
	nano::keypair key1;
	nano::raw_key prv1;
	ASSERT_TRUE (wallet.fetch (*transaction, key1.pub, prv1));
	ASSERT_TRUE (wallet.valid_password (*transaction));
}

TEST (wallet, fetch_locked)
{
	bool init;
	nano::store::lmdb::env env (init, nano::unique_path () / "wallet.ldb");
	ASSERT_FALSE (init);
	auto transaction (env.tx_begin_write ());
	nano::kdf kdf{ nano::dev::network_params.kdf_work };
	nano::wallet_store wallet (init, kdf, *transaction, nano::dev::genesis_key.pub, 1, "0");
	ASSERT_TRUE (wallet.valid_password (*transaction));
	nano::keypair key1;
	ASSERT_EQ (key1.pub, wallet.insert_adhoc (*transaction, key1.prv));
	auto key2 (wallet.deterministic_insert (*transaction));
	ASSERT_FALSE (key2.is_zero ());
	nano::raw_key key3;
	key3 = 1;
	wallet.set_password (key3);
	ASSERT_FALSE (wallet.valid_password (*transaction));
	nano::raw_key key4;
	ASSERT_TRUE (wallet.fetch (*transaction, key1.pub, key4));
	ASSERT_TRUE (wallet.fetch (*transaction, key2, key4));
}

TEST (wallet, retrieval)
{
	bool init;
	nano::store::lmdb::env env (init, nano::unique_path () / "wallet.ldb");
	ASSERT_FALSE (init);
	auto transaction (env.tx_begin_write ());
	nano::kdf kdf{ nano::dev::network_params.kdf_work };
	nano::wallet_store wallet (init, kdf, *transaction, nano::dev::genesis_key.pub, 1, "0");
	ASSERT_FALSE (init);
	nano::keypair key1;
	ASSERT_TRUE (wallet.valid_password (*transaction));
	wallet.insert_adhoc (*transaction, key1.prv);
	nano::raw_key prv1;
	ASSERT_FALSE (wallet.fetch (*transaction, key1.pub, prv1));
	ASSERT_TRUE (wallet.valid_password (*transaction));
	ASSERT_EQ (key1.prv, prv1);
	wallet.set_password (nano::keypair{}.prv);
	nano::raw_key prv2;
	ASSERT_TRUE (wallet.fetch (*transaction, key1.pub, prv2));
	ASSERT_FALSE (wallet.valid_password (*transaction));
}

TEST (wallet, empty_iteration)
{
	bool init;
	nano::store::lmdb::env env (init, nano::unique_path () / "wallet.ldb");
	ASSERT_FALSE (init);
	auto transaction (env.tx_begin_write ());
	nano::kdf kdf{ nano::dev::network_params.kdf_work };
	nano::wallet_store wallet (init, kdf, *transaction, nano::dev::genesis_key.pub, 1, "0");
	ASSERT_FALSE (init);
	auto i (wallet.begin (*transaction));
	auto j (wallet.end ());
	ASSERT_EQ (i, j);
}

TEST (wallet, one_item_iteration)
{
	bool init;
	nano::store::lmdb::env env (init, nano::unique_path () / "wallet.ldb");
	ASSERT_FALSE (init);
	auto transaction (env.tx_begin_write ());
	nano::kdf kdf{ nano::dev::network_params.kdf_work };
	nano::wallet_store wallet (init, kdf, *transaction, nano::dev::genesis_key.pub, 1, "0");
	ASSERT_FALSE (init);
	nano::keypair key1;
	wallet.insert_adhoc (*transaction, key1.prv);
	for (auto i (wallet.begin (*transaction)), j (wallet.end ()); i != j; ++i)
	{
		ASSERT_EQ (key1.pub, nano::uint256_union (i->first));
		nano::raw_key password;
		wallet.wallet_key (password, *transaction);
		nano::raw_key key;
		key.decrypt (nano::wallet_value (i->second).key, password, (nano::uint256_union (i->first)).owords[0].number ());
		ASSERT_EQ (key1.prv, key);
	}
}

TEST (wallet, two_item_iteration)
{
	bool init;
	nano::store::lmdb::env env (init, nano::unique_path () / "wallet.ldb");
	ASSERT_FALSE (init);
	nano::keypair key1;
	nano::keypair key2;
	ASSERT_NE (key1.pub, key2.pub);
	std::unordered_set<nano::public_key> pubs;
	std::unordered_set<nano::raw_key> prvs;
	nano::kdf kdf{ nano::dev::network_params.kdf_work };
	{
		auto transaction (env.tx_begin_write ());
		nano::wallet_store wallet (init, kdf, *transaction, nano::dev::genesis_key.pub, 1, "0");
		ASSERT_FALSE (init);
		wallet.insert_adhoc (*transaction, key1.prv);
		wallet.insert_adhoc (*transaction, key2.prv);
		for (auto i (wallet.begin (*transaction)), j (wallet.end ()); i != j; ++i)
		{
			pubs.insert (i->first);
			nano::raw_key password;
			wallet.wallet_key (password, *transaction);
			nano::raw_key key;
			key.decrypt (nano::wallet_value (i->second).key, password, (i->first).owords[0].number ());
			prvs.insert (key);
		}
	}
	ASSERT_EQ (2, pubs.size ());
	ASSERT_EQ (2, prvs.size ());
	ASSERT_NE (pubs.end (), pubs.find (key1.pub));
	ASSERT_NE (prvs.end (), prvs.find (key1.prv));
	ASSERT_NE (pubs.end (), pubs.find (key2.pub));
	ASSERT_NE (prvs.end (), prvs.find (key2.prv));
}

TEST (wallet, insufficient_spend_one)
{
	nano::test::system system (1);
	nano::keypair key1;
	auto node = system.nodes[0];
	auto wallet_id = node->wallets.first_wallet_id ();
	(void)node->wallets.insert_adhoc (wallet_id, nano::dev::genesis_key.prv);
	auto block (node->wallets.send_action (wallet_id, nano::dev::genesis_key.pub, key1.pub, 500));
	ASSERT_NE (nullptr, block);
	ASSERT_EQ (nullptr, node->wallets.send_action (wallet_id, nano::dev::genesis_key.pub, key1.pub, nano::dev::constants.genesis_amount));
}

TEST (wallet, spend_all_one)
{
	nano::test::system system (1);
	auto & node1 (*system.nodes[0]);
	auto wallet_id1 = node1.wallets.first_wallet_id ();
	nano::block_hash latest1 (node1.latest (nano::dev::genesis_key.pub));
	(void)node1.wallets.insert_adhoc (wallet_id1, nano::dev::genesis_key.prv);
	nano::keypair key2;
	ASSERT_NE (nullptr, node1.wallets.send_action (wallet_id1, nano::dev::genesis_key.pub, key2.pub, std::numeric_limits<nano::uint128_t>::max ()));
	auto transaction (node1.store.tx_begin_read ());
	auto info2 = node1.ledger.account_info (*transaction, nano::dev::genesis_key.pub);
	ASSERT_NE (latest1, info2->head ());
	auto block (node1.ledger.block (*transaction, info2->head ()));
	ASSERT_NE (nullptr, block);
	ASSERT_EQ (latest1, block->previous ());
	ASSERT_TRUE (info2->balance ().is_zero ());
	ASSERT_EQ (0, node1.balance (nano::dev::genesis_key.pub));
}

TEST (wallet, send_async)
{
	nano::test::system system (1);
	auto node = system.nodes[0];
	auto wallet_id = node->wallets.first_wallet_id ();
	(void)node->wallets.insert_adhoc (wallet_id, nano::dev::genesis_key.prv);
	nano::keypair key2;
	std::thread thread ([&node, &system] () {
		ASSERT_TIMELY (10s, node->balance (nano::dev::genesis_key.pub).is_zero ());
	});
	std::atomic<bool> success (false);
	ASSERT_EQ (nano::wallets_error::none, node->wallets.send_async (wallet_id, nano::dev::genesis_key.pub, key2.pub, std::numeric_limits<nano::uint128_t>::max (), [&success] (std::shared_ptr<nano::block> const & block_a) { ASSERT_NE (nullptr, block_a); success = true; }));
	thread.join ();
	ASSERT_TIMELY (2s, success);
}

TEST (wallet, spend)
{
	nano::test::system system (1);
	auto & node1 (*system.nodes[0]);
	auto wallet_id1 = node1.wallets.first_wallet_id ();
	nano::block_hash latest1 (node1.latest (nano::dev::genesis_key.pub));
	(void)node1.wallets.insert_adhoc (wallet_id1, nano::dev::genesis_key.prv);
	nano::keypair key2;
	// Sending from empty accounts should always be an error.  Accounts need to be opened with an open block, not a send block.
	ASSERT_EQ (nullptr, node1.wallets.send_action (wallet_id1, 0, key2.pub, 0));
	ASSERT_NE (nullptr, node1.wallets.send_action (wallet_id1, nano::dev::genesis_key.pub, key2.pub, std::numeric_limits<nano::uint128_t>::max ()));
	auto transaction (node1.store.tx_begin_read ());
	auto info2 = node1.ledger.account_info (*transaction, nano::dev::genesis_key.pub);
	ASSERT_TRUE (info2);
	ASSERT_NE (latest1, info2->head ());
	auto block (node1.ledger.block (*transaction, info2->head ()));
	ASSERT_NE (nullptr, block);
	ASSERT_EQ (latest1, block->previous ());
	ASSERT_TRUE (info2->balance ().is_zero ());
	ASSERT_EQ (0, node1.balance (nano::dev::genesis_key.pub));
}

TEST (wallet, partial_spend)
{
	nano::test::system system (1);
	auto node = system.nodes[0];
	auto wallet_id = node->wallets.first_wallet_id ();
	(void)node->wallets.insert_adhoc (wallet_id, nano::dev::genesis_key.prv);
	nano::keypair key2;
	ASSERT_NE (nullptr, node->wallets.send_action (wallet_id, nano::dev::genesis_key.pub, key2.pub, 500));
	ASSERT_EQ (std::numeric_limits<nano::uint128_t>::max () - 500, system.nodes[0]->balance (nano::dev::genesis_key.pub));
}

TEST (wallet, spend_no_previous)
{
	nano::test::system system (1);
	auto node = system.nodes[0];
	auto wallet_id = node->wallets.first_wallet_id ();
	{
		(void)node->wallets.insert_adhoc (wallet_id, nano::dev::genesis_key.prv);
		auto transaction (node->store.tx_begin_read ());
		auto info1 = node->ledger.account_info (*transaction, nano::dev::genesis_key.pub);
		ASSERT_TRUE (info1);
		for (auto i (0); i < 50; ++i)
		{
			nano::keypair key;
			(void)node->wallets.insert_adhoc (wallet_id, key.prv);
		}
	}
	nano::keypair key2;
	ASSERT_NE (nullptr, node->wallets.send_action (wallet_id, nano::dev::genesis_key.pub, key2.pub, 500));
	ASSERT_EQ (std::numeric_limits<nano::uint128_t>::max () - 500, node->balance (nano::dev::genesis_key.pub));
}

TEST (wallet, find_none)
{
	bool init;
	nano::store::lmdb::env env (init, nano::unique_path () / "wallet.ldb");
	ASSERT_FALSE (init);
	auto transaction (env.tx_begin_write ());
	nano::kdf kdf{ nano::dev::network_params.kdf_work };
	nano::wallet_store wallet (init, kdf, *transaction, nano::dev::genesis_key.pub, 1, "0");
	ASSERT_FALSE (init);
	nano::account account (1000);
	ASSERT_EQ (wallet.end (), wallet.find (*transaction, account));
}

TEST (wallet, find_existing)
{
	bool init;
	nano::store::lmdb::env env (init, nano::unique_path () / "wallet.ldb");
	ASSERT_FALSE (init);
	auto transaction (env.tx_begin_write ());
	nano::kdf kdf{ nano::dev::network_params.kdf_work };
	nano::wallet_store wallet (init, kdf, *transaction, nano::dev::genesis_key.pub, 1, "0");
	ASSERT_FALSE (init);
	nano::keypair key1;
	ASSERT_FALSE (wallet.exists (*transaction, key1.pub));
	wallet.insert_adhoc (*transaction, key1.prv);
	ASSERT_TRUE (wallet.exists (*transaction, key1.pub));
	auto existing (wallet.find (*transaction, key1.pub));
	ASSERT_NE (wallet.end (), existing);
	++existing;
	ASSERT_EQ (wallet.end (), existing);
}

TEST (wallet, rekey)
{
	bool init;
	nano::store::lmdb::env env (init, nano::unique_path () / "wallet.ldb");
	ASSERT_FALSE (init);
	auto transaction (env.tx_begin_write ());
	nano::kdf kdf{ nano::dev::network_params.kdf_work };
	nano::wallet_store wallet (init, kdf, *transaction, nano::dev::genesis_key.pub, 1, "0");
	ASSERT_FALSE (init);
	nano::raw_key password;
	wallet.password (password);
	ASSERT_TRUE (password.is_zero ());
	ASSERT_FALSE (init);
	nano::keypair key1;
	wallet.insert_adhoc (*transaction, key1.prv);
	nano::raw_key prv1;
	wallet.fetch (*transaction, key1.pub, prv1);
	ASSERT_EQ (key1.prv, prv1);
	ASSERT_FALSE (wallet.rekey (*transaction, "1"));
	wallet.password (password);
	nano::raw_key password1;
	wallet.derive_key (password1, *transaction, "1");
	ASSERT_EQ (password1, password);
	nano::raw_key prv2;
	wallet.fetch (*transaction, key1.pub, prv2);
	ASSERT_EQ (key1.prv, prv2);
	wallet.set_password (nano::raw_key (2));
	ASSERT_TRUE (wallet.rekey (*transaction, "2"));
}

TEST (wallet, hash_password)
{
	bool init;
	nano::store::lmdb::env env (init, nano::unique_path () / "wallet.ldb");
	ASSERT_FALSE (init);
	auto transaction (env.tx_begin_write ());
	nano::kdf kdf{ nano::dev::network_params.kdf_work };
	nano::wallet_store wallet (init, kdf, *transaction, nano::dev::genesis_key.pub, 1, "0");
	ASSERT_FALSE (init);
	nano::raw_key hash1;
	wallet.derive_key (hash1, *transaction, "");
	nano::raw_key hash2;
	wallet.derive_key (hash2, *transaction, "");
	ASSERT_EQ (hash1, hash2);
	nano::raw_key hash3;
	wallet.derive_key (hash3, *transaction, "a");
	ASSERT_NE (hash1, hash3);
}

TEST (wallet, reopen_default_password)
{
	bool init;
	nano::store::lmdb::env env (init, nano::unique_path () / "wallet.ldb");
	auto transaction (env.tx_begin_write ());
	ASSERT_FALSE (init);
	nano::kdf kdf{ nano::dev::network_params.kdf_work };
	{
		nano::wallet_store wallet (init, kdf, *transaction, nano::dev::genesis_key.pub, 1, "0");
		ASSERT_FALSE (init);
		ASSERT_TRUE (wallet.valid_password (*transaction));
	}
	{
		bool init;
		nano::wallet_store wallet (init, kdf, *transaction, nano::dev::genesis_key.pub, 1, "0");
		ASSERT_FALSE (init);
		ASSERT_TRUE (wallet.valid_password (*transaction));
	}
	{
		nano::wallet_store wallet (init, kdf, *transaction, nano::dev::genesis_key.pub, 1, "0");
		ASSERT_FALSE (init);
		wallet.rekey (*transaction, "");
		ASSERT_TRUE (wallet.valid_password (*transaction));
	}
	{
		bool init;
		nano::wallet_store wallet (init, kdf, *transaction, nano::dev::genesis_key.pub, 1, "0");
		ASSERT_FALSE (init);
		ASSERT_FALSE (wallet.valid_password (*transaction));
		wallet.attempt_password (*transaction, " ");
		ASSERT_FALSE (wallet.valid_password (*transaction));
		wallet.attempt_password (*transaction, "");
		ASSERT_TRUE (wallet.valid_password (*transaction));
	}
}

TEST (wallet, representative)
{
	auto error (false);
	nano::store::lmdb::env env (error, nano::unique_path () / "wallet.ldb");
	ASSERT_FALSE (error);
	auto transaction (env.tx_begin_write ());
	nano::kdf kdf{ nano::dev::network_params.kdf_work };
	nano::wallet_store wallet (error, kdf, *transaction, nano::dev::genesis_key.pub, 1, "0");
	ASSERT_FALSE (error);
	ASSERT_FALSE (wallet.is_representative (*transaction));
	ASSERT_EQ (nano::dev::genesis_key.pub, wallet.representative (*transaction));
	ASSERT_FALSE (wallet.is_representative (*transaction));
	nano::keypair key;
	wallet.representative_set (*transaction, key.pub);
	ASSERT_FALSE (wallet.is_representative (*transaction));
	ASSERT_EQ (key.pub, wallet.representative (*transaction));
	ASSERT_FALSE (wallet.is_representative (*transaction));
	wallet.insert_adhoc (*transaction, key.prv);
	ASSERT_TRUE (wallet.is_representative (*transaction));
}

TEST (wallet, serialize_json_empty)
{
	auto error (false);
	nano::store::lmdb::env env (error, nano::unique_path () / "wallet.ldb");
	ASSERT_FALSE (error);
	auto transaction (env.tx_begin_write ());
	nano::kdf kdf{ nano::dev::network_params.kdf_work };
	nano::wallet_store wallet1 (error, kdf, *transaction, nano::dev::genesis_key.pub, 1, "0");
	ASSERT_FALSE (error);
	std::string serialized;
	wallet1.serialize_json (*transaction, serialized);
	nano::wallet_store wallet2 (error, kdf, *transaction, nano::dev::genesis_key.pub, 1, "1", serialized);
	ASSERT_FALSE (error);
	nano::raw_key password1;
	nano::raw_key password2;
	wallet1.wallet_key (password1, *transaction);
	wallet2.wallet_key (password2, *transaction);
	ASSERT_EQ (password1, password2);
	ASSERT_EQ (wallet1.salt (*transaction), wallet2.salt (*transaction));
	ASSERT_EQ (wallet1.check (*transaction), wallet2.check (*transaction));
	ASSERT_EQ (wallet1.representative (*transaction), wallet2.representative (*transaction));
	ASSERT_EQ (wallet1.end (), wallet1.begin (*transaction));
	ASSERT_EQ (wallet2.end (), wallet2.begin (*transaction));
}

TEST (wallet, serialize_json_one)
{
	auto error (false);
	nano::store::lmdb::env env (error, nano::unique_path () / "wallet.ldb");
	ASSERT_FALSE (error);
	auto transaction (env.tx_begin_write ());
	nano::kdf kdf{ nano::dev::network_params.kdf_work };
	nano::wallet_store wallet1 (error, kdf, *transaction, nano::dev::genesis_key.pub, 1, "0");
	ASSERT_FALSE (error);
	nano::keypair key;
	wallet1.insert_adhoc (*transaction, key.prv);
	std::string serialized;
	wallet1.serialize_json (*transaction, serialized);
	nano::wallet_store wallet2 (error, kdf, *transaction, nano::dev::genesis_key.pub, 1, "1", serialized);
	ASSERT_FALSE (error);
	nano::raw_key password1;
	nano::raw_key password2;
	wallet1.wallet_key (password1, *transaction);
	wallet2.wallet_key (password2, *transaction);
	ASSERT_EQ (password1, password2);
	ASSERT_EQ (wallet1.salt (*transaction), wallet2.salt (*transaction));
	ASSERT_EQ (wallet1.check (*transaction), wallet2.check (*transaction));
	ASSERT_EQ (wallet1.representative (*transaction), wallet2.representative (*transaction));
	ASSERT_TRUE (wallet2.exists (*transaction, key.pub));
	nano::raw_key prv;
	wallet2.fetch (*transaction, key.pub, prv);
	ASSERT_EQ (key.prv, prv);
}

TEST (wallet, serialize_json_password)
{
	auto error (false);
	nano::store::lmdb::env env (error, nano::unique_path () / "wallet.ldb");
	ASSERT_FALSE (error);
	auto transaction (env.tx_begin_write ());
	nano::kdf kdf{ nano::dev::network_params.kdf_work };
	nano::wallet_store wallet1 (error, kdf, *transaction, nano::dev::genesis_key.pub, 1, "0");
	ASSERT_FALSE (error);
	nano::keypair key;
	wallet1.rekey (*transaction, "password");
	wallet1.insert_adhoc (*transaction, key.prv);
	std::string serialized;
	wallet1.serialize_json (*transaction, serialized);
	nano::wallet_store wallet2 (error, kdf, *transaction, nano::dev::genesis_key.pub, 1, "1", serialized);
	ASSERT_FALSE (error);
	ASSERT_FALSE (wallet2.valid_password (*transaction));
	ASSERT_FALSE (wallet2.attempt_password (*transaction, "password"));
	ASSERT_TRUE (wallet2.valid_password (*transaction));
	nano::raw_key password1;
	nano::raw_key password2;
	wallet1.wallet_key (password1, *transaction);
	wallet2.wallet_key (password2, *transaction);
	ASSERT_EQ (password1, password2);
	ASSERT_EQ (wallet1.salt (*transaction), wallet2.salt (*transaction));
	ASSERT_EQ (wallet1.check (*transaction), wallet2.check (*transaction));
	ASSERT_EQ (wallet1.representative (*transaction), wallet2.representative (*transaction));
	ASSERT_TRUE (wallet2.exists (*transaction, key.pub));
	nano::raw_key prv;
	wallet2.fetch (*transaction, key.pub, prv);
	ASSERT_EQ (key.prv, prv);
}

TEST (wallet_store, move)
{
	auto error (false);
	nano::store::lmdb::env env (error, nano::unique_path () / "wallet.ldb");
	ASSERT_FALSE (error);
	auto transaction (env.tx_begin_write ());
	nano::kdf kdf{ nano::dev::network_params.kdf_work };
	nano::wallet_store wallet1 (error, kdf, *transaction, nano::dev::genesis_key.pub, 1, "0");
	ASSERT_FALSE (error);
	nano::keypair key1;
	wallet1.insert_adhoc (*transaction, key1.prv);
	nano::wallet_store wallet2 (error, kdf, *transaction, nano::dev::genesis_key.pub, 1, "1");
	ASSERT_FALSE (error);
	nano::keypair key2;
	wallet2.insert_adhoc (*transaction, key2.prv);
	ASSERT_FALSE (wallet1.exists (*transaction, key2.pub));
	ASSERT_TRUE (wallet2.exists (*transaction, key2.pub));
	std::vector<nano::public_key> keys;
	keys.push_back (key2.pub);
	ASSERT_FALSE (wallet1.move (*transaction, wallet2, keys));
	ASSERT_TRUE (wallet1.exists (*transaction, key2.pub));
	ASSERT_FALSE (wallet2.exists (*transaction, key2.pub));
}

TEST (wallet_store, import)
{
	nano::test::system system (2);
	auto node1 = system.nodes[0];
	auto node2 = system.nodes[1];
	auto wallet_id1 = node1->wallets.first_wallet_id ();
	auto wallet_id2 = node2->wallets.first_wallet_id ();
	nano::keypair key1;
	(void)node1->wallets.insert_adhoc (wallet_id1, key1.prv);
	std::string json;
	ASSERT_EQ (nano::wallets_error::none, node1->wallets.serialize (wallet_id1, json));
	ASSERT_FALSE (node2->wallets.exists (key1.pub));
	auto error (node2->wallets.import_replace (wallet_id2, json, ""));
	ASSERT_FALSE (error);
	ASSERT_TRUE (node2->wallets.exists (key1.pub));
}

TEST (wallet_store, fail_import_bad_password)
{
	nano::test::system system (2);
	auto node1 = system.nodes[0];
	auto node2 = system.nodes[1];
	auto wallet_id1 = node1->wallets.first_wallet_id ();
	auto wallet_id2 = node2->wallets.first_wallet_id ();
	nano::keypair key1;
	(void)node1->wallets.insert_adhoc (wallet_id1, key1.prv);
	std::string json;
	ASSERT_EQ (nano::wallets_error::none, node1->wallets.serialize (wallet_id1, json));
	ASSERT_FALSE (node2->wallets.exists (key1.pub));
	auto error (node2->wallets.import_replace (wallet_id2, json, "1"));
	ASSERT_TRUE (error);
}

TEST (wallet_store, fail_import_corrupt)
{
	nano::test::system system (1);
	auto node1 = system.nodes[0];
	auto wallet_id1 = node1->wallets.first_wallet_id ();
	std::string json;
	auto error (node1->wallets.import_replace (wallet_id1, json, "1"));
	ASSERT_TRUE (error);
}

// Test work is precached when a key is inserted
TEST (wallet, work)
{
	nano::test::system system (1);
	auto node1 (system.nodes[0]);
	auto wallet_id1 = node1->wallets.first_wallet_id ();
	(void)node1->wallets.insert_adhoc (wallet_id1, nano::dev::genesis_key.prv);
	(void)node1->wallets.insert_adhoc (wallet_id1, nano::dev::genesis_key.prv);
	auto done (false);
	system.deadline_set (20s);
	while (!done)
	{
		auto work = node1->wallets.work_get (wallet_id1, nano::dev::genesis_key.pub);
		done = nano::dev::network_params.work.difficulty (nano::dev::genesis->work_version (), nano::dev::genesis->hash (), work) >= system.nodes[0]->default_difficulty (nano::dev::genesis->work_version ());
		ASSERT_NO_ERROR (system.poll ());
	}
}

TEST (wallet, work_generate)
{
	nano::test::system system (1);
	auto & node1 (*system.nodes[0]);
	auto wallet_id = node1.wallets.first_wallet_id ();
	nano::uint128_t amount1 (node1.balance (nano::dev::genesis_key.pub));
	uint64_t work1;
	(void)node1.wallets.insert_adhoc (wallet_id, nano::dev::genesis_key.prv);
	auto account1{ system.account (0) };
	nano::keypair key;
	auto block (node1.wallets.send_action (wallet_id, nano::dev::genesis_key.pub, key.pub, 100));
	auto transaction (node1.store.tx_begin_read ());
	ASSERT_TIMELY (10s, node1.ledger.account_balance (*transaction, nano::dev::genesis_key.pub) != amount1);
	system.deadline_set (10s);
	auto again (true);
	while (again)
	{
		ASSERT_NO_ERROR (system.poll ());
		auto block_transaction (node1.store.tx_begin_read ());
		auto work1 = node1.wallets.work_get (wallet_id, account1);
		again = nano::dev::network_params.work.difficulty (block->work_version (), node1.ledger.latest_root (*block_transaction, account1), work1) < node1.default_difficulty (block->work_version ());
	}
}

TEST (wallet, work_cache_delayed)
{
	nano::test::system system (1);
	auto & node1 (*system.nodes[0]);
	auto wallet_id = node1.wallets.first_wallet_id ();
	uint64_t work1;
	(void)node1.wallets.insert_adhoc (wallet_id, nano::dev::genesis_key.prv);
	auto account1{ system.account (0) };
	nano::keypair key;
	auto block1 (node1.wallets.send_action (wallet_id, nano::dev::genesis_key.pub, key.pub, 100));
	ASSERT_EQ (block1->hash (), node1.latest (nano::dev::genesis_key.pub));
	auto block2 (node1.wallets.send_action (wallet_id, nano::dev::genesis_key.pub, key.pub, 100));
	ASSERT_EQ (block2->hash (), node1.latest (nano::dev::genesis_key.pub));
	ASSERT_EQ (block2->hash (), node1.wallets.delayed_work->operator[] (nano::dev::genesis_key.pub).as_block_hash ());
	auto threshold (node1.default_difficulty (nano::work_version::work_1));
	auto again (true);
	system.deadline_set (10s);
	while (again)
	{
		ASSERT_NO_ERROR (system.poll ());
		work1 = node1.wallets.work_get (wallet_id, account1);
		again = nano::dev::network_params.work.difficulty (nano::work_version::work_1, block2->hash (), work1) < threshold;
	}
	ASSERT_GE (nano::dev::network_params.work.difficulty (nano::work_version::work_1, block2->hash (), work1), threshold);
}

TEST (wallet, insert_locked)
{
	nano::test::system system (1);
	auto & node1 (*system.nodes[0]);
	auto wallet_id{ node1.wallets.first_wallet_id () };
	{
		ASSERT_EQ (nano::wallets_error::none, node1.wallets.rekey (wallet_id, "1"));
		{
			bool valid = false;
			(void)node1.wallets.valid_password (wallet_id, valid);
			ASSERT_TRUE (valid);
		}
		ASSERT_EQ (nano::wallets_error::invalid_password, node1.wallets.enter_password (wallet_id, ""));
	}
	bool valid = false;
	(void)node1.wallets.valid_password (wallet_id, valid);
	ASSERT_FALSE (valid);
	nano::account account;
	(void)node1.wallets.insert_adhoc (wallet_id, nano::keypair ().prv, true, account);
	ASSERT_TRUE (account.is_zero ());
}

TEST (wallet, deterministic_keys)
{
	bool init;
	nano::store::lmdb::env env (init, nano::unique_path () / "wallet.ldb");
	ASSERT_FALSE (init);
	auto transaction (env.tx_begin_write ());
	nano::kdf kdf{ nano::dev::network_params.kdf_work };
	nano::wallet_store wallet (init, kdf, *transaction, nano::dev::genesis_key.pub, 1, "0");
	auto key1 = wallet.deterministic_key (*transaction, 0);
	auto key2 = wallet.deterministic_key (*transaction, 0);
	ASSERT_EQ (key1, key2);
	auto key3 = wallet.deterministic_key (*transaction, 1);
	ASSERT_NE (key1, key3);
	ASSERT_EQ (0, wallet.deterministic_index_get (*transaction));
	wallet.deterministic_index_set (*transaction, 1);
	ASSERT_EQ (1, wallet.deterministic_index_get (*transaction));
	auto key4 (wallet.deterministic_insert (*transaction));
	nano::raw_key key5;
	ASSERT_FALSE (wallet.fetch (*transaction, key4, key5));
	ASSERT_EQ (key3, key5);
	ASSERT_EQ (2, wallet.deterministic_index_get (*transaction));
	wallet.deterministic_index_set (*transaction, 1);
	ASSERT_EQ (1, wallet.deterministic_index_get (*transaction));
	wallet.erase (*transaction, key4);
	ASSERT_FALSE (wallet.exists (*transaction, key4));
	auto key8 (wallet.deterministic_insert (*transaction));
	ASSERT_EQ (key4, key8);
	auto key6 (wallet.deterministic_insert (*transaction));
	nano::raw_key key7;
	ASSERT_FALSE (wallet.fetch (*transaction, key6, key7));
	ASSERT_NE (key5, key7);
	ASSERT_EQ (3, wallet.deterministic_index_get (*transaction));
	nano::keypair key9;
	ASSERT_EQ (key9.pub, wallet.insert_adhoc (*transaction, key9.prv));
	ASSERT_TRUE (wallet.exists (*transaction, key9.pub));
	wallet.deterministic_clear (*transaction);
	ASSERT_EQ (0, wallet.deterministic_index_get (*transaction));
	ASSERT_FALSE (wallet.exists (*transaction, key4));
	ASSERT_FALSE (wallet.exists (*transaction, key6));
	ASSERT_FALSE (wallet.exists (*transaction, key8));
	ASSERT_TRUE (wallet.exists (*transaction, key9.pub));
}

TEST (wallet, reseed)
{
	bool init;
	nano::store::lmdb::env env (init, nano::unique_path () / "wallet.ldb");
	ASSERT_FALSE (init);
	auto transaction (env.tx_begin_write ());
	nano::kdf kdf{ nano::dev::network_params.kdf_work };
	nano::wallet_store wallet (init, kdf, *transaction, nano::dev::genesis_key.pub, 1, "0");
	nano::raw_key seed1;
	seed1 = 1;
	nano::raw_key seed2;
	seed2 = 2;
	wallet.seed_set (*transaction, seed1);
	nano::raw_key seed3;
	wallet.seed (seed3, *transaction);
	ASSERT_EQ (seed1, seed3);
	auto key1 (wallet.deterministic_insert (*transaction));
	ASSERT_EQ (1, wallet.deterministic_index_get (*transaction));
	wallet.seed_set (*transaction, seed2);
	ASSERT_EQ (0, wallet.deterministic_index_get (*transaction));
	nano::raw_key seed4;
	wallet.seed (seed4, *transaction);
	ASSERT_EQ (seed2, seed4);
	auto key2 (wallet.deterministic_insert (*transaction));
	ASSERT_NE (key1, key2);
	wallet.seed_set (*transaction, seed1);
	nano::raw_key seed5;
	wallet.seed (seed5, *transaction);
	ASSERT_EQ (seed1, seed5);
	auto key3 (wallet.deterministic_insert (*transaction));
	ASSERT_EQ (key1, key3);
}

TEST (wallet, insert_deterministic_locked)
{
	nano::test::system system (1);
	auto & node1 (*system.nodes[0]);
	auto wallet_id{ node1.wallets.first_wallet_id () };
	ASSERT_EQ (nano::wallets_error::none, node1.wallets.rekey (wallet_id, "1"));
	{
		bool valid = false;
		(void)node1.wallets.valid_password (wallet_id, valid);
		ASSERT_TRUE (valid);
		ASSERT_EQ (nano::wallets_error::invalid_password, node1.wallets.enter_password (wallet_id, ""));
		(void)node1.wallets.valid_password (wallet_id, valid);
		ASSERT_FALSE (valid);
	}
	nano::public_key key;
	ASSERT_EQ (nano::wallets_error::wallet_locked, node1.wallets.deterministic_insert (wallet_id, true, key));
	ASSERT_TRUE (key.is_zero ());
}

TEST (wallet, no_work)
{
	nano::test::system system (1);
	auto & node1 (*system.nodes[0]);
	auto wallet_id = node1.wallets.first_wallet_id ();
	(void)node1.wallets.insert_adhoc (wallet_id, nano::dev::genesis_key.prv, false);
	nano::keypair key2;
	auto block (node1.wallets.send_action (wallet_id, nano::dev::genesis_key.pub, key2.pub, std::numeric_limits<nano::uint128_t>::max (), false));
	ASSERT_NE (nullptr, block);
	ASSERT_NE (0, block->block_work ());
	ASSERT_GE (nano::dev::network_params.work.difficulty (*block), nano::dev::network_params.work.threshold (block->work_version (), block->sideband ().details ()));
	auto cached_work = node1.wallets.work_get (wallet_id, nano::dev::genesis_key.pub);
	ASSERT_EQ (0, cached_work);
}

TEST (wallet, send_race)
{
	nano::test::system system (1);
	auto & node (*system.nodes[0]);
	auto wallet_id = node.wallets.first_wallet_id ();

	(void)node.wallets.insert_adhoc (wallet_id, nano::dev::genesis_key.prv);
	nano::keypair key2;
	for (auto i (1); i < 60; ++i)
	{
		ASSERT_NE (nullptr, node.wallets.send_action (wallet_id, nano::dev::genesis_key.pub, key2.pub, nano::Gxrb_ratio));
		ASSERT_EQ (nano::dev::constants.genesis_amount - nano::Gxrb_ratio * i, node.balance (nano::dev::genesis_key.pub));
	}
}

TEST (wallet, password_race)
{
	nano::test::system system (1);
	auto & node1 (*system.nodes[0]);
	auto wallet_id = node1.wallets.first_wallet_id ();
	nano::thread_runner runner (system.async_rt.io_ctx, node1.config->io_threads);
	std::thread thread ([&wallet_id, &node1] () {
		for (int i = 0; i < 100; i++)
		{
			ASSERT_EQ (nano::wallets_error::none, node1.wallets.rekey (wallet_id, std::to_string (i)));
		}
	});
	for (int i = 0; i < 100; i++)
	{
		// Password should always be valid, the rekey operation should be atomic.
		bool ok = false;
		ASSERT_EQ (nano::wallets_error::none, node1.wallets.valid_password (wallet_id, ok));
		EXPECT_TRUE (ok);
		if (!ok)
		{
			break;
		}
	}
	thread.join ();
	system.stop ();
	runner.join ();
}

TEST (wallet, password_race_corrupt_seed)
{
	nano::test::system system (1);
	auto & node1 (*system.nodes[0]);
	auto wallet_id = node1.wallets.first_wallet_id ();
	nano::thread_runner runner (system.async_rt.io_ctx, system.nodes[0]->config->io_threads);
	nano::raw_key seed;
	ASSERT_EQ (nano::wallets_error::none, node1.wallets.rekey (wallet_id, "4567"));
	ASSERT_EQ (nano::wallets_error::none, node1.wallets.get_seed (wallet_id, seed));
	bool error = false;
	ASSERT_EQ (nano::wallets_error::none, node1.wallets.attempt_password (wallet_id, "4567", error));
	ASSERT_FALSE (error);
	std::vector<std::thread> threads;
	for (int i = 0; i < 100; i++)
	{
		threads.emplace_back ([&node1, &wallet_id] () {
			for (int i = 0; i < 10; i++)
			{
				(void)node1.wallets.rekey (wallet_id, "0000");
			}
		});
		threads.emplace_back ([&node1, &wallet_id] () {
			for (int i = 0; i < 10; i++)
			{
				(void)node1.wallets.rekey (wallet_id, "1234");
			}
		});
		threads.emplace_back ([&node1, &wallet_id] () {
			for (int i = 0; i < 10; i++)
			{
				bool error = false;
				(void)node1.wallets.attempt_password (wallet_id, "1234", error);
			}
		});
	}
	for (auto & thread : threads)
	{
		thread.join ();
	}
	system.stop ();
	runner.join ();
	{
		bool error = true;
		(void)node1.wallets.attempt_password (wallet_id, "1234", error);
		if (!error)
		{
			nano::raw_key seed_now;
			(void)node1.wallets.get_seed (wallet_id, seed_now);
			ASSERT_EQ (seed_now, seed);
		}
		else
		{
			(void)node1.wallets.attempt_password (wallet_id, "0000", error);
			if (!error)
			{
				nano::raw_key seed_now;
				(void)node1.wallets.get_seed (wallet_id, seed_now);
				ASSERT_EQ (seed_now, seed);
			}
			else
			{
				(void)node1.wallets.attempt_password (wallet_id, "4567", error);
				if (!error)
				{
					nano::raw_key seed_now;
					(void)node1.wallets.get_seed (wallet_id, seed_now);
					ASSERT_EQ (seed_now, seed);
				}
				else
				{
					ASSERT_FALSE (true);
				}
			}
		}
	}
}

TEST (wallet, change_seed)
{
	nano::test::system system (1);
	auto & node1 (*system.nodes[0]);
	auto wallet_id = node1.wallets.first_wallet_id ();
	node1.wallets.enter_initial_password (wallet_id);
	nano::raw_key seed1;
	seed1 = 1;
	nano::public_key pub;
	uint32_t index (4);
	auto prv = nano::deterministic_key (seed1, index);
	pub = nano::pub_key (prv);
	(void)node1.wallets.insert_adhoc (wallet_id, nano::dev::genesis_key.prv, false);
	auto block (node1.wallets.send_action (wallet_id, nano::dev::genesis_key.pub, pub, 100));
	ASSERT_NE (nullptr, block);
	ASSERT_TIMELY (5s, nano::test::exists (*system.nodes[0], { block }));
	{
		nano::account first_account;
		uint32_t restored_count;
		ASSERT_EQ (nano::wallets_error::none, node1.wallets.change_seed (wallet_id, seed1, 0, first_account, restored_count));
		nano::raw_key seed2;
		(void)node1.wallets.get_seed (wallet_id, seed2);
		ASSERT_EQ (seed1, seed2);
	}
	ASSERT_TRUE (node1.wallets.exists (pub));
}

TEST (wallet, epoch_2_validation)
{
	nano::test::system system (1);
	auto & node (*system.nodes[0]);
	auto wallet_id = node.wallets.first_wallet_id ();

	// Upgrade the genesis account to epoch 2
	ASSERT_NE (nullptr, system.upgrade_genesis_epoch (node, nano::epoch::epoch_1));
	ASSERT_NE (nullptr, system.upgrade_genesis_epoch (node, nano::epoch::epoch_2));

	(void)node.wallets.insert_adhoc (wallet_id, nano::dev::genesis_key.prv, false);

	// Test send and receive blocks
	// An epoch 2 receive block should be generated with lower difficulty with high probability
	auto tries = 0;
	auto max_tries = 20;
	auto amount = node.config->receive_minimum.number ();
	while (++tries < max_tries)
	{
		auto send = node.wallets.send_action (wallet_id, nano::dev::genesis_key.pub, nano::dev::genesis_key.pub, amount, 1);
		ASSERT_NE (nullptr, send);
		ASSERT_EQ (nano::epoch::epoch_2, send->sideband ().details ().epoch ());
		ASSERT_EQ (nano::epoch::epoch_0, send->sideband ().source_epoch ()); // Not used for send state blocks

		auto receive = node.wallets.receive_action (wallet_id, send->hash (), nano::dev::genesis_key.pub, amount, send->destination (), 1);
		ASSERT_NE (nullptr, receive);
		if (nano::dev::network_params.work.difficulty (*receive) < node.network_params.work.get_base ())
		{
			ASSERT_GE (nano::dev::network_params.work.difficulty (*receive), node.network_params.work.get_epoch_2_receive ());
			ASSERT_EQ (nano::epoch::epoch_2, receive->sideband ().details ().epoch ());
			ASSERT_EQ (nano::epoch::epoch_2, receive->sideband ().source_epoch ());
			break;
		}
	}
	ASSERT_LT (tries, max_tries);

	// Test a change block
	ASSERT_NE (nullptr, node.wallets.change_action (wallet_id, nano::dev::genesis_key.pub, nano::keypair ().pub, 1));
}

// Receiving from an upgraded account uses the lower threshold and upgrades the receiving account
TEST (wallet, epoch_2_receive_propagation)
{
	auto tries = 0;
	auto const max_tries = 20;
	while (++tries < max_tries)
	{
		nano::test::system system;
		nano::node_flags node_flags;
		node_flags.set_disable_request_loop (true);
		auto & node (*system.add_node (node_flags));
		auto wallet_id = node.wallets.first_wallet_id ();

		// Upgrade the genesis account to epoch 1
		auto epoch1 = system.upgrade_genesis_epoch (node, nano::epoch::epoch_1);
		ASSERT_NE (nullptr, epoch1);

		nano::keypair key;
		nano::state_block_builder builder;

		// Send and open the account
		(void)node.wallets.insert_adhoc (wallet_id, nano::dev::genesis_key.prv, false);
		(void)node.wallets.insert_adhoc (wallet_id, key.prv, false);
		auto amount = node.config->receive_minimum.number ();
		auto send1 = node.wallets.send_action (wallet_id, nano::dev::genesis_key.pub, key.pub, amount, 1);
		ASSERT_NE (nullptr, send1);
		ASSERT_NE (nullptr, node.wallets.receive_action (wallet_id, send1->hash (), nano::dev::genesis_key.pub, amount, send1->destination (), 1));

		// Upgrade the genesis account to epoch 2
		auto epoch2 = system.upgrade_genesis_epoch (node, nano::epoch::epoch_2);
		ASSERT_NE (nullptr, epoch2);

		// Send a block
		auto send2 = node.wallets.send_action (wallet_id, nano::dev::genesis_key.pub, key.pub, amount, 1);
		ASSERT_NE (nullptr, send2);

		auto receive2 = node.wallets.receive_action (wallet_id, send2->hash (), key.pub, amount, send2->destination (), 1);
		ASSERT_NE (nullptr, receive2);
		if (nano::dev::network_params.work.difficulty (*receive2) < node.network_params.work.get_base ())
		{
			ASSERT_GE (nano::dev::network_params.work.difficulty (*receive2), node.network_params.work.get_epoch_2_receive ());
			ASSERT_EQ (nano::epoch::epoch_2, node.ledger.version (*node.store.tx_begin_read (), receive2->hash ()));
			ASSERT_EQ (nano::epoch::epoch_2, receive2->sideband ().source_epoch ());
			break;
		}
	}
	ASSERT_LT (tries, max_tries);
}

// Opening an upgraded account uses the lower threshold
TEST (wallet, epoch_2_receive_unopened)
{
	// Ensure the lower receive work is used when receiving
	auto tries = 0;
	auto const max_tries = 20;
	while (++tries < max_tries)
	{
		nano::test::system system;
		nano::node_flags node_flags;
		node_flags.set_disable_request_loop (true);
		auto & node (*system.add_node (node_flags));
		auto wallet_id = node.wallets.first_wallet_id ();

		// Upgrade the genesis account to epoch 1
		auto epoch1 = system.upgrade_genesis_epoch (node, nano::epoch::epoch_1);
		ASSERT_NE (nullptr, epoch1);

		nano::keypair key;
		nano::state_block_builder builder;

		// Send
		(void)node.wallets.insert_adhoc (wallet_id, nano::dev::genesis_key.prv, false);
		auto amount = node.config->receive_minimum.number ();
		auto send1 = node.wallets.send_action (wallet_id, nano::dev::genesis_key.pub, key.pub, amount, 1);

		// Upgrade unopened account to epoch_2
		auto epoch2_unopened = builder
							   .account (key.pub)
							   .previous (0)
							   .representative (0)
							   .balance (0)
							   .link (node.network_params.ledger.epochs.link (nano::epoch::epoch_2))
							   .sign (nano::dev::genesis_key.prv, nano::dev::genesis_key.pub)
							   .work (*system.work.generate (key.pub, node.network_params.work.get_epoch_2 ()))
							   .build ();
		ASSERT_EQ (nano::block_status::progress, node.process (epoch2_unopened));

		(void)node.wallets.insert_adhoc (wallet_id, key.prv, false);

		auto receive1 = node.wallets.receive_action (wallet_id, send1->hash (), key.pub, amount, send1->destination (), 1);
		ASSERT_NE (nullptr, receive1);
		if (nano::dev::network_params.work.difficulty (*receive1) < node.network_params.work.get_base ())
		{
			ASSERT_GE (nano::dev::network_params.work.difficulty (*receive1), node.network_params.work.get_epoch_2_receive ());
			ASSERT_EQ (nano::epoch::epoch_2, node.ledger.version (*node.store.tx_begin_read (), receive1->hash ()));
			ASSERT_EQ (nano::epoch::epoch_1, receive1->sideband ().source_epoch ());
			break;
		}
	}
	ASSERT_LT (tries, max_tries);
}

/**
 * This test checks that wallets::foreach_representative can be used recursively
 */
TEST (wallet, foreach_representative_deadlock)
{
	nano::test::system system (1);
	auto & node (*system.nodes[0]);
	auto wallet_id = node.wallets.first_wallet_id ();
	(void)node.wallets.insert_adhoc (wallet_id, nano::dev::genesis_key.prv);
	node.wallets.compute_reps ();
	ASSERT_EQ (1, node.wallets.voting_reps_count ());

	bool set = false;
	node.wallets.foreach_representative ([&node, &set, &system] (nano::public_key const & pub, nano::raw_key const & prv) {
		node.wallets.foreach_representative ([&node, &set, &system] (nano::public_key const & pub, nano::raw_key const & prv) {
			ASSERT_TIMELY (5s, node.wallets.mutex.try_lock ().has_value ());
			set = true;
		});
	});
	ASSERT_TRUE (set);
}

TEST (wallet, search_receivable)
{
	nano::test::system system;
	nano::node_config config = system.default_config ();
	config.enable_voting = false;
	config.frontiers_confirmation = nano::frontiers_confirmation_mode::disabled;
	nano::node_flags flags;
	flags.set_disable_search_pending (true);
	auto & node (*system.add_node (config, flags));
	auto wallet_id = node.wallets.first_wallet_id ();

	(void)node.wallets.insert_adhoc (wallet_id, nano::dev::genesis_key.prv);
	nano::block_builder builder;
	auto send = builder.state ()
				.account (nano::dev::genesis_key.pub)
				.previous (nano::dev::genesis->hash ())
				.representative (nano::dev::genesis_key.pub)
				.balance (nano::dev::constants.genesis_amount - node.config->receive_minimum.number ())
				.link (nano::dev::genesis_key.pub)
				.sign (nano::dev::genesis_key.prv, nano::dev::genesis_key.pub)
				.work (*system.work.generate (nano::dev::genesis->hash ()))
				.build ();
	ASSERT_EQ (nano::block_status::progress, node.process (send));

	// Pending search should start an election
	ASSERT_TRUE (node.active.empty ());
	ASSERT_EQ (nano::wallets_error::none, node.wallets.search_receivable (wallet_id));
	std::shared_ptr<nano::election> election;
	ASSERT_TIMELY (5s, election = node.active.election (send->qualified_root ()));

	// Erase the key so the confirmation does not trigger an automatic receive
	auto genesis_account = nano::dev::genesis_key.pub;
	ASSERT_EQ (nano::wallets_error::none, node.wallets.remove_account (wallet_id, genesis_account));

	// Now confirm the election
	node.active.force_confirm (*election);

	ASSERT_TIMELY (5s, node.block_confirmed (send->hash ()) && node.active.empty ());

	// Re-insert the key
	(void)node.wallets.insert_adhoc (wallet_id, nano::dev::genesis_key.prv);

	// Pending search should create the receive block
<<<<<<< HEAD
	ASSERT_EQ (2, node.ledger.cache.block_count ());
	ASSERT_EQ (nano::wallets_error::none, node.wallets.search_receivable (wallet_id));
=======
	ASSERT_EQ (2, node.ledger.block_count ());
	ASSERT_FALSE (wallet.search_receivable (wallet.wallets.tx_begin_read ()));
>>>>>>> 051e1d07
	ASSERT_TIMELY_EQ (3s, node.balance (nano::dev::genesis_key.pub), nano::dev::constants.genesis_amount);
	auto receive_hash = node.ledger.latest (*node.store.tx_begin_read (), nano::dev::genesis_key.pub);
	auto receive = node.block (receive_hash);
	ASSERT_NE (nullptr, receive);
	ASSERT_EQ (receive->sideband ().height (), 3);
	ASSERT_EQ (send->hash (), receive->source ());
}

TEST (wallet, receive_pruned)
{
	nano::test::system system;
	nano::node_flags node_flags;
	node_flags.set_disable_request_loop (true);
	auto & node1 = *system.add_node (node_flags);
	node_flags.set_enable_pruning (true);
	nano::node_config config = system.default_config ();
	config.enable_voting = false; // Remove after allowing pruned voting
	auto & node2 = *system.add_node (config, node_flags);

	auto wallet_id1 = node1.wallets.first_wallet_id ();
	auto wallet_id2 = node2.wallets.first_wallet_id ();

	nano::keypair key;
	nano::state_block_builder builder;

	// Send
	(void)node1.wallets.insert_adhoc (wallet_id1, nano::dev::genesis_key.prv, false);
	auto amount = node2.config->receive_minimum.number ();
	auto send1 = node1.wallets.send_action (wallet_id1, nano::dev::genesis_key.pub, key.pub, amount, 1);
	auto send2 = node1.wallets.send_action (wallet_id1, nano::dev::genesis_key.pub, key.pub, 1, 1);

	// Pruning
<<<<<<< HEAD
	ASSERT_TIMELY_EQ (5s, node2.ledger.cache.cemented_count (), 3);
=======
	ASSERT_TIMELY_EQ (5s, node2.ledger.cemented_count (), 3);
>>>>>>> 051e1d07
	{
		auto transaction = node2.store.tx_begin_write ();
		ASSERT_EQ (1, node2.ledger.pruning_action (*transaction, send1->hash (), 2));
	}
<<<<<<< HEAD
	ASSERT_EQ (1, node2.ledger.cache.pruned_count ());
=======
	ASSERT_EQ (1, node2.ledger.pruned_count ());
>>>>>>> 051e1d07
	ASSERT_TRUE (node2.ledger.block_or_pruned_exists (send1->hash ()));
	ASSERT_FALSE (node2.ledger.block_exists (*node2.store.tx_begin_read (), send1->hash ()));

	(void)node2.wallets.insert_adhoc (wallet_id2, key.prv, false);

	auto open1 = node2.wallets.receive_action (wallet_id2, send1->hash (), key.pub, amount, send1->destination (), 1);
	ASSERT_NE (nullptr, open1);
<<<<<<< HEAD
	ASSERT_EQ (amount, node2.ledger.balance (*node2.store.tx_begin_read (), open1->hash ()));
	ASSERT_TIMELY_EQ (5s, node2.ledger.cache.cemented_count (), 4);
=======
	ASSERT_EQ (amount, node2.ledger.balance (node2.store.tx_begin_read (), open1->hash ()));
	ASSERT_TIMELY_EQ (5s, node2.ledger.cemented_count (), 4);
>>>>>>> 051e1d07
}<|MERGE_RESOLUTION|>--- conflicted
+++ resolved
@@ -1116,13 +1116,8 @@
 	(void)node.wallets.insert_adhoc (wallet_id, nano::dev::genesis_key.prv);
 
 	// Pending search should create the receive block
-<<<<<<< HEAD
-	ASSERT_EQ (2, node.ledger.cache.block_count ());
+	ASSERT_EQ (2, node.ledger.block_count ());
 	ASSERT_EQ (nano::wallets_error::none, node.wallets.search_receivable (wallet_id));
-=======
-	ASSERT_EQ (2, node.ledger.block_count ());
-	ASSERT_FALSE (wallet.search_receivable (wallet.wallets.tx_begin_read ()));
->>>>>>> 051e1d07
 	ASSERT_TIMELY_EQ (3s, node.balance (nano::dev::genesis_key.pub), nano::dev::constants.genesis_amount);
 	auto receive_hash = node.ledger.latest (*node.store.tx_begin_read (), nano::dev::genesis_key.pub);
 	auto receive = node.block (receive_hash);
@@ -1155,20 +1150,12 @@
 	auto send2 = node1.wallets.send_action (wallet_id1, nano::dev::genesis_key.pub, key.pub, 1, 1);
 
 	// Pruning
-<<<<<<< HEAD
-	ASSERT_TIMELY_EQ (5s, node2.ledger.cache.cemented_count (), 3);
-=======
 	ASSERT_TIMELY_EQ (5s, node2.ledger.cemented_count (), 3);
->>>>>>> 051e1d07
 	{
 		auto transaction = node2.store.tx_begin_write ();
 		ASSERT_EQ (1, node2.ledger.pruning_action (*transaction, send1->hash (), 2));
 	}
-<<<<<<< HEAD
-	ASSERT_EQ (1, node2.ledger.cache.pruned_count ());
-=======
 	ASSERT_EQ (1, node2.ledger.pruned_count ());
->>>>>>> 051e1d07
 	ASSERT_TRUE (node2.ledger.block_or_pruned_exists (send1->hash ()));
 	ASSERT_FALSE (node2.ledger.block_exists (*node2.store.tx_begin_read (), send1->hash ()));
 
@@ -1176,11 +1163,6 @@
 
 	auto open1 = node2.wallets.receive_action (wallet_id2, send1->hash (), key.pub, amount, send1->destination (), 1);
 	ASSERT_NE (nullptr, open1);
-<<<<<<< HEAD
 	ASSERT_EQ (amount, node2.ledger.balance (*node2.store.tx_begin_read (), open1->hash ()));
-	ASSERT_TIMELY_EQ (5s, node2.ledger.cache.cemented_count (), 4);
-=======
-	ASSERT_EQ (amount, node2.ledger.balance (node2.store.tx_begin_read (), open1->hash ()));
 	ASSERT_TIMELY_EQ (5s, node2.ledger.cemented_count (), 4);
->>>>>>> 051e1d07
 }