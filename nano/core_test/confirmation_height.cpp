--- conflicted
+++ resolved
@@ -535,13 +535,8 @@
 		}
 
 		// Vote and confirm all existing blocks
-<<<<<<< HEAD
-		nano::test::start_election (system, *node, send1);
+		nano::test::start_election (system, *node, send1->hash());
 		ASSERT_TIMELY (10s, node->stats->count (nano::stat::type::http_callback, nano::stat::detail::http_callback, nano::stat::dir::out) == 3);
-=======
-		nano::test::start_election (system, *node, send1->hash ());
-		ASSERT_TIMELY (10s, node->stats.count (nano::stat::type::http_callback, nano::stat::detail::http_callback, nano::stat::dir::out) == 3);
->>>>>>> 303c9ea5
 
 		// Now complete the chain where the block comes in on the live network
 		node->process_active (open1);
