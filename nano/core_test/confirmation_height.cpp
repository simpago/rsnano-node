#include <nano/node/election.hpp>
#include <nano/test_common/system.hpp>
#include <nano/test_common/testutil.hpp>

#include <gtest/gtest.h>

#include <boost/format.hpp>

#include <numeric>

using namespace std::chrono_literals;

namespace
{
void add_callback_stats (nano::node & node, std::vector<nano::block_hash> * observer_order = nullptr, nano::mutex * mutex = nullptr)
{
	node.observers.blocks.add ([&stats = node.stats, observer_order, mutex] (nano::election_status const & status_a, std::vector<nano::vote_with_weight_info> const &, nano::account const &, nano::amount const &, bool, bool) {
		stats->inc (nano::stat::type::http_callback, nano::stat::detail::http_callback, nano::stat::dir::out);
		if (mutex)
		{
			nano::lock_guard<nano::mutex> guard (*mutex);
			debug_assert (observer_order);
			observer_order->push_back (status_a.winner->hash ());
		}
	});
}
nano::stat::detail get_stats_detail (nano::confirmation_height_mode mode_a)
{
	debug_assert (mode_a == nano::confirmation_height_mode::bounded || mode_a == nano::confirmation_height_mode::unbounded);
	return (mode_a == nano::confirmation_height_mode::bounded) ? nano::stat::detail::blocks_confirmed_bounded : nano::stat::detail::blocks_confirmed_unbounded;
}
}

TEST (confirmation_height, single)
{
	auto test_mode = [] (nano::confirmation_height_mode mode_a) {
		auto amount (std::numeric_limits<nano::uint128_t>::max ());
		nano::system system;
		nano::node_flags node_flags;
		node_flags.confirmation_height_processor_mode = mode_a;
		auto node = system.add_node (node_flags);
		nano::keypair key1;
		system.wallet (0)->insert_adhoc (nano::dev::genesis_key.prv);
		nano::block_hash latest1 (node->latest (nano::dev::genesis_key.pub));
		nano::block_builder builder;
		auto send1 = builder
					 .state ()
					 .account (nano::dev::genesis_key.pub)
					 .previous (latest1)
					 .representative (nano::dev::genesis_key.pub)
					 .balance (amount - 100)
					 .link (key1.pub)
					 .sign (nano::dev::genesis_key.prv, nano::dev::genesis_key.pub)
					 .work (*system.work.generate (latest1))
					 .build_shared ();

		// Check confirmation heights before, should be uninitialized (1 for genesis).
		nano::confirmation_height_info confirmation_height_info;
		add_callback_stats (*node);
		auto transaction = node->store.tx_begin_read ();
		ASSERT_FALSE (node->store.confirmation_height.get (transaction, nano::dev::genesis_key.pub, confirmation_height_info));
		ASSERT_EQ (1, confirmation_height_info.height);
		ASSERT_EQ (nano::dev::genesis->hash (), confirmation_height_info.frontier);

		node->process_active (send1);
		node->block_processor.flush ();

		ASSERT_TIMELY (10s, node->stats->count (nano::stat::type::http_callback, nano::stat::detail::http_callback, nano::stat::dir::out) == 1);

		{
			auto transaction = node->store.tx_begin_write ();
			ASSERT_TRUE (node->ledger.block_confirmed (transaction, send1->hash ()));
			ASSERT_FALSE (node->store.confirmation_height.get (transaction, nano::dev::genesis_key.pub, confirmation_height_info));
			ASSERT_EQ (2, confirmation_height_info.height);
			ASSERT_EQ (send1->hash (), confirmation_height_info.frontier);

			// Rollbacks should fail as these blocks have been cemented
			ASSERT_TRUE (node->ledger.rollback (transaction, latest1));
			ASSERT_TRUE (node->ledger.rollback (transaction, send1->hash ()));
			ASSERT_EQ (1, node->stats->count (nano::stat::type::confirmation_height, nano::stat::detail::blocks_confirmed, nano::stat::dir::in));
			ASSERT_EQ (1, node->stats->count (nano::stat::type::confirmation_height, get_stats_detail (mode_a), nano::stat::dir::in));
			ASSERT_EQ (1, node->stats->count (nano::stat::type::http_callback, nano::stat::detail::http_callback, nano::stat::dir::out));
			ASSERT_EQ (2, node->ledger.cache.cemented_count);

			ASSERT_EQ (0, node->active.election_winner_details_size ());
		}
	};

	test_mode (nano::confirmation_height_mode::bounded);
	test_mode (nano::confirmation_height_mode::unbounded);
}

TEST (confirmation_height, multiple_accounts)
{
	auto test_mode = [] (nano::confirmation_height_mode mode_a) {
		nano::system system;
		nano::node_flags node_flags;
		node_flags.confirmation_height_processor_mode = mode_a;
		nano::node_config node_config (nano::get_available_port (), system.logging);
		node_config.frontiers_confirmation = nano::frontiers_confirmation_mode::disabled;
		auto node = system.add_node (node_config, node_flags);
		nano::keypair key1;
		nano::keypair key2;
		nano::keypair key3;
		nano::block_hash latest1 (system.nodes[0]->latest (nano::dev::genesis_key.pub));
		nano::block_builder builder;

		// Send to all accounts
		auto send1 = builder
					 .send ()
					 .previous (latest1)
					 .destination (key1.pub)
					 .balance (node->online_reps.delta () + 300)
					 .sign (nano::dev::genesis_key.prv, nano::dev::genesis_key.pub)
					 .work (*system.work.generate (latest1))
					 .build ();
		auto send2 = builder
					 .send ()
					 .previous (send1->hash ())
					 .destination (key2.pub)
					 .balance (node->online_reps.delta () + 200)
					 .sign (nano::dev::genesis_key.prv, nano::dev::genesis_key.pub)
					 .work (*system.work.generate (send1->hash ()))
					 .build ();
		auto send3 = builder
					 .send ()
					 .previous (send2->hash ())
					 .destination (key3.pub)
					 .balance (node->online_reps.delta () + 100)
					 .sign (nano::dev::genesis_key.prv, nano::dev::genesis_key.pub)
					 .work (*system.work.generate (send2->hash ()))
					 .build ();

		// Open all accounts
		auto open1 = builder
					 .open ()
					 .source (send1->hash ())
					 .representative (nano::dev::genesis->account ())
					 .account (key1.pub)
					 .sign (key1.prv, key1.pub)
					 .work (*system.work.generate (key1.pub))
					 .build ();
		auto open2 = builder
					 .open ()
					 .source (send2->hash ())
					 .representative (nano::dev::genesis->account ())
					 .account (key2.pub)
					 .sign (key2.prv, key2.pub)
					 .work (*system.work.generate (key2.pub))
					 .build ();
		auto open3 = builder
					 .open ()
					 .source (send3->hash ())
					 .representative (nano::dev::genesis->account ())
					 .account (key3.pub)
					 .sign (key3.prv, key3.pub)
					 .work (*system.work.generate (key3.pub))
					 .build ();

		// Send and receive various blocks to these accounts
		auto send4 = builder
					 .send ()
					 .previous (open1->hash ())
					 .destination (key2.pub)
					 .balance (50)
					 .sign (key1.prv, key1.pub)
					 .work (*system.work.generate (open1->hash ()))
					 .build ();
		auto send5 = builder
					 .send ()
					 .previous (send4->hash ())
					 .destination (key2.pub)
					 .balance (10)
					 .sign (key1.prv, key1.pub)
					 .work (*system.work.generate (send4->hash ()))
					 .build ();

		auto receive1 = builder
						.receive ()
						.previous (open2->hash ())
						.source (send4->hash ())
						.sign (key2.prv, key2.pub)
						.work (*system.work.generate (open2->hash ()))
						.build ();
		auto send6 = builder
					 .send ()
					 .previous (receive1->hash ())
					 .destination (key3.pub)
					 .balance (10)
					 .sign (key2.prv, key2.pub)
					 .work (*system.work.generate (receive1->hash ()))
					 .build ();
		auto receive2 = builder
						.receive ()
						.previous (send6->hash ())
						.source (send5->hash ())
						.sign (key2.prv, key2.pub)
						.work (*system.work.generate (send6->hash ()))
						.build ();

		add_callback_stats (*node);

		{
			auto transaction = node->store.tx_begin_write ();
			ASSERT_EQ (nano::process_result::progress, node->ledger.process (transaction, *send1).code);
			ASSERT_EQ (nano::process_result::progress, node->ledger.process (transaction, *send2).code);
			ASSERT_EQ (nano::process_result::progress, node->ledger.process (transaction, *send3).code);

			ASSERT_EQ (nano::process_result::progress, node->ledger.process (transaction, *open1).code);
			ASSERT_EQ (nano::process_result::progress, node->ledger.process (transaction, *open2).code);
			ASSERT_EQ (nano::process_result::progress, node->ledger.process (transaction, *open3).code);

			ASSERT_EQ (nano::process_result::progress, node->ledger.process (transaction, *send4).code);
			ASSERT_EQ (nano::process_result::progress, node->ledger.process (transaction, *send5).code);

			ASSERT_EQ (nano::process_result::progress, node->ledger.process (transaction, *receive1).code);
			ASSERT_EQ (nano::process_result::progress, node->ledger.process (transaction, *send6).code);
			ASSERT_EQ (nano::process_result::progress, node->ledger.process (transaction, *receive2).code);

			// Check confirmation heights of all the accounts (except genesis) are uninitialized (0),
			// as we have any just added them to the ledger and not processed any live transactions yet.
			nano::confirmation_height_info confirmation_height_info;
			ASSERT_FALSE (node->store.confirmation_height.get (transaction, nano::dev::genesis_key.pub, confirmation_height_info));
			ASSERT_EQ (1, confirmation_height_info.height);
			ASSERT_EQ (nano::dev::genesis->hash (), confirmation_height_info.frontier);
			ASSERT_TRUE (node->store.confirmation_height.get (transaction, key1.pub, confirmation_height_info));
			ASSERT_EQ (0, confirmation_height_info.height);
			ASSERT_EQ (nano::block_hash (0), confirmation_height_info.frontier);
			ASSERT_TRUE (node->store.confirmation_height.get (transaction, key2.pub, confirmation_height_info));
			ASSERT_EQ (0, confirmation_height_info.height);
			ASSERT_EQ (nano::block_hash (0), confirmation_height_info.frontier);
			ASSERT_TRUE (node->store.confirmation_height.get (transaction, key3.pub, confirmation_height_info));
			ASSERT_EQ (0, confirmation_height_info.height);
			ASSERT_EQ (nano::block_hash (0), confirmation_height_info.frontier);
		}

		// The nodes process a live receive which propagates across to all accounts
		auto receive3 = builder
						.receive ()
						.previous (open3->hash ())
						.source (send6->hash ())
						.sign (key3.prv, key3.pub)
						.work (*system.work.generate (open3->hash ()))
						.build_shared ();
		node->process_active (receive3);
		node->block_processor.flush ();
		node->block_confirm (receive3);
		auto election = node->active.election (receive3->qualified_root ());
		ASSERT_NE (nullptr, election);
		election->force_confirm ();

		ASSERT_TIMELY (10s, node->stats->count (nano::stat::type::http_callback, nano::stat::detail::http_callback, nano::stat::dir::out) == 10);

		nano::account_info account_info;
		nano::confirmation_height_info confirmation_height_info;
		auto & store = node->store;
		auto transaction = node->store.tx_begin_read ();
		ASSERT_TRUE (node->ledger.block_confirmed (transaction, receive3->hash ()));
		ASSERT_FALSE (store.account.get (transaction, nano::dev::genesis_key.pub, account_info));
		ASSERT_FALSE (node->store.confirmation_height.get (transaction, nano::dev::genesis_key.pub, confirmation_height_info));
		ASSERT_EQ (4, confirmation_height_info.height);
		ASSERT_EQ (send3->hash (), confirmation_height_info.frontier);
		ASSERT_EQ (4, account_info.block_count);
		ASSERT_FALSE (store.account.get (transaction, key1.pub, account_info));
		ASSERT_FALSE (node->store.confirmation_height.get (transaction, key1.pub, confirmation_height_info));
		ASSERT_EQ (2, confirmation_height_info.height);
		ASSERT_EQ (send4->hash (), confirmation_height_info.frontier);
		ASSERT_EQ (3, account_info.block_count);
		ASSERT_FALSE (store.account.get (transaction, key2.pub, account_info));
		ASSERT_FALSE (node->store.confirmation_height.get (transaction, key2.pub, confirmation_height_info));
		ASSERT_EQ (3, confirmation_height_info.height);
		ASSERT_EQ (send6->hash (), confirmation_height_info.frontier);
		ASSERT_EQ (4, account_info.block_count);
		ASSERT_FALSE (store.account.get (transaction, key3.pub, account_info));
		ASSERT_FALSE (node->store.confirmation_height.get (transaction, key3.pub, confirmation_height_info));
		ASSERT_EQ (2, confirmation_height_info.height);
		ASSERT_EQ (receive3->hash (), confirmation_height_info.frontier);
		ASSERT_EQ (2, account_info.block_count);

		// The accounts for key1 and key2 have 1 more block in the chain than is confirmed.
		// So this can be rolled back, but the one before that cannot. Check that this is the case
		{
			auto transaction = node->store.tx_begin_write ();
			ASSERT_FALSE (node->ledger.rollback (transaction, node->latest (key2.pub)));
			ASSERT_FALSE (node->ledger.rollback (transaction, node->latest (key1.pub)));
		}
		{
			// These rollbacks should fail
			auto transaction = node->store.tx_begin_write ();
			ASSERT_TRUE (node->ledger.rollback (transaction, node->latest (key1.pub)));
			ASSERT_TRUE (node->ledger.rollback (transaction, node->latest (key2.pub)));

			// Confirm the other latest can't be rolled back either
			ASSERT_TRUE (node->ledger.rollback (transaction, node->latest (key3.pub)));
			ASSERT_TRUE (node->ledger.rollback (transaction, node->latest (nano::dev::genesis_key.pub)));

			// Attempt some others which have been cemented
			ASSERT_TRUE (node->ledger.rollback (transaction, open1->hash ()));
			ASSERT_TRUE (node->ledger.rollback (transaction, send2->hash ()));
		}
		ASSERT_EQ (10, node->stats->count (nano::stat::type::confirmation_height, nano::stat::detail::blocks_confirmed, nano::stat::dir::in));
		ASSERT_EQ (10, node->stats->count (nano::stat::type::confirmation_height, get_stats_detail (mode_a), nano::stat::dir::in));
		ASSERT_EQ (10, node->stats->count (nano::stat::type::http_callback, nano::stat::detail::http_callback, nano::stat::dir::out));
		ASSERT_EQ (11, node->ledger.cache.cemented_count);

		ASSERT_EQ (0, node->active.election_winner_details_size ());
	};

	test_mode (nano::confirmation_height_mode::bounded);
	test_mode (nano::confirmation_height_mode::unbounded);
}

TEST (confirmation_height, gap_bootstrap)
{
	auto test_mode = [] (nano::confirmation_height_mode mode_a) {
		nano::system system{};
		nano::node_flags node_flags{};
		node_flags.confirmation_height_processor_mode = mode_a;
		auto & node1 = *system.add_node (node_flags);
		nano::keypair destination{};
		nano::block_builder builder;
		auto send1 = builder
					 .state ()
					 .account (nano::dev::genesis->account ())
					 .previous (nano::dev::genesis->hash ())
					 .representative (nano::dev::genesis->account ())
					 .balance (nano::dev::constants.genesis_amount - nano::Gxrb_ratio)
					 .link (destination.pub)
					 .sign (nano::dev::genesis_key.prv, nano::dev::genesis_key.pub)
					 .work (0)
					 .build_shared ();
		node1.work_generate_blocking (*send1);
		auto send2 = builder
					 .state ()
					 .account (nano::dev::genesis->account ())
					 .previous (send1->hash ())
					 .representative (nano::dev::genesis->account ())
					 .balance (nano::dev::constants.genesis_amount - 2 * nano::Gxrb_ratio)
					 .link (destination.pub)
					 .sign (nano::dev::genesis_key.prv, nano::dev::genesis_key.pub)
					 .work (0)
					 .build_shared ();
		node1.work_generate_blocking (*send2);
		auto send3 = builder
					 .state ()
					 .account (nano::dev::genesis->account ())
					 .previous (send2->hash ())
					 .representative (nano::dev::genesis->account ())
					 .balance (nano::dev::constants.genesis_amount - 3 * nano::Gxrb_ratio)
					 .link (destination.pub)
					 .sign (nano::dev::genesis_key.prv, nano::dev::genesis_key.pub)
					 .work (0)
					 .build_shared ();
		node1.work_generate_blocking (*send3);
		auto open1 = builder
					 .open ()
					 .source (send1->hash ())
					 .representative (destination.pub)
					 .account (destination.pub)
					 .sign (destination.prv, destination.pub)
					 .work (0)
					 .build_shared ();
		node1.work_generate_blocking (*open1);

		// Receive
		auto receive1 = builder
						.receive ()
						.previous (open1->hash ())
						.source (send2->hash ())
						.sign (destination.prv, destination.pub)
						.work (0)
						.build_shared ();
		node1.work_generate_blocking (*receive1);
		auto receive2 = builder
						.receive ()
						.previous (receive1->hash ())
						.source (send3->hash ())
						.sign (destination.prv, destination.pub)
						.work (0)
						.build_shared ();
		node1.work_generate_blocking (*receive2);

		node1.block_processor.add (send1);
		node1.block_processor.add (send2);
		node1.block_processor.add (send3);
		node1.block_processor.add (receive1);
		node1.block_processor.flush ();

		add_callback_stats (node1);

		// Receive 2 comes in on the live network, however the chain has not been finished so it gets added to unchecked
		node1.process_active (receive2);
		// Waits for the unchecked_map to process the 4 blocks added to the block_processor, saving them in the unchecked table
		auto check_block_is_listed = [&] (nano::transaction const & transaction_a, nano::block_hash const & block_hash_a) {
			return !node1.unchecked.get (transaction_a, block_hash_a).empty ();
		};
		ASSERT_TIMELY (15s, check_block_is_listed (node1.store.tx_begin_read (), receive2->previous ()));

		// Confirmation heights should not be updated
		{
			auto transaction (node1.store.tx_begin_read ());
			auto unchecked_count (node1.unchecked.count (transaction));
			ASSERT_EQ (unchecked_count, 2);

			nano::confirmation_height_info confirmation_height_info;
			ASSERT_FALSE (node1.store.confirmation_height.get (transaction, nano::dev::genesis_key.pub, confirmation_height_info));
			ASSERT_EQ (1, confirmation_height_info.height);
			ASSERT_EQ (nano::dev::genesis->hash (), confirmation_height_info.frontier);
		}

		// Now complete the chain where the block comes in on the bootstrap network.
		node1.block_processor.add (open1);

		ASSERT_TIMELY (10s, node1.unchecked.count (node1.store.tx_begin_read ()) == 0);
		// Confirmation height should be unchanged and unchecked should now be 0
		{
			auto transaction = node1.store.tx_begin_read ();
			nano::confirmation_height_info confirmation_height_info;
			ASSERT_FALSE (node1.store.confirmation_height.get (transaction, nano::dev::genesis_key.pub, confirmation_height_info));
			ASSERT_EQ (1, confirmation_height_info.height);
			ASSERT_EQ (nano::dev::genesis->hash (), confirmation_height_info.frontier);
			ASSERT_TRUE (node1.store.confirmation_height.get (transaction, destination.pub, confirmation_height_info));
			ASSERT_EQ (0, confirmation_height_info.height);
			ASSERT_EQ (nano::block_hash (0), confirmation_height_info.frontier);
		}
		ASSERT_EQ (0, node1.stats->count (nano::stat::type::confirmation_height, nano::stat::detail::blocks_confirmed, nano::stat::dir::in));
		ASSERT_EQ (0, node1.stats->count (nano::stat::type::confirmation_height, get_stats_detail (mode_a), nano::stat::dir::in));
		ASSERT_EQ (0, node1.stats->count (nano::stat::type::http_callback, nano::stat::detail::http_callback, nano::stat::dir::out));
		ASSERT_EQ (1, node1.ledger.cache.cemented_count);

		ASSERT_EQ (0, node1.active.election_winner_details_size ());
	};

	test_mode (nano::confirmation_height_mode::bounded);
	test_mode (nano::confirmation_height_mode::unbounded);
}

TEST (confirmation_height, gap_live)
{
	auto test_mode = [] (nano::confirmation_height_mode mode_a) {
		nano::system system{};
		nano::node_flags node_flags{};
		node_flags.confirmation_height_processor_mode = mode_a;
		nano::node_config node_config{ nano::get_available_port (), system.logging };
		node_config.frontiers_confirmation = nano::frontiers_confirmation_mode::disabled;
		auto node = system.add_node (node_config, node_flags);
		node_config.peering_port = nano::get_available_port ();
		node_config.receive_minimum = nano::dev::constants.genesis_amount; // Prevent auto-receive & open1/receive1/receive2 blocks conflicts
		system.add_node (node_config, node_flags);
		nano::keypair destination;
		system.wallet (0)->insert_adhoc (nano::dev::genesis_key.prv);
		system.wallet (1)->insert_adhoc (destination.prv);

		nano::block_builder builder;
		auto send1 = builder
					 .state ()
					 .account (nano::dev::genesis->account ())
					 .previous (nano::dev::genesis->hash ())
					 .representative (nano::dev::genesis->account ())
					 .balance (nano::dev::constants.genesis_amount - 1)
					 .link (destination.pub)
					 .sign (nano::dev::genesis_key.prv, nano::dev::genesis_key.pub)
					 .work (0)
					 .build_shared ();
		node->work_generate_blocking (*send1);
		auto send2 = builder
					 .state ()
					 .account (nano::dev::genesis->account ())
					 .previous (send1->hash ())
					 .representative (nano::dev::genesis->account ())
					 .balance (nano::dev::constants.genesis_amount - 2)
					 .link (destination.pub)
					 .sign (nano::dev::genesis_key.prv, nano::dev::genesis_key.pub)
					 .work (0)
					 .build_shared ();
		node->work_generate_blocking (*send2);
		auto send3 = builder
					 .state ()
					 .account (nano::dev::genesis->account ())
					 .previous (send2->hash ())
					 .representative (nano::dev::genesis->account ())
					 .balance (nano::dev::constants.genesis_amount - 3)
					 .link (destination.pub)
					 .sign (nano::dev::genesis_key.prv, nano::dev::genesis_key.pub)
					 .work (0)
					 .build_shared ();
		node->work_generate_blocking (*send3);

		auto open1 = builder
					 .open ()
					 .source (send1->hash ())
					 .representative (destination.pub)
					 .account (destination.pub)
					 .sign (destination.prv, destination.pub)
					 .work (0)
					 .build_shared ();
		node->work_generate_blocking (*open1);
		auto receive1 = builder
						.receive ()
						.previous (open1->hash ())
						.source (send2->hash ())
						.sign (destination.prv, destination.pub)
						.work (0)
						.build_shared ();
		node->work_generate_blocking (*receive1);
		auto receive2 = builder
						.receive ()
						.previous (receive1->hash ())
						.source (send3->hash ())
						.sign (destination.prv, destination.pub)
						.work (0)
						.build_shared ();
		node->work_generate_blocking (*receive2);

		node->block_processor.add (send1);
		node->block_processor.add (send2);
		node->block_processor.add (send3);
		node->block_processor.add (receive1);
		node->block_processor.flush ();

		add_callback_stats (*node);

		// Receive 2 comes in on the live network, however the chain has not been finished so it gets added to unchecked
		node->process_active (receive2);
		node->block_processor.flush ();

		// Confirmation heights should not be updated
		{
			auto transaction = node->store.tx_begin_read ();
			nano::confirmation_height_info confirmation_height_info;
			ASSERT_FALSE (node->store.confirmation_height.get (transaction, nano::dev::genesis_key.pub, confirmation_height_info));
			ASSERT_EQ (1, confirmation_height_info.height);
			ASSERT_EQ (nano::dev::genesis->hash (), confirmation_height_info.frontier);
		}

		// Vote and confirm all existing blocks
		node->block_confirm (send1);
		ASSERT_TIMELY (10s, node->stats->count (nano::stat::type::http_callback, nano::stat::detail::http_callback, nano::stat::dir::out) == 3);

		// Now complete the chain where the block comes in on the live network
		node->process_active (open1);
		node->block_processor.flush ();

		ASSERT_TIMELY (10s, node->stats->count (nano::stat::type::http_callback, nano::stat::detail::http_callback, nano::stat::dir::out) == 6);

		// This should confirm the open block and the source of the receive blocks
		auto transaction = node->store.tx_begin_read ();
		auto unchecked_count = node->unchecked.count (transaction);
		ASSERT_EQ (unchecked_count, 0);

		nano::confirmation_height_info confirmation_height_info{};
		ASSERT_TRUE (node->ledger.block_confirmed (transaction, receive2->hash ()));
		ASSERT_FALSE (node->store.confirmation_height.get (transaction, nano::dev::genesis_key.pub, confirmation_height_info));
		ASSERT_EQ (4, confirmation_height_info.height);
		ASSERT_EQ (send3->hash (), confirmation_height_info.frontier);
		ASSERT_FALSE (node->store.confirmation_height.get (transaction, destination.pub, confirmation_height_info));
		ASSERT_EQ (3, confirmation_height_info.height);
		ASSERT_EQ (receive2->hash (), confirmation_height_info.frontier);

		ASSERT_EQ (6, node->stats->count (nano::stat::type::confirmation_height, nano::stat::detail::blocks_confirmed, nano::stat::dir::in));
		ASSERT_EQ (6, node->stats->count (nano::stat::type::confirmation_height, get_stats_detail (mode_a), nano::stat::dir::in));
		ASSERT_EQ (6, node->stats->count (nano::stat::type::http_callback, nano::stat::detail::http_callback, nano::stat::dir::out));
		ASSERT_EQ (7, node->ledger.cache.cemented_count);

		ASSERT_EQ (0, node->active.election_winner_details_size ());
	};

	test_mode (nano::confirmation_height_mode::bounded);
	test_mode (nano::confirmation_height_mode::unbounded);
}

TEST (confirmation_height, send_receive_between_2_accounts)
{
	auto test_mode = [] (nano::confirmation_height_mode mode_a) {
		nano::system system;
		nano::node_flags node_flags;
		node_flags.confirmation_height_processor_mode = mode_a;
		nano::node_config node_config (nano::get_available_port (), system.logging);
		node_config.frontiers_confirmation = nano::frontiers_confirmation_mode::disabled;
		auto node = system.add_node (node_config, node_flags);
		nano::keypair key1;
		nano::block_hash latest (node->latest (nano::dev::genesis_key.pub));

		nano::block_builder builder;
		auto send1 = builder
					 .send ()
					 .previous (latest)
					 .destination (key1.pub)
					 .balance (node->online_reps.delta () + 2)
					 .sign (nano::dev::genesis_key.prv, nano::dev::genesis_key.pub)
					 .work (*system.work.generate (latest))
					 .build ();
		auto open1 = builder
					 .open ()
					 .source (send1->hash ())
					 .representative (nano::dev::genesis->account ())
					 .account (key1.pub)
					 .sign (key1.prv, key1.pub)
					 .work (*system.work.generate (key1.pub))
					 .build ();
		auto send2 = builder
					 .send ()
					 .previous (open1->hash ())
					 .destination (nano::dev::genesis->account ())
					 .balance (1000)
					 .sign (key1.prv, key1.pub)
					 .work (*system.work.generate (open1->hash ()))
					 .build ();
		auto send3 = builder
					 .send ()
					 .previous (send2->hash ())
					 .destination (nano::dev::genesis->account ())
					 .balance (900)
					 .sign (key1.prv, key1.pub)
					 .work (*system.work.generate (send2->hash ()))
					 .build ();
		auto send4 = builder
					 .send ()
					 .previous (send3->hash ())
					 .destination (nano::dev::genesis->account ())
					 .balance (500)
					 .sign (key1.prv, key1.pub)
					 .work (*system.work.generate (send3->hash ()))
					 .build ();
		auto receive1 = builder
						.receive ()
						.previous (send1->hash ())
						.source (send2->hash ())
						.sign (nano::dev::genesis_key.prv, nano::dev::genesis_key.pub)
						.work (*system.work.generate (send1->hash ()))
						.build ();
		auto receive2 = builder
						.receive ()
						.previous (receive1->hash ())
						.source (send3->hash ())
						.sign (nano::dev::genesis_key.prv, nano::dev::genesis_key.pub)
						.work (*system.work.generate (receive1->hash ()))
						.build ();
		auto receive3 = builder
						.receive ()
						.previous (receive2->hash ())
						.source (send4->hash ())
						.sign (nano::dev::genesis_key.prv, nano::dev::genesis_key.pub)
						.work (*system.work.generate (receive2->hash ()))
						.build ();
		auto send5 = builder
					 .send ()
					 .previous (receive3->hash ())
					 .destination (key1.pub)
					 .balance (node->online_reps.delta () + 1)
					 .sign (nano::dev::genesis_key.prv, nano::dev::genesis_key.pub)
					 .work (*system.work.generate (receive3->hash ()))
					 .build ();
		auto receive4 = builder
						.receive ()
						.previous (send4->hash ())
						.source (send5->hash ())
						.sign (key1.prv, key1.pub)
						.work (*system.work.generate (send4->hash ()))
						.build_shared ();
		nano::keypair key2;
		auto send6 = builder
					 .send ()
					 .previous (send5->hash ())
					 .destination (key2.pub)
					 .balance (node->online_reps.delta () + 1)
					 .sign (nano::dev::genesis_key.prv, nano::dev::genesis_key.pub)
					 .work (*system.work.generate (send5->hash ()))
					 .build ();
		// Unpocketed send
		{
			auto transaction = node->store.tx_begin_write ();
			ASSERT_EQ (nano::process_result::progress, node->ledger.process (transaction, *send1).code);
			ASSERT_EQ (nano::process_result::progress, node->ledger.process (transaction, *open1).code);

			ASSERT_EQ (nano::process_result::progress, node->ledger.process (transaction, *send2).code);
			ASSERT_EQ (nano::process_result::progress, node->ledger.process (transaction, *receive1).code);

			ASSERT_EQ (nano::process_result::progress, node->ledger.process (transaction, *send3).code);
			ASSERT_EQ (nano::process_result::progress, node->ledger.process (transaction, *send4).code);

			ASSERT_EQ (nano::process_result::progress, node->ledger.process (transaction, *receive2).code);
			ASSERT_EQ (nano::process_result::progress, node->ledger.process (transaction, *receive3).code);

			ASSERT_EQ (nano::process_result::progress, node->ledger.process (transaction, *send5).code);
			ASSERT_EQ (nano::process_result::progress, node->ledger.process (transaction, *send6).code);
		}

		add_callback_stats (*node);

		node->process_active (receive4);
		node->block_processor.flush ();
		node->block_confirm (receive4);
		auto election = node->active.election (receive4->qualified_root ());
		ASSERT_NE (nullptr, election);
		election->force_confirm ();

		ASSERT_TIMELY (10s, node->stats->count (nano::stat::type::http_callback, nano::stat::detail::http_callback, nano::stat::dir::out) == 10);

		auto transaction (node->store.tx_begin_read ());
		ASSERT_TRUE (node->ledger.block_confirmed (transaction, receive4->hash ()));
		nano::account_info account_info;
		nano::confirmation_height_info confirmation_height_info;
		ASSERT_FALSE (node->store.account.get (transaction, nano::dev::genesis_key.pub, account_info));
		ASSERT_FALSE (node->store.confirmation_height.get (transaction, nano::dev::genesis_key.pub, confirmation_height_info));
		ASSERT_EQ (6, confirmation_height_info.height);
		ASSERT_EQ (send5->hash (), confirmation_height_info.frontier);
		ASSERT_EQ (7, account_info.block_count);

		ASSERT_FALSE (node->store.account.get (transaction, key1.pub, account_info));
		ASSERT_FALSE (node->store.confirmation_height.get (transaction, key1.pub, confirmation_height_info));
		ASSERT_EQ (5, confirmation_height_info.height);
		ASSERT_EQ (receive4->hash (), confirmation_height_info.frontier);
		ASSERT_EQ (5, account_info.block_count);

		ASSERT_EQ (10, node->stats->count (nano::stat::type::confirmation_height, nano::stat::detail::blocks_confirmed, nano::stat::dir::in));
		ASSERT_EQ (10, node->stats->count (nano::stat::type::confirmation_height, get_stats_detail (mode_a), nano::stat::dir::in));
		ASSERT_EQ (10, node->stats->count (nano::stat::type::http_callback, nano::stat::detail::http_callback, nano::stat::dir::out));
		ASSERT_EQ (11, node->ledger.cache.cemented_count);

		ASSERT_EQ (0, node->active.election_winner_details_size ());
	};

	test_mode (nano::confirmation_height_mode::bounded);
	test_mode (nano::confirmation_height_mode::unbounded);
}

TEST (confirmation_height, send_receive_self)
{
	auto test_mode = [] (nano::confirmation_height_mode mode_a) {
		nano::system system;
		nano::node_flags node_flags;
		node_flags.confirmation_height_processor_mode = mode_a;
		nano::node_config node_config (nano::get_available_port (), system.logging);
		node_config.frontiers_confirmation = nano::frontiers_confirmation_mode::disabled;
		auto node = system.add_node (node_config, node_flags);
		nano::block_hash latest (node->latest (nano::dev::genesis_key.pub));

		nano::block_builder builder;
		auto send1 = builder
					 .send ()
					 .previous (latest)
					 .destination (nano::dev::genesis_key.pub)
					 .balance (nano::dev::constants.genesis_amount - 2)
					 .sign (nano::dev::genesis_key.prv, nano::dev::genesis_key.pub)
					 .work (*system.work.generate (latest))
					 .build ();
		auto receive1 = builder
						.receive ()
						.previous (send1->hash ())
						.source (send1->hash ())
						.sign (nano::dev::genesis_key.prv, nano::dev::genesis_key.pub)
						.work (*system.work.generate (send1->hash ()))
						.build_shared ();
		auto send2 = builder
					 .send ()
					 .previous (receive1->hash ())
					 .destination (nano::dev::genesis_key.pub)
					 .balance (nano::dev::constants.genesis_amount - 2)
					 .sign (nano::dev::genesis_key.prv, nano::dev::genesis_key.pub)
					 .work (*system.work.generate (receive1->hash ()))
					 .build ();
		auto send3 = builder
					 .send ()
					 .previous (send2->hash ())
					 .destination (nano::dev::genesis_key.pub)
					 .balance (nano::dev::constants.genesis_amount - 3)
					 .sign (nano::dev::genesis_key.prv, nano::dev::genesis_key.pub)
					 .work (*system.work.generate (send2->hash ()))
					 .build ();
		auto receive2 = builder
						.receive ()
						.previous (send3->hash ())
						.source (send2->hash ())
						.sign (nano::dev::genesis_key.prv, nano::dev::genesis_key.pub)
						.work (*system.work.generate (send3->hash ()))
						.build ();
		auto receive3 = builder
						.receive ()
						.previous (receive2->hash ())
						.source (send3->hash ())
						.sign (nano::dev::genesis_key.prv, nano::dev::genesis_key.pub)
						.work (*system.work.generate (receive2->hash ()))
						.build_shared ();

		// Send to another account to prevent automatic receiving on the genesis account
		nano::keypair key1;
		auto send4 = builder
					 .send ()
					 .previous (receive3->hash ())
					 .destination (key1.pub)
					 .balance (node->online_reps.delta ())
					 .sign (nano::dev::genesis_key.prv, nano::dev::genesis_key.pub)
					 .work (*system.work.generate (receive3->hash ()))
					 .build ();
		{
			auto transaction = node->store.tx_begin_write ();
			ASSERT_EQ (nano::process_result::progress, node->ledger.process (transaction, *send1).code);
			ASSERT_EQ (nano::process_result::progress, node->ledger.process (transaction, *receive1).code);
			ASSERT_EQ (nano::process_result::progress, node->ledger.process (transaction, *send2).code);
			ASSERT_EQ (nano::process_result::progress, node->ledger.process (transaction, *send3).code);

			ASSERT_EQ (nano::process_result::progress, node->ledger.process (transaction, *receive2).code);
			ASSERT_EQ (nano::process_result::progress, node->ledger.process (transaction, *receive3).code);
			ASSERT_EQ (nano::process_result::progress, node->ledger.process (transaction, *send4).code);
		}

		add_callback_stats (*node);

		node->block_confirm (receive3);
		auto election = node->active.election (receive3->qualified_root ());
		ASSERT_NE (nullptr, election);
		election->force_confirm ();

		ASSERT_TIMELY (10s, node->stats->count (nano::stat::type::http_callback, nano::stat::detail::http_callback, nano::stat::dir::out) == 6);

		auto transaction (node->store.tx_begin_read ());
		ASSERT_TRUE (node->ledger.block_confirmed (transaction, receive3->hash ()));
		nano::account_info account_info;
		ASSERT_FALSE (node->store.account.get (transaction, nano::dev::genesis_key.pub, account_info));
		nano::confirmation_height_info confirmation_height_info;
		ASSERT_FALSE (node->store.confirmation_height.get (transaction, nano::dev::genesis_key.pub, confirmation_height_info));
		ASSERT_EQ (7, confirmation_height_info.height);
		ASSERT_EQ (receive3->hash (), confirmation_height_info.frontier);
		ASSERT_EQ (8, account_info.block_count);
		ASSERT_EQ (6, node->stats->count (nano::stat::type::confirmation_height, nano::stat::detail::blocks_confirmed, nano::stat::dir::in));
		ASSERT_EQ (6, node->stats->count (nano::stat::type::confirmation_height, get_stats_detail (mode_a), nano::stat::dir::in));
		ASSERT_EQ (6, node->stats->count (nano::stat::type::http_callback, nano::stat::detail::http_callback, nano::stat::dir::out));
		ASSERT_EQ (confirmation_height_info.height, node->ledger.cache.cemented_count);
		ASSERT_EQ (0, node->active.election_winner_details_size ());
	};

	test_mode (nano::confirmation_height_mode::bounded);
	test_mode (nano::confirmation_height_mode::unbounded);
}

TEST (confirmation_height, all_block_types)
{
	auto test_mode = [] (nano::confirmation_height_mode mode_a) {
		nano::system system;
		nano::node_flags node_flags;
		node_flags.confirmation_height_processor_mode = mode_a;
		nano::node_config node_config (nano::get_available_port (), system.logging);
		node_config.frontiers_confirmation = nano::frontiers_confirmation_mode::disabled;
		auto node = system.add_node (node_config, node_flags);
		nano::block_hash latest (node->latest (nano::dev::genesis_key.pub));
		nano::keypair key1;
		nano::keypair key2;
		auto & store = node->store;
		nano::block_builder builder;
		auto send = builder
					.send ()
					.previous (latest)
					.destination (key1.pub)
					.balance (nano::dev::constants.genesis_amount - nano::Gxrb_ratio)
					.sign (nano::dev::genesis_key.prv, nano::dev::genesis_key.pub)
					.work (*system.work.generate (latest))
					.build ();
		auto send1 = builder
					 .send ()
					 .previous (send->hash ())
					 .destination (key2.pub)
					 .balance (nano::dev::constants.genesis_amount - nano::Gxrb_ratio * 2)
					 .sign (nano::dev::genesis_key.prv, nano::dev::genesis_key.pub)
					 .work (*system.work.generate (send->hash ()))
					 .build ();

		auto open = builder
					.open ()
					.source (send->hash ())
					.representative (nano::dev::genesis_key.pub)
					.account (key1.pub)
					.sign (key1.prv, key1.pub)
					.work (*system.work.generate (key1.pub))
					.build ();
		auto state_open = builder
						  .state ()
						  .account (key2.pub)
						  .previous (0)
						  .representative (0)
						  .balance (nano::Gxrb_ratio)
						  .link (send1->hash ())
						  .sign (key2.prv, key2.pub)
						  .work (*system.work.generate (key2.pub))
						  .build ();

		auto send2 = builder
					 .send ()
					 .previous (open->hash ())
					 .destination (key2.pub)
					 .balance (0)
					 .sign (key1.prv, key1.pub)
					 .work (*system.work.generate (open->hash ()))
					 .build ();
		auto state_receive = builder
							 .state ()
							 .account (key2.pub)
							 .previous (state_open->hash ())
							 .representative (0)
							 .balance (nano::Gxrb_ratio * 2)
							 .link (send2->hash ())
							 .sign (key2.prv, key2.pub)
							 .work (*system.work.generate (state_open->hash ()))
							 .build ();

		auto state_send = builder
						  .state ()
						  .account (key2.pub)
						  .previous (state_receive->hash ())
						  .representative (0)
						  .balance (nano::Gxrb_ratio)
						  .link (key1.pub)
						  .sign (key2.prv, key2.pub)
						  .work (*system.work.generate (state_receive->hash ()))
						  .build ();
		auto receive = builder
					   .receive ()
					   .previous (send2->hash ())
					   .source (state_send->hash ())
					   .sign (key1.prv, key1.pub)
					   .work (*system.work.generate (send2->hash ()))
					   .build ();

		auto change = builder
					  .change ()
					  .previous (receive->hash ())
					  .representative (key2.pub)
					  .sign (key1.prv, key1.pub)
					  .work (*system.work.generate (receive->hash ()))
					  .build ();

		auto state_change = builder
							.state ()
							.account (key2.pub)
							.previous (state_send->hash ())
							.representative (nano::dev::genesis_key.pub)
							.balance (nano::Gxrb_ratio)
							.link (0)
							.sign (key2.prv, key2.pub)
							.work (*system.work.generate (state_send->hash ()))
							.build ();

		auto epoch = builder
					 .state ()
					 .account (key2.pub)
					 .previous (state_change->hash ())
					 .representative (nano::dev::genesis_key.pub)
					 .balance (nano::Gxrb_ratio)
					 .link (node->ledger.epoch_link (nano::epoch::epoch_1))
					 .sign (nano::dev::genesis_key.prv, nano::dev::genesis_key.pub)
					 .work (*system.work.generate (state_change->hash ()))
					 .build ();

		auto epoch1 = builder
					  .state ()
					  .account (key1.pub)
					  .previous (change->hash ())
					  .representative (key2.pub)
					  .balance (nano::Gxrb_ratio)
					  .link (node->ledger.epoch_link (nano::epoch::epoch_1))
					  .sign (nano::dev::genesis_key.prv, nano::dev::genesis_key.pub)
					  .work (*system.work.generate (change->hash ()))
					  .build ();
		auto state_send1 = builder
						   .state ()
						   .account (key1.pub)
						   .previous (epoch1->hash ())
						   .representative (0)
						   .balance (nano::Gxrb_ratio - 1)
						   .link (key2.pub)
						   .sign (key1.prv, key1.pub)
						   .work (*system.work.generate (epoch1->hash ()))
						   .build ();
		auto state_receive2 = builder
							  .state ()
							  .account (key2.pub)
							  .previous (epoch->hash ())
							  .representative (0)
							  .balance (nano::Gxrb_ratio + 1)
							  .link (state_send1->hash ())
							  .sign (key2.prv, key2.pub)
							  .work (*system.work.generate (epoch->hash ()))
							  .build ();

		auto state_send2 = builder
						   .state ()
						   .account (key2.pub)
						   .previous (state_receive2->hash ())
						   .representative (0)
						   .balance (nano::Gxrb_ratio)
						   .link (key1.pub)
						   .sign (key2.prv, key2.pub)
						   .work (*system.work.generate (state_receive2->hash ()))
						   .build_shared ();
		auto state_send3 = builder
						   .state ()
						   .account (key2.pub)
						   .previous (state_send2->hash ())
						   .representative (0)
						   .balance (nano::Gxrb_ratio - 1)
						   .link (key1.pub)
						   .sign (key2.prv, key2.pub)
						   .work (*system.work.generate (state_send2->hash ()))
						   .build ();

		auto state_send4 = builder
						   .state ()
						   .account (key1.pub)
						   .previous (state_send1->hash ())
						   .representative (0)
						   .balance (nano::Gxrb_ratio - 2)
						   .link (nano::dev::genesis_key.pub)
						   .sign (key1.prv, key1.pub)
						   .work (*system.work.generate (state_send1->hash ()))
						   .build ();
		auto state_receive3 = builder
							  .state ()
							  .account (nano::dev::genesis->account ())
							  .previous (send1->hash ())
							  .representative (nano::dev::genesis->account ())
							  .balance (nano::dev::constants.genesis_amount - nano::Gxrb_ratio * 2 + 1)
							  .link (state_send4->hash ())
							  .sign (nano::dev::genesis_key.prv, nano::dev::genesis_key.pub)
							  .work (*system.work.generate (send1->hash ()))
							  .build ();

		{
			auto transaction (store.tx_begin_write ());
			ASSERT_EQ (nano::process_result::progress, node->ledger.process (transaction, *send).code);
			ASSERT_EQ (nano::process_result::progress, node->ledger.process (transaction, *send1).code);
			ASSERT_EQ (nano::process_result::progress, node->ledger.process (transaction, *open).code);
			ASSERT_EQ (nano::process_result::progress, node->ledger.process (transaction, *state_open).code);

			ASSERT_EQ (nano::process_result::progress, node->ledger.process (transaction, *send2).code);
			ASSERT_EQ (nano::process_result::progress, node->ledger.process (transaction, *state_receive).code);

			ASSERT_EQ (nano::process_result::progress, node->ledger.process (transaction, *state_send).code);
			ASSERT_EQ (nano::process_result::progress, node->ledger.process (transaction, *receive).code);
			ASSERT_EQ (nano::process_result::progress, node->ledger.process (transaction, *change).code);
			ASSERT_EQ (nano::process_result::progress, node->ledger.process (transaction, *state_change).code);

			ASSERT_EQ (nano::process_result::progress, node->ledger.process (transaction, *epoch).code);
			ASSERT_EQ (nano::process_result::progress, node->ledger.process (transaction, *epoch1).code);

			ASSERT_EQ (nano::process_result::progress, node->ledger.process (transaction, *state_send1).code);
			ASSERT_EQ (nano::process_result::progress, node->ledger.process (transaction, *state_receive2).code);

			ASSERT_EQ (nano::process_result::progress, node->ledger.process (transaction, *state_send2).code);
			ASSERT_EQ (nano::process_result::progress, node->ledger.process (transaction, *state_send3).code);

			ASSERT_EQ (nano::process_result::progress, node->ledger.process (transaction, *state_send4).code);
			ASSERT_EQ (nano::process_result::progress, node->ledger.process (transaction, *state_receive3).code);
		}

		add_callback_stats (*node);
		node->block_confirm (state_send2);
		auto election = node->active.election (state_send2->qualified_root ());
		ASSERT_NE (nullptr, election);
		election->force_confirm ();

		ASSERT_TIMELY (10s, node->stats->count (nano::stat::type::http_callback, nano::stat::detail::http_callback, nano::stat::dir::out) == 15);

		auto transaction (node->store.tx_begin_read ());
		ASSERT_TRUE (node->ledger.block_confirmed (transaction, state_send2->hash ()));
		nano::account_info account_info;
		nano::confirmation_height_info confirmation_height_info;
		ASSERT_FALSE (node->store.account.get (transaction, nano::dev::genesis_key.pub, account_info));
		ASSERT_FALSE (node->store.confirmation_height.get (transaction, nano::dev::genesis_key.pub, confirmation_height_info));
		ASSERT_EQ (3, confirmation_height_info.height);
		ASSERT_EQ (send1->hash (), confirmation_height_info.frontier);
		ASSERT_LE (4, account_info.block_count);

		ASSERT_FALSE (node->store.account.get (transaction, key1.pub, account_info));
		ASSERT_FALSE (node->store.confirmation_height.get (transaction, key1.pub, confirmation_height_info));
		ASSERT_EQ (state_send1->hash (), confirmation_height_info.frontier);
		ASSERT_EQ (6, confirmation_height_info.height);
		ASSERT_LE (7, account_info.block_count);

		ASSERT_FALSE (node->store.account.get (transaction, key2.pub, account_info));
		ASSERT_FALSE (node->store.confirmation_height.get (transaction, key2.pub, confirmation_height_info));
		ASSERT_EQ (7, confirmation_height_info.height);
		ASSERT_EQ (state_send2->hash (), confirmation_height_info.frontier);
		ASSERT_LE (8, account_info.block_count);

		ASSERT_EQ (15, node->stats->count (nano::stat::type::confirmation_height, nano::stat::detail::blocks_confirmed, nano::stat::dir::in));
		ASSERT_EQ (15, node->stats->count (nano::stat::type::confirmation_height, get_stats_detail (mode_a), nano::stat::dir::in));
		ASSERT_EQ (15, node->stats->count (nano::stat::type::http_callback, nano::stat::detail::http_callback, nano::stat::dir::out));
		ASSERT_EQ (16, node->ledger.cache.cemented_count);

		ASSERT_EQ (0, node->active.election_winner_details_size ());
	};

	test_mode (nano::confirmation_height_mode::bounded);
	test_mode (nano::confirmation_height_mode::unbounded);
}

// this test cements a block on one node and another block on another node
// it therefore tests that once a block is confirmed it cannot be rolled back
// and if both nodes have different branches of the fork cemented then it is a permanent fork
TEST (confirmation_height, conflict_rollback_cemented)
{
	// functor to perform the conflict_rollback_cemented test using a certain mode
	auto test_mode = [] (nano::confirmation_height_mode mode_a) {
		nano::state_block_builder builder{};
		auto const genesis_hash = nano::dev::genesis->hash ();

		nano::system system{};
		nano::node_flags node_flags{};
		node_flags.confirmation_height_processor_mode = mode_a;

		// create node 1 and account key1 (no voting key yet)
		auto node1 = system.add_node (node_flags);
		nano::keypair key1{};

		// create one side of a forked transaction on node1
		auto send1 = builder.make_block ()
					 .previous (genesis_hash)
					 .account (nano::dev::genesis_key.pub)
					 .representative (nano::dev::genesis_key.pub)
					 .link (key1.pub)
					 .balance (nano::dev::constants.genesis_amount - 100)
					 .sign (nano::dev::genesis_key.prv, nano::dev::genesis_key.pub)
					 .work (*system.work.generate (genesis_hash))
					 .build_shared ();
		node1->process_active (send1);
		ASSERT_TIMELY (5s, node1->active.election (send1->qualified_root ()) != nullptr);

		// create the other side of the fork on node2
		nano::keypair key2;
		auto send2 = builder.make_block ()
					 .previous (genesis_hash)
					 .account (nano::dev::genesis_key.pub)
					 .representative (nano::dev::genesis_key.pub)
					 .link (key2.pub)
					 .balance (nano::dev::constants.genesis_amount - 100)
					 .sign (nano::dev::genesis_key.prv, nano::dev::genesis_key.pub)
					 .work (*system.work.generate (genesis_hash))
					 .build_shared ();

		// create node2, with send2 pre-initialised in the ledger so that block send1 cannot possibly get in the ledger first
		system.initialization_blocks.push_back (send2);
		auto node2 = system.add_node (node_flags);
		system.initialization_blocks.clear ();
		auto wallet1 = system.wallet (0);
		node2->process_active (send2);
		ASSERT_TIMELY (5s, node2->active.election (send2->qualified_root ()) != nullptr);

		// force confirm send2 on node2
		ASSERT_TIMELY (5s, node2->ledger.store.block.get (node2->ledger.store.tx_begin_read (), send2->hash ()));
		node2->process_confirmed (nano::election_status{ send2 });
		ASSERT_TIMELY (5s, node2->block_confirmed (send2->hash ()));

		// make node1 a voting node (it has all the voting weight)
		// from now on, node1 can vote for send1 at any time
		wallet1->insert_adhoc (nano::dev::genesis_key.prv);

		// we expect node1 to vote for one side of the fork only, whichever side
		std::shared_ptr<nano::election> election_send1_node1{};
		ASSERT_EQ (send1->qualified_root (), send2->qualified_root ());
		ASSERT_TIMELY (5s, (election_send1_node1 = node1->active.election (send1->qualified_root ())) != nullptr);
		ASSERT_TIMELY (5s, 2 == election_send1_node1->votes ().size ());

		// check that the send1 on node1 won the election and got confirmed
		// this happens because send1 is seen first by node1, and therefore it already winning and it cannot replaced by send2
		ASSERT_TIMELY (5s, election_send1_node1->confirmed ());
		auto const winner = election_send1_node1->winner ();
		ASSERT_NE (nullptr, winner);
		ASSERT_EQ (*winner, *send1);

		// node2 already has send2 forced confirmed whilst node1 should have confirmed send1 and therefore we have a cemented fork on node2
		// and node2 should print an error message on the log that it cannot rollback send2 because it is already cemented
		ASSERT_TIMELY (5s, 1 == node2->stats->count (nano::stat::type::ledger, nano::stat::detail::rollback_failed));

		// get the tally for election the election on node1
		// we expect the winner to be send1 and we expect send1 to have "genesis balance" vote weight
		auto const tally = election_send1_node1->tally ();
		ASSERT_FALSE (tally.empty ());
		auto const & [amount, winner_alias] = *tally.begin ();
		ASSERT_EQ (*winner_alias, *send1);
		ASSERT_EQ (amount, nano::dev::constants.genesis_amount - 100);

		// we expect send1 to exist on node1, is that because send2 is rolled back?
		ASSERT_TRUE (node1->ledger.block_or_pruned_exists (send1->hash ()));
		ASSERT_FALSE (node1->ledger.block_or_pruned_exists (send2->hash ()));

		// we expect only send2  to be existing on node2
		ASSERT_TRUE (node2->ledger.block_or_pruned_exists (send2->hash ()));
		ASSERT_FALSE (node2->ledger.block_or_pruned_exists (send1->hash ()));
	};

	test_mode (nano::confirmation_height_mode::bounded);
	test_mode (nano::confirmation_height_mode::unbounded);
}

TEST (confirmation_heightDeathTest, rollback_added_block)
{
	if (nano::rocksdb_config::using_rocksdb_in_tests ())
	{
		// Don't test this in rocksdb mode
		return;
	}
	// For ASSERT_DEATH_IF_SUPPORTED
	testing::FLAGS_gtest_death_test_style = "threadsafe";

	// valgrind can be noisy with death tests
	if (!nano::running_within_valgrind ())
	{
		nano::logger_mt logger;
		nano::logging logging;
		auto path (nano::unique_path ());
		auto store = nano::make_store (logger, path, nano::dev::constants);
		ASSERT_TRUE (!store->init_error ());
		nano::stat stats;
		nano::ledger ledger (*store, stats, nano::dev::constants);
		nano::write_database_queue write_database_queue (false);
		nano::work_pool pool{ nano::dev::network_params.network, std::numeric_limits<unsigned>::max () };
		nano::keypair key1;
		nano::block_builder builder;
		auto send = builder
					.send ()
					.previous (nano::dev::genesis->hash ())
					.destination (key1.pub)
					.balance (nano::dev::constants.genesis_amount - nano::Gxrb_ratio)
					.sign (nano::dev::genesis_key.prv, nano::dev::genesis_key.pub)
					.work (*pool.generate (nano::dev::genesis->hash ()))
					.build_shared ();
		{
			auto transaction (store->tx_begin_write ());
			store->initialize (transaction, ledger.cache, ledger.constants);
		}

		uint64_t batch_write_size = 2048;
		std::atomic<bool> stopped{ false };
		nano::confirmation_height_unbounded unbounded_processor (
		ledger, write_database_queue, 10ms, logging, logger, stopped, batch_write_size, [] (auto const &) {}, [] (auto const &) {}, [] () { return 0; });

		// Processing a block which doesn't exist should bail
		ASSERT_DEATH_IF_SUPPORTED (unbounded_processor.process (send), "");

		nano::confirmation_height_bounded bounded_processor (
		ledger, write_database_queue, 10ms, logging, logger, stopped, batch_write_size, [] (auto const &) {}, [] (auto const &) {}, [] () { return 0; });
		// Processing a block which doesn't exist should bail
		ASSERT_DEATH_IF_SUPPORTED (bounded_processor.process (send), "");
	}
}

TEST (confirmation_height, observers)
{
	auto test_mode = [] (nano::confirmation_height_mode mode_a) {
		auto amount (std::numeric_limits<nano::uint128_t>::max ());
		nano::system system;
		nano::node_flags node_flags;
		node_flags.confirmation_height_processor_mode = mode_a;
		auto node1 = system.add_node (node_flags);
		nano::keypair key1;
		system.wallet (0)->insert_adhoc (nano::dev::genesis_key.prv);
		nano::block_hash latest1 (node1->latest (nano::dev::genesis_key.pub));
<<<<<<< HEAD
		auto send1 (std::make_shared<nano::send_block> (latest1, key1.pub, amount - node1->config->receive_minimum.number (), nano::dev::genesis_key.prv, nano::dev::genesis_key.pub, *system.work.generate (latest1)));
=======
		nano::block_builder builder;
		auto send1 = builder
					 .send ()
					 .previous (latest1)
					 .destination (key1.pub)
					 .balance (amount - node1->config.receive_minimum.number ())
					 .sign (nano::dev::genesis_key.prv, nano::dev::genesis_key.pub)
					 .work (*system.work.generate (latest1))
					 .build_shared ();
>>>>>>> 86f1178e

		add_callback_stats (*node1);

		node1->process_active (send1);
		node1->block_processor.flush ();
		ASSERT_TIMELY (10s, node1->stats->count (nano::stat::type::http_callback, nano::stat::detail::http_callback, nano::stat::dir::out) == 1);
		auto transaction = node1->store.tx_begin_read ();
		ASSERT_TRUE (node1->ledger.block_confirmed (transaction, send1->hash ()));
		ASSERT_EQ (1, node1->stats->count (nano::stat::type::confirmation_height, nano::stat::detail::blocks_confirmed, nano::stat::dir::in));
		ASSERT_EQ (1, node1->stats->count (nano::stat::type::confirmation_height, get_stats_detail (mode_a), nano::stat::dir::in));
		ASSERT_EQ (1, node1->stats->count (nano::stat::type::http_callback, nano::stat::detail::http_callback, nano::stat::dir::out));
		ASSERT_EQ (2, node1->ledger.cache.cemented_count);
		ASSERT_EQ (0, node1->active.election_winner_details_size ());
	};

	test_mode (nano::confirmation_height_mode::bounded);
	test_mode (nano::confirmation_height_mode::unbounded);
}

// This tests when a read has been done, but the block no longer exists by the time a write is done
TEST (confirmation_heightDeathTest, modified_chain)
{
	if (nano::rocksdb_config::using_rocksdb_in_tests ())
	{
		// Don't test this in rocksdb mode
		return;
	}
	// For ASSERT_DEATH_IF_SUPPORTED
	testing::FLAGS_gtest_death_test_style = "threadsafe";

	// valgrind can be noisy with death tests
	if (!nano::running_within_valgrind ())
	{
		nano::logging logging;
		nano::logger_mt logger;
		auto path (nano::unique_path ());
		auto store = nano::make_store (logger, path, nano::dev::constants);
		ASSERT_TRUE (!store->init_error ());
		nano::stat stats;
		nano::ledger ledger (*store, stats, nano::dev::constants);
		nano::write_database_queue write_database_queue (false);
		nano::work_pool pool{ nano::dev::network_params.network, std::numeric_limits<unsigned>::max () };
		nano::keypair key1;
		nano::block_builder builder;
		auto send = builder
					.send ()
					.previous (nano::dev::genesis->hash ())
					.destination (key1.pub)
					.balance (nano::dev::constants.genesis_amount - nano::Gxrb_ratio)
					.sign (nano::dev::genesis_key.prv, nano::dev::genesis_key.pub)
					.work (*pool.generate (nano::dev::genesis->hash ()))
					.build_shared ();
		{
			auto transaction (store->tx_begin_write ());
			store->initialize (transaction, ledger.cache, ledger.constants);
			ASSERT_EQ (nano::process_result::progress, ledger.process (transaction, *send).code);
		}

		uint64_t batch_write_size = 2048;
		std::atomic<bool> stopped{ false };
		nano::confirmation_height_bounded bounded_processor (
		ledger, write_database_queue, 10ms, logging, logger, stopped, batch_write_size, [] (auto const &) {}, [] (auto const &) {}, [] () { return 0; });

		{
			// This reads the blocks in the account, but prevents any writes from occuring yet
			auto scoped_write_guard = write_database_queue.wait (nano::writer::testing);
			bounded_processor.process (send);
		}

		// Rollback the block and now try to write, the block no longer exists so should bail
		ledger.rollback (store->tx_begin_write (), send->hash ());
		{
			auto scoped_write_guard = write_database_queue.wait (nano::writer::confirmation_height);
			ASSERT_DEATH_IF_SUPPORTED (bounded_processor.cement_blocks (scoped_write_guard), "");
		}

		ASSERT_EQ (nano::process_result::progress, ledger.process (store->tx_begin_write (), *send).code);
		store->confirmation_height.put (store->tx_begin_write (), nano::dev::genesis->account (), { 1, nano::dev::genesis->hash () });

		nano::confirmation_height_unbounded unbounded_processor (
		ledger, write_database_queue, 10ms, logging, logger, stopped, batch_write_size, [] (auto const &) {}, [] (auto const &) {}, [] () { return 0; });

		{
			// This reads the blocks in the account, but prevents any writes from occuring yet
			auto scoped_write_guard = write_database_queue.wait (nano::writer::testing);
			unbounded_processor.process (send);
		}

		// Rollback the block and now try to write, the block no longer exists so should bail
		ledger.rollback (store->tx_begin_write (), send->hash ());
		{
			auto scoped_write_guard = write_database_queue.wait (nano::writer::confirmation_height);
			ASSERT_DEATH_IF_SUPPORTED (unbounded_processor.cement_blocks (scoped_write_guard), "");
		}
	}
}

// This tests when a read has been done, but the account no longer exists by the time a write is done
TEST (confirmation_heightDeathTest, modified_chain_account_removed)
{
	if (nano::rocksdb_config::using_rocksdb_in_tests ())
	{
		// Don't test this in rocksdb mode
		return;
	}
	// For ASSERT_DEATH_IF_SUPPORTED
	testing::FLAGS_gtest_death_test_style = "threadsafe";

	// valgrind can be noisy with death tests
	if (!nano::running_within_valgrind ())
	{
		nano::logging logging;
		nano::logger_mt logger;
		auto path (nano::unique_path ());
		auto store = nano::make_store (logger, path, nano::dev::constants);
		ASSERT_TRUE (!store->init_error ());
		nano::stat stats;
		nano::ledger ledger (*store, stats, nano::dev::constants);
		nano::write_database_queue write_database_queue (false);
		nano::work_pool pool{ nano::dev::network_params.network, std::numeric_limits<unsigned>::max () };
		nano::keypair key1;
		nano::block_builder builder;
		auto send = builder
					.send ()
					.previous (nano::dev::genesis->hash ())
					.destination (key1.pub)
					.balance (nano::dev::constants.genesis_amount - nano::Gxrb_ratio)
					.sign (nano::dev::genesis_key.prv, nano::dev::genesis_key.pub)
					.work (*pool.generate (nano::dev::genesis->hash ()))
					.build_shared ();
		auto open = builder
					.state ()
					.account (key1.pub)
					.previous (0)
					.representative (0)
					.balance (nano::Gxrb_ratio)
					.link (send->hash ())
					.sign (key1.prv, key1.pub)
					.work (*pool.generate (key1.pub))
					.build_shared ();
		{
			auto transaction (store->tx_begin_write ());
			store->initialize (transaction, ledger.cache, ledger.constants);
			ASSERT_EQ (nano::process_result::progress, ledger.process (transaction, *send).code);
			ASSERT_EQ (nano::process_result::progress, ledger.process (transaction, *open).code);
		}

		uint64_t batch_write_size = 2048;
		std::atomic<bool> stopped{ false };
		nano::confirmation_height_unbounded unbounded_processor (
		ledger, write_database_queue, 10ms, logging, logger, stopped, batch_write_size, [] (auto const &) {}, [] (auto const &) {}, [] () { return 0; });

		{
			// This reads the blocks in the account, but prevents any writes from occuring yet
			auto scoped_write_guard = write_database_queue.wait (nano::writer::testing);
			unbounded_processor.process (open);
		}

		// Rollback the block and now try to write, the send should be cemented but the account which the open block belongs no longer exists so should bail
		ledger.rollback (store->tx_begin_write (), open->hash ());
		{
			auto scoped_write_guard = write_database_queue.wait (nano::writer::confirmation_height);
			ASSERT_DEATH_IF_SUPPORTED (unbounded_processor.cement_blocks (scoped_write_guard), "");
		}

		// Reset conditions and test with the bounded processor
		ASSERT_EQ (nano::process_result::progress, ledger.process (store->tx_begin_write (), *open).code);
		store->confirmation_height.put (store->tx_begin_write (), nano::dev::genesis->account (), { 1, nano::dev::genesis->hash () });

		nano::confirmation_height_bounded bounded_processor (
		ledger, write_database_queue, 10ms, logging, logger, stopped, batch_write_size, [] (auto const &) {}, [] (auto const &) {}, [] () { return 0; });

		{
			// This reads the blocks in the account, but prevents any writes from occuring yet
			auto scoped_write_guard = write_database_queue.wait (nano::writer::testing);
			bounded_processor.process (open);
		}

		// Rollback the block and now try to write, the send should be cemented but the account which the open block belongs no longer exists so should bail
		ledger.rollback (store->tx_begin_write (), open->hash ());
		auto scoped_write_guard = write_database_queue.wait (nano::writer::confirmation_height);
		ASSERT_DEATH_IF_SUPPORTED (bounded_processor.cement_blocks (scoped_write_guard), "");
	}
}

namespace nano
{
TEST (confirmation_height, pending_observer_callbacks)
{
	auto test_mode = [] (nano::confirmation_height_mode mode_a) {
		nano::system system;
		nano::node_flags node_flags;
		node_flags.confirmation_height_processor_mode = mode_a;
		nano::node_config node_config (nano::get_available_port (), system.logging);
		node_config.frontiers_confirmation = nano::frontiers_confirmation_mode::disabled;
		auto node = system.add_node (node_config, node_flags);

		system.wallet (0)->insert_adhoc (nano::dev::genesis_key.prv);
		nano::block_hash latest (node->latest (nano::dev::genesis_key.pub));

		nano::keypair key1;
		nano::block_builder builder;
		auto send = builder
					.send ()
					.previous (latest)
					.destination (key1.pub)
					.balance (nano::dev::constants.genesis_amount - nano::Gxrb_ratio)
					.sign (nano::dev::genesis_key.prv, nano::dev::genesis_key.pub)
					.work (*system.work.generate (latest))
					.build ();
		auto send1 = builder
					 .send ()
					 .previous (send->hash ())
					 .destination (key1.pub)
					 .balance (nano::dev::constants.genesis_amount - nano::Gxrb_ratio * 2)
					 .sign (nano::dev::genesis_key.prv, nano::dev::genesis_key.pub)
					 .work (*system.work.generate (send->hash ()))
					 .build_shared ();

		{
			auto transaction = node->store.tx_begin_write ();
			ASSERT_EQ (nano::process_result::progress, node->ledger.process (transaction, *send).code);
			ASSERT_EQ (nano::process_result::progress, node->ledger.process (transaction, *send1).code);
		}

		add_callback_stats (*node);

		node->confirmation_height_processor.add (send1);

		// Confirm the callback is not called under this circumstance because there is no election information
		ASSERT_TIMELY (10s, node->stats->count (nano::stat::type::http_callback, nano::stat::detail::http_callback, nano::stat::dir::out) == 1 && node->ledger.stats.count (nano::stat::type::confirmation_observer, nano::stat::detail::all, nano::stat::dir::out) == 1);

		ASSERT_EQ (2, node->stats->count (nano::stat::type::confirmation_height, nano::stat::detail::blocks_confirmed, nano::stat::dir::in));
		ASSERT_EQ (2, node->stats->count (nano::stat::type::confirmation_height, get_stats_detail (mode_a), nano::stat::dir::in));
		ASSERT_EQ (3, node->ledger.cache.cemented_count);
		ASSERT_EQ (0, node->active.election_winner_details_size ());
	};

	test_mode (nano::confirmation_height_mode::bounded);
	test_mode (nano::confirmation_height_mode::unbounded);
}
}

// The callback and confirmation history should only be updated after confirmation height is set (and not just after voting)
TEST (confirmation_height, callback_confirmed_history)
{
	auto test_mode = [] (nano::confirmation_height_mode mode_a) {
		nano::system system;
		nano::node_flags node_flags;
		node_flags.force_use_write_database_queue = true;
		node_flags.confirmation_height_processor_mode = mode_a;
		nano::node_config node_config (nano::get_available_port (), system.logging);
		node_config.frontiers_confirmation = nano::frontiers_confirmation_mode::disabled;
		auto node = system.add_node (node_config, node_flags);

		nano::block_hash latest (node->latest (nano::dev::genesis_key.pub));

		nano::keypair key1;
		nano::block_builder builder;
		auto send = builder
					.send ()
					.previous (latest)
					.destination (key1.pub)
					.balance (nano::dev::constants.genesis_amount - nano::Gxrb_ratio)
					.sign (nano::dev::genesis_key.prv, nano::dev::genesis_key.pub)
					.work (*system.work.generate (latest))
					.build_shared ();
		{
			auto transaction = node->store.tx_begin_write ();
			ASSERT_EQ (nano::process_result::progress, node->ledger.process (transaction, *send).code);
		}

		auto send1 = builder
					 .send ()
					 .previous (send->hash ())
					 .destination (key1.pub)
					 .balance (nano::dev::constants.genesis_amount - nano::Gxrb_ratio * 2)
					 .sign (nano::dev::genesis_key.prv, nano::dev::genesis_key.pub)
					 .work (*system.work.generate (send->hash ()))
					 .build_shared ();

		add_callback_stats (*node);

		node->process_active (send1);
		node->block_processor.flush ();
		node->block_confirm (send1);
		{
			node->process_active (send);
			node->block_processor.flush ();

			// The write guard prevents the confirmation height processor doing any writes
			auto write_guard = node->write_database_queue.wait (nano::writer::testing);

			// Confirm send1
			auto election = node->active.election (send1->qualified_root ());
			ASSERT_NE (nullptr, election);
			election->force_confirm ();
			ASSERT_TIMELY (10s, node->active.size () == 0);
			ASSERT_EQ (0, node->active.list_recently_cemented ().size ());
			{
				nano::lock_guard<nano::mutex> guard (node->active.mutex);
				ASSERT_EQ (0, node->active.blocks.size ());
			}

			auto transaction = node->store.tx_begin_read ();
			ASSERT_FALSE (node->ledger.block_confirmed (transaction, send->hash ()));

			ASSERT_TIMELY (10s, node->write_database_queue.contains (nano::writer::confirmation_height));

			// Confirm that no inactive callbacks have been called when the confirmation height processor has already iterated over it, waiting to write
			ASSERT_EQ (0, node->stats->count (nano::stat::type::confirmation_observer, nano::stat::detail::inactive_conf_height, nano::stat::dir::out));
		}

		ASSERT_TIMELY (10s, !node->write_database_queue.contains (nano::writer::confirmation_height));

		auto transaction = node->store.tx_begin_read ();
		ASSERT_TRUE (node->ledger.block_confirmed (transaction, send->hash ()));

		ASSERT_TIMELY (10s, node->active.size () == 0);
		ASSERT_TIMELY (10s, node->stats->count (nano::stat::type::confirmation_observer, nano::stat::detail::active_quorum, nano::stat::dir::out) == 1);

		ASSERT_EQ (1, node->active.list_recently_cemented ().size ());
		ASSERT_EQ (0, node->active.blocks.size ());

		// Confirm the callback is not called under this circumstance
		ASSERT_EQ (2, node->stats->count (nano::stat::type::http_callback, nano::stat::detail::http_callback, nano::stat::dir::out));
		ASSERT_EQ (1, node->stats->count (nano::stat::type::confirmation_observer, nano::stat::detail::active_quorum, nano::stat::dir::out));
		ASSERT_EQ (1, node->stats->count (nano::stat::type::confirmation_observer, nano::stat::detail::inactive_conf_height, nano::stat::dir::out));
		ASSERT_EQ (2, node->stats->count (nano::stat::type::confirmation_height, nano::stat::detail::blocks_confirmed, nano::stat::dir::in));
		ASSERT_EQ (2, node->stats->count (nano::stat::type::confirmation_height, get_stats_detail (mode_a), nano::stat::dir::in));
		ASSERT_EQ (3, node->ledger.cache.cemented_count);
		ASSERT_EQ (0, node->active.election_winner_details_size ());
	};

	test_mode (nano::confirmation_height_mode::bounded);
	test_mode (nano::confirmation_height_mode::unbounded);
}

namespace nano
{
TEST (confirmation_height, dependent_election)
{
	auto test_mode = [] (nano::confirmation_height_mode mode_a) {
		nano::system system;
		nano::node_flags node_flags;
		node_flags.confirmation_height_processor_mode = mode_a;
		node_flags.force_use_write_database_queue = true;
		nano::node_config node_config (nano::get_available_port (), system.logging);
		node_config.frontiers_confirmation = nano::frontiers_confirmation_mode::disabled;
		auto node = system.add_node (node_config, node_flags);

		nano::block_hash latest (node->latest (nano::dev::genesis_key.pub));

		nano::keypair key1;
		nano::block_builder builder;
		auto send = builder
					.send ()
					.previous (latest)
					.destination (key1.pub)
					.balance (nano::dev::constants.genesis_amount - nano::Gxrb_ratio)
					.sign (nano::dev::genesis_key.prv, nano::dev::genesis_key.pub)
					.work (*system.work.generate (latest))
					.build_shared ();
		auto send1 = builder
					 .send ()
					 .previous (send->hash ())
					 .destination (key1.pub)
					 .balance (nano::dev::constants.genesis_amount - nano::Gxrb_ratio * 2)
					 .sign (nano::dev::genesis_key.prv, nano::dev::genesis_key.pub)
					 .work (*system.work.generate (send->hash ()))
					 .build_shared ();
		auto send2 = builder
					 .send ()
					 .previous (send1->hash ())
					 .destination (key1.pub)
					 .balance (nano::dev::constants.genesis_amount - nano::Gxrb_ratio * 3)
					 .sign (nano::dev::genesis_key.prv, nano::dev::genesis_key.pub)
					 .work (*system.work.generate (send1->hash ()))
					 .build_shared ();
		{
			auto transaction = node->store.tx_begin_write ();
			ASSERT_EQ (nano::process_result::progress, node->ledger.process (transaction, *send).code);
			ASSERT_EQ (nano::process_result::progress, node->ledger.process (transaction, *send1).code);
			ASSERT_EQ (nano::process_result::progress, node->ledger.process (transaction, *send2).code);
		}

		add_callback_stats (*node);

		// This election should be confirmed as active_conf_height
		node->block_confirm (send1);
		// Start an election and confirm it
		node->block_confirm (send2);
		auto election = node->active.election (send2->qualified_root ());
		ASSERT_NE (nullptr, election);
		election->force_confirm ();

		ASSERT_TIMELY (10s, node->stats->count (nano::stat::type::http_callback, nano::stat::detail::http_callback, nano::stat::dir::out) == 3);

		ASSERT_EQ (1, node->stats->count (nano::stat::type::confirmation_observer, nano::stat::detail::active_quorum, nano::stat::dir::out));
		ASSERT_EQ (1, node->stats->count (nano::stat::type::confirmation_observer, nano::stat::detail::active_conf_height, nano::stat::dir::out));
		ASSERT_EQ (1, node->stats->count (nano::stat::type::confirmation_observer, nano::stat::detail::inactive_conf_height, nano::stat::dir::out));
		ASSERT_EQ (3, node->stats->count (nano::stat::type::confirmation_height, nano::stat::detail::blocks_confirmed, nano::stat::dir::in));
		ASSERT_EQ (3, node->stats->count (nano::stat::type::confirmation_height, get_stats_detail (mode_a), nano::stat::dir::in));
		ASSERT_EQ (4, node->ledger.cache.cemented_count);

		ASSERT_EQ (0, node->active.election_winner_details_size ());
	};

	test_mode (nano::confirmation_height_mode::bounded);
	test_mode (nano::confirmation_height_mode::unbounded);
}

// This test checks that a receive block with uncemented blocks below cements them too.
TEST (confirmation_height, cemented_gap_below_receive)
{
	auto test_mode = [] (nano::confirmation_height_mode mode_a) {
		nano::system system;
		nano::node_flags node_flags;
		node_flags.confirmation_height_processor_mode = mode_a;
		nano::node_config node_config (nano::get_available_port (), system.logging);
		node_config.frontiers_confirmation = nano::frontiers_confirmation_mode::disabled;
		auto node = system.add_node (node_config, node_flags);

		nano::block_hash latest (node->latest (nano::dev::genesis_key.pub));

		nano::keypair key1;
		nano::block_builder builder;
		system.wallet (0)->insert_adhoc (key1.prv);

		auto send = builder
					.send ()
					.previous (latest)
					.destination (key1.pub)
					.balance (nano::dev::constants.genesis_amount - nano::Gxrb_ratio)
					.sign (nano::dev::genesis_key.prv, nano::dev::genesis_key.pub)
					.work (*system.work.generate (latest))
					.build ();
		auto send1 = builder
					 .send ()
					 .previous (send->hash ())
					 .destination (key1.pub)
					 .balance (nano::dev::constants.genesis_amount - nano::Gxrb_ratio * 2)
					 .sign (nano::dev::genesis_key.prv, nano::dev::genesis_key.pub)
					 .work (*system.work.generate (send->hash ()))
					 .build ();
		nano::keypair dummy_key;
		auto dummy_send = builder
						  .send ()
						  .previous (send1->hash ())
						  .destination (dummy_key.pub)
						  .balance (nano::dev::constants.genesis_amount - nano::Gxrb_ratio * 3)
						  .sign (nano::dev::genesis_key.prv, nano::dev::genesis_key.pub)
						  .work (*system.work.generate (send1->hash ()))
						  .build ();

		auto open = builder
					.open ()
					.source (send->hash ())
					.representative (nano::dev::genesis->account ())
					.account (key1.pub)
					.sign (key1.prv, key1.pub)
					.work (*system.work.generate (key1.pub))
					.build ();
		auto receive1 = builder
						.receive ()
						.previous (open->hash ())
						.source (send1->hash ())
						.sign (key1.prv, key1.pub)
						.work (*system.work.generate (open->hash ()))
						.build ();
		auto send2 = builder
					 .send ()
					 .previous (receive1->hash ())
					 .destination (nano::dev::genesis_key.pub)
					 .balance (nano::Gxrb_ratio)
					 .sign (key1.prv, key1.pub)
					 .work (*system.work.generate (receive1->hash ()))
					 .build ();

		auto receive2 = builder
						.receive ()
						.previous (dummy_send->hash ())
						.source (send2->hash ())
						.sign (nano::dev::genesis_key.prv, nano::dev::genesis_key.pub)
						.work (*system.work.generate (dummy_send->hash ()))
						.build ();
		auto dummy_send1 = builder
						   .send ()
						   .previous (receive2->hash ())
						   .destination (dummy_key.pub)
						   .balance (nano::dev::constants.genesis_amount - nano::Gxrb_ratio * 3)
						   .sign (nano::dev::genesis_key.prv, nano::dev::genesis_key.pub)
						   .work (*system.work.generate (receive2->hash ()))
						   .build ();

		nano::keypair key2;
		system.wallet (0)->insert_adhoc (key2.prv);
		auto send3 = builder
					 .send ()
					 .previous (dummy_send1->hash ())
					 .destination (key2.pub)
					 .balance (nano::dev::constants.genesis_amount - nano::Gxrb_ratio * 4)
					 .sign (nano::dev::genesis_key.prv, nano::dev::genesis_key.pub)
					 .work (*system.work.generate (dummy_send1->hash ()))
					 .build ();
		auto dummy_send2 = builder
						   .send ()
						   .previous (send3->hash ())
						   .destination (dummy_key.pub)
						   .balance (nano::dev::constants.genesis_amount - nano::Gxrb_ratio * 5)
						   .sign (nano::dev::genesis_key.prv, nano::dev::genesis_key.pub)
						   .work (*system.work.generate (send3->hash ()))
						   .build ();

		auto open1 = builder
					 .open ()
					 .source (send3->hash ())
					 .representative (nano::dev::genesis->account ())
					 .account (key2.pub)
					 .sign (key2.prv, key2.pub)
					 .work (*system.work.generate (key2.pub))
					 .build_shared ();

		{
			auto transaction = node->store.tx_begin_write ();
			ASSERT_EQ (nano::process_result::progress, node->ledger.process (transaction, *send).code);
			ASSERT_EQ (nano::process_result::progress, node->ledger.process (transaction, *send1).code);
			ASSERT_EQ (nano::process_result::progress, node->ledger.process (transaction, *dummy_send).code);

			ASSERT_EQ (nano::process_result::progress, node->ledger.process (transaction, *open).code);
			ASSERT_EQ (nano::process_result::progress, node->ledger.process (transaction, *receive1).code);
			ASSERT_EQ (nano::process_result::progress, node->ledger.process (transaction, *send2).code);

			ASSERT_EQ (nano::process_result::progress, node->ledger.process (transaction, *receive2).code);
			ASSERT_EQ (nano::process_result::progress, node->ledger.process (transaction, *dummy_send1).code);

			ASSERT_EQ (nano::process_result::progress, node->ledger.process (transaction, *send3).code);
			ASSERT_EQ (nano::process_result::progress, node->ledger.process (transaction, *dummy_send2).code);

			ASSERT_EQ (nano::process_result::progress, node->ledger.process (transaction, *open1).code);
		}

		std::vector<nano::block_hash> observer_order;
		nano::mutex mutex;
		add_callback_stats (*node, &observer_order, &mutex);

		node->block_confirm (open1);
		auto election = node->active.election (open1->qualified_root ());
		ASSERT_NE (nullptr, election);
		election->force_confirm ();
		ASSERT_TIMELY (10s, node->stats->count (nano::stat::type::http_callback, nano::stat::detail::http_callback, nano::stat::dir::out) == 10);

		auto transaction = node->store.tx_begin_read ();
		ASSERT_TRUE (node->ledger.block_confirmed (transaction, open1->hash ()));
		ASSERT_EQ (1, node->stats->count (nano::stat::type::confirmation_observer, nano::stat::detail::active_quorum, nano::stat::dir::out));
		ASSERT_EQ (0, node->stats->count (nano::stat::type::confirmation_observer, nano::stat::detail::active_conf_height, nano::stat::dir::out));
		ASSERT_EQ (9, node->stats->count (nano::stat::type::confirmation_observer, nano::stat::detail::inactive_conf_height, nano::stat::dir::out));
		ASSERT_EQ (10, node->stats->count (nano::stat::type::confirmation_height, nano::stat::detail::blocks_confirmed, nano::stat::dir::in));
		ASSERT_EQ (10, node->stats->count (nano::stat::type::confirmation_height, get_stats_detail (mode_a), nano::stat::dir::in));
		ASSERT_EQ (11, node->ledger.cache.cemented_count);
		ASSERT_EQ (0, node->active.election_winner_details_size ());

		// Check that the order of callbacks is correct
		std::vector<nano::block_hash> expected_order = { send->hash (), open->hash (), send1->hash (), receive1->hash (), send2->hash (), dummy_send->hash (), receive2->hash (), dummy_send1->hash (), send3->hash (), open1->hash () };
		nano::lock_guard<nano::mutex> guard (mutex);
		ASSERT_EQ (observer_order, expected_order);
	};

	test_mode (nano::confirmation_height_mode::bounded);
	test_mode (nano::confirmation_height_mode::unbounded);
}

// This test checks that a receive block with uncemented blocks below cements them too, compared with the test above, this
// is the first write in this chain.
TEST (confirmation_height, cemented_gap_below_no_cache)
{
	auto test_mode = [] (nano::confirmation_height_mode mode_a) {
		nano::system system;
		nano::node_flags node_flags;
		node_flags.confirmation_height_processor_mode = mode_a;
		nano::node_config node_config (nano::get_available_port (), system.logging);
		node_config.frontiers_confirmation = nano::frontiers_confirmation_mode::disabled;
		auto node = system.add_node (node_config, node_flags);

		nano::block_hash latest (node->latest (nano::dev::genesis_key.pub));

		nano::keypair key1;
		system.wallet (0)->insert_adhoc (key1.prv);

		nano::block_builder builder;
		auto send = builder
					.send ()
					.previous (latest)
					.destination (key1.pub)
					.balance (nano::dev::constants.genesis_amount - nano::Gxrb_ratio)
					.sign (nano::dev::genesis_key.prv, nano::dev::genesis_key.pub)
					.work (*system.work.generate (latest))
					.build ();
		auto send1 = builder
					 .send ()
					 .previous (send->hash ())
					 .destination (key1.pub)
					 .balance (nano::dev::constants.genesis_amount - nano::Gxrb_ratio * 2)
					 .sign (nano::dev::genesis_key.prv, nano::dev::genesis_key.pub)
					 .work (*system.work.generate (send->hash ()))
					 .build ();
		nano::keypair dummy_key;
		auto dummy_send = builder
						  .send ()
						  .previous (send1->hash ())
						  .destination (dummy_key.pub)
						  .balance (nano::dev::constants.genesis_amount - nano::Gxrb_ratio * 3)
						  .sign (nano::dev::genesis_key.prv, nano::dev::genesis_key.pub)
						  .work (*system.work.generate (send1->hash ()))
						  .build ();

		auto open = builder
					.open ()
					.source (send->hash ())
					.representative (nano::dev::genesis->account ())
					.account (key1.pub)
					.sign (key1.prv, key1.pub)
					.work (*system.work.generate (key1.pub))
					.build ();
		auto receive1 = builder
						.receive ()
						.previous (open->hash ())
						.source (send1->hash ())
						.sign (key1.prv, key1.pub)
						.work (*system.work.generate (open->hash ()))
						.build ();
		auto send2 = builder
					 .send ()
					 .previous (receive1->hash ())
					 .destination (nano::dev::genesis_key.pub)
					 .balance (nano::Gxrb_ratio)
					 .sign (key1.prv, key1.pub)
					 .work (*system.work.generate (receive1->hash ()))
					 .build ();

		auto receive2 = builder
						.receive ()
						.previous (dummy_send->hash ())
						.source (send2->hash ())
						.sign (nano::dev::genesis_key.prv, nano::dev::genesis_key.pub)
						.work (*system.work.generate (dummy_send->hash ()))
						.build ();
		auto dummy_send1 = builder
						   .send ()
						   .previous (receive2->hash ())
						   .destination (dummy_key.pub)
						   .balance (nano::dev::constants.genesis_amount - nano::Gxrb_ratio * 3)
						   .sign (nano::dev::genesis_key.prv, nano::dev::genesis_key.pub)
						   .work (*system.work.generate (receive2->hash ()))
						   .build ();

		nano::keypair key2;
		system.wallet (0)->insert_adhoc (key2.prv);
		auto send3 = builder
					 .send ()
					 .previous (dummy_send1->hash ())
					 .destination (key2.pub)
					 .balance (nano::dev::constants.genesis_amount - nano::Gxrb_ratio * 4)
					 .sign (nano::dev::genesis_key.prv, nano::dev::genesis_key.pub)
					 .work (*system.work.generate (dummy_send1->hash ()))
					 .build ();
		auto dummy_send2 = builder
						   .send ()
						   .previous (send3->hash ())
						   .destination (dummy_key.pub)
						   .balance (nano::dev::constants.genesis_amount - nano::Gxrb_ratio * 5)
						   .sign (nano::dev::genesis_key.prv, nano::dev::genesis_key.pub)
						   .work (*system.work.generate (send3->hash ()))
						   .build ();

		auto open1 = builder
					 .open ()
					 .source (send3->hash ())
					 .representative (nano::dev::genesis->account ())
					 .account (key2.pub)
					 .sign (key2.prv, key2.pub)
					 .work (*system.work.generate (key2.pub))
					 .build_shared ();

		{
			auto transaction = node->store.tx_begin_write ();
			ASSERT_EQ (nano::process_result::progress, node->ledger.process (transaction, *send).code);
			ASSERT_EQ (nano::process_result::progress, node->ledger.process (transaction, *send1).code);
			ASSERT_EQ (nano::process_result::progress, node->ledger.process (transaction, *dummy_send).code);

			ASSERT_EQ (nano::process_result::progress, node->ledger.process (transaction, *open).code);
			ASSERT_EQ (nano::process_result::progress, node->ledger.process (transaction, *receive1).code);
			ASSERT_EQ (nano::process_result::progress, node->ledger.process (transaction, *send2).code);

			ASSERT_EQ (nano::process_result::progress, node->ledger.process (transaction, *receive2).code);
			ASSERT_EQ (nano::process_result::progress, node->ledger.process (transaction, *dummy_send1).code);

			ASSERT_EQ (nano::process_result::progress, node->ledger.process (transaction, *send3).code);
			ASSERT_EQ (nano::process_result::progress, node->ledger.process (transaction, *dummy_send2).code);

			ASSERT_EQ (nano::process_result::progress, node->ledger.process (transaction, *open1).code);
		}

		// Force some blocks to be cemented so that the cached confirmed info variable is empty
		{
			auto transaction (node->store.tx_begin_write ());
			node->store.confirmation_height.put (transaction, nano::dev::genesis->account (), nano::confirmation_height_info{ 3, send1->hash () });
			node->store.confirmation_height.put (transaction, key1.pub, nano::confirmation_height_info{ 2, receive1->hash () });
		}

		add_callback_stats (*node);

		node->block_confirm (open1);
		auto election = node->active.election (open1->qualified_root ());
		ASSERT_NE (nullptr, election);
		election->force_confirm ();
		ASSERT_TIMELY (10s, node->stats->count (nano::stat::type::http_callback, nano::stat::detail::http_callback, nano::stat::dir::out) == 6);

		auto transaction = node->store.tx_begin_read ();
		ASSERT_TRUE (node->ledger.block_confirmed (transaction, open1->hash ()));
		ASSERT_EQ (node->active.election_winner_details_size (), 0);
		ASSERT_EQ (1, node->stats->count (nano::stat::type::confirmation_observer, nano::stat::detail::active_quorum, nano::stat::dir::out));
		ASSERT_EQ (0, node->stats->count (nano::stat::type::confirmation_observer, nano::stat::detail::active_conf_height, nano::stat::dir::out));
		ASSERT_EQ (5, node->stats->count (nano::stat::type::confirmation_observer, nano::stat::detail::inactive_conf_height, nano::stat::dir::out));
		ASSERT_EQ (6, node->stats->count (nano::stat::type::confirmation_height, nano::stat::detail::blocks_confirmed, nano::stat::dir::in));
		ASSERT_EQ (6, node->stats->count (nano::stat::type::confirmation_height, get_stats_detail (mode_a), nano::stat::dir::in));
		ASSERT_EQ (7, node->ledger.cache.cemented_count);
	};

	test_mode (nano::confirmation_height_mode::bounded);
	test_mode (nano::confirmation_height_mode::unbounded);
}

TEST (confirmation_height, election_winner_details_clearing)
{
	auto test_mode = [] (nano::confirmation_height_mode mode_a) {
		nano::system system{};

		nano::node_flags node_flags{};
		node_flags.confirmation_height_processor_mode = mode_a;

		nano::node_config node_config{ nano::get_available_port (), system.logging };
		node_config.frontiers_confirmation = nano::frontiers_confirmation_mode::disabled;

		auto node = system.add_node (node_config, node_flags);
		auto const latest = node->latest (nano::dev::genesis_key.pub);

		nano::keypair key1{};
		nano::send_block_builder builder{};

		auto const send1 = builder.make_block ()
						   .previous (latest)
						   .destination (key1.pub)
						   .balance (nano::dev::constants.genesis_amount - nano::Gxrb_ratio)
						   .sign (nano::dev::genesis_key.prv, nano::dev::genesis_key.pub)
						   .work (*system.work.generate (latest))
						   .build_shared ();
		ASSERT_EQ (nano::process_result::progress, node->process (*send1).code);

		auto const send2 = builder.make_block ()
						   .previous (send1->hash ())
						   .destination (key1.pub)
						   .balance (nano::dev::constants.genesis_amount - nano::Gxrb_ratio * 2)
						   .sign (nano::dev::genesis_key.prv, nano::dev::genesis_key.pub)
						   .work (*system.work.generate (send1->hash ()))
						   .build_shared ();
		ASSERT_EQ (nano::process_result::progress, node->process (*send2).code);

		auto const send3 = builder.make_block ()
						   .previous (send2->hash ())
						   .destination (key1.pub)
						   .balance (nano::dev::constants.genesis_amount - nano::Gxrb_ratio * 3)
						   .sign (nano::dev::genesis_key.prv, nano::dev::genesis_key.pub)
						   .work (*system.work.generate (send2->hash ()))
						   .build_shared ();
		ASSERT_EQ (nano::process_result::progress, node->process (*send3).code);

		node->process_confirmed (nano::election_status{ send2 });
		ASSERT_TIMELY (5s, node->block_confirmed (send2->hash ()));
		ASSERT_TIMELY (5s, 1 == node->stats->count (nano::stat::type::confirmation_observer, nano::stat::detail::inactive_conf_height, nano::stat::dir::out));

		node->process_confirmed (nano::election_status{ send3 });
		ASSERT_TIMELY (5s, node->block_confirmed (send3->hash ()));

		// Add an already cemented block with fake election details. It should get removed
		node->active.add_election_winner_details (send3->hash (), nullptr);
		node->confirmation_height_processor.add (send3);
		ASSERT_TIMELY (10s, node->active.election_winner_details_size () == 0);
		ASSERT_EQ (4, node->ledger.cache.cemented_count);

		EXPECT_EQ (1, node->stats->count (nano::stat::type::confirmation_observer, nano::stat::detail::inactive_conf_height, nano::stat::dir::out));
		EXPECT_EQ (3, node->stats->count (nano::stat::type::confirmation_height, nano::stat::detail::blocks_confirmed, nano::stat::dir::in));
		EXPECT_EQ (3, node->stats->count (nano::stat::type::confirmation_height, get_stats_detail (mode_a), nano::stat::dir::in));
	};

	test_mode (nano::confirmation_height_mode::bounded);
	test_mode (nano::confirmation_height_mode::unbounded);
}
}

TEST (confirmation_height, election_winner_details_clearing_node_process_confirmed)
{
	// Make sure election_winner_details is also cleared if the block never enters the confirmation height processor from node::process_confirmed
	nano::system system (1);
	auto node = system.nodes.front ();

	nano::block_builder builder;
	auto send = builder
				.send ()
				.previous (nano::dev::genesis->hash ())
				.destination (nano::dev::genesis_key.pub)
				.balance (nano::dev::constants.genesis_amount - nano::Gxrb_ratio)
				.sign (nano::dev::genesis_key.prv, nano::dev::genesis_key.pub)
				.work (*system.work.generate (nano::dev::genesis->hash ()))
				.build_shared ();
	// Add to election_winner_details. Use an unrealistic iteration so that it should fall into the else case and do a cleanup
	node->active.add_election_winner_details (send->hash (), nullptr);
	nano::election_status election;
	election.winner = send;
	node->process_confirmed (election, 1000000);
	ASSERT_EQ (0, node->active.election_winner_details_size ());
}

TEST (confirmation_height, unbounded_block_cache_iteration)
{
	if (nano::rocksdb_config::using_rocksdb_in_tests ())
	{
		// Don't test this in rocksdb mode
		return;
	}
	nano::logger_mt logger;
	auto path (nano::unique_path ());
	auto store = nano::make_store (logger, path, nano::dev::constants);
	ASSERT_TRUE (!store->init_error ());
	nano::stat stats;
	nano::ledger ledger (*store, stats, nano::dev::constants);
	nano::write_database_queue write_database_queue (false);
	boost::latch initialized_latch{ 0 };
	nano::work_pool pool{ nano::dev::network_params.network, std::numeric_limits<unsigned>::max () };
	nano::logging logging;
	nano::keypair key1;
	nano::block_builder builder;
	auto send = builder
				.send ()
				.previous (nano::dev::genesis->hash ())
				.destination (key1.pub)
				.balance (nano::dev::constants.genesis_amount - nano::Gxrb_ratio)
				.sign (nano::dev::genesis_key.prv, nano::dev::genesis_key.pub)
				.work (*pool.generate (nano::dev::genesis->hash ()))
				.build_shared ();
	auto send1 = builder
				 .send ()
				 .previous (send->hash ())
				 .destination (key1.pub)
				 .balance (nano::dev::constants.genesis_amount - nano::Gxrb_ratio * 2)
				 .sign (nano::dev::genesis_key.prv, nano::dev::genesis_key.pub)
				 .work (*pool.generate (send->hash ()))
				 .build_shared ();
	{
		auto transaction (store->tx_begin_write ());
		store->initialize (transaction, ledger.cache, nano::dev::constants);
		ASSERT_EQ (nano::process_result::progress, ledger.process (transaction, *send).code);
		ASSERT_EQ (nano::process_result::progress, ledger.process (transaction, *send1).code);
	}

	nano::confirmation_height_processor confirmation_height_processor (ledger, write_database_queue, 10ms, logging, logger, initialized_latch, nano::confirmation_height_mode::unbounded);
	nano::timer<> timer;
	timer.start ();
	{
		// Prevent conf height processor doing any writes, so that we can query is_processing_block correctly
		auto write_guard = write_database_queue.wait (nano::writer::testing);
		// Add the frontier block
		confirmation_height_processor.add (send1);

		// The most uncemented block (previous block) should be seen as processing by the unbounded processor
		while (!confirmation_height_processor.is_processing_block (send->hash ()))
		{
			ASSERT_LT (timer.since_start (), 10s);
		}
	}

	// Wait until the current block is finished processing
	while (!confirmation_height_processor.current ().is_zero ())
	{
		ASSERT_LT (timer.since_start (), 10s);
	}

	ASSERT_EQ (2, stats.count (nano::stat::type::confirmation_height, nano::stat::detail::blocks_confirmed, nano::stat::dir::in));
	ASSERT_EQ (2, stats.count (nano::stat::type::confirmation_height, nano::stat::detail::blocks_confirmed_unbounded, nano::stat::dir::in));
	ASSERT_EQ (3, ledger.cache.cemented_count);
}

TEST (confirmation_height, pruned_source)
{
	nano::logger_mt logger;
	nano::logging logging;
	auto path (nano::unique_path ());
	auto store = nano::make_store (logger, path, nano::dev::constants);
	ASSERT_TRUE (!store->init_error ());
	nano::stat stats;
	nano::ledger ledger (*store, stats, nano::dev::constants);
	ledger.pruning = true;
	nano::write_database_queue write_database_queue (false);
	nano::work_pool pool{ nano::dev::network_params.network, std::numeric_limits<unsigned>::max () };
	nano::keypair key1, key2;
	nano::block_builder builder;
	auto send1 = builder
				 .state ()
				 .account (nano::dev::genesis_key.pub)
				 .previous (nano::dev::genesis->hash ())
				 .representative (nano::dev::genesis_key.pub)
				 .balance (nano::dev::constants.genesis_amount - 100)
				 .link (key1.pub)
				 .sign (nano::dev::genesis_key.prv, nano::dev::genesis_key.pub)
				 .work (*pool.generate (nano::dev::genesis->hash ()))
				 .build_shared ();
	auto open1 = builder
				 .state ()
				 .account (key1.pub)
				 .previous (0)
				 .representative (key1.pub)
				 .balance (100)
				 .link (send1->hash ())
				 .sign (key1.prv, key1.pub)
				 .work (*pool.generate (key1.pub))
				 .build_shared ();
	auto send2 = builder
				 .state ()
				 .account (key1.pub)
				 .previous (open1->hash ())
				 .representative (key1.pub)
				 .balance (50)
				 .link (key2.pub)
				 .sign (key1.prv, key1.pub)
				 .work (*pool.generate (open1->hash ()))
				 .build_shared ();
	auto send3 = builder
				 .state ()
				 .account (key1.pub)
				 .previous (send2->hash ())
				 .representative (key1.pub)
				 .balance (25)
				 .link (key2.pub)
				 .sign (key1.prv, key1.pub)
				 .work (*pool.generate (send2->hash ()))
				 .build_shared ();
	auto open2 = builder
				 .state ()
				 .account (key2.pub)
				 .previous (0)
				 .representative (key1.pub)
				 .balance (50)
				 .link (send2->hash ())
				 .sign (key2.prv, key2.pub)
				 .work (*pool.generate (key2.pub))
				 .build_shared ();
	{
		auto transaction (store->tx_begin_write ());
		store->initialize (transaction, ledger.cache, nano::dev::constants);
		ASSERT_EQ (nano::process_result::progress, ledger.process (transaction, *send1).code);
		ASSERT_EQ (nano::process_result::progress, ledger.process (transaction, *open1).code);
		ASSERT_EQ (nano::process_result::progress, ledger.process (transaction, *send2).code);
		ASSERT_EQ (nano::process_result::progress, ledger.process (transaction, *send3).code);
		ASSERT_EQ (nano::process_result::progress, ledger.process (transaction, *open2).code);
	}
	uint64_t batch_write_size = 2;
	std::atomic<bool> stopped{ false };
	bool first_time{ true };
	nano::confirmation_height_bounded bounded_processor (
	ledger, write_database_queue, 10ms, logging, logger, stopped, batch_write_size, [&] (auto const & cemented_blocks_a) {
		if (first_time)
		{
			// Prune the send
			auto transaction (store->tx_begin_write ());
			ASSERT_EQ (2, ledger.pruning_action (transaction, send2->hash (), 2));
		}
		first_time = false; },
	[] (auto const &) {}, [] () { return 0; });
	bounded_processor.process (open2);
}<|MERGE_RESOLUTION|>--- conflicted
+++ resolved
@@ -1255,19 +1255,15 @@
 		nano::keypair key1;
 		system.wallet (0)->insert_adhoc (nano::dev::genesis_key.prv);
 		nano::block_hash latest1 (node1->latest (nano::dev::genesis_key.pub));
-<<<<<<< HEAD
-		auto send1 (std::make_shared<nano::send_block> (latest1, key1.pub, amount - node1->config->receive_minimum.number (), nano::dev::genesis_key.prv, nano::dev::genesis_key.pub, *system.work.generate (latest1)));
-=======
 		nano::block_builder builder;
 		auto send1 = builder
 					 .send ()
 					 .previous (latest1)
 					 .destination (key1.pub)
-					 .balance (amount - node1->config.receive_minimum.number ())
+					 .balance (amount - node1->config->receive_minimum.number ())
 					 .sign (nano::dev::genesis_key.prv, nano::dev::genesis_key.pub)
 					 .work (*system.work.generate (latest1))
 					 .build_shared ();
->>>>>>> 86f1178e
 
 		add_callback_stats (*node1);
 
