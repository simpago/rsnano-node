--- conflicted
+++ resolved
@@ -49,13 +49,8 @@
 	ASSERT_EQ (1, node.aggregator.size ());
 	ASSERT_TIMELY (3s, node.aggregator.empty ());
 	// Not yet in the ledger
-<<<<<<< HEAD
 	ASSERT_TIMELY_EQ (3s, 1, node.stats->count (nano::stat::type::requests, nano::stat::detail::requests_unknown));
-	ASSERT_EQ (nano::block_status::progress, node.ledger.process (*node.store.tx_begin_write (), *send1));
-=======
-	ASSERT_TIMELY_EQ (3s, 1, node.stats.count (nano::stat::type::requests, nano::stat::detail::requests_unknown));
-	ASSERT_EQ (nano::block_status::progress, node.ledger.process (node.store.tx_begin_write (), send1));
->>>>>>> 2903a997
+	ASSERT_EQ (nano::block_status::progress, node.ledger.process (*node.store.tx_begin_write (), send1));
 	node.aggregator.add (dummy_channel, request);
 	ASSERT_EQ (1, node.aggregator.size ());
 	// In the ledger but no vote generated yet
@@ -92,13 +87,8 @@
 				 .link (key1.pub)
 				 .sign (nano::dev::genesis_key.prv, nano::dev::genesis_key.pub)
 				 .work (*node.work_generate_blocking (nano::dev::genesis->hash ()))
-<<<<<<< HEAD
-				 .build_shared ();
-	ASSERT_EQ (nano::block_status::progress, node.ledger.process (*node.store.tx_begin_write (), *send1));
-=======
-				 .build ();
-	ASSERT_EQ (nano::block_status::progress, node.ledger.process (node.store.tx_begin_write (), send1));
->>>>>>> 2903a997
+				 .build ();
+	ASSERT_EQ (nano::block_status::progress, node.ledger.process (*node.store.tx_begin_write (), send1));
 	node.confirmation_height_processor.add (send1);
 	ASSERT_TIMELY (5s, node.ledger.block_confirmed (*node.store.tx_begin_read (), send1->hash ()));
 	auto send2 = nano::state_block_builder ()
@@ -109,13 +99,8 @@
 				 .link (nano::dev::genesis_key.pub)
 				 .sign (nano::dev::genesis_key.prv, nano::dev::genesis_key.pub)
 				 .work (*node.work_generate_blocking (send1->hash ()))
-<<<<<<< HEAD
-				 .build_shared ();
-	ASSERT_EQ (nano::block_status::progress, node.ledger.process (*node.store.tx_begin_write (), *send2));
-=======
-				 .build ();
-	ASSERT_EQ (nano::block_status::progress, node.ledger.process (node.store.tx_begin_write (), send2));
->>>>>>> 2903a997
+				 .build ();
+	ASSERT_EQ (nano::block_status::progress, node.ledger.process (*node.store.tx_begin_write (), send2));
 	auto receive1 = nano::state_block_builder ()
 					.account (key1.pub)
 					.previous (0)
@@ -124,13 +109,8 @@
 					.link (send1->hash ())
 					.sign (key1.prv, key1.pub)
 					.work (*node.work_generate_blocking (key1.pub))
-<<<<<<< HEAD
-					.build_shared ();
-	ASSERT_EQ (nano::block_status::progress, node.ledger.process (*node.store.tx_begin_write (), *receive1));
-=======
 					.build ();
-	ASSERT_EQ (nano::block_status::progress, node.ledger.process (node.store.tx_begin_write (), receive1));
->>>>>>> 2903a997
+	ASSERT_EQ (nano::block_status::progress, node.ledger.process (*node.store.tx_begin_write (), receive1));
 	std::vector<std::pair<nano::block_hash, nano::root>> request;
 	request.emplace_back (send2->hash (), send2->root ());
 	auto client = nano::transport::create_client_socket (node);
@@ -173,13 +153,8 @@
 				 .link (key1.pub)
 				 .sign (nano::dev::genesis_key.prv, nano::dev::genesis_key.pub)
 				 .work (*node.work_generate_blocking (nano::dev::genesis->hash ()))
-<<<<<<< HEAD
-				 .build_shared ();
-	ASSERT_EQ (nano::block_status::progress, node.ledger.process (*node.store.tx_begin_write (), *send1));
-=======
-				 .build ();
-	ASSERT_EQ (nano::block_status::progress, node.ledger.process (node.store.tx_begin_write (), send1));
->>>>>>> 2903a997
+				 .build ();
+	ASSERT_EQ (nano::block_status::progress, node.ledger.process (*node.store.tx_begin_write (), send1));
 	node.confirmation_height_processor.add (send1);
 	ASSERT_TIMELY (5s, node.ledger.block_confirmed (*node.store.tx_begin_read (), send1->hash ()));
 	auto send2 = builder.make_block ()
@@ -199,15 +174,9 @@
 					.link (send1->hash ())
 					.sign (key1.prv, key1.pub)
 					.work (*node.work_generate_blocking (key1.pub))
-<<<<<<< HEAD
-					.build_shared ();
-	ASSERT_EQ (nano::block_status::progress, node.ledger.process (*node.store.tx_begin_write (), *send2));
-	ASSERT_EQ (nano::block_status::progress, node.ledger.process (*node.store.tx_begin_write (), *receive1));
-=======
 					.build ();
-	ASSERT_EQ (nano::block_status::progress, node.ledger.process (node.store.tx_begin_write (), send2));
-	ASSERT_EQ (nano::block_status::progress, node.ledger.process (node.store.tx_begin_write (), receive1));
->>>>>>> 2903a997
+	ASSERT_EQ (nano::block_status::progress, node.ledger.process (*node.store.tx_begin_write (), send2));
+	ASSERT_EQ (nano::block_status::progress, node.ledger.process (*node.store.tx_begin_write (), receive1));
 	std::vector<std::pair<nano::block_hash, nano::root>> request;
 	request.emplace_back (send2->hash (), send2->root ());
 	request.emplace_back (receive1->hash (), receive1->root ());
@@ -264,11 +233,7 @@
 				 .build ();
 	std::vector<std::pair<nano::block_hash, nano::root>> request;
 	request.emplace_back (send1->hash (), send1->root ());
-<<<<<<< HEAD
-	ASSERT_EQ (nano::block_status::progress, node1.ledger.process (*node1.store.tx_begin_write (), *send1));
-=======
-	ASSERT_EQ (nano::block_status::progress, node1.ledger.process (node1.store.tx_begin_write (), send1));
->>>>>>> 2903a997
+	ASSERT_EQ (nano::block_status::progress, node1.ledger.process (*node1.store.tx_begin_write (), send1));
 	auto dummy_channel1 = std::make_shared<nano::transport::inproc::channel> (node1, node1);
 	auto dummy_channel2 = std::make_shared<nano::transport::inproc::channel> (node2, node2);
 	ASSERT_NE (nano::transport::map_endpoint_to_v6 (dummy_channel1->get_remote_endpoint ()), nano::transport::map_endpoint_to_v6 (dummy_channel2->get_remote_endpoint ()));
@@ -329,11 +294,7 @@
 						  .build ());
 		auto const & block = blocks.back ();
 		previous = block->hash ();
-<<<<<<< HEAD
-		ASSERT_EQ (nano::block_status::progress, node.ledger.process (*node.store.tx_begin_write (), *block));
-=======
-		ASSERT_EQ (nano::block_status::progress, node.ledger.process (node.store.tx_begin_write (), block));
->>>>>>> 2903a997
+		ASSERT_EQ (nano::block_status::progress, node.ledger.process (*node.store.tx_begin_write (), block));
 		request.emplace_back (block->hash (), block->root ());
 	}
 	// Confirm all blocks
@@ -378,13 +339,8 @@
 				 .link (nano::dev::genesis_key.pub)
 				 .sign (nano::dev::genesis_key.prv, nano::dev::genesis_key.pub)
 				 .work (*node.work_generate_blocking (nano::dev::genesis->hash ()))
-<<<<<<< HEAD
-				 .build_shared ();
-	ASSERT_EQ (nano::block_status::progress, node.ledger.process (*node.store.tx_begin_write (), *send1));
-=======
-				 .build ();
-	ASSERT_EQ (nano::block_status::progress, node.ledger.process (node.store.tx_begin_write (), send1));
->>>>>>> 2903a997
+				 .build ();
+	ASSERT_EQ (nano::block_status::progress, node.ledger.process (*node.store.tx_begin_write (), send1));
 	std::vector<std::pair<nano::block_hash, nano::root>> request;
 	request.emplace_back (send1->hash (), send1->root ());
 	{
@@ -414,13 +370,8 @@
 				 .link (nano::dev::genesis_key.pub)
 				 .sign (nano::dev::genesis_key.prv, nano::dev::genesis_key.pub)
 				 .work (*node.work_generate_blocking (nano::dev::genesis->hash ()))
-<<<<<<< HEAD
-				 .build_shared ();
-	ASSERT_EQ (nano::block_status::progress, node.ledger.process (*node.store.tx_begin_write (), *send1));
-=======
-				 .build ();
-	ASSERT_EQ (nano::block_status::progress, node.ledger.process (node.store.tx_begin_write (), send1));
->>>>>>> 2903a997
+				 .build ();
+	ASSERT_EQ (nano::block_status::progress, node.ledger.process (*node.store.tx_begin_write (), send1));
 	std::vector<std::pair<nano::block_hash, nano::root>> request;
 	request.emplace_back (send1->hash (), send1->root ());
 	std::weak_ptr<nano::transport::channel> channel1_w;
@@ -459,13 +410,8 @@
 				 .link (nano::dev::genesis_key.pub)
 				 .sign (nano::dev::genesis_key.prv, nano::dev::genesis_key.pub)
 				 .work (*node.work_generate_blocking (nano::dev::genesis->hash ()))
-<<<<<<< HEAD
-				 .build_shared ();
-	ASSERT_EQ (nano::block_status::progress, node.ledger.process (*node.store.tx_begin_write (), *send1));
-=======
-				 .build ();
-	ASSERT_EQ (nano::block_status::progress, node.ledger.process (node.store.tx_begin_write (), send1));
->>>>>>> 2903a997
+				 .build ();
+	ASSERT_EQ (nano::block_status::progress, node.ledger.process (*node.store.tx_begin_write (), send1));
 	std::vector<std::pair<nano::block_hash, nano::root>> request;
 	request.emplace_back (send1->hash (), send1->root ());
 	auto client = nano::transport::create_client_socket (node);
@@ -492,13 +438,8 @@
 				 .link (nano::dev::genesis_key.pub)
 				 .sign (nano::dev::genesis_key.prv, nano::dev::genesis_key.pub)
 				 .work (*node.work_generate_blocking (nano::dev::genesis->hash ()))
-<<<<<<< HEAD
-				 .build_shared ();
-	ASSERT_EQ (nano::block_status::progress, node.ledger.process (*node.store.tx_begin_write (), *send1));
-=======
-				 .build ();
-	ASSERT_EQ (nano::block_status::progress, node.ledger.process (node.store.tx_begin_write (), send1));
->>>>>>> 2903a997
+				 .build ();
+	ASSERT_EQ (nano::block_status::progress, node.ledger.process (*node.store.tx_begin_write (), send1));
 	std::vector<std::pair<nano::block_hash, nano::root>> request;
 	request.emplace_back (send1->hash (), send1->root ());
 	auto client = nano::transport::create_client_socket (node);
@@ -537,19 +478,11 @@
 				 .balance (send1->balance ().number () - 1)
 				 .sign (nano::dev::genesis_key.prv, nano::dev::genesis_key.pub)
 				 .work (*system.work.generate (send1->hash ()))
-<<<<<<< HEAD
-				 .build_shared ();
-	ASSERT_EQ (nano::block_status::progress, node.process (*send1));
-	ASSERT_EQ (nano::block_status::progress, node.process (*send2));
-	(void)node.wallets.insert_adhoc (node.wallets.first_wallet_id (), nano::dev::genesis_key.prv);
-	ASSERT_FALSE (node.ledger.dependents_confirmed (*node.store.tx_begin_read (), *send2));
-=======
 				 .build ();
 	ASSERT_EQ (nano::block_status::progress, node.process (send1));
 	ASSERT_EQ (nano::block_status::progress, node.process (send2));
-	system.wallet (0)->insert_adhoc (nano::dev::genesis_key.prv);
-	ASSERT_FALSE (node.ledger.dependents_confirmed (node.store.tx_begin_read (), *send2));
->>>>>>> 2903a997
+	(void)node.wallets.insert_adhoc (node.wallets.first_wallet_id (), nano::dev::genesis_key.prv);
+	ASSERT_FALSE (node.ledger.dependents_confirmed (*node.store.tx_begin_read (), *send2));
 
 	std::vector<std::pair<nano::block_hash, nano::root>> request;
 	// Correct hash, correct root
