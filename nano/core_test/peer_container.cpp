--- conflicted
+++ resolved
@@ -19,66 +19,26 @@
 	ASSERT_EQ (0, network.size ());
 }
 
-<<<<<<< HEAD
-TEST (peer_container, no_recontact)
-{
-	nano::test::system system (1);
-	auto & node1 (*system.nodes[0]);
-	nano::network & network (*node1.network);
-	auto observed_peer (0);
-	auto observed_disconnect (false);
-	nano::endpoint endpoint1 (boost::asio::ip::address_v6::loopback (), 10000);
-	ASSERT_EQ (0, network.size ());
-	network.on_new_channel ([&observed_peer] (std::shared_ptr<nano::transport::channel> const &) { ++observed_peer; });
-	node1.network->disconnect_observer = [&observed_disconnect] () { observed_disconnect = true; };
-	auto channel (network.udp_channels.insert (endpoint1, node1.network_params.network.protocol_version));
-	ASSERT_EQ (1, network.size ());
-	ASSERT_EQ (channel, network.udp_channels.insert (endpoint1, node1.network_params.network.protocol_version));
-	node1.network->cleanup (std::chrono::steady_clock::now () + std::chrono::seconds (5));
-	ASSERT_TRUE (network.empty ());
-	ASSERT_EQ (1, observed_peer);
-	ASSERT_TRUE (observed_disconnect);
-}
-
-TEST (peer_container, no_self_incoming)
-{
-	nano::test::system system (1);
-	ASSERT_EQ (nullptr, system.nodes[0]->network->udp_channels.insert (system.nodes[0]->network->endpoint (), 0));
-	ASSERT_TRUE (system.nodes[0]->network->empty ());
-=======
 // Test a node cannot connect to its own endpoint.
 TEST (peer_container, no_self_incoming)
 {
 	nano::test::system system{ 1 };
 	auto & node = *system.nodes[0];
-	node.network.tcp_channels.start_tcp (node.network.endpoint ());
+	node.network->tcp_channels->start_tcp (node.network->endpoint ());
 	auto error = system.poll_until_true (2s, [&node] {
-		auto result = node.network.tcp_channels.find_channel (nano::transport::map_endpoint_to_tcp (node.network.endpoint ()));
+		auto result = node.network->tcp_channels->find_channel (nano::transport::map_endpoint_to_tcp (node.network->endpoint ()));
 		return result != nullptr;
 	});
 	ASSERT_TRUE (error);
-	ASSERT_TRUE (system.nodes[0]->network.empty ());
->>>>>>> dacd0bea
+	ASSERT_TRUE (system.nodes[0]->network->empty ());
 }
 
 // Tests the function network not_a_peer function used by the nano::transport::tcp_channels.insert ()
 TEST (peer_container, reserved_ip_is_not_a_peer)
 {
-<<<<<<< HEAD
-	nano::test::system system (1);
-	auto & channels (system.nodes[0]->network->udp_channels);
-	ASSERT_EQ (nullptr, channels.insert (nano::endpoint (boost::asio::ip::address_v6::v4_mapped (boost::asio::ip::address_v4 (0x00000001)), 10000), 0));
-	ASSERT_EQ (nullptr, channels.insert (nano::endpoint (boost::asio::ip::address_v6::v4_mapped (boost::asio::ip::address_v4 (0xc0000201)), 10000), 0));
-	ASSERT_EQ (nullptr, channels.insert (nano::endpoint (boost::asio::ip::address_v6::v4_mapped (boost::asio::ip::address_v4 (0xc6336401)), 10000), 0));
-	ASSERT_EQ (nullptr, channels.insert (nano::endpoint (boost::asio::ip::address_v6::v4_mapped (boost::asio::ip::address_v4 (0xcb007101)), 10000), 0));
-	ASSERT_EQ (nullptr, channels.insert (nano::endpoint (boost::asio::ip::address_v6::v4_mapped (boost::asio::ip::address_v4 (0xe9fc0001)), 10000), 0));
-	ASSERT_EQ (nullptr, channels.insert (nano::endpoint (boost::asio::ip::address_v6::v4_mapped (boost::asio::ip::address_v4 (0xf0000001)), 10000), 0));
-	ASSERT_EQ (nullptr, channels.insert (nano::endpoint (boost::asio::ip::address_v6::v4_mapped (boost::asio::ip::address_v4 (0xffffffff)), 10000), 0));
-	ASSERT_EQ (0, system.nodes[0]->network->size ());
-=======
 	nano::test::system system{ 1 };
 	auto not_a_peer = [&node = system.nodes[0]] (nano::endpoint endpoint_a) -> bool {
-		return node->network.not_a_peer (endpoint_a, true);
+		return node->network->not_a_peer (endpoint_a, true);
 	};
 
 	// The return value as true means an error because the IP address is for reserved use
@@ -92,70 +52,45 @@
 
 	// Test with a valid IP address
 	ASSERT_FALSE (not_a_peer (nano::transport::map_endpoint_to_v6 (nano::endpoint (boost::asio::ip::address (boost::asio::ip::address_v4 (0x08080808)), 10000))));
->>>>>>> dacd0bea
 }
 
 // Test the TCP channel cleanup function works properly. It is used to remove peers that are not
 // exchanging messages after a while.
 TEST (peer_container, tcp_channel_cleanup_works)
 {
-<<<<<<< HEAD
-	nano::test::system system (1);
-	auto & node1 (*system.nodes[0]);
-	auto now (std::chrono::steady_clock::now ());
-	nano::endpoint endpoint1 (boost::asio::ip::address_v6::loopback (), 100);
-	nano::endpoint endpoint2 (boost::asio::ip::address_v6::loopback (), 101);
-	auto channel1 (node1.network->udp_channels.insert (endpoint1, 0));
-	ASSERT_NE (nullptr, channel1);
-	node1.network->udp_channels.modify (channel1, [&now] (auto channel) {
-		channel->set_last_packet_received (now - std::chrono::seconds (1));
-	});
-	auto channel2 (node1.network->udp_channels.insert (endpoint2, 0));
-	ASSERT_NE (nullptr, channel2);
-	node1.network->udp_channels.modify (channel2, [&now] (auto channel) {
-		channel->set_last_packet_received (now + std::chrono::seconds (1));
-	});
-	ASSERT_EQ (2, node1.network->size ());
-	ASSERT_EQ (2, node1.network->udp_channels.size ());
-	node1.network->cleanup (now);
-	ASSERT_EQ (1, node1.network->size ());
-	ASSERT_EQ (1, node1.network->udp_channels.size ());
-	auto list (node1.network->list (1));
-	ASSERT_EQ (endpoint2, list[0]->get_endpoint ());
-=======
 	nano::test::system system;
 	nano::node_config node_config (nano::test::get_available_port (), system.logging);
 	// Set the keepalive period to avoid background messages affecting the last_packet_set time
 	node_config.network_params.network.keepalive_period = std::chrono::minutes (10);
 	nano::node_flags node_flags;
 	// Want to test the cleanup function
-	node_flags.disable_connection_cleanup = true;
+	node_flags.set_disable_connection_cleanup (true);
 	// Disable the confirm_req messages avoiding them to affect the last_packet_set time
-	node_flags.disable_rep_crawler = true;
+	node_flags.set_disable_rep_crawler (true);
 	auto & node1 = *system.add_node (node_config, node_flags);
 	auto outer_node1 = nano::test::add_outer_node (system, nano::test::get_available_port (), node_flags);
-	outer_node1->config.network_params.network.keepalive_period = std::chrono::minutes (10);
+	outer_node1->config->network_params.network.keepalive_period = std::chrono::minutes (10);
 	auto outer_node2 = nano::test::add_outer_node (system, nano::test::get_available_port (), node_flags);
-	outer_node2->config.network_params.network.keepalive_period = std::chrono::minutes (10);
+	outer_node2->config->network_params.network.keepalive_period = std::chrono::minutes (10);
 	auto now = std::chrono::steady_clock::now ();
-	auto channel1 = nano::test::establish_tcp (system, node1, outer_node1->network.endpoint ());
+	auto channel1 = nano::test::establish_tcp (system, node1, outer_node1->network->endpoint ());
 	ASSERT_NE (nullptr, channel1);
 	// set the last packet sent for channel1 only to guarantee it contains a value.
 	// it won't be necessarily the same use by the cleanup cutoff time
-	node1.network.tcp_channels.modify (channel1, [&now] (auto channel) {
+	node1.network->tcp_channels->modify (channel1, [&now] (auto channel) {
 		channel->set_last_packet_sent (now - std::chrono::seconds (5));
 	});
-	auto channel2 = nano::test::establish_tcp (system, node1, outer_node2->network.endpoint ());
+	auto channel2 = nano::test::establish_tcp (system, node1, outer_node2->network->endpoint ());
 	ASSERT_NE (nullptr, channel2);
 	// set the last packet sent for channel2 only to guarantee it contains a value.
 	// it won't be necessarily the same use by the cleanup cutoff time
-	node1.network.tcp_channels.modify (channel2, [&now] (auto channel) {
+	node1.network->tcp_channels->modify (channel2, [&now] (auto channel) {
 		channel->set_last_packet_sent (now + std::chrono::seconds (1));
 	});
-	ASSERT_EQ (2, node1.network.size ());
-	ASSERT_EQ (2, node1.network.tcp_channels.size ());
-
-	for (auto it = 0; node1.network.tcp_channels.size () > 1 && it < 10; ++it)
+	ASSERT_EQ (2, node1.network->size ());
+	ASSERT_EQ (2, node1.network->tcp_channels->size ());
+
+	for (auto it = 0; node1.network->tcp_channels->size () > 1 && it < 10; ++it)
 	{
 		// we can't control everything the nodes are doing in background, so using the middle time as
 		// the cutoff point.
@@ -165,18 +100,17 @@
 		auto const min_last_packet_sent = std::min (channel1_last_packet_sent, channel2_last_packet_sent);
 		auto const cleanup_point = ((max_last_packet_sent - min_last_packet_sent) / 2) + min_last_packet_sent;
 
-		node1.network.cleanup (cleanup_point);
+		node1.network->cleanup (cleanup_point);
 
 		// it is possible that the last_packet_sent times changed because of another thread and the cleanup_point
 		// is not the middle time anymore, in these case we wait a bit and try again in a loop up to 10 times
-		if (node1.network.tcp_channels.size () == 2)
+		if (node1.network->tcp_channels->size () == 2)
 		{
 			WAIT (500ms);
 		}
 	}
-	ASSERT_EQ (1, node1.network.size ());
-	ASSERT_EQ (1, node1.network.tcp_channels.size ());
->>>>>>> dacd0bea
+	ASSERT_EQ (1, node1.network->size ());
+	ASSERT_EQ (1, node1.network->tcp_channels->size ());
 }
 
 TEST (channels, fill_random_clear)
@@ -195,14 +129,10 @@
 	unsigned network_size{ 20 };
 	for (uint16_t i (0u); i < network_size; ++i)
 	{
-<<<<<<< HEAD
-		system.nodes[0]->network->udp_channels.insert (nano::endpoint (boost::asio::ip::address_v6::loopback (), i), 0);
-=======
 		auto outer_node = nano::test::add_outer_node (system);
-		ASSERT_NE (nullptr, nano::test::establish_tcp (system, *system.nodes[0], outer_node->network.endpoint ()));
->>>>>>> dacd0bea
-	}
-	ASSERT_EQ (network_size, system.nodes[0]->network.tcp_channels.size ());
+		ASSERT_NE (nullptr, nano::test::establish_tcp (system, *system.nodes[0], outer_node->network->endpoint ()));
+	}
+	ASSERT_EQ (network_size, system.nodes[0]->network->tcp_channels->size ());
 	std::array<nano::endpoint, 8> target;
 	std::fill (target.begin (), target.end (), nano::endpoint (boost::asio::ip::address_v6::loopback (), 10000));
 	system.nodes[0]->network->random_fill (target);
@@ -217,14 +147,10 @@
 	unsigned half{ target.size () / 2 };
 	for (unsigned i = 0; i < half; ++i)
 	{
-<<<<<<< HEAD
-		system.nodes[0]->network->udp_channels.insert (nano::endpoint (boost::asio::ip::address_v6::loopback (), i + 1), 0);
-=======
 		auto outer_node = nano::test::add_outer_node (system);
-		ASSERT_NE (nullptr, nano::test::establish_tcp (system, *system.nodes[0], outer_node->network.endpoint ()));
->>>>>>> dacd0bea
-	}
-	ASSERT_EQ (half, system.nodes[0]->network.tcp_channels.size ());
+		ASSERT_NE (nullptr, nano::test::establish_tcp (system, *system.nodes[0], outer_node->network->endpoint ()));
+	}
+	ASSERT_EQ (half, system.nodes[0]->network->tcp_channels->size ());
 	std::fill (target.begin (), target.end (), nano::endpoint (boost::asio::ip::address_v6::loopback (), 10000));
 	system.nodes[0]->network->random_fill (target);
 	ASSERT_TRUE (std::none_of (target.begin (), target.begin () + half, [] (nano::endpoint const & endpoint_a) { return endpoint_a == nano::endpoint (boost::asio::ip::address_v6::loopback (), 10000); }));
@@ -235,52 +161,28 @@
 // TODO: remove node instantiation requirement for testing with bigger network size
 TEST (peer_container, list_fanout)
 {
-<<<<<<< HEAD
-	nano::test::system system (1);
-	auto & node (*system.nodes[0]);
-	ASSERT_EQ (0, node.network->size ());
-	ASSERT_EQ (0.0, node.network->size_sqrt ());
-	ASSERT_EQ (0, node.network->fanout ());
-	auto list1 (node.network->list (node.network->fanout ()));
-	ASSERT_TRUE (list1.empty ());
-	auto add_peer = [&node] (uint16_t const port_a) {
-		ASSERT_NE (nullptr, node.network->udp_channels.insert (nano::endpoint (boost::asio::ip::address_v6::loopback (), port_a), node.network_params.network.protocol_version));
-	};
-	add_peer (9998);
-	ASSERT_EQ (1, node.network->size ());
-	ASSERT_EQ (1.f, node.network->size_sqrt ());
-	ASSERT_EQ (1, node.network->fanout ());
-	auto list2 (node.network->list (node.network->fanout ()));
-	ASSERT_EQ (1, list2.size ());
-	add_peer (9999);
-	ASSERT_EQ (2, node.network->size ());
-	ASSERT_EQ (std::sqrt (2.f), node.network->size_sqrt ());
-	ASSERT_EQ (2, node.network->fanout ());
-	auto list3 (node.network->list (node.network->fanout ()));
-=======
 	nano::test::system system{ 1 };
 	auto node = system.nodes[0];
-	ASSERT_EQ (0, node->network.size ());
-	ASSERT_EQ (0.0, node->network.size_sqrt ());
-	ASSERT_EQ (0, node->network.fanout ());
-	auto list1 = node->network.list (node->network.fanout ());
+	ASSERT_EQ (0, node->network->size ());
+	ASSERT_EQ (0.0, node->network->size_sqrt ());
+	ASSERT_EQ (0, node->network->fanout ());
+	auto list1 = node->network->list (node->network->fanout ());
 	ASSERT_TRUE (list1.empty ());
 	auto add_peer = [&node, &system] (uint16_t const port_a) {
 		auto outer_node = nano::test::add_outer_node (system);
-		auto channel = nano::test::establish_tcp (system, *node, outer_node->network.endpoint ());
+		auto channel = nano::test::establish_tcp (system, *node, outer_node->network->endpoint ());
 	};
 	add_peer (9998);
-	ASSERT_EQ (1, node->network.size ());
-	ASSERT_EQ (1.f, node->network.size_sqrt ());
-	ASSERT_EQ (1, node->network.fanout ());
-	auto list2 = node->network.list (node->network.fanout ());
+	ASSERT_EQ (1, node->network->size ());
+	ASSERT_EQ (1.f, node->network->size_sqrt ());
+	ASSERT_EQ (1, node->network->fanout ());
+	auto list2 = node->network->list (node->network->fanout ());
 	ASSERT_EQ (1, list2.size ());
 	add_peer (9999);
-	ASSERT_EQ (2, node->network.size ());
-	ASSERT_EQ (std::sqrt (2.f), node->network.size_sqrt ());
-	ASSERT_EQ (2, node->network.fanout ());
-	auto list3 = node->network.list (node->network.fanout ());
->>>>>>> dacd0bea
+	ASSERT_EQ (2, node->network->size ());
+	ASSERT_EQ (std::sqrt (2.f), node->network->size_sqrt ());
+	ASSERT_EQ (2, node->network->fanout ());
+	auto list3 = node->network->list (node->network->fanout ());
 	ASSERT_EQ (2, list3.size ());
 	// The previous version of this test used 1000 peers. Reduced to 10 due to the use of node instances
 	unsigned number_of_peers{ 20 };
@@ -288,20 +190,12 @@
 	{
 		add_peer (10000 + i);
 	}
-<<<<<<< HEAD
-	ASSERT_EQ (1002, node.network->size ());
-	ASSERT_EQ (std::sqrt (1002.f), node.network->size_sqrt ());
-	auto expected_size (static_cast<size_t> (std::ceil (std::sqrt (1002.f))));
-	ASSERT_EQ (expected_size, node.network->fanout ());
-	auto list4 (node.network->list (node.network->fanout ()));
-=======
 	number_of_peers += 2;
-	ASSERT_EQ (number_of_peers, node->network.size ());
-	ASSERT_EQ (std::sqrt (float (number_of_peers)), node->network.size_sqrt ());
+	ASSERT_EQ (number_of_peers, node->network->size ());
+	ASSERT_EQ (std::sqrt (float (number_of_peers)), node->network->size_sqrt ());
 	auto expected_size (static_cast<size_t> (std::ceil (std::sqrt (float (number_of_peers)))));
-	ASSERT_EQ (expected_size, node->network.fanout ());
-	auto list4 = node->network.list (node->network.fanout ());
->>>>>>> dacd0bea
+	ASSERT_EQ (expected_size, node->network->fanout ());
+	auto list4 = node->network->list (node->network->fanout ());
 	ASSERT_EQ (expected_size, list4.size ());
 }
 
@@ -310,41 +204,22 @@
 {
 	nano::test::system system;
 	nano::node_flags node_flags;
-<<<<<<< HEAD
-	node_flags.set_disable_udp (false);
-=======
->>>>>>> dacd0bea
 	auto & node1 = *system.add_node (node_flags);
 	auto outer_node1 = nano::test::add_outer_node (system);
-	ASSERT_NE (nullptr, nano::test::establish_tcp (system, node1, outer_node1->network.endpoint ()));
+	ASSERT_NE (nullptr, nano::test::establish_tcp (system, node1, outer_node1->network->endpoint ()));
 	// Make sure having been contacted by them already indicates we shouldn't reach out
-<<<<<<< HEAD
-	node1.network->udp_channels.insert (endpoint0, node1.network_params.network.protocol_version);
-	ASSERT_TRUE (node1.network->reachout (endpoint0));
-	nano::endpoint endpoint1 (boost::asio::ip::address_v6::loopback (), nano::test_node_port ());
-	ASSERT_FALSE (node1.network->reachout (endpoint1));
+	ASSERT_TRUE (node1.network->reachout (outer_node1->network->endpoint ()));
+	auto outer_node2 = nano::test::add_outer_node (system);
+	ASSERT_FALSE (node1.network->reachout (outer_node2->network->endpoint ()));
+	ASSERT_NE (nullptr, nano::test::establish_tcp (system, node1, outer_node2->network->endpoint ()));
 	// Reaching out to them once should signal we shouldn't reach out again.
-	ASSERT_TRUE (node1.network->reachout (endpoint1));
+	ASSERT_TRUE (node1.network->reachout (outer_node2->network->endpoint ()));
 	// Make sure we don't purge new items
 	node1.network->cleanup (std::chrono::steady_clock::now () - std::chrono::seconds (10));
-	ASSERT_TRUE (node1.network->reachout (endpoint1));
+	ASSERT_TRUE (node1.network->reachout (outer_node2->network->endpoint ()));
 	// Make sure we purge old items
 	node1.network->cleanup (std::chrono::steady_clock::now () + std::chrono::seconds (10));
-	ASSERT_FALSE (node1.network->reachout (endpoint1));
-=======
-	ASSERT_TRUE (node1.network.reachout (outer_node1->network.endpoint ()));
-	auto outer_node2 = nano::test::add_outer_node (system);
-	ASSERT_FALSE (node1.network.reachout (outer_node2->network.endpoint ()));
-	ASSERT_NE (nullptr, nano::test::establish_tcp (system, node1, outer_node2->network.endpoint ()));
-	// Reaching out to them once should signal we shouldn't reach out again.
-	ASSERT_TRUE (node1.network.reachout (outer_node2->network.endpoint ()));
-	// Make sure we don't purge new items
-	node1.network.cleanup (std::chrono::steady_clock::now () - std::chrono::seconds (10));
-	ASSERT_TRUE (node1.network.reachout (outer_node2->network.endpoint ()));
-	// Make sure we purge old items
-	node1.network.cleanup (std::chrono::steady_clock::now () + std::chrono::seconds (10));
-	ASSERT_FALSE (node1.network.reachout (outer_node2->network.endpoint ()));
->>>>>>> dacd0bea
+	ASSERT_FALSE (node1.network->reachout (outer_node2->network->endpoint ()));
 }
 
 // This test is similar to network.filter_invalid_version_using with the difference that
@@ -352,30 +227,21 @@
 // is from an outdated node version.
 TEST (peer_container, depeer_on_outdated_version)
 {
-<<<<<<< HEAD
-	nano::test::system system (1);
-	uint8_t version_using = 2;
-	nano::endpoint endpoint0 (boost::asio::ip::address_v6::loopback (), nano::test_node_port ());
-	nano::keepalive message{ nano::dev::network_params.network, version_using };
-	auto bytes (message.to_bytes ());
-	nano::message_buffer buffer = { bytes->data (), bytes->size (), endpoint0 };
-	system.nodes[0]->network->udp_channels.receive_action (&buffer);
-	ASSERT_EQ (1, system.nodes[0]->stats->count (nano::stat::type::udp, nano::stat::detail::outdated_version));
-=======
 	nano::test::system system{ 2 };
 	auto & node1 = *system.nodes[0];
 	auto & node2 = *system.nodes[1];
 
 	// find the comms channel that goes from node2 to node1
-	auto channel = node2.network.find_node_id (node1.get_node_id ());
+	auto channel = node2.network->find_node_id (node1.get_node_id ());
 	ASSERT_NE (nullptr, channel);
 
 	// send a keepalive, from node2 to node1, with the wrong version_using
 	nano::keepalive keepalive{ nano::dev::network_params.network };
-	const_cast<uint8_t &> (keepalive.header.version_using) = nano::dev::network_params.network.protocol_version_min - 1;
+	auto header{ keepalive.get_header () };
+	header.set_version_using (nano::dev::network_params.network.protocol_version_min - 1);
+	keepalive.set_header (header);
 	ASSERT_TIMELY (5s, channel->alive ());
 	channel->send (keepalive);
 
 	ASSERT_TIMELY (5s, !channel->alive ());
->>>>>>> dacd0bea
 }