#include <nano/node/transport/socket.hpp>
#include <nano/node/transport/tcp.hpp>
#include <nano/node/transport/tcp_server.hpp>
#include <nano/test_common/network.hpp>
#include <nano/test_common/system.hpp>
#include <nano/test_common/testutil.hpp>

#include <gtest/gtest.h>

#include <chrono>
#include <memory>

using namespace std::chrono_literals;

TEST (peer_container, empty_peers)
{
	nano::test::system system (1);
	nano::network & network (*system.nodes[0]->network);
	system.nodes[0]->network->cleanup (std::chrono::system_clock::now ());
	ASSERT_EQ (0, network.size ());
}

// Test a node cannot connect to its own endpoint.
TEST (peer_container, no_self_incoming)
{
	nano::test::system system{ 1 };
	auto & node = *system.nodes[0];
	node.network->tcp_channels->start_tcp (node.network->endpoint ());
	auto error = system.poll_until_true (2s, [&node] {
		auto result = node.network->tcp_channels->find_channel (nano::transport::map_endpoint_to_tcp (node.network->endpoint ()));
		return result != nullptr;
	});
	ASSERT_TRUE (error);
	ASSERT_TRUE (system.nodes[0]->network->empty ());
}

// Tests the function network not_a_peer function used by the nano::transport::tcp_channels.insert ()
TEST (peer_container, reserved_ip_is_not_a_peer)
{
	nano::test::system system{ 1 };
	auto not_a_peer = [&node = system.nodes[0]] (nano::endpoint endpoint_a) -> bool {
		return node->network->tcp_channels->not_a_peer (endpoint_a, true);
	};

	// The return value as true means an error because the IP address is for reserved use
	ASSERT_TRUE (not_a_peer (nano::transport::map_endpoint_to_v6 (nano::endpoint (boost::asio::ip::address (boost::asio::ip::address_v4 (0x00000001)), 10000))));
	ASSERT_TRUE (not_a_peer (nano::transport::map_endpoint_to_v6 (nano::endpoint (boost::asio::ip::address (boost::asio::ip::address_v4 (0xc0000201)), 10000))));
	ASSERT_TRUE (not_a_peer (nano::transport::map_endpoint_to_v6 (nano::endpoint (boost::asio::ip::address (boost::asio::ip::address_v4 (0xc6336401)), 10000))));
	ASSERT_TRUE (not_a_peer (nano::transport::map_endpoint_to_v6 (nano::endpoint (boost::asio::ip::address (boost::asio::ip::address_v4 (0xcb007101)), 10000))));
	ASSERT_TRUE (not_a_peer (nano::transport::map_endpoint_to_v6 (nano::endpoint (boost::asio::ip::address (boost::asio::ip::address_v4 (0xe9fc0001)), 10000))));
	ASSERT_TRUE (not_a_peer (nano::transport::map_endpoint_to_v6 (nano::endpoint (boost::asio::ip::address (boost::asio::ip::address_v4 (0xf0000001)), 10000))));
	ASSERT_TRUE (not_a_peer (nano::transport::map_endpoint_to_v6 (nano::endpoint (boost::asio::ip::address (boost::asio::ip::address_v4 (0xffffffff)), 10000))));

	// Test with a valid IP address
	ASSERT_FALSE (not_a_peer (nano::transport::map_endpoint_to_v6 (nano::endpoint (boost::asio::ip::address (boost::asio::ip::address_v4 (0x08080808)), 10000))));
}

// Test the TCP channel cleanup function works properly. It is used to remove peers that are not
// exchanging messages after a while.
TEST (peer_container, tcp_channel_cleanup_works)
{
	nano::test::system system;
	nano::node_config node_config = system.default_config ();
	// Set the keepalive period to avoid background messages affecting the last_packet_set time
	node_config.network_params.network.keepalive_period = std::chrono::minutes (10);
	nano::node_flags node_flags;
	// Want to test the cleanup function
	node_flags.set_disable_connection_cleanup (true);
	// Disable the confirm_req messages avoiding them to affect the last_packet_set time
	node_flags.set_disable_rep_crawler (true);
	auto & node1 = *system.add_node (node_config, node_flags);
<<<<<<< HEAD
	auto outer_node1 = nano::test::add_outer_node (system, node_flags);
	outer_node1->config->network_params.network.keepalive_period = std::chrono::minutes (10);
	auto outer_node2 = nano::test::add_outer_node (system, node_flags);
	outer_node2->config->network_params.network.keepalive_period = std::chrono::minutes (10);
	auto now = std::chrono::system_clock::now ();
	auto channel1 = nano::test::establish_tcp (system, node1, outer_node1->network->endpoint ());
=======

	auto config1 = node_config;
	config1.network_params.network.keepalive_period = std::chrono::minutes (10);
	auto outer_node1 = nano::test::add_outer_node (system, config1, node_flags);
	auto config2 = config1;
	config2.network_params.network.keepalive_period = std::chrono::minutes (10);
	auto outer_node2 = nano::test::add_outer_node (system, config2, node_flags);
	auto now = std::chrono::steady_clock::now ();
	auto channel1 = nano::test::establish_tcp (system, node1, outer_node1->network.endpoint ());
>>>>>>> 32014465
	ASSERT_NE (nullptr, channel1);
	// set the last packet sent for channel1 only to guarantee it contains a value.
	// it won't be necessarily the same use by the cleanup cutoff time
	channel1->set_last_packet_sent (now - std::chrono::seconds (5));
	auto channel2 = nano::test::establish_tcp (system, node1, outer_node2->network->endpoint ());
	ASSERT_NE (nullptr, channel2);
	// set the last packet sent for channel2 only to guarantee it contains a value.
	// it won't be necessarily the same use by the cleanup cutoff time
	channel2->set_last_packet_sent (now + std::chrono::seconds (1));
	ASSERT_EQ (2, node1.network->size ());
	ASSERT_EQ (2, node1.network->tcp_channels->size ());

	for (auto it = 0; node1.network->tcp_channels->size () > 1 && it < 10; ++it)
	{
		// we can't control everything the nodes are doing in background, so using the middle time as
		// the cutoff point.
		auto const channel1_last_packet_sent = channel1->get_last_packet_sent ();
		auto const channel2_last_packet_sent = channel2->get_last_packet_sent ();
		auto const max_last_packet_sent = std::max (channel1_last_packet_sent, channel2_last_packet_sent);
		auto const min_last_packet_sent = std::min (channel1_last_packet_sent, channel2_last_packet_sent);
		auto const cleanup_point = ((max_last_packet_sent - min_last_packet_sent) / 2) + min_last_packet_sent;

		node1.network->cleanup (std::chrono::system_clock::time_point (cleanup_point));

		// it is possible that the last_packet_sent times changed because of another thread and the cleanup_point
		// is not the middle time anymore, in these case we wait a bit and try again in a loop up to 10 times
		if (node1.network->tcp_channels->size () == 2)
		{
			WAIT (500ms);
		}
	}
	ASSERT_EQ (1, node1.network->size ());
	ASSERT_EQ (1, node1.network->tcp_channels->size ());
}

TEST (channels, fill_random_clear)
{
	nano::test::system system (1);
	std::array<nano::endpoint, 8> target;
	std::fill (target.begin (), target.end (), nano::endpoint (boost::asio::ip::address_v6::loopback (), 10000));
	system.nodes[0]->network->tcp_channels->random_fill (target);
	ASSERT_TRUE (std::all_of (target.begin (), target.end (), [] (nano::endpoint const & endpoint_a) { return endpoint_a == nano::endpoint (boost::asio::ip::address_v6::any (), 0); }));
}

// Test all targets get replaced by random_fill
TEST (channels, fill_random_full)
{
	nano::test::system system{ 1 };

	// create 8 peer nodes so that the random_fill is completely filled with real connection data
	for (int i = 0; i < 8; ++i)
	{
		auto outer_node = nano::test::add_outer_node (system);
		ASSERT_NE (nullptr, nano::test::establish_tcp (system, *system.nodes[0], outer_node->network->endpoint ()));
	}
	ASSERT_TIMELY_EQ (5s, 8, system.nodes[0]->network->tcp_channels->size ());

	// create an array of 8 endpoints with a known filler value
	auto filler_endpoint = nano::endpoint (boost::asio::ip::address_v6::loopback (), 10000);
	std::array<nano::endpoint, 8> target;
	std::fill (target.begin (), target.end (), filler_endpoint);

	// random fill target array with endpoints taken from the network connections
	system.nodes[0]->network->tcp_channels->random_fill (target);

	// check that all element in target got overwritten
	auto is_filler = [&filler_endpoint] (nano::endpoint const & endpoint_a) {
		return endpoint_a == filler_endpoint;
	};
	ASSERT_TRUE (std::none_of (target.begin (), target.end (), is_filler));
}

// Test only the known channels are filled
TEST (channels, fill_random_part)
{
	nano::test::system system{ 1 };
	std::array<nano::endpoint, 8> target;
	std::size_t half = target.size () / 2;
	for (std::size_t i = 0; i < half; ++i)
	{
		auto outer_node = nano::test::add_outer_node (system);
		ASSERT_NE (nullptr, nano::test::establish_tcp (system, *system.nodes[0], outer_node->network->endpoint ()));
	}
	ASSERT_EQ (half, system.nodes[0]->network->tcp_channels->size ());
	std::fill (target.begin (), target.end (), nano::endpoint (boost::asio::ip::address_v6::loopback (), 10000));
	system.nodes[0]->network->tcp_channels->random_fill (target);
	ASSERT_TRUE (std::none_of (target.begin (), target.begin () + half, [] (nano::endpoint const & endpoint_a) { return endpoint_a == nano::endpoint (boost::asio::ip::address_v6::loopback (), 10000); }));
	ASSERT_TRUE (std::none_of (target.begin (), target.begin () + half, [] (nano::endpoint const & endpoint_a) { return endpoint_a == nano::endpoint (boost::asio::ip::address_v6::loopback (), 0); }));
	ASSERT_TRUE (std::all_of (target.begin () + half, target.end (), [] (nano::endpoint const & endpoint_a) { return endpoint_a == nano::endpoint (boost::asio::ip::address_v6::any (), 0); }));
}

// TODO: remove node instantiation requirement for testing with bigger network size
TEST (peer_container, list_fanout)
{
	nano::test::system system{ 1 };
	auto node = system.nodes[0];
	ASSERT_EQ (0, node->network->size ());
	ASSERT_EQ (0.0, node->network->tcp_channels->size_sqrt ());
	ASSERT_EQ (0, node->network->tcp_channels->fanout ());
	ASSERT_TRUE (node->network->tcp_channels->random_fanout ().empty ());
	auto add_peer = [&node, &system] () {
		auto outer_node = nano::test::add_outer_node (system);
		auto channel = nano::test::establish_tcp (system, *node, outer_node->network->endpoint ());
	};

	add_peer ();
	ASSERT_TIMELY_EQ (5s, 1, node->network->size ());
	ASSERT_EQ (1.f, node->network->tcp_channels->size_sqrt ());
	ASSERT_EQ (1, node->network->tcp_channels->fanout ());
	ASSERT_EQ (1, node->network->tcp_channels->random_fanout ().size ());

	add_peer ();
	ASSERT_TIMELY_EQ (5s, 2, node->network->size ());
	ASSERT_EQ (std::sqrt (2.f), node->network->tcp_channels->size_sqrt ());
	ASSERT_EQ (2, node->network->tcp_channels->fanout ());
	ASSERT_EQ (2, node->network->tcp_channels->random_fanout ().size ());

	unsigned number_of_peers = 10;
	for (unsigned i = 2; i < number_of_peers; ++i)
	{
		add_peer ();
	}

	ASSERT_TIMELY_EQ (5s, number_of_peers, node->network->size ());
	ASSERT_EQ (std::sqrt (float (number_of_peers)), node->network->tcp_channels->size_sqrt ());
	ASSERT_EQ (4, node->network->tcp_channels->fanout ());
	ASSERT_EQ (4, node->network->tcp_channels->random_fanout ().size ());
}

// Test to make sure we don't repeatedly send keepalive messages to nodes that aren't responding
TEST (peer_container, reachout)
{
	nano::test::system system;
	nano::node_flags node_flags;
	auto & node1 = *system.add_node (node_flags);
	auto outer_node1 = nano::test::add_outer_node (system);
	ASSERT_NE (nullptr, nano::test::establish_tcp (system, node1, outer_node1->network->endpoint ()));
	// Make sure having been contacted by them already indicates we shouldn't reach out
	ASSERT_FALSE (node1.network->track_reachout (outer_node1->network->endpoint ()));
	auto outer_node2 = nano::test::add_outer_node (system);
	ASSERT_TRUE (node1.network->track_reachout (outer_node2->network->endpoint ()));
	ASSERT_NE (nullptr, nano::test::establish_tcp (system, node1, outer_node2->network->endpoint ()));
	// Reaching out to them once should signal we shouldn't reach out again.
	ASSERT_FALSE (node1.network->track_reachout (outer_node2->network->endpoint ()));
	// Make sure we don't purge new items
	node1.network->cleanup (std::chrono::system_clock::now () - std::chrono::seconds (10));
	ASSERT_FALSE (node1.network->track_reachout (outer_node2->network->endpoint ()));
	// Make sure we purge old items
	node1.network->cleanup (std::chrono::system_clock::now () + std::chrono::seconds (10));
	ASSERT_TIMELY (5s, node1.network->empty ());
	ASSERT_TRUE (node1.network->track_reachout (outer_node2->network->endpoint ()));
}

// This test is similar to network.filter_invalid_version_using with the difference that
// this one checks for the channel's connection to get stopped when an incoming message
// is from an outdated node version.
//
// Disabled because there is currently no way to use different network version
TEST (DISABLED_peer_container, depeer_on_outdated_version)
{
	nano::test::system system{ 2 };
	auto & node1 = *system.nodes[0];
	auto & node2 = *system.nodes[1];

	// find the comms channel that goes from node2 to node1
	auto channel = node2.network->find_node_id (node1.get_node_id ());
	ASSERT_NE (nullptr, channel);

	// send a keepalive, from node2 to node1, with the wrong version_using
	auto network{ nano::dev::network_params.network };
	network.protocol_version = network.protocol_version_min - 1;
	nano::keepalive keepalive{ network };
	ASSERT_TIMELY (5s, channel->alive ());
	channel->send (keepalive);

	ASSERT_TIMELY (5s, !channel->alive ());
}<|MERGE_RESOLUTION|>--- conflicted
+++ resolved
@@ -69,14 +69,6 @@
 	// Disable the confirm_req messages avoiding them to affect the last_packet_set time
 	node_flags.set_disable_rep_crawler (true);
 	auto & node1 = *system.add_node (node_config, node_flags);
-<<<<<<< HEAD
-	auto outer_node1 = nano::test::add_outer_node (system, node_flags);
-	outer_node1->config->network_params.network.keepalive_period = std::chrono::minutes (10);
-	auto outer_node2 = nano::test::add_outer_node (system, node_flags);
-	outer_node2->config->network_params.network.keepalive_period = std::chrono::minutes (10);
-	auto now = std::chrono::system_clock::now ();
-	auto channel1 = nano::test::establish_tcp (system, node1, outer_node1->network->endpoint ());
-=======
 
 	auto config1 = node_config;
 	config1.network_params.network.keepalive_period = std::chrono::minutes (10);
@@ -84,9 +76,8 @@
 	auto config2 = config1;
 	config2.network_params.network.keepalive_period = std::chrono::minutes (10);
 	auto outer_node2 = nano::test::add_outer_node (system, config2, node_flags);
-	auto now = std::chrono::steady_clock::now ();
-	auto channel1 = nano::test::establish_tcp (system, node1, outer_node1->network.endpoint ());
->>>>>>> 32014465
+	auto now = std::chrono::system_clock::now ();
+	auto channel1 = nano::test::establish_tcp (system, node1, outer_node1->network->endpoint ());
 	ASSERT_NE (nullptr, channel1);
 	// set the last packet sent for channel1 only to guarantee it contains a value.
 	// it won't be necessarily the same use by the cleanup cutoff time
