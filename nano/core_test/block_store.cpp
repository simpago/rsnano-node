#include <nano/crypto_lib/random_pool.hpp>
#include <nano/lib/lmdbconfig.hpp>
#include <nano/lib/logger_mt.hpp>
#include <nano/lib/stats.hpp>
#include <nano/lib/utility.hpp>
#include <nano/lib/work.hpp>
#include <nano/node/common.hpp>
#include <nano/node/lmdb/lmdb.hpp>
#include <nano/node/rocksdb/rocksdb.hpp>
#include <nano/secure/ledger.hpp>
#include <nano/secure/utility.hpp>
#include <nano/secure/versioning.hpp>
#include <nano/test_common/system.hpp>
#include <nano/test_common/testutil.hpp>

#include <gtest/gtest.h>

#include <boost/filesystem.hpp>

#include <fstream>
#include <unordered_set>

#include <stdlib.h>

using namespace std::chrono_literals;

namespace nano
{
namespace lmdb
{
	void modify_account_info_to_v14 (nano::lmdb::store & store, nano::transaction const & transaction_a, nano::account const & account_a, uint64_t confirmation_height, nano::block_hash const & rep_block);
	void modify_confirmation_height_to_v15 (nano::lmdb::store & store, nano::transaction const & transaction, nano::account const & account, uint64_t confirmation_height);
	void write_sideband_v14 (nano::lmdb::store & store_a, nano::transaction & transaction_a, nano::block const & block_a, MDB_dbi db_a);
	void write_sideband_v15 (nano::lmdb::store & store_a, nano::transaction & transaction_a, nano::block const & block_a);
	void write_block_w_sideband_v18 (nano::lmdb::store & store_a, MDB_dbi database, nano::write_transaction & transaction_a, nano::block const & block_a);
}
}

TEST (block_store, construction)
{
	nano::logger_mt logger;
	auto store = nano::make_store (logger, nano::unique_path (), nano::dev::constants);
	ASSERT_TRUE (!store->init_error ());
}

// already ported to rust
TEST (block_store, block_details)
{
	nano::block_details details_send (nano::epoch::epoch_0, true, false, false);
	ASSERT_TRUE (details_send.is_send ());
	ASSERT_FALSE (details_send.is_receive ());
	ASSERT_FALSE (details_send.is_epoch ());
	ASSERT_EQ (nano::epoch::epoch_0, details_send.epoch ());

	nano::block_details details_receive (nano::epoch::epoch_1, false, true, false);
	ASSERT_FALSE (details_receive.is_send ());
	ASSERT_TRUE (details_receive.is_receive ());
	ASSERT_FALSE (details_receive.is_epoch ());
	ASSERT_EQ (nano::epoch::epoch_1, details_receive.epoch ());

	nano::block_details details_epoch (nano::epoch::epoch_2, false, false, true);
	ASSERT_FALSE (details_epoch.is_send ());
	ASSERT_FALSE (details_epoch.is_receive ());
	ASSERT_TRUE (details_epoch.is_epoch ());
	ASSERT_EQ (nano::epoch::epoch_2, details_epoch.epoch ());

	nano::block_details details_none (nano::epoch::unspecified, false, false, false);
	ASSERT_FALSE (details_none.is_send ());
	ASSERT_FALSE (details_none.is_receive ());
	ASSERT_FALSE (details_none.is_epoch ());
	ASSERT_EQ (nano::epoch::unspecified, details_none.epoch ());
}

TEST (block_store, block_details_serialization)
{
	nano::block_details details1 (nano::epoch::epoch_2, false, true, false);
	std::vector<uint8_t> vector;
	{
		nano::vectorstream stream1 (vector);
		details1.serialize (stream1);
	}
	nano::bufferstream stream2 (vector.data (), vector.size ());
	nano::block_details details2;
	ASSERT_FALSE (details2.deserialize (stream2));
	ASSERT_EQ (details1, details2);
}

TEST (block_store, sideband_serialization)
{
	nano::block_details details;
	nano::block_sideband sideband1 (nano::account{ 1 }, nano::block_hash{ 4 }, nano::amount{ 2 }, 5, 3, details, nano::epoch::epoch_0);
	std::vector<uint8_t> vector;
	{
		nano::vectorstream stream1 (vector);
		sideband1.serialize (stream1, nano::block_type::receive);
	}
	nano::bufferstream stream2 (vector.data (), vector.size ());
	nano::block_sideband sideband2;
	ASSERT_FALSE (sideband2.deserialize (stream2, nano::block_type::receive));
	ASSERT_EQ (sideband1.account (), sideband2.account ());
	ASSERT_EQ (sideband1.balance (), sideband2.balance ());
	ASSERT_EQ (sideband1.height (), sideband2.height ());
	ASSERT_EQ (sideband1.successor (), sideband2.successor ());
	ASSERT_EQ (sideband1.timestamp (), sideband2.timestamp ());
}

TEST (block_store, add_item)
{
	nano::logger_mt logger;
	auto store = nano::make_store (logger, nano::unique_path (), nano::dev::constants);
	ASSERT_TRUE (!store->init_error ());
	nano::block_builder builder;
	auto block = builder
				 .open ()
				 .source (0)
				 .representative (1)
				 .account (0)
				 .sign (nano::keypair ().prv, 0)
				 .work (0)
				 .build ();
	block->sideband_set ({});
	auto hash1 (block->hash ());
	auto transaction (store->tx_begin_write ());
	auto latest1 (store->block.get (transaction, hash1));
	ASSERT_EQ (nullptr, latest1);
	ASSERT_FALSE (store->block.exists (transaction, hash1));
	store->block.put (transaction, hash1, *block);
	auto latest2 (store->block.get (transaction, hash1));
	ASSERT_NE (nullptr, latest2);
	ASSERT_EQ (*block, *latest2);
	ASSERT_TRUE (store->block.exists (transaction, hash1));
	ASSERT_FALSE (store->block.exists (transaction, hash1.number () - 1));
	store->block.del (transaction, hash1);
	auto latest3 (store->block.get (transaction, hash1));
	ASSERT_EQ (nullptr, latest3);
}

TEST (block_store, clear_successor)
{
	nano::logger_mt logger;
	auto store = nano::make_store (logger, nano::unique_path (), nano::dev::constants);
	ASSERT_TRUE (!store->init_error ());
	nano::block_builder builder;
	auto block1 = builder
				  .open ()
				  .source (0)
				  .representative (1)
				  .account (0)
				  .sign (nano::keypair ().prv, 0)
				  .work (0)
				  .build ();
	block1->sideband_set ({});
	auto transaction (store->tx_begin_write ());
	store->block.put (transaction, block1->hash (), *block1);
	auto block2 = builder
				  .open ()
				  .source (0)
				  .representative (2)
				  .account (0)
				  .sign (nano::keypair ().prv, 0)
				  .work (0)
				  .build ();
	block2->sideband_set ({});
	store->block.put (transaction, block2->hash (), *block2);
	auto block2_store (store->block.get (transaction, block1->hash ()));
	ASSERT_NE (nullptr, block2_store);
	ASSERT_EQ (0, block2_store->sideband ().successor ().number ());
	auto modified_sideband = block2_store->sideband ();
<<<<<<< HEAD
	modified_sideband.set_successor (block2.hash ());
	block1.sideband_set (modified_sideband);
	store->block.put (transaction, block1.hash (), block1);
=======
	modified_sideband.successor = block2->hash ();
	block1->sideband_set (modified_sideband);
	store->block.put (transaction, block1->hash (), *block1);
>>>>>>> 86f1178e
	{
		auto block1_store (store->block.get (transaction, block1->hash ()));
		ASSERT_NE (nullptr, block1_store);
<<<<<<< HEAD
		ASSERT_EQ (block2.hash (), block1_store->sideband ().successor ());
=======
		ASSERT_EQ (block2->hash (), block1_store->sideband ().successor);
>>>>>>> 86f1178e
	}
	store->block.successor_clear (transaction, block1->hash ());
	{
		auto block1_store (store->block.get (transaction, block1->hash ()));
		ASSERT_NE (nullptr, block1_store);
		ASSERT_EQ (0, block1_store->sideband ().successor ().number ());
	}
}

TEST (block_store, add_nonempty_block)
{
	nano::logger_mt logger;
	auto store = nano::make_store (logger, nano::unique_path (), nano::dev::constants);
	ASSERT_TRUE (!store->init_error ());
	nano::keypair key1;
<<<<<<< HEAD
	nano::open_block block (0, 1, 0, nano::keypair ().prv, 0, 0);
	block.sideband_set ({});
	auto hash1 (block.hash ());
	block.signature_set (nano::sign_message (key1.prv, key1.pub, hash1));
=======
	nano::block_builder builder;
	auto block = builder
				 .open ()
				 .source (0)
				 .representative (1)
				 .account (0)
				 .sign (nano::keypair ().prv, 0)
				 .work (0)
				 .build ();
	block->sideband_set ({});
	auto hash1 (block->hash ());
	block->signature = nano::sign_message (key1.prv, key1.pub, hash1);
>>>>>>> 86f1178e
	auto transaction (store->tx_begin_write ());
	auto latest1 (store->block.get (transaction, hash1));
	ASSERT_EQ (nullptr, latest1);
	store->block.put (transaction, hash1, *block);
	auto latest2 (store->block.get (transaction, hash1));
	ASSERT_NE (nullptr, latest2);
	ASSERT_EQ (*block, *latest2);
}

TEST (block_store, add_two_items)
{
	nano::logger_mt logger;
	auto store = nano::make_store (logger, nano::unique_path (), nano::dev::constants);
	ASSERT_TRUE (!store->init_error ());
	nano::keypair key1;
<<<<<<< HEAD
	nano::open_block block (0, 1, 1, nano::keypair ().prv, 0, 0);
	block.sideband_set ({});
	auto hash1 (block.hash ());
	block.signature_set (nano::sign_message (key1.prv, key1.pub, hash1));
	auto transaction (store->tx_begin_write ());
	auto latest1 (store->block.get (transaction, hash1));
	ASSERT_EQ (nullptr, latest1);
	nano::open_block block2 (0, 1, 3, nano::keypair ().prv, 0, 0);
	block2.sideband_set ({});
	block2.account_set (3);
	auto hash2 (block2.hash ());
	block2.signature_set (nano::sign_message (key1.prv, key1.pub, hash2));
=======
	nano::block_builder builder;
	auto block = builder
				 .open ()
				 .source (0)
				 .representative (1)
				 .account (1)
				 .sign (nano::keypair ().prv, 0)
				 .work (0)
				 .build ();
	block->sideband_set ({});
	auto hash1 (block->hash ());
	block->signature = nano::sign_message (key1.prv, key1.pub, hash1);
	auto transaction (store->tx_begin_write ());
	auto latest1 (store->block.get (transaction, hash1));
	ASSERT_EQ (nullptr, latest1);
	auto block2 = builder
				  .open ()
				  .source (0)
				  .representative (1)
				  .account (3)
				  .sign (nano::keypair ().prv, 0)
				  .work (0)
				  .build ();
	block2->sideband_set ({});
	block2->hashables.account = 3;
	auto hash2 (block2->hash ());
	block2->signature = nano::sign_message (key1.prv, key1.pub, hash2);
>>>>>>> 86f1178e
	auto latest2 (store->block.get (transaction, hash2));
	ASSERT_EQ (nullptr, latest2);
	store->block.put (transaction, hash1, *block);
	store->block.put (transaction, hash2, *block2);
	auto latest3 (store->block.get (transaction, hash1));
	ASSERT_NE (nullptr, latest3);
	ASSERT_EQ (*block, *latest3);
	auto latest4 (store->block.get (transaction, hash2));
	ASSERT_NE (nullptr, latest4);
	ASSERT_EQ (*block2, *latest4);
	ASSERT_FALSE (*latest3 == *latest4);
}

TEST (block_store, add_receive)
{
	nano::logger_mt logger;
	auto store = nano::make_store (logger, nano::unique_path (), nano::dev::constants);
	ASSERT_TRUE (!store->init_error ());
	nano::keypair key1;
	nano::keypair key2;
	nano::block_builder builder;
	auto block1 = builder
				  .open ()
				  .source (0)
				  .representative (1)
				  .account (0)
				  .sign (nano::keypair ().prv, 0)
				  .work (0)
				  .build ();
	block1->sideband_set ({});
	auto transaction (store->tx_begin_write ());
	store->block.put (transaction, block1->hash (), *block1);
	auto block = builder
				 .receive ()
				 .previous (block1->hash ())
				 .source (1)
				 .sign (nano::keypair ().prv, 2)
				 .work (3)
				 .build ();
	block->sideband_set ({});
	nano::block_hash hash1 (block->hash ());
	auto latest1 (store->block.get (transaction, hash1));
	ASSERT_EQ (nullptr, latest1);
	store->block.put (transaction, hash1, *block);
	auto latest2 (store->block.get (transaction, hash1));
	ASSERT_NE (nullptr, latest2);
	ASSERT_EQ (*block, *latest2);
}

TEST (block_store, add_pending)
{
	nano::logger_mt logger;
	auto store = nano::make_store (logger, nano::unique_path (), nano::dev::constants);
	ASSERT_TRUE (!store->init_error ());
	nano::keypair key1;
	nano::pending_key key2 (0, 0);
	nano::pending_info pending1;
	auto transaction (store->tx_begin_write ());
	ASSERT_TRUE (store->pending.get (transaction, key2, pending1));
	store->pending.put (transaction, key2, pending1);
	nano::pending_info pending2;
	ASSERT_FALSE (store->pending.get (transaction, key2, pending2));
	ASSERT_EQ (pending1, pending2);
	store->pending.del (transaction, key2);
	ASSERT_TRUE (store->pending.get (transaction, key2, pending2));
}

TEST (block_store, pending_iterator)
{
	nano::logger_mt logger;
	auto store = nano::make_store (logger, nano::unique_path (), nano::dev::constants);
	ASSERT_TRUE (!store->init_error ());
	auto transaction (store->tx_begin_write ());
	ASSERT_EQ (store->pending.end (), store->pending.begin (transaction));
	store->pending.put (transaction, nano::pending_key (1, 2), { 2, 3, nano::epoch::epoch_1 });
	auto current (store->pending.begin (transaction));
	ASSERT_NE (store->pending.end (), current);
	nano::pending_key key1 (current->first);
	ASSERT_EQ (nano::account (1), key1.account);
	ASSERT_EQ (nano::block_hash (2), key1.hash);
	nano::pending_info pending (current->second);
	ASSERT_EQ (nano::account (2), pending.source);
	ASSERT_EQ (nano::amount (3), pending.amount);
	ASSERT_EQ (nano::epoch::epoch_1, pending.epoch);
}

/**
 * Regression test for Issue 1164
 * This reconstructs the situation where a key is larger in pending than the account being iterated in pending_v1, leaving
 * iteration order up to the value, causing undefined behavior.
 * After the bugfix, the value is compared only if the keys are equal.
 */
TEST (block_store, pending_iterator_comparison)
{
	nano::logger_mt logger;
	auto store = nano::make_store (logger, nano::unique_path (), nano::dev::constants);
	ASSERT_TRUE (!store->init_error ());
	nano::stat stats;
	auto transaction (store->tx_begin_write ());
	// Populate pending
	store->pending.put (transaction, nano::pending_key (nano::account (3), nano::block_hash (1)), nano::pending_info (nano::account (10), nano::amount (1), nano::epoch::epoch_0));
	store->pending.put (transaction, nano::pending_key (nano::account (3), nano::block_hash (4)), nano::pending_info (nano::account (10), nano::amount (0), nano::epoch::epoch_0));
	// Populate pending_v1
	store->pending.put (transaction, nano::pending_key (nano::account (2), nano::block_hash (2)), nano::pending_info (nano::account (10), nano::amount (2), nano::epoch::epoch_1));
	store->pending.put (transaction, nano::pending_key (nano::account (2), nano::block_hash (3)), nano::pending_info (nano::account (10), nano::amount (3), nano::epoch::epoch_1));

	// Iterate account 3 (pending)
	{
		size_t count = 0;
		nano::account begin (3);
		nano::account end (begin.number () + 1);
		for (auto i (store->pending.begin (transaction, nano::pending_key (begin, 0))), n (store->pending.begin (transaction, nano::pending_key (end, 0))); i != n; ++i, ++count)
		{
			nano::pending_key key (i->first);
			ASSERT_EQ (key.account, begin);
			ASSERT_LT (count, 3);
		}
		ASSERT_EQ (count, 2);
	}

	// Iterate account 2 (pending_v1)
	{
		size_t count = 0;
		nano::account begin (2);
		nano::account end (begin.number () + 1);
		for (auto i (store->pending.begin (transaction, nano::pending_key (begin, 0))), n (store->pending.begin (transaction, nano::pending_key (end, 0))); i != n; ++i, ++count)
		{
			nano::pending_key key (i->first);
			ASSERT_EQ (key.account, begin);
			ASSERT_LT (count, 3);
		}
		ASSERT_EQ (count, 2);
	}
}

TEST (block_store, genesis)
{
	nano::logger_mt logger;
	auto store = nano::make_store (logger, nano::unique_path (), nano::dev::constants);
	ASSERT_TRUE (!store->init_error ());
	nano::ledger_cache ledger_cache;
	auto transaction (store->tx_begin_write ());
	store->initialize (transaction, ledger_cache, nano::dev::constants);
	nano::account_info info;
	ASSERT_FALSE (store->account.get (transaction, nano::dev::genesis->account (), info));
	ASSERT_EQ (nano::dev::genesis->hash (), info.head);
	auto block1 (store->block.get (transaction, info.head));
	ASSERT_NE (nullptr, block1);
	auto receive1 (dynamic_cast<nano::open_block *> (block1.get ()));
	ASSERT_NE (nullptr, receive1);
	ASSERT_LE (info.modified, nano::seconds_since_epoch ());
	ASSERT_EQ (info.block_count, 1);
	// Genesis block should be confirmed by default
	nano::confirmation_height_info confirmation_height_info;
	ASSERT_FALSE (store->confirmation_height.get (transaction, nano::dev::genesis->account (), confirmation_height_info));
	ASSERT_EQ (confirmation_height_info.height, 1);
	ASSERT_EQ (confirmation_height_info.frontier, nano::dev::genesis->hash ());
	auto dev_pub_text (nano::dev::genesis_key.pub.to_string ());
	auto dev_pub_account (nano::dev::genesis_key.pub.to_account ());
	auto dev_prv_text (nano::dev::genesis_key.prv.to_string ());
	ASSERT_EQ (nano::dev::genesis->account (), nano::dev::genesis_key.pub);
}

// This test checks for basic operations in the unchecked table such as putting a new block, retrieving it, and
// deleting it from the database
TEST (unchecked, simple)
{
	nano::system system{};
	nano::logger_mt logger{};
	auto store = nano::make_store (logger, nano::unique_path (), nano::dev::constants);
	nano::unchecked_map unchecked{ *store, false };
	ASSERT_TRUE (!store->init_error ());
<<<<<<< HEAD
	nano::keypair key1;
	std::shared_ptr<nano::block> block = std::make_shared<nano::send_block> (0, 1, 2, key1.prv, key1.pub, 5);
=======
	nano::block_builder builder;
	auto block = builder
				 .send ()
				 .previous (0)
				 .destination (1)
				 .balance (2)
				 .sign (nano::keypair ().prv, 4)
				 .work (5)
				 .build_shared ();
>>>>>>> 86f1178e
	// Asserts the block wasn't added yet to the unchecked table
	auto block_listing1 = unchecked.get (store->tx_begin_read (), block->previous ());
	ASSERT_TRUE (block_listing1.empty ());
	// Enqueues a block to be saved on the unchecked table
	unchecked.put (block->previous (), nano::unchecked_info (block));
	// Waits for the block to get written in the database
	auto check_block_is_listed = [&] (nano::transaction const & transaction_a, nano::block_hash const & block_hash_a) {
		return unchecked.get (transaction_a, block_hash_a).size () > 0;
	};
	ASSERT_TIMELY (5s, check_block_is_listed (store->tx_begin_read (), block->previous ()));
	auto transaction = store->tx_begin_write ();
	// Retrieves the block from the database
	auto block_listing2 = unchecked.get (transaction, block->previous ());
	ASSERT_FALSE (block_listing2.empty ());
	// Asserts the added block is equal to the retrieved one
	ASSERT_EQ (*block, *(block_listing2[0].get_block ()));
	// Deletes the block from the database
	unchecked.del (transaction, nano::unchecked_key (block->previous (), block->hash ()));
	// Asserts the block is deleted
	auto block_listing3 = unchecked.get (transaction, block->previous ());
	ASSERT_TRUE (block_listing3.empty ());
}

// This test ensures the unchecked table is able to receive more than one block
TEST (unchecked, multiple)
{
	nano::system system{};
	if (nano::rocksdb_config::using_rocksdb_in_tests ())
	{
		// Don't test this in rocksdb mode
		return;
	}
	nano::logger_mt logger{};
	auto store = nano::make_store (logger, nano::unique_path (), nano::dev::constants);
	nano::unchecked_map unchecked{ *store, false };
	ASSERT_TRUE (!store->init_error ());
<<<<<<< HEAD
	nano::keypair key1;
	std::shared_ptr<nano::block> block = std::make_shared<nano::send_block> (4, 1, 2, key1.prv, key1.pub, 5);
=======
	nano::block_builder builder;
	auto block = builder
				 .send ()
				 .previous (4)
				 .destination (1)
				 .balance (2)
				 .sign (nano::keypair ().prv, 4)
				 .work (5)
				 .build_shared ();
>>>>>>> 86f1178e
	// Asserts the block wasn't added yet to the unchecked table
	auto block_listing1 = unchecked.get (store->tx_begin_read (), block->previous ());
	ASSERT_TRUE (block_listing1.empty ());
	// Enqueues the first block
	unchecked.put (block->previous (), nano::unchecked_info (block));
	// Enqueues a second block
	unchecked.put (block->source (), nano::unchecked_info (block));
	auto check_block_is_listed = [&] (nano::transaction const & transaction_a, nano::block_hash const & block_hash_a) {
		return unchecked.get (transaction_a, block_hash_a).size () > 0;
	};
	// Waits for and asserts the first block gets saved in the database
	ASSERT_TIMELY (5s, check_block_is_listed (store->tx_begin_read (), block->previous ()));
	// Waits for and asserts the second block gets saved in the database
	ASSERT_TIMELY (5s, check_block_is_listed (store->tx_begin_read (), block->source ()));
}

// This test ensures that a block can't occur twice in the unchecked table.
TEST (unchecked, double_put)
{
	nano::system system{};
	nano::logger_mt logger{};
	auto store = nano::make_store (logger, nano::unique_path (), nano::dev::constants);
	nano::unchecked_map unchecked{ *store, false };
	ASSERT_TRUE (!store->init_error ());
<<<<<<< HEAD
	nano::keypair key1;
	std::shared_ptr<nano::block> block = std::make_shared<nano::send_block> (4, 1, 2, key1.prv, key1.pub, 5);
=======
	nano::block_builder builder;
	auto block = builder
				 .send ()
				 .previous (4)
				 .destination (1)
				 .balance (2)
				 .sign (nano::keypair ().prv, 4)
				 .work (5)
				 .build_shared ();
>>>>>>> 86f1178e
	// Asserts the block wasn't added yet to the unchecked table
	auto block_listing1 = unchecked.get (store->tx_begin_read (), block->previous ());
	ASSERT_TRUE (block_listing1.empty ());
	// Enqueues the block to be saved in the unchecked table
	unchecked.put (block->previous (), nano::unchecked_info (block));
	// Enqueues the block again in an attempt to have it there twice
	unchecked.put (block->previous (), nano::unchecked_info (block));
	auto check_block_is_listed = [&] (nano::transaction const & transaction_a, nano::block_hash const & block_hash_a) {
		return unchecked.get (transaction_a, block_hash_a).size () > 0;
	};
	// Waits for and asserts the block was added at least once
	ASSERT_TIMELY (5s, check_block_is_listed (store->tx_begin_read (), block->previous ()));
	// Asserts the block was added at most once -- this is objective of this test.
	auto block_listing2 = unchecked.get (store->tx_begin_read (), block->previous ());
	ASSERT_EQ (block_listing2.size (), 1);
}

// Tests that recurrent get calls return the correct values
TEST (unchecked, multiple_get)
{
	nano::system system{};
	nano::logger_mt logger{};
	auto store = nano::make_store (logger, nano::unique_path (), nano::dev::constants);
	nano::unchecked_map unchecked{ *store, false };
	ASSERT_TRUE (!store->init_error ());
	// Instantiates three blocks
<<<<<<< HEAD
	nano::keypair key1;
	nano::keypair key2;
	nano::keypair key3;

	std::shared_ptr<nano::block> block1 = std::make_shared<nano::send_block> (4, 1, 2, key1.prv, key1.pub, 5);
	std::shared_ptr<nano::block> block2 = std::make_shared<nano::send_block> (3, 1, 2, key2.prv, key2.pub, 5);
	std::shared_ptr<nano::block> block3 = std::make_shared<nano::send_block> (5, 1, 2, key3.prv, key3.pub, 5);
=======
	nano::block_builder builder;
	auto block1 = builder
				  .send ()
				  .previous (4)
				  .destination (1)
				  .balance (2)
				  .sign (nano::keypair ().prv, 4)
				  .work (5)
				  .build_shared ();
	auto block2 = builder
				  .send ()
				  .previous (3)
				  .destination (1)
				  .balance (2)
				  .sign (nano::keypair ().prv, 4)
				  .work (5)
				  .build_shared ();
	auto block3 = builder
				  .send ()
				  .previous (5)
				  .destination (1)
				  .balance (2)
				  .sign (nano::keypair ().prv, 4)
				  .work (5)
				  .build_shared ();
>>>>>>> 86f1178e
	// Add the blocks' info to the unchecked table
	unchecked.put (block1->previous (), nano::unchecked_info (block1)); // unchecked1
	unchecked.put (block1->hash (), nano::unchecked_info (block1)); // unchecked2
	unchecked.put (block2->previous (), nano::unchecked_info (block2)); // unchecked3
	unchecked.put (block1->previous (), nano::unchecked_info (block2)); // unchecked1
	unchecked.put (block1->hash (), nano::unchecked_info (block2)); // unchecked2
	unchecked.put (block3->previous (), nano::unchecked_info (block3));
	unchecked.put (block3->hash (), nano::unchecked_info (block3)); // unchecked4
	unchecked.put (block1->previous (), nano::unchecked_info (block3)); // unchecked1

	// count the number of blocks in the unchecked table by counting them one by one
	// we cannot trust the count() method if the backend is rocksdb
	auto count_unchecked_blocks_one_by_one = [&store, &unchecked] () {
		size_t count = 0;
		auto transaction = store->tx_begin_read ();
		unchecked.for_each (transaction, [&count] (nano::unchecked_key const & key, nano::unchecked_info const & info) {
			++count;
		});
		return count;
	};

	// Waits for the blocks to get saved in the database
	ASSERT_TIMELY (5s, 8 == count_unchecked_blocks_one_by_one ());

	std::vector<nano::block_hash> unchecked1;
	// Asserts the entries will be found for the provided key
	auto transaction = store->tx_begin_read ();
	auto unchecked1_blocks = unchecked.get (transaction, block1->previous ());
	ASSERT_EQ (unchecked1_blocks.size (), 3);
	for (auto & i : unchecked1_blocks)
	{
		unchecked1.push_back (i.get_block ()->hash ());
	}
	// Asserts the payloads where correclty saved
	ASSERT_TRUE (std::find (unchecked1.begin (), unchecked1.end (), block1->hash ()) != unchecked1.end ());
	ASSERT_TRUE (std::find (unchecked1.begin (), unchecked1.end (), block2->hash ()) != unchecked1.end ());
	ASSERT_TRUE (std::find (unchecked1.begin (), unchecked1.end (), block3->hash ()) != unchecked1.end ());
	std::vector<nano::block_hash> unchecked2;
	// Asserts the entries will be found for the provided key
	auto unchecked2_blocks = unchecked.get (transaction, block1->hash ());
	ASSERT_EQ (unchecked2_blocks.size (), 2);
	for (auto & i : unchecked2_blocks)
	{
		unchecked2.push_back (i.get_block ()->hash ());
	}
	// Asserts the payloads where correctly saved
	ASSERT_TRUE (std::find (unchecked2.begin (), unchecked2.end (), block1->hash ()) != unchecked2.end ());
	ASSERT_TRUE (std::find (unchecked2.begin (), unchecked2.end (), block2->hash ()) != unchecked2.end ());
	// Asserts the entry is found by the key and the payload is saved
	auto unchecked3 = unchecked.get (transaction, block2->previous ());
	ASSERT_EQ (unchecked3.size (), 1);
	ASSERT_EQ (unchecked3[0].get_block ()->hash (), block2->hash ());
	// Asserts the entry is found by the key and the payload is saved
	auto unchecked4 = unchecked.get (transaction, block3->hash ());
	ASSERT_EQ (unchecked4.size (), 1);
	ASSERT_EQ (unchecked4[0].get_block ()->hash (), block3->hash ());
	// Asserts no entry is found for a block that wasn't added
	auto unchecked5 = unchecked.get (transaction, block2->hash ());
	ASSERT_EQ (unchecked5.size (), 0);
}

TEST (block_store, empty_accounts)
{
	nano::logger_mt logger;
	auto store = nano::make_store (logger, nano::unique_path (), nano::dev::constants);
	ASSERT_TRUE (!store->init_error ());
	auto transaction (store->tx_begin_read ());
	auto begin (store->account.begin (transaction));
	auto end (store->account.end ());
	ASSERT_EQ (end, begin);
}

TEST (block_store, one_block)
{
	nano::logger_mt logger;
	auto store = nano::make_store (logger, nano::unique_path (), nano::dev::constants);
	ASSERT_TRUE (!store->init_error ());
	nano::block_builder builder;
	auto block1 = builder
				  .open ()
				  .source (0)
				  .representative (1)
				  .account (0)
				  .sign (nano::keypair ().prv, 0)
				  .work (0)
				  .build ();
	block1->sideband_set ({});
	auto transaction (store->tx_begin_write ());
	store->block.put (transaction, block1->hash (), *block1);
	ASSERT_TRUE (store->block.exists (transaction, block1->hash ()));
}

TEST (block_store, empty_bootstrap)
{
	nano::logger_mt logger;
	auto store = nano::make_store (logger, nano::unique_path (), nano::dev::constants);
	nano::unchecked_map unchecked{ *store, false };
	ASSERT_TRUE (!store->init_error ());
	auto transaction (store->tx_begin_read ());
	size_t count = 0;
	unchecked.for_each (transaction, [&count] (nano::unchecked_key const & key, nano::unchecked_info const & info) {
		++count;
	});
	ASSERT_EQ (count, 0);
}

TEST (block_store, unchecked_begin_search)
{
	nano::logger_mt logger;
	auto store = nano::make_store (logger, nano::unique_path (), nano::dev::constants);
	ASSERT_TRUE (!store->init_error ());
	nano::keypair key0;
	nano::block_builder builder;
	auto block1 = builder
				  .send ()
				  .previous (0)
				  .destination (1)
				  .balance (2)
				  .sign (key0.prv, key0.pub)
				  .work (3)
				  .build ();
	auto block2 = builder
				  .send ()
				  .previous (5)
				  .destination (6)
				  .balance (7)
				  .sign (key0.prv, key0.pub)
				  .work (8)
				  .build ();
}

TEST (block_store, frontier_retrieval)
{
	nano::logger_mt logger;
	auto store = nano::make_store (logger, nano::unique_path (), nano::dev::constants);
	ASSERT_TRUE (!store->init_error ());
	nano::account account1{};
	nano::account_info info1 (0, 0, 0, 0, 0, 0, nano::epoch::epoch_0);
	auto transaction (store->tx_begin_write ());
	store->confirmation_height.put (transaction, account1, { 0, nano::block_hash (0) });
	store->account.put (transaction, account1, info1);
	nano::account_info info2;
	store->account.get (transaction, account1, info2);
	ASSERT_EQ (info1, info2);
}

TEST (block_store, one_account)
{
	nano::logger_mt logger;
	auto store = nano::make_store (logger, nano::unique_path (), nano::dev::constants);
	ASSERT_TRUE (!store->init_error ());
	nano::account account{};
	nano::block_hash hash (0);
	auto transaction (store->tx_begin_write ());
	store->confirmation_height.put (transaction, account, { 20, nano::block_hash (15) });
	store->account.put (transaction, account, { hash, account, hash, 42, 100, 200, nano::epoch::epoch_0 });
	auto begin (store->account.begin (transaction));
	auto end (store->account.end ());
	ASSERT_NE (end, begin);
	ASSERT_EQ (account, nano::account (begin->first));
	nano::account_info info (begin->second);
	ASSERT_EQ (hash, info.head);
	ASSERT_EQ (42, info.balance.number ());
	ASSERT_EQ (100, info.modified);
	ASSERT_EQ (200, info.block_count);
	nano::confirmation_height_info confirmation_height_info;
	ASSERT_FALSE (store->confirmation_height.get (transaction, account, confirmation_height_info));
	ASSERT_EQ (20, confirmation_height_info.height);
	ASSERT_EQ (nano::block_hash (15), confirmation_height_info.frontier);
	++begin;
	ASSERT_EQ (end, begin);
}

TEST (block_store, two_block)
{
	nano::logger_mt logger;
	auto store = nano::make_store (logger, nano::unique_path (), nano::dev::constants);
	ASSERT_TRUE (!store->init_error ());
<<<<<<< HEAD
	nano::open_block block1 (0, 1, 1, nano::keypair ().prv, 0, 0);
	block1.sideband_set ({});
	block1.account_set (1);
=======
	nano::block_builder builder;
	auto block1 = builder
				  .open ()
				  .source (0)
				  .representative (1)
				  .account (1)
				  .sign (nano::keypair ().prv, 0)
				  .work (0)
				  .build ();
	block1->sideband_set ({});
	block1->hashables.account = 1;
>>>>>>> 86f1178e
	std::vector<nano::block_hash> hashes;
	std::vector<nano::open_block> blocks;
	hashes.push_back (block1->hash ());
	blocks.push_back (*block1);
	auto transaction (store->tx_begin_write ());
	store->block.put (transaction, hashes[0], *block1);
	auto block2 = builder
				  .open ()
				  .source (0)
				  .representative (1)
				  .account (2)
				  .sign (nano::keypair ().prv, 0)
				  .work (0)
				  .build ();
	block2->sideband_set ({});
	hashes.push_back (block2->hash ());
	blocks.push_back (*block2);
	store->block.put (transaction, hashes[1], *block2);
	ASSERT_TRUE (store->block.exists (transaction, block1->hash ()));
	ASSERT_TRUE (store->block.exists (transaction, block2->hash ()));
}

TEST (block_store, two_account)
{
	nano::logger_mt logger;
	auto store = nano::make_store (logger, nano::unique_path (), nano::dev::constants);
	ASSERT_TRUE (!store->init_error ());
	nano::account account1 (1);
	nano::block_hash hash1 (2);
	nano::account account2 (3);
	nano::block_hash hash2 (4);
	auto transaction (store->tx_begin_write ());
	store->confirmation_height.put (transaction, account1, { 20, nano::block_hash (10) });
	store->account.put (transaction, account1, { hash1, account1, hash1, 42, 100, 300, nano::epoch::epoch_0 });
	store->confirmation_height.put (transaction, account2, { 30, nano::block_hash (20) });
	store->account.put (transaction, account2, { hash2, account2, hash2, 84, 200, 400, nano::epoch::epoch_0 });
	auto begin (store->account.begin (transaction));
	auto end (store->account.end ());
	ASSERT_NE (end, begin);
	ASSERT_EQ (account1, nano::account (begin->first));
	nano::account_info info1 (begin->second);
	ASSERT_EQ (hash1, info1.head);
	ASSERT_EQ (42, info1.balance.number ());
	ASSERT_EQ (100, info1.modified);
	ASSERT_EQ (300, info1.block_count);
	nano::confirmation_height_info confirmation_height_info;
	ASSERT_FALSE (store->confirmation_height.get (transaction, account1, confirmation_height_info));
	ASSERT_EQ (20, confirmation_height_info.height);
	ASSERT_EQ (nano::block_hash (10), confirmation_height_info.frontier);
	++begin;
	ASSERT_NE (end, begin);
	ASSERT_EQ (account2, nano::account (begin->first));
	nano::account_info info2 (begin->second);
	ASSERT_EQ (hash2, info2.head);
	ASSERT_EQ (84, info2.balance.number ());
	ASSERT_EQ (200, info2.modified);
	ASSERT_EQ (400, info2.block_count);
	ASSERT_FALSE (store->confirmation_height.get (transaction, account2, confirmation_height_info));
	ASSERT_EQ (30, confirmation_height_info.height);
	ASSERT_EQ (nano::block_hash (20), confirmation_height_info.frontier);
	++begin;
	ASSERT_EQ (end, begin);
}

TEST (block_store, latest_find)
{
	nano::logger_mt logger;
	auto store = nano::make_store (logger, nano::unique_path (), nano::dev::constants);
	ASSERT_TRUE (!store->init_error ());
	nano::account account1 (1);
	nano::block_hash hash1 (2);
	nano::account account2 (3);
	nano::block_hash hash2 (4);
	auto transaction (store->tx_begin_write ());
	store->confirmation_height.put (transaction, account1, { 0, nano::block_hash (0) });
	store->account.put (transaction, account1, { hash1, account1, hash1, 100, 0, 300, nano::epoch::epoch_0 });
	store->confirmation_height.put (transaction, account2, { 0, nano::block_hash (0) });
	store->account.put (transaction, account2, { hash2, account2, hash2, 200, 0, 400, nano::epoch::epoch_0 });
	auto first (store->account.begin (transaction));
	auto second (store->account.begin (transaction));
	++second;
	auto find1 (store->account.begin (transaction, 1));
	ASSERT_EQ (first, find1);
	auto find2 (store->account.begin (transaction, 3));
	ASSERT_EQ (second, find2);
	auto find3 (store->account.begin (transaction, 2));
	ASSERT_EQ (second, find3);
}

namespace nano
{
namespace lmdb
{
	TEST (mdb_block_store, supported_version_upgrades)
	{
		if (nano::rocksdb_config::using_rocksdb_in_tests ())
		{
			// Don't test this in rocksdb mode
			return;
		}
		// Check that upgrading from an unsupported version is not supported
		auto path (nano::unique_path ());
		nano::logger_mt logger;
		{
			nano::lmdb::store store (logger, path, nano::dev::constants);
			nano::stat stats;
			nano::ledger ledger (store, stats, nano::dev::constants);
			auto transaction (store.tx_begin_write ());
			store.initialize (transaction, ledger.cache, nano::dev::constants);
			// Lower the database to the max version unsupported for upgrades
			store.version.put (transaction, store.version_minimum - 1);
		}

		// Upgrade should fail
		{
			nano::lmdb::store store (logger, path, nano::dev::constants);
			ASSERT_TRUE (store.init_error ());
		}

		auto path1 (nano::unique_path ());
		// Now try with the minimum version
		{
			nano::lmdb::store store (logger, path1, nano::dev::constants);
			nano::stat stats;
			nano::ledger ledger (store, stats, nano::dev::constants);
			auto transaction (store.tx_begin_write ());
			store.initialize (transaction, ledger.cache, nano::dev::constants);
			// Lower the database version to the minimum version supported for upgrade.
			store.version.put (transaction, store.version_minimum);
			store.confirmation_height.del (transaction, nano::dev::genesis->account ());
			ASSERT_FALSE (mdb_dbi_open (store.env.tx (transaction), "accounts_v1", MDB_CREATE,
			&store.account_store.accounts_v1_handle));
			ASSERT_FALSE (mdb_dbi_open (store.env.tx (transaction), "open", MDB_CREATE, &store.block_store.open_blocks_handle));
			modify_account_info_to_v14 (store, transaction, nano::dev::genesis->account (), 1,
			nano::dev::genesis->hash ());
			write_block_w_sideband_v18 (store, store.block_store.open_blocks_handle, transaction, *nano::dev::genesis);
		}

		// Upgrade should work
		{
			nano::lmdb::store store (logger, path1, nano::dev::constants);
			ASSERT_FALSE (store.init_error ());
		}
	}
}
}

TEST (mdb_block_store, bad_path)
{
	if (nano::rocksdb_config::using_rocksdb_in_tests ())
	{
		// Don't test this in rocksdb mode
		return;
	}
	nano::logger_mt logger;
	nano::lmdb::store store (logger, boost::filesystem::path ("///"), nano::dev::constants);
	ASSERT_TRUE (store.init_error ());
}

TEST (block_store, DISABLED_already_open) // File can be shared
{
	auto path (nano::unique_path ());
	boost::filesystem::create_directories (path.parent_path ());
	nano::set_secure_perm_directory (path.parent_path ());
	std::ofstream file;
	file.open (path.string ().c_str ());
	ASSERT_TRUE (file.is_open ());
	nano::logger_mt logger;
	auto store = nano::make_store (logger, path, nano::dev::constants);
	ASSERT_TRUE (store->init_error ());
}

TEST (block_store, roots)
{
	nano::logger_mt logger;
	auto store = nano::make_store (logger, nano::unique_path (), nano::dev::constants);
	ASSERT_TRUE (!store->init_error ());
<<<<<<< HEAD
	nano::keypair key1;
	nano::send_block send_block (0, 1, 2, key1.prv, key1.pub, 5);
	ASSERT_EQ (send_block.previous (), send_block.root ());
	nano::keypair key2;
	nano::change_block change_block (0, 1, key2.prv, key2.pub, 4);
	ASSERT_EQ (change_block.previous (), change_block.root ());
	nano::keypair key3;
	nano::receive_block receive_block (0, 1, key3.prv, key3.pub, 4);
	ASSERT_EQ (receive_block.previous (), receive_block.root ());
	nano::keypair key4;
	nano::open_block open_block (0, 1, 2, key4.prv, key4.pub, 5);
	ASSERT_EQ (open_block.account (), open_block.root ());
=======
	nano::block_builder builder;
	auto send_block = builder
					  .send ()
					  .previous (0)
					  .destination (1)
					  .balance (2)
					  .sign (nano::keypair ().prv, 4)
					  .work (5)
					  .build ();
	ASSERT_EQ (send_block->hashables.previous, send_block->root ());
	auto change_block = builder
						.change ()
						.previous (0)
						.representative (1)
						.sign (nano::keypair ().prv, 3)
						.work (4)
						.build ();
	ASSERT_EQ (change_block->hashables.previous, change_block->root ());
	auto receive_block = builder
						 .receive ()
						 .previous (0)
						 .source (1)
						 .sign (nano::keypair ().prv, 3)
						 .work (4)
						 .build ();
	ASSERT_EQ (receive_block->hashables.previous, receive_block->root ());
	auto open_block = builder
					  .open ()
					  .source (0)
					  .representative (1)
					  .account (2)
					  .sign (nano::keypair ().prv, 4)
					  .work (5)
					  .build ();
	ASSERT_EQ (open_block->hashables.account, open_block->root ());
>>>>>>> 86f1178e
}

TEST (block_store, pending_exists)
{
	nano::logger_mt logger;
	auto store = nano::make_store (logger, nano::unique_path (), nano::dev::constants);
	ASSERT_TRUE (!store->init_error ());
	nano::pending_key two (2, 0);
	nano::pending_info pending;
	auto transaction (store->tx_begin_write ());
	store->pending.put (transaction, two, pending);
	nano::pending_key one (1, 0);
	ASSERT_FALSE (store->pending.exists (transaction, one));
}

TEST (block_store, latest_exists)
{
	nano::logger_mt logger;
	auto store = nano::make_store (logger, nano::unique_path (), nano::dev::constants);
	ASSERT_TRUE (!store->init_error ());
	nano::account two (2);
	nano::account_info info;
	auto transaction (store->tx_begin_write ());
	store->confirmation_height.put (transaction, two, { 0, nano::block_hash (0) });
	store->account.put (transaction, two, info);
	nano::account one (1);
	ASSERT_FALSE (store->account.exists (transaction, one));
}

TEST (block_store, large_iteration)
{
	nano::logger_mt logger;
	auto store = nano::make_store (logger, nano::unique_path (), nano::dev::constants);
	ASSERT_TRUE (!store->init_error ());
	std::unordered_set<nano::account> accounts1;
	for (auto i (0); i < 1000; ++i)
	{
		auto transaction (store->tx_begin_write ());
		nano::account account;
		nano::random_pool::generate_block (account.bytes.data (), account.bytes.size ());
		accounts1.insert (account);
		store->confirmation_height.put (transaction, account, { 0, nano::block_hash (0) });
		store->account.put (transaction, account, nano::account_info ());
	}
	std::unordered_set<nano::account> accounts2;
	nano::account previous{};
	auto transaction (store->tx_begin_read ());
	for (auto i (store->account.begin (transaction, 0)), n (store->account.end ()); i != n; ++i)
	{
		nano::account current (i->first);
		ASSERT_GT (current.number (), previous.number ());
		accounts2.insert (current);
		previous = current;
	}
	ASSERT_EQ (accounts1, accounts2);
	// Reverse iteration
	std::unordered_set<nano::account> accounts3;
	previous = std::numeric_limits<nano::uint256_t>::max ();
	for (auto i (store->account.rbegin (transaction)), n (store->account.end ()); i != n; --i)
	{
		nano::account current (i->first);
		ASSERT_LT (current.number (), previous.number ());
		accounts3.insert (current);
		previous = current;
	}
	ASSERT_EQ (accounts1, accounts3);
}

TEST (block_store, frontier)
{
	nano::logger_mt logger;
	auto store = nano::make_store (logger, nano::unique_path (), nano::dev::constants);
	ASSERT_TRUE (!store->init_error ());
	auto transaction (store->tx_begin_write ());
	nano::block_hash hash (100);
	nano::account account (200);
	ASSERT_TRUE (store->frontier.get (transaction, hash).is_zero ());
	store->frontier.put (transaction, hash, account);
	ASSERT_EQ (account, store->frontier.get (transaction, hash));
	store->frontier.del (transaction, hash);
	ASSERT_TRUE (store->frontier.get (transaction, hash).is_zero ());
}

TEST (block_store, block_replace)
{
	nano::logger_mt logger;
	auto store = nano::make_store (logger, nano::unique_path (), nano::dev::constants);
	ASSERT_TRUE (!store->init_error ());
	nano::block_builder builder;
	auto send1 = builder
				 .send ()
				 .previous (0)
				 .destination (0)
				 .balance (0)
				 .sign (nano::keypair ().prv, 0)
				 .work (1)
				 .build ();
	send1->sideband_set ({});
	auto send2 = builder
				 .send ()
				 .previous (0)
				 .destination (0)
				 .balance (0)
				 .sign (nano::keypair ().prv, 0)
				 .work (2)
				 .build ();
	send2->sideband_set ({});
	auto transaction (store->tx_begin_write ());
	store->block.put (transaction, 0, *send1);
	store->block.put (transaction, 0, *send2);
	auto block3 (store->block.get (transaction, 0));
	ASSERT_NE (nullptr, block3);
	ASSERT_EQ (2, block3->block_work ());
}

TEST (block_store, block_count)
{
	nano::logger_mt logger;
	auto store = nano::make_store (logger, nano::unique_path (), nano::dev::constants);
	ASSERT_TRUE (!store->init_error ());
	{
		auto transaction (store->tx_begin_write ());
		ASSERT_EQ (0, store->block.count (transaction));
		nano::block_builder builder;
		auto block = builder
					 .open ()
					 .source (0)
					 .representative (1)
					 .account (0)
					 .sign (nano::keypair ().prv, 0)
					 .work (0)
					 .build ();
		block->sideband_set ({});
		auto hash1 (block->hash ());
		store->block.put (transaction, hash1, *block);
	}
	auto transaction (store->tx_begin_read ());
	ASSERT_EQ (1, store->block.count (transaction));
}

TEST (block_store, account_count)
{
	nano::logger_mt logger;
	auto store = nano::make_store (logger, nano::unique_path (), nano::dev::constants);
	ASSERT_TRUE (!store->init_error ());
	{
		auto transaction (store->tx_begin_write ());
		ASSERT_EQ (0, store->account.count (transaction));
		nano::account account (200);
		store->confirmation_height.put (transaction, account, { 0, nano::block_hash (0) });
		store->account.put (transaction, account, nano::account_info ());
	}
	auto transaction (store->tx_begin_read ());
	ASSERT_EQ (1, store->account.count (transaction));
}

TEST (block_store, cemented_count_cache)
{
	nano::logger_mt logger;
	auto store = nano::make_store (logger, nano::unique_path (), nano::dev::constants);
	ASSERT_TRUE (!store->init_error ());
	auto transaction (store->tx_begin_write ());
	nano::ledger_cache ledger_cache;
	store->initialize (transaction, ledger_cache, nano::dev::constants);
	ASSERT_EQ (1, ledger_cache.cemented_count);
}

TEST (block_store, block_random)
{
	nano::logger_mt logger;
	auto store = nano::make_store (logger, nano::unique_path (), nano::dev::constants);
	{
		nano::ledger_cache ledger_cache;
		auto transaction (store->tx_begin_write ());
		store->initialize (transaction, ledger_cache, nano::dev::constants);
	}
	auto transaction (store->tx_begin_read ());
	auto block (store->block.random (transaction));
	ASSERT_NE (nullptr, block);
	ASSERT_EQ (*block, *nano::dev::genesis);
}

TEST (block_store, pruned_random)
{
	nano::logger_mt logger;
	auto store = nano::make_store (logger, nano::unique_path (), nano::dev::constants);
	ASSERT_TRUE (!store->init_error ());
	nano::block_builder builder;
	auto block = builder
				 .open ()
				 .source (0)
				 .representative (1)
				 .account (0)
				 .sign (nano::keypair ().prv, 0)
				 .work (0)
				 .build ();
	block->sideband_set ({});
	auto hash1 (block->hash ());
	{
		nano::ledger_cache ledger_cache;
		auto transaction (store->tx_begin_write ());
		store->initialize (transaction, ledger_cache, nano::dev::constants);
		store->pruned.put (transaction, hash1);
	}
	auto transaction (store->tx_begin_read ());
	auto random_hash (store->pruned.random (transaction));
	ASSERT_EQ (hash1, random_hash);
}

namespace nano
{
namespace lmdb
{
	// Databases need to be dropped in order to convert to dupsort compatible
	TEST (block_store, DISABLED_change_dupsort) // Unchecked is no longer dupsort table
	{
		auto path (nano::unique_path ());
		nano::logger_mt logger{};
		nano::lmdb::store store{ logger, path, nano::dev::constants };
		nano::unchecked_map unchecked{ store, false };
		auto transaction (store.tx_begin_write ());
		ASSERT_EQ (0, mdb_drop (store.env.tx (transaction), store.unchecked_store.unchecked_handle, 1));
		ASSERT_EQ (0, mdb_dbi_open (store.env.tx (transaction), "unchecked", MDB_CREATE, &store.unchecked_store.unchecked_handle));
		nano::block_builder builder;
		auto send1 = builder
					 .send ()
					 .previous (0)
					 .destination (0)
					 .balance (0)
					 .sign (nano::dev::genesis_key.prv, nano::dev::genesis_key.pub)
					 .work (0)
					 .build_shared ();
		auto send2 = builder
					 .send ()
					 .previous (1)
					 .destination (0)
					 .balance (0)
					 .sign (nano::dev::genesis_key.prv, nano::dev::genesis_key.pub)
					 .work (0)
					 .build_shared ();
		ASSERT_NE (send1->hash (), send2->hash ());
		unchecked.put (send1->hash (), nano::unchecked_info (send1));
		unchecked.put (send1->hash (), nano::unchecked_info (send2));
		ASSERT_EQ (0, mdb_drop (store.env.tx (transaction), store.unchecked_store.unchecked_handle, 0));
		mdb_dbi_close (store.env, store.unchecked_store.unchecked_handle);
		ASSERT_EQ (0, mdb_dbi_open (store.env.tx (transaction), "unchecked", MDB_CREATE | MDB_DUPSORT, &store.unchecked_store.unchecked_handle));
		unchecked.put (send1->hash (), nano::unchecked_info (send1));
		unchecked.put (send1->hash (), nano::unchecked_info (send2));
		ASSERT_EQ (0, mdb_drop (store.env.tx (transaction), store.unchecked_store.unchecked_handle, 1));
		ASSERT_EQ (0, mdb_dbi_open (store.env.tx (transaction), "unchecked", MDB_CREATE | MDB_DUPSORT, &store.unchecked_store.unchecked_handle));
		unchecked.put (send1->hash (), nano::unchecked_info (send1));
		unchecked.put (send1->hash (), nano::unchecked_info (send2));
	}
}
}

TEST (block_store, state_block)
{
	nano::logger_mt logger;
	auto store = nano::make_store (logger, nano::unique_path (), nano::dev::constants);
	ASSERT_FALSE (store->init_error ());
	nano::keypair key1;
	nano::block_builder builder;
	auto block1 = builder
				  .state ()
				  .account (1)
				  .previous (nano::dev::genesis->hash ())
				  .representative (3)
				  .balance (4)
				  .link (6)
				  .sign (key1.prv, key1.pub)
				  .work (7)
				  .build ();

	block1->sideband_set ({});
	{
		nano::ledger_cache ledger_cache;
		auto transaction (store->tx_begin_write ());
		store->initialize (transaction, ledger_cache, nano::dev::constants);
		ASSERT_EQ (nano::block_type::state, block1->type ());
		store->block.put (transaction, block1->hash (), *block1);
		ASSERT_TRUE (store->block.exists (transaction, block1->hash ()));
		auto block2 (store->block.get (transaction, block1->hash ()));
		ASSERT_NE (nullptr, block2);
		ASSERT_EQ (*block1, *block2);
	}
	{
		auto transaction (store->tx_begin_write ());
		auto count (store->block.count (transaction));
		ASSERT_EQ (2, count);
		store->block.del (transaction, block1->hash ());
		ASSERT_FALSE (store->block.exists (transaction, block1->hash ()));
	}
	auto transaction (store->tx_begin_read ());
	auto count2 (store->block.count (transaction));
	ASSERT_EQ (1, count2);
}

TEST (mdb_block_store, sideband_height)
{
	if (nano::rocksdb_config::using_rocksdb_in_tests ())
	{
		// Don't test this in rocksdb mode
		return;
	}
	nano::logger_mt logger;
	nano::keypair key1;
	nano::keypair key2;
	nano::keypair key3;
	nano::lmdb::store store (logger, nano::unique_path (), nano::dev::constants);
	ASSERT_FALSE (store.init_error ());
	nano::stat stat;
	nano::ledger ledger (store, stat, nano::dev::constants);
	nano::block_builder builder;
	auto transaction (store.tx_begin_write ());
	store.initialize (transaction, ledger.cache, nano::dev::constants);
	nano::work_pool pool{ nano::dev::network_params.network, std::numeric_limits<unsigned>::max () };
	auto send = builder
				.send ()
				.previous (nano::dev::genesis->hash ())
				.destination (nano::dev::genesis_key.pub)
				.balance (nano::dev::constants.genesis_amount - nano::Gxrb_ratio)
				.sign (nano::dev::genesis_key.prv, nano::dev::genesis_key.pub)
				.work (*pool.generate (nano::dev::genesis->hash ()))
				.build ();
	ASSERT_EQ (nano::process_result::progress, ledger.process (transaction, *send).code);
	auto receive = builder
				   .receive ()
				   .previous (send->hash ())
				   .source (send->hash ())
				   .sign (nano::dev::genesis_key.prv, nano::dev::genesis_key.pub)
				   .work (*pool.generate (send->hash ()))
				   .build ();
	ASSERT_EQ (nano::process_result::progress, ledger.process (transaction, *receive).code);
	auto change = builder
				  .change ()
				  .previous (receive->hash ())
				  .representative (0)
				  .sign (nano::dev::genesis_key.prv, nano::dev::genesis_key.pub)
				  .work (*pool.generate (receive->hash ()))
				  .build ();
	ASSERT_EQ (nano::process_result::progress, ledger.process (transaction, *change).code);
	auto state_send1 = builder
					   .state ()
					   .account (nano::dev::genesis_key.pub)
					   .previous (change->hash ())
					   .representative (0)
					   .balance (nano::dev::constants.genesis_amount - nano::Gxrb_ratio)
					   .link (key1.pub)
					   .sign (nano::dev::genesis_key.prv, nano::dev::genesis_key.pub)
					   .work (*pool.generate (change->hash ()))
					   .build ();
	ASSERT_EQ (nano::process_result::progress, ledger.process (transaction, *state_send1).code);
	auto state_send2 = builder
					   .state ()
					   .account (nano::dev::genesis_key.pub)
					   .previous (state_send1->hash ())
					   .representative (0)
					   .balance (nano::dev::constants.genesis_amount - 2 * nano::Gxrb_ratio)
					   .link (key2.pub)
					   .sign (nano::dev::genesis_key.prv, nano::dev::genesis_key.pub)
					   .work (*pool.generate (state_send1->hash ()))
					   .build ();
	ASSERT_EQ (nano::process_result::progress, ledger.process (transaction, *state_send2).code);
	auto state_send3 = builder
					   .state ()
					   .account (nano::dev::genesis_key.pub)
					   .previous (state_send2->hash ())
					   .representative (0)
					   .balance (nano::dev::constants.genesis_amount - 3 * nano::Gxrb_ratio)
					   .link (key3.pub)
					   .sign (nano::dev::genesis_key.prv, nano::dev::genesis_key.pub)
					   .work (*pool.generate (state_send2->hash ()))
					   .build ();
	ASSERT_EQ (nano::process_result::progress, ledger.process (transaction, *state_send3).code);
	auto state_open = builder
					  .state ()
					  .account (key1.pub)
					  .previous (0)
					  .representative (0)
					  .balance (nano::Gxrb_ratio)
					  .link (state_send1->hash ())
					  .sign (key1.prv, key1.pub)
					  .work (*pool.generate (key1.pub))
					  .build ();
	ASSERT_EQ (nano::process_result::progress, ledger.process (transaction, *state_open).code);
	auto epoch = builder
				 .state ()
				 .account (key1.pub)
				 .previous (state_open->hash ())
				 .representative (0)
				 .balance (nano::Gxrb_ratio)
				 .link (ledger.epoch_link (nano::epoch::epoch_1))
				 .sign (nano::dev::genesis_key.prv, nano::dev::genesis_key.pub)
				 .work (*pool.generate (state_open->hash ()))
				 .build ();
	ASSERT_EQ (nano::process_result::progress, ledger.process (transaction, *epoch).code);
	ASSERT_EQ (nano::epoch::epoch_1, store.block.version (transaction, epoch->hash ()));
	auto epoch_open = builder
					  .state ()
					  .account (key2.pub)
					  .previous (0)
					  .representative (0)
					  .balance (0)
					  .link (ledger.epoch_link (nano::epoch::epoch_1))
					  .sign (nano::dev::genesis_key.prv, nano::dev::genesis_key.pub)
					  .work (*pool.generate (key2.pub))
					  .build ();
	ASSERT_EQ (nano::process_result::progress, ledger.process (transaction, *epoch_open).code);
	ASSERT_EQ (nano::epoch::epoch_1, store.block.version (transaction, epoch_open->hash ()));
	auto state_receive = builder
						 .state ()
						 .account (key2.pub)
						 .previous (epoch_open->hash ())
						 .representative (0)
						 .balance (nano::Gxrb_ratio)
						 .link (state_send2->hash ())
						 .sign (key2.prv, key2.pub)
						 .work (*pool.generate (epoch_open->hash ()))
						 .build ();
	ASSERT_EQ (nano::process_result::progress, ledger.process (transaction, *state_receive).code);
	auto open = builder
				.open ()
				.source (state_send3->hash ())
				.representative (nano::dev::genesis_key.pub)
				.account (key3.pub)
				.sign (key3.prv, key3.pub)
				.work (*pool.generate (key3.pub))
				.build ();
	ASSERT_EQ (nano::process_result::progress, ledger.process (transaction, *open).code);
	auto block1 (store.block.get (transaction, nano::dev::genesis->hash ()));
<<<<<<< HEAD
	ASSERT_EQ (block1->sideband ().height (), 1);
	auto block2 (store.block.get (transaction, send.hash ()));
	ASSERT_EQ (block2->sideband ().height (), 2);
	auto block3 (store.block.get (transaction, receive.hash ()));
	ASSERT_EQ (block3->sideband ().height (), 3);
	auto block4 (store.block.get (transaction, change.hash ()));
	ASSERT_EQ (block4->sideband ().height (), 4);
	auto block5 (store.block.get (transaction, state_send1.hash ()));
	ASSERT_EQ (block5->sideband ().height (), 5);
	auto block6 (store.block.get (transaction, state_send2.hash ()));
	ASSERT_EQ (block6->sideband ().height (), 6);
	auto block7 (store.block.get (transaction, state_send3.hash ()));
	ASSERT_EQ (block7->sideband ().height (), 7);
	auto block8 (store.block.get (transaction, state_open.hash ()));
	ASSERT_EQ (block8->sideband ().height (), 1);
	auto block9 (store.block.get (transaction, epoch.hash ()));
	ASSERT_EQ (block9->sideband ().height (), 2);
	auto block10 (store.block.get (transaction, epoch_open.hash ()));
	ASSERT_EQ (block10->sideband ().height (), 1);
	auto block11 (store.block.get (transaction, state_receive.hash ()));
	ASSERT_EQ (block11->sideband ().height (), 2);
	auto block12 (store.block.get (transaction, open.hash ()));
	ASSERT_EQ (block12->sideband ().height (), 1);
=======
	ASSERT_EQ (block1->sideband ().height, 1);
	auto block2 (store.block.get (transaction, send->hash ()));
	ASSERT_EQ (block2->sideband ().height, 2);
	auto block3 (store.block.get (transaction, receive->hash ()));
	ASSERT_EQ (block3->sideband ().height, 3);
	auto block4 (store.block.get (transaction, change->hash ()));
	ASSERT_EQ (block4->sideband ().height, 4);
	auto block5 (store.block.get (transaction, state_send1->hash ()));
	ASSERT_EQ (block5->sideband ().height, 5);
	auto block6 (store.block.get (transaction, state_send2->hash ()));
	ASSERT_EQ (block6->sideband ().height, 6);
	auto block7 (store.block.get (transaction, state_send3->hash ()));
	ASSERT_EQ (block7->sideband ().height, 7);
	auto block8 (store.block.get (transaction, state_open->hash ()));
	ASSERT_EQ (block8->sideband ().height, 1);
	auto block9 (store.block.get (transaction, epoch->hash ()));
	ASSERT_EQ (block9->sideband ().height, 2);
	auto block10 (store.block.get (transaction, epoch_open->hash ()));
	ASSERT_EQ (block10->sideband ().height, 1);
	auto block11 (store.block.get (transaction, state_receive->hash ()));
	ASSERT_EQ (block11->sideband ().height, 2);
	auto block12 (store.block.get (transaction, open->hash ()));
	ASSERT_EQ (block12->sideband ().height, 1);
>>>>>>> 86f1178e
}

TEST (block_store, peers)
{
	nano::logger_mt logger;
	auto store = nano::make_store (logger, nano::unique_path (), nano::dev::constants);
	ASSERT_TRUE (!store->init_error ());

	nano::endpoint_key endpoint (boost::asio::ip::address_v6::any ().to_bytes (), 100);
	{
		auto transaction (store->tx_begin_write ());

		// Confirm that the store is empty
		ASSERT_FALSE (store->peer.exists (transaction, endpoint));
		ASSERT_EQ (store->peer.count (transaction), 0);

		// Add one
		store->peer.put (transaction, endpoint);
		ASSERT_TRUE (store->peer.exists (transaction, endpoint));
	}

	// Confirm that it can be found
	{
		auto transaction (store->tx_begin_read ());
		ASSERT_EQ (store->peer.count (transaction), 1);
	}

	// Add another one and check that it (and the existing one) can be found
	nano::endpoint_key endpoint1 (boost::asio::ip::address_v6::any ().to_bytes (), 101);
	{
		auto transaction (store->tx_begin_write ());
		store->peer.put (transaction, endpoint1);
		ASSERT_TRUE (store->peer.exists (transaction, endpoint1)); // Check new peer is here
		ASSERT_TRUE (store->peer.exists (transaction, endpoint)); // Check first peer is still here
	}

	{
		auto transaction (store->tx_begin_read ());
		ASSERT_EQ (store->peer.count (transaction), 2);
	}

	// Delete the first one
	{
		auto transaction (store->tx_begin_write ());
		store->peer.del (transaction, endpoint1);
		ASSERT_FALSE (store->peer.exists (transaction, endpoint1)); // Confirm it no longer exists
		ASSERT_TRUE (store->peer.exists (transaction, endpoint)); // Check first peer is still here
	}

	{
		auto transaction (store->tx_begin_read ());
		ASSERT_EQ (store->peer.count (transaction), 1);
	}

	// Delete original one
	{
		auto transaction (store->tx_begin_write ());
		store->peer.del (transaction, endpoint);
		ASSERT_FALSE (store->peer.exists (transaction, endpoint));
	}

	{
		auto transaction (store->tx_begin_read ());
		ASSERT_EQ (store->peer.count (transaction), 0);
	}
}

TEST (block_store, endpoint_key_byte_order)
{
	boost::asio::ip::address_v6 address (boost::asio::ip::make_address_v6 ("::ffff:127.0.0.1"));
	uint16_t port = 100;
	nano::endpoint_key endpoint_key (address.to_bytes (), port);

	std::vector<uint8_t> bytes;
	{
		nano::vectorstream stream (bytes);
		nano::write (stream, endpoint_key);
	}

	// This checks that the endpoint is serialized as expected, with a size
	// of 18 bytes (16 for ipv6 address and 2 for port), both in network byte order.
	ASSERT_EQ (bytes.size (), 18);
	ASSERT_EQ (bytes[10], 0xff);
	ASSERT_EQ (bytes[11], 0xff);
	ASSERT_EQ (bytes[12], 127);
	ASSERT_EQ (bytes[bytes.size () - 2], 0);
	ASSERT_EQ (bytes.back (), 100);

	// Deserialize the same stream bytes
	nano::bufferstream stream1 (bytes.data (), bytes.size ());
	nano::endpoint_key endpoint_key1;
	nano::read (stream1, endpoint_key1);

	// This should be in network bytes order
	ASSERT_EQ (address.to_bytes (), endpoint_key1.address_bytes ());

	// This should be in host byte order
	ASSERT_EQ (port, endpoint_key1.port ());
}

TEST (block_store, online_weight)
{
	nano::logger_mt logger;
	auto store = nano::make_store (logger, nano::unique_path (), nano::dev::constants);
	ASSERT_FALSE (store->init_error ());
	{
		auto transaction (store->tx_begin_write ());
		ASSERT_EQ (0, store->online_weight.count (transaction));
		ASSERT_EQ (store->online_weight.end (), store->online_weight.begin (transaction));
		ASSERT_EQ (store->online_weight.end (), store->online_weight.rbegin (transaction));
		store->online_weight.put (transaction, 1, 2);
		store->online_weight.put (transaction, 3, 4);
	}
	{
		auto transaction (store->tx_begin_write ());
		ASSERT_EQ (2, store->online_weight.count (transaction));
		auto item (store->online_weight.begin (transaction));
		ASSERT_NE (store->online_weight.end (), item);
		ASSERT_EQ (1, item->first);
		ASSERT_EQ (2, item->second.number ());
		auto item_last (store->online_weight.rbegin (transaction));
		ASSERT_NE (store->online_weight.end (), item_last);
		ASSERT_EQ (3, item_last->first);
		ASSERT_EQ (4, item_last->second.number ());
		store->online_weight.del (transaction, 1);
		ASSERT_EQ (1, store->online_weight.count (transaction));
		ASSERT_EQ (store->online_weight.begin (transaction), store->online_weight.rbegin (transaction));
		store->online_weight.del (transaction, 3);
	}
	auto transaction (store->tx_begin_read ());
	ASSERT_EQ (0, store->online_weight.count (transaction));
	ASSERT_EQ (store->online_weight.end (), store->online_weight.begin (transaction));
	ASSERT_EQ (store->online_weight.end (), store->online_weight.rbegin (transaction));
}

TEST (block_store, pruned_blocks)
{
	nano::logger_mt logger;
	auto store = nano::make_store (logger, nano::unique_path (), nano::dev::constants);
	ASSERT_TRUE (!store->init_error ());

	nano::keypair key1;
	nano::block_builder builder;
	auto block1 = builder
				  .open ()
				  .source (0)
				  .representative (1)
				  .account (key1.pub)
				  .sign (key1.prv, key1.pub)
				  .work (0)
				  .build ();
	auto hash1 (block1->hash ());
	{
		auto transaction (store->tx_begin_write ());

		// Confirm that the store is empty
		ASSERT_FALSE (store->pruned.exists (transaction, hash1));
		ASSERT_EQ (store->pruned.count (transaction), 0);

		// Add one
		store->pruned.put (transaction, hash1);
		ASSERT_TRUE (store->pruned.exists (transaction, hash1));
	}

	// Confirm that it can be found
	ASSERT_EQ (store->pruned.count (store->tx_begin_read ()), 1);

	// Add another one and check that it (and the existing one) can be found
	auto block2 = builder
				  .open ()
				  .source (1)
				  .representative (2)
				  .account (key1.pub)
				  .sign (key1.prv, key1.pub)
				  .work (0)
				  .build ();
	block2->sideband_set ({});
	auto hash2 (block2->hash ());
	{
		auto transaction (store->tx_begin_write ());
		store->pruned.put (transaction, hash2);
		ASSERT_TRUE (store->pruned.exists (transaction, hash2)); // Check new pruned hash is here
		ASSERT_FALSE (store->block.exists (transaction, hash2));
		ASSERT_TRUE (store->pruned.exists (transaction, hash1)); // Check first pruned hash is still here
		ASSERT_FALSE (store->block.exists (transaction, hash1));
	}

	ASSERT_EQ (store->pruned.count (store->tx_begin_read ()), 2);

	// Delete the first one
	{
		auto transaction (store->tx_begin_write ());
		store->pruned.del (transaction, hash2);
		ASSERT_FALSE (store->pruned.exists (transaction, hash2)); // Confirm it no longer exists
		ASSERT_FALSE (store->block.exists (transaction, hash2)); // true for block_exists
		store->block.put (transaction, hash2, *block2); // Add corresponding block
		ASSERT_TRUE (store->block.exists (transaction, hash2));
		ASSERT_TRUE (store->pruned.exists (transaction, hash1)); // Check first pruned hash is still here
		ASSERT_FALSE (store->block.exists (transaction, hash1));
	}

	ASSERT_EQ (store->pruned.count (store->tx_begin_read ()), 1);

	// Delete original one
	{
		auto transaction (store->tx_begin_write ());
		store->pruned.del (transaction, hash1);
		ASSERT_FALSE (store->pruned.exists (transaction, hash1));
	}

	ASSERT_EQ (store->pruned.count (store->tx_begin_read ()), 0);
}

namespace nano
{
namespace lmdb
{
	TEST (mdb_block_store, upgrade_v14_v15)
	{
		if (nano::rocksdb_config::using_rocksdb_in_tests ())
		{
			// Don't test this in rocksdb mode
			return;
		}
		// Extract confirmation height to a separate database
		auto path (nano::unique_path ());
		nano::block_builder builder;
		nano::work_pool pool{ nano::dev::network_params.network, std::numeric_limits<unsigned>::max () };
		auto send = builder
					.send ()
					.previous (nano::dev::genesis->hash ())
					.destination (nano::dev::genesis_key.pub)
					.balance (nano::dev::constants.genesis_amount - nano::Gxrb_ratio)
					.sign (nano::dev::genesis_key.prv, nano::dev::genesis_key.pub)
					.work (*pool.generate (nano::dev::genesis->hash ()))
					.build ();
		auto epoch = builder
					 .state ()
					 .account (nano::dev::genesis_key.pub)
					 .previous (send->hash ())
					 .representative (nano::dev::genesis_key.pub)
					 .balance (nano::dev::constants.genesis_amount - nano::Gxrb_ratio)
					 .link (nano::dev::network_params.ledger.epochs.link (nano::epoch::epoch_1))
					 .sign (nano::dev::genesis_key.prv, nano::dev::genesis_key.pub)
					 .work (*pool.generate (send->hash ()))
					 .build ();
		auto state_send = builder
						  .state ()
						  .account (nano::dev::genesis_key.pub)
						  .previous (epoch->hash ())
						  .representative (nano::dev::genesis_key.pub)
						  .balance (nano::dev::constants.genesis_amount - nano::Gxrb_ratio * 2)
						  .link (nano::dev::genesis_key.pub)
						  .sign (nano::dev::genesis_key.prv, nano::dev::genesis_key.pub)
						  .work (*pool.generate (epoch->hash ()))
						  .build ();
		{
			nano::logger_mt logger;
			nano::lmdb::store store (logger, path, nano::dev::constants);
			nano::stat stats;
			nano::ledger ledger (store, stats, nano::dev::constants);
			auto transaction (store.tx_begin_write ());
			store.initialize (transaction, ledger.cache, nano::dev::constants);
			nano::account_info account_info;
			ASSERT_FALSE (store.account.get (transaction, nano::dev::genesis->account (), account_info));
			nano::confirmation_height_info confirmation_height_info;
			ASSERT_FALSE (store.confirmation_height.get (transaction, nano::dev::genesis->account (),
			confirmation_height_info));
			ASSERT_EQ (confirmation_height_info.height, 1);
			ASSERT_EQ (confirmation_height_info.frontier, nano::dev::genesis->hash ());
			// These databases get removed after an upgrade, so readd them
			ASSERT_FALSE (
			mdb_dbi_open (store.env.tx (transaction), "state_v1", MDB_CREATE, &store.block_store.state_blocks_v1_handle));
			ASSERT_FALSE (mdb_dbi_open (store.env.tx (transaction), "accounts_v1", MDB_CREATE,
			&store.account_store.accounts_v1_handle));
			ASSERT_FALSE (
			mdb_dbi_open (store.env.tx (transaction), "pending_v1", MDB_CREATE, &store.pending_store.pending_v1_handle));
			ASSERT_FALSE (mdb_dbi_open (store.env.tx (transaction), "open", MDB_CREATE, &store.block_store.open_blocks_handle));
			ASSERT_FALSE (mdb_dbi_open (store.env.tx (transaction), "send", MDB_CREATE, &store.block_store.send_blocks_handle));
			ASSERT_FALSE (
			mdb_dbi_open (store.env.tx (transaction), "state_blocks", MDB_CREATE,
			&store.block_store.state_blocks_handle));
			ASSERT_EQ (nano::process_result::progress, ledger.process (transaction, *send).code);
			ASSERT_EQ (nano::process_result::progress, ledger.process (transaction, *epoch).code);
			ASSERT_EQ (nano::process_result::progress, ledger.process (transaction, *state_send).code);
			// Lower the database to the previous version
			store.version.put (transaction, 14);
			store.confirmation_height.del (transaction, nano::dev::genesis->account ());
			modify_account_info_to_v14 (store, transaction, nano::dev::genesis->account (),
			confirmation_height_info.height, state_send->hash ());

			store.pending.del (transaction, nano::pending_key (nano::dev::genesis->account (), state_send->hash ()));

			write_sideband_v14 (store, transaction, *state_send, store.block_store.state_blocks_v1_handle);
			write_sideband_v14 (store, transaction, *epoch, store.block_store.state_blocks_v1_handle);
			write_block_w_sideband_v18 (store, store.block_store.open_blocks_handle, transaction, *nano::dev::genesis);
			write_block_w_sideband_v18 (store, store.block_store.send_blocks_handle, transaction, *send);

			// Remove from blocks table
			store.block.del (transaction, state_send->hash ());
			store.block.del (transaction, epoch->hash ());

			// Turn pending into v14
			ASSERT_FALSE (mdb_put (store.env.tx (transaction), store.pending_store.pending_v0_handle,
			nano::mdb_val (nano::pending_key (nano::dev::genesis_key.pub, send->hash ())),
			nano::mdb_val (
			nano::pending_info_v14 (nano::dev::genesis->account (), nano::Gxrb_ratio,
			nano::epoch::epoch_0)),
			0));
			ASSERT_FALSE (mdb_put (store.env.tx (transaction), store.pending_store.pending_v1_handle,
			nano::mdb_val (nano::pending_key (nano::dev::genesis_key.pub, state_send->hash ())),
			nano::mdb_val (
			nano::pending_info_v14 (nano::dev::genesis->account (), nano::Gxrb_ratio,
			nano::epoch::epoch_1)),
			0));

			// This should fail as sizes are no longer correct for account_info
			nano::mdb_val value;
			ASSERT_FALSE (mdb_get (store.env.tx (transaction), store.account_store.accounts_v1_handle,
			nano::mdb_val (nano::dev::genesis->account ()), value));
			nano::account_info info;
			ASSERT_NE (value.size (), info.db_size ());
			store.account.del (transaction, nano::dev::genesis->account ());

			// Confirmation height for the account should be deleted
			ASSERT_TRUE (mdb_get (store.env.tx (transaction), store.confirmation_height_store.confirmation_height_handle,
			nano::mdb_val (nano::dev::genesis->account ()), value));
		}

		// Now do the upgrade
		nano::logger_mt logger;
		nano::lmdb::store store (logger, path, nano::dev::constants);
		ASSERT_FALSE (store.init_error ());
		auto transaction (store.tx_begin_read ());

		// Size of account_info should now equal that set in db
		nano::mdb_val value;
		ASSERT_FALSE (mdb_get (store.env.tx (transaction), store.account_store.accounts_handle,
		nano::mdb_val (nano::dev::genesis->account ()), value));
		nano::account_info info (value);
		ASSERT_EQ (value.size (), info.db_size ());

		// Confirmation height should exist
		nano::confirmation_height_info confirmation_height_info;
		ASSERT_FALSE (
		store.confirmation_height.get (transaction, nano::dev::genesis->account (),
		confirmation_height_info));
		ASSERT_EQ (confirmation_height_info.height, 1);
		ASSERT_EQ (confirmation_height_info.frontier, nano::dev::genesis->hash ());

		// accounts_v1, state_blocks_v1 & pending_v1 tables should be deleted
		auto error_get_accounts_v1 (mdb_get (store.env.tx (transaction), store.account_store.accounts_v1_handle,
		nano::mdb_val (nano::dev::genesis->account ()), value));
		ASSERT_NE (error_get_accounts_v1, MDB_SUCCESS);
		auto error_get_pending_v1 (mdb_get (store.env.tx (transaction), store.pending_store.pending_v1_handle, nano::mdb_val (nano::pending_key (nano::dev::genesis_key.pub, state_send->hash ())), value));
		ASSERT_NE (error_get_pending_v1, MDB_SUCCESS);
		auto error_get_state_v1 (
		mdb_get (store.env.tx (transaction), store.block_store.state_blocks_v1_handle, nano::mdb_val (state_send->hash ()),
		value));
		ASSERT_NE (error_get_state_v1, MDB_SUCCESS);

		// Check that the epochs are set correctly for the sideband, accounts and pending entries
		auto block = store.block.get (transaction, state_send->hash ());
		ASSERT_NE (block, nullptr);
<<<<<<< HEAD
		ASSERT_EQ (block->sideband ().details ().epoch (), nano::epoch::epoch_1);
		block = store.block.get (transaction, send.hash ());
=======
		ASSERT_EQ (block->sideband ().details.epoch, nano::epoch::epoch_1);
		block = store.block.get (transaction, send->hash ());
>>>>>>> 86f1178e
		ASSERT_NE (block, nullptr);
		ASSERT_EQ (block->sideband ().details ().epoch (), nano::epoch::epoch_0);
		ASSERT_EQ (info.epoch (), nano::epoch::epoch_1);
		nano::pending_info pending_info;
		store.pending.get (transaction, nano::pending_key (nano::dev::genesis_key.pub, send->hash ()), pending_info);
		ASSERT_EQ (pending_info.epoch, nano::epoch::epoch_0);
		store.pending.get (transaction, nano::pending_key (nano::dev::genesis_key.pub, state_send->hash ()),
		pending_info);
		ASSERT_EQ (pending_info.epoch, nano::epoch::epoch_1);

		// Version should be correct
		ASSERT_LT (14, store.version.get (transaction));
	}

	TEST (mdb_block_store, upgrade_v15_v16)
	{
		if (nano::rocksdb_config::using_rocksdb_in_tests ())
		{
			// Don't test this in rocksdb mode
			return;
		}
		auto path (nano::unique_path ());
		nano::mdb_val value;
		{
			nano::logger_mt logger;
			nano::lmdb::store store (logger, path, nano::dev::constants);
			nano::stat stats;
			nano::ledger ledger (store, stats, nano::dev::constants);
			auto transaction (store.tx_begin_write ());
			store.initialize (transaction, ledger.cache, nano::dev::constants);
			// The representation table should get removed after, so readd it so that we can later confirm this actually happens
			auto txn = store.env.tx (transaction);
			ASSERT_FALSE (
			mdb_dbi_open (txn, "representation", MDB_CREATE, &store.account_store.representation_handle));
			auto weight = ledger.cache.rep_weights.representation_get (nano::dev::genesis->account ());
			ASSERT_EQ (MDB_SUCCESS, mdb_put (txn, store.account_store.representation_handle, nano::mdb_val (nano::dev::genesis->account ()), nano::mdb_val (nano::uint128_union (weight)), 0));
			ASSERT_FALSE (mdb_dbi_open (store.env.tx (transaction), "open", MDB_CREATE, &store.block_store.open_blocks_handle));
			write_block_w_sideband_v18 (store, store.block_store.open_blocks_handle, transaction, *nano::dev::genesis);
			// Lower the database to the previous version
			store.version.put (transaction, 15);
			// Confirm the rep weight exists in the database
			ASSERT_EQ (MDB_SUCCESS, mdb_get (store.env.tx (transaction), store.account_store.representation_handle, nano::mdb_val (nano::dev::genesis->account ()), value));
			store.confirmation_height.del (transaction, nano::dev::genesis->account ());
		}

		// Now do the upgrade
		nano::logger_mt logger;
		nano::lmdb::store store (logger, path, nano::dev::constants);
		ASSERT_FALSE (store.init_error ());
		auto transaction (store.tx_begin_read ());

		// The representation table should now be deleted
		auto error_get_representation (mdb_get (store.env.tx (transaction), store.account_store.representation_handle,
		nano::mdb_val (nano::dev::genesis->account ()), value));
		ASSERT_NE (MDB_SUCCESS, error_get_representation);
		ASSERT_EQ (store.account_store.representation_handle, 0);

		// Version should be correct
		ASSERT_LT (15, store.version.get (transaction));
	}

	TEST (mdb_block_store, upgrade_v16_v17)
	{
		if (nano::rocksdb_config::using_rocksdb_in_tests ())
		{
			// Don't test this in rocksdb mode
			return;
		}
		nano::work_pool pool{ nano::dev::network_params.network, std::numeric_limits<unsigned>::max () };
		nano::block_builder builder;
		auto block1 = builder
					  .state ()
					  .account (nano::dev::genesis_key.pub)
					  .previous (nano::dev::genesis->hash ())
					  .representative (nano::dev::genesis_key.pub)
					  .balance (nano::dev::constants.genesis_amount - nano::Gxrb_ratio)
					  .link (nano::dev::genesis_key.pub)
					  .sign (nano::dev::genesis_key.prv, nano::dev::genesis_key.pub)
					  .work (*pool.generate (nano::dev::genesis->hash ()))
					  .build ();
		auto block2 = builder
					  .state ()
					  .account (nano::dev::genesis_key.pub)
					  .previous (block1->hash ())
					  .representative (nano::dev::genesis_key.pub)
					  .balance (nano::dev::constants.genesis_amount - nano::Gxrb_ratio - 1)
					  .link (nano::dev::genesis_key.pub)
					  .sign (nano::dev::genesis_key.prv, nano::dev::genesis_key.pub)
					  .work (*pool.generate (block1->hash ()))
					  .build ();
		auto block3 = builder
					  .state ()
					  .account (nano::dev::genesis_key.pub)
					  .previous (block2->hash ())
					  .representative (nano::dev::genesis_key.pub)
					  .balance (nano::dev::constants.genesis_amount - nano::Gxrb_ratio - 2)
					  .link (nano::dev::genesis_key.pub)
					  .sign (nano::dev::genesis_key.prv, nano::dev::genesis_key.pub)
					  .work (*pool.generate (block2->hash ()))
					  .build ();

		auto code = [&block1, &block2, &block3] (auto confirmation_height, nano::block_hash const & expected_cemented_frontier) {
			auto path (nano::unique_path ());
			nano::mdb_val value;
			{
				nano::logger_mt logger;
				nano::lmdb::store store (logger, path, nano::dev::constants);
				nano::stat stats;
				nano::ledger ledger (store, stats, nano::dev::constants);
				auto transaction (store.tx_begin_write ());
				store.initialize (transaction, ledger.cache, nano::dev::constants);
				ASSERT_EQ (nano::process_result::progress, ledger.process (transaction, *block1).code);
				ASSERT_EQ (nano::process_result::progress, ledger.process (transaction, *block2).code);
				ASSERT_EQ (nano::process_result::progress, ledger.process (transaction, *block3).code);
				modify_confirmation_height_to_v15 (store, transaction, nano::dev::genesis->account (), confirmation_height);

				ASSERT_FALSE (mdb_dbi_open (store.env.tx (transaction), "open", MDB_CREATE, &store.block_store.open_blocks_handle));
				write_block_w_sideband_v18 (store, store.block_store.open_blocks_handle, transaction, *nano::dev::genesis);
				ASSERT_FALSE (mdb_dbi_open (store.env.tx (transaction), "state_blocks", MDB_CREATE, &store.block_store.state_blocks_handle));
				write_block_w_sideband_v18 (store, store.block_store.state_blocks_handle, transaction, *block1);
				write_block_w_sideband_v18 (store, store.block_store.state_blocks_handle, transaction, *block2);
				write_block_w_sideband_v18 (store, store.block_store.state_blocks_handle, transaction, *block3);

				// Lower the database to the previous version
				store.version.put (transaction, 16);
			}

			// Now do the upgrade
			nano::logger_mt logger;
			nano::lmdb::store store (logger, path, nano::dev::constants);
			ASSERT_FALSE (store.init_error ());
			auto transaction (store.tx_begin_read ());

			nano::confirmation_height_info confirmation_height_info;
			ASSERT_FALSE (store.confirmation_height.get (transaction, nano::dev::genesis->account (), confirmation_height_info));
			ASSERT_EQ (confirmation_height_info.height, confirmation_height);

			// Check confirmation height frontier is correct
			ASSERT_EQ (confirmation_height_info.frontier, expected_cemented_frontier);

			// Version should be correct
			ASSERT_LT (16, store.version.get (transaction));
		};

		code (0, nano::block_hash (0));
		code (1, nano::dev::genesis->hash ());
		code (2, block1->hash ());
		code (3, block2->hash ());
		code (4, block3->hash ());
	}

	TEST (mdb_block_store, upgrade_v17_v18)
	{
		if (nano::rocksdb_config::using_rocksdb_in_tests ())
		{
			// Don't test this in rocksdb mode
			return;
		}
		auto path (nano::unique_path ());
		nano::block_builder builder;
		nano::keypair key1;
		nano::keypair key2;
		nano::keypair key3;
		nano::work_pool pool{ nano::dev::network_params.network, std::numeric_limits<unsigned>::max () };
		auto send_zero = builder
						 .send ()
						 .previous (nano::dev::genesis->hash ())
						 .destination (nano::dev::genesis_key.pub)
						 .balance (nano::dev::constants.genesis_amount)
						 .sign (nano::dev::genesis_key.prv, nano::dev::genesis_key.pub)
						 .work (*pool.generate (nano::dev::genesis->hash ()))
						 .build ();
		auto state_receive_zero = builder
								  .state ()
								  .account (nano::dev::genesis_key.pub)
								  .previous (send_zero->hash ())
								  .representative (nano::dev::genesis_key.pub)
								  .balance (nano::dev::constants.genesis_amount)
								  .link (send_zero->hash ())
								  .sign (nano::dev::genesis_key.prv, nano::dev::genesis_key.pub)
								  .work (*pool.generate (send_zero->hash ()))
								  .build ();
		auto epoch = builder
					 .state ()
					 .account (nano::dev::genesis_key.pub)
					 .previous (state_receive_zero->hash ())
					 .representative (nano::dev::genesis_key.pub)
					 .balance (nano::dev::constants.genesis_amount)
					 .link (nano::dev::network_params.ledger.epochs.link (nano::epoch::epoch_1))
					 .sign (nano::dev::genesis_key.prv, nano::dev::genesis_key.pub)
					 .work (*pool.generate (state_receive_zero->hash ()))
					 .build ();
		auto state_send = builder
						  .state ()
						  .account (nano::dev::genesis_key.pub)
						  .previous (epoch->hash ())
						  .representative (nano::dev::genesis_key.pub)
						  .balance (nano::dev::constants.genesis_amount - nano::Gxrb_ratio)
						  .link (nano::dev::genesis_key.pub)
						  .sign (nano::dev::genesis_key.prv, nano::dev::genesis_key.pub)
						  .work (*pool.generate (epoch->hash ()))
						  .build ();
		auto state_receive = builder
							 .state ()
							 .account (nano::dev::genesis_key.pub)
							 .previous (state_send->hash ())
							 .representative (nano::dev::genesis_key.pub)
							 .balance (nano::dev::constants.genesis_amount)
							 .link (state_send->hash ())
							 .sign (nano::dev::genesis_key.prv, nano::dev::genesis_key.pub)
							 .work (*pool.generate (state_send->hash ()))
							 .build ();
		auto state_change = builder
							.state ()
							.account (nano::dev::genesis_key.pub)
							.previous (state_receive->hash ())
							.representative (nano::dev::genesis_key.pub)
							.balance (nano::dev::constants.genesis_amount)
							.link (0)
							.sign (nano::dev::genesis_key.prv, nano::dev::genesis_key.pub)
							.work (*pool.generate (state_receive->hash ()))
							.build ();
		auto state_send_change = builder
								 .state ()
								 .account (nano::dev::genesis_key.pub)
								 .previous (state_change->hash ())
								 .representative (key1.pub)
								 .balance (nano::dev::constants.genesis_amount - nano::Gxrb_ratio)
								 .link (key1.pub)
								 .sign (nano::dev::genesis_key.prv, nano::dev::genesis_key.pub)
								 .work (*pool.generate (state_change->hash ()))
								 .build ();
		auto epoch_first = builder
						   .state ()
						   .account (key1.pub)
						   .previous (0)
						   .representative (0)
						   .balance (0)
						   .link (nano::dev::network_params.ledger.epochs.link (nano::epoch::epoch_2))
						   .sign (nano::dev::genesis_key.prv, nano::dev::genesis_key.pub)
						   .work (*pool.generate (key1.pub))
						   .build ();
		auto state_receive2 = builder
							  .state ()
							  .account (key1.pub)
							  .previous (epoch_first->hash ())
							  .representative (key1.pub)
							  .balance (nano::Gxrb_ratio)
							  .link (state_send_change->hash ())
							  .sign (key1.prv, key1.pub)
							  .work (*pool.generate (epoch_first->hash ()))
							  .build ();
		auto state_send2 = builder
						   .state ()
						   .account (nano::dev::genesis_key.pub)
						   .previous (state_send_change->hash ())
						   .representative (key1.pub)
						   .balance (nano::dev::constants.genesis_amount - nano::Gxrb_ratio * 2)
						   .link (key2.pub)
						   .sign (nano::dev::genesis_key.prv, nano::dev::genesis_key.pub)
						   .work (*pool.generate (state_send_change->hash ()))
						   .build ();
		auto state_open = builder
						  .state ()
						  .account (key2.pub)
						  .previous (0)
						  .representative (key2.pub)
						  .balance (nano::Gxrb_ratio)
						  .link (state_send2->hash ())
						  .sign (key2.prv, key2.pub)
						  .work (*pool.generate (key2.pub))
						  .build ();
		auto state_send_epoch_link = builder
									 .state ()
									 .account (key2.pub)
									 .previous (state_open->hash ())
									 .representative (key2.pub)
									 .balance (0)
									 .link (nano::dev::network_params.ledger.epochs.link (nano::epoch::epoch_2))
									 .sign (key2.prv, key2.pub)
									 .work (*pool.generate (state_open->hash ()))
									 .build ();
		{
			nano::logger_mt logger;
			nano::lmdb::store store (logger, path, nano::dev::constants);
			auto transaction (store.tx_begin_write ());
			nano::stat stats;
			nano::ledger ledger (store, stats, nano::dev::constants);
			store.initialize (transaction, ledger.cache, nano::dev::constants);
			ASSERT_EQ (nano::process_result::progress, ledger.process (transaction, *send_zero).code);
			ASSERT_EQ (nano::process_result::progress, ledger.process (transaction, *state_receive_zero).code);
			ASSERT_EQ (nano::process_result::progress, ledger.process (transaction, *epoch).code);
			ASSERT_EQ (nano::process_result::progress, ledger.process (transaction, *state_send).code);
			ASSERT_EQ (nano::process_result::progress, ledger.process (transaction, *state_receive).code);
			ASSERT_EQ (nano::process_result::progress, ledger.process (transaction, *state_change).code);
			ASSERT_EQ (nano::process_result::progress, ledger.process (transaction, *state_send_change).code);
			ASSERT_EQ (nano::process_result::progress, ledger.process (transaction, *epoch_first).code);
			ASSERT_EQ (nano::process_result::progress, ledger.process (transaction, *state_receive2).code);
			ASSERT_EQ (nano::process_result::progress, ledger.process (transaction, *state_send2).code);
			ASSERT_EQ (nano::process_result::progress, ledger.process (transaction, *state_open).code);
			ASSERT_EQ (nano::process_result::progress, ledger.process (transaction, *state_send_epoch_link).code);

			ASSERT_FALSE (mdb_dbi_open (store.env.tx (transaction), "open", MDB_CREATE, &store.block_store.open_blocks_handle));
			ASSERT_FALSE (mdb_dbi_open (store.env.tx (transaction), "send", MDB_CREATE, &store.block_store.send_blocks_handle));
			ASSERT_FALSE (mdb_dbi_open (store.env.tx (transaction), "state_blocks", MDB_CREATE, &store.block_store.state_blocks_handle));

			// Downgrade the store
			store.version.put (transaction, 17);

			write_block_w_sideband_v18 (store, store.block_store.state_blocks_handle, transaction, *state_receive);
			write_block_w_sideband_v18 (store, store.block_store.state_blocks_handle, transaction, *epoch_first);
			write_block_w_sideband_v18 (store, store.block_store.state_blocks_handle, transaction, *state_send2);
			write_block_w_sideband_v18 (store, store.block_store.state_blocks_handle, transaction, *state_send_epoch_link);
			write_block_w_sideband_v18 (store, store.block_store.open_blocks_handle, transaction, *nano::dev::genesis);
			write_block_w_sideband_v18 (store, store.block_store.send_blocks_handle, transaction, *send_zero);

			// Replace with the previous sideband version for state blocks
			// The upgrade can resume after upgrading some blocks, test this by only downgrading some of them
			write_sideband_v15 (store, transaction, *state_receive_zero);
			write_sideband_v15 (store, transaction, *epoch);
			write_sideband_v15 (store, transaction, *state_send);
			write_sideband_v15 (store, transaction, *state_change);
			write_sideband_v15 (store, transaction, *state_send_change);
			write_sideband_v15 (store, transaction, *state_receive2);
			write_sideband_v15 (store, transaction, *state_open);

			store.block.del (transaction, state_receive_zero->hash ());
			store.block.del (transaction, epoch->hash ());
			store.block.del (transaction, state_send->hash ());
			store.block.del (transaction, state_change->hash ());
			store.block.del (transaction, state_send_change->hash ());
			store.block.del (transaction, state_receive2->hash ());
			store.block.del (transaction, state_open->hash ());
		}

		// Now do the upgrade
		nano::logger_mt logger;
		nano::lmdb::store store (logger, path, nano::dev::constants);
		ASSERT_FALSE (store.init_error ());
		auto transaction (store.tx_begin_read ());

		// Size of state block should equal that set in db (no change)
		nano::mdb_val value;
<<<<<<< HEAD
		ASSERT_FALSE (mdb_get (store.env.tx (transaction), store.block_store.blocks_handle, nano::mdb_val (state_send.hash ()), value));
		ASSERT_EQ (value.size (), sizeof (nano::block_type) + nano::state_block::size () + nano::block_sideband::size (nano::block_type::state));
=======
		ASSERT_FALSE (mdb_get (store.env.tx (transaction), store.block_store.blocks_handle, nano::mdb_val (state_send->hash ()), value));
		ASSERT_EQ (value.size (), sizeof (nano::block_type) + nano::state_block::size + nano::block_sideband::size (nano::block_type::state));
>>>>>>> 86f1178e

		// Check that sidebands are correctly populated
		{
			// Non-state unaffected
			auto block = store.block.get (transaction, send_zero->hash ());
			ASSERT_NE (block, nullptr);
			// All defaults
			ASSERT_EQ (block->sideband ().details ().epoch (), nano::epoch::epoch_0);
			ASSERT_FALSE (block->sideband ().details ().is_epoch ());
			ASSERT_FALSE (block->sideband ().details ().is_send ());
			ASSERT_FALSE (block->sideband ().details ().is_receive ());
		}
		{
			// State receive from old zero send
			auto block = store.block.get (transaction, state_receive_zero->hash ());
			ASSERT_NE (block, nullptr);
			ASSERT_EQ (block->sideband ().details ().epoch (), nano::epoch::epoch_0);
			ASSERT_FALSE (block->sideband ().details ().is_epoch ());
			ASSERT_FALSE (block->sideband ().details ().is_send ());
			ASSERT_TRUE (block->sideband ().details ().is_receive ());
		}
		{
			// Epoch
			auto block = store.block.get (transaction, epoch->hash ());
			ASSERT_NE (block, nullptr);
			ASSERT_EQ (block->sideband ().details ().epoch (), nano::epoch::epoch_1);
			ASSERT_TRUE (block->sideband ().details ().is_epoch ());
			ASSERT_FALSE (block->sideband ().details ().is_send ());
			ASSERT_FALSE (block->sideband ().details ().is_receive ());
		}
		{
			// State send
			auto block = store.block.get (transaction, state_send->hash ());
			ASSERT_NE (block, nullptr);
			ASSERT_EQ (block->sideband ().details ().epoch (), nano::epoch::epoch_1);
			ASSERT_FALSE (block->sideband ().details ().is_epoch ());
			ASSERT_TRUE (block->sideband ().details ().is_send ());
			ASSERT_FALSE (block->sideband ().details ().is_receive ());
		}
		{
			// State receive
			auto block = store.block.get (transaction, state_receive->hash ());
			ASSERT_NE (block, nullptr);
			ASSERT_EQ (block->sideband ().details ().epoch (), nano::epoch::epoch_1);
			ASSERT_FALSE (block->sideband ().details ().is_epoch ());
			ASSERT_FALSE (block->sideband ().details ().is_send ());
			ASSERT_TRUE (block->sideband ().details ().is_receive ());
		}
		{
			// State change
			auto block = store.block.get (transaction, state_change->hash ());
			ASSERT_NE (block, nullptr);
			ASSERT_EQ (block->sideband ().details ().epoch (), nano::epoch::epoch_1);
			ASSERT_FALSE (block->sideband ().details ().is_epoch ());
			ASSERT_FALSE (block->sideband ().details ().is_send ());
			ASSERT_FALSE (block->sideband ().details ().is_receive ());
		}
		{
			// State send + change
			auto block = store.block.get (transaction, state_send_change->hash ());
			ASSERT_NE (block, nullptr);
			ASSERT_EQ (block->sideband ().details ().epoch (), nano::epoch::epoch_1);
			ASSERT_FALSE (block->sideband ().details ().is_epoch ());
			ASSERT_TRUE (block->sideband ().details ().is_send ());
			ASSERT_FALSE (block->sideband ().details ().is_receive ());
		}
		{
			// Epoch on unopened account
			auto block = store.block.get (transaction, epoch_first->hash ());
			ASSERT_NE (block, nullptr);
			ASSERT_EQ (block->sideband ().details ().epoch (), nano::epoch::epoch_2);
			ASSERT_TRUE (block->sideband ().details ().is_epoch ());
			ASSERT_FALSE (block->sideband ().details ().is_send ());
			ASSERT_FALSE (block->sideband ().details ().is_receive ());
		}
		{
			// State open following epoch
			auto block = store.block.get (transaction, state_receive2->hash ());
			ASSERT_NE (block, nullptr);
			ASSERT_EQ (block->sideband ().details ().epoch (), nano::epoch::epoch_2);
			ASSERT_FALSE (block->sideband ().details ().is_epoch ());
			ASSERT_FALSE (block->sideband ().details ().is_send ());
			ASSERT_TRUE (block->sideband ().details ().is_receive ());
		}
		{
			// Another state send
			auto block = store.block.get (transaction, state_send2->hash ());
			ASSERT_NE (block, nullptr);
			ASSERT_EQ (block->sideband ().details ().epoch (), nano::epoch::epoch_1);
			ASSERT_FALSE (block->sideband ().details ().is_epoch ());
			ASSERT_TRUE (block->sideband ().details ().is_send ());
			ASSERT_FALSE (block->sideband ().details ().is_receive ());
		}
		{
			// State open
			auto block = store.block.get (transaction, state_open->hash ());
			ASSERT_NE (block, nullptr);
			ASSERT_EQ (block->sideband ().details ().epoch (), nano::epoch::epoch_1);
			ASSERT_FALSE (block->sideband ().details ().is_epoch ());
			ASSERT_FALSE (block->sideband ().details ().is_send ());
			ASSERT_TRUE (block->sideband ().details ().is_receive ());
		}
		{
			// State send to an epoch link
			auto block = store.block.get (transaction, state_send_epoch_link->hash ());
			ASSERT_NE (block, nullptr);
			ASSERT_EQ (block->sideband ().details ().epoch (), nano::epoch::epoch_1);
			ASSERT_FALSE (block->sideband ().details ().is_epoch ());
			ASSERT_TRUE (block->sideband ().details ().is_send ());
			ASSERT_FALSE (block->sideband ().details ().is_receive ());
		}
		// Version should be correct
		ASSERT_LT (17, store.version.get (transaction));
	}

	TEST (mdb_block_store, upgrade_v18_v19)
	{
		if (nano::rocksdb_config::using_rocksdb_in_tests ())
		{
			// Don't test this in rocksdb mode
			return;
		}
		auto path (nano::unique_path ());
		nano::keypair key1;
		nano::block_builder builder;
		nano::work_pool pool{ nano::dev::network_params.network, std::numeric_limits<unsigned>::max () };
		auto send = builder
					.send ()
					.previous (nano::dev::genesis->hash ())
					.destination (nano::dev::genesis_key.pub)
					.balance (nano::dev::constants.genesis_amount - nano::Gxrb_ratio)
					.sign (nano::dev::genesis_key.prv, nano::dev::genesis_key.pub)
					.work (*pool.generate (nano::dev::genesis->hash ()))
					.build ();
		auto receive = builder
					   .receive ()
					   .previous (send->hash ())
					   .source (send->hash ())
					   .sign (nano::dev::genesis_key.prv, nano::dev::genesis_key.pub)
					   .work (*pool.generate (send->hash ()))
					   .build ();
		auto change = builder
					  .change ()
					  .previous (receive->hash ())
					  .representative (0)
					  .sign (nano::dev::genesis_key.prv, nano::dev::genesis_key.pub)
					  .work (*pool.generate (receive->hash ()))
					  .build ();
		auto state_epoch = builder
						   .state ()
						   .account (nano::dev::genesis_key.pub)
						   .previous (change->hash ())
						   .representative (0)
						   .balance (nano::dev::constants.genesis_amount)
						   .link (nano::dev::network_params.ledger.epochs.link (nano::epoch::epoch_1))
						   .sign (nano::dev::genesis_key.prv, nano::dev::genesis_key.pub)
						   .work (*pool.generate (change->hash ()))
						   .build ();
		auto state_send = builder
						  .state ()
						  .account (nano::dev::genesis_key.pub)
						  .previous (state_epoch->hash ())
						  .representative (0)
						  .balance (nano::dev::constants.genesis_amount - nano::Gxrb_ratio)
						  .link (key1.pub)
						  .sign (nano::dev::genesis_key.prv, nano::dev::genesis_key.pub)
						  .work (*pool.generate (state_epoch->hash ()))
						  .build ();
		auto state_open = builder
						  .state ()
						  .account (key1.pub)
						  .previous (0)
						  .representative (0)
						  .balance (nano::Gxrb_ratio)
						  .link (state_send->hash ())
						  .sign (key1.prv, key1.pub)
						  .work (*pool.generate (key1.pub))
						  .build ();
		{
			nano::logger_mt logger;
			nano::lmdb::store store (logger, path, nano::dev::constants);
			nano::stat stats;
			nano::ledger ledger (store, stats, nano::dev::constants);
			auto transaction (store.tx_begin_write ());
			store.initialize (transaction, ledger.cache, nano::dev::constants);

			ASSERT_EQ (nano::process_result::progress, ledger.process (transaction, *send).code);
			ASSERT_EQ (nano::process_result::progress, ledger.process (transaction, *receive).code);
			ASSERT_EQ (nano::process_result::progress, ledger.process (transaction, *change).code);
			ASSERT_EQ (nano::process_result::progress, ledger.process (transaction, *state_epoch).code);
			ASSERT_EQ (nano::process_result::progress, ledger.process (transaction, *state_send).code);
			ASSERT_EQ (nano::process_result::progress, ledger.process (transaction, *state_open).code);

			// These tables need to be re-opened and populated so that an upgrade can be done
			auto txn = store.env.tx (transaction);
			ASSERT_FALSE (mdb_dbi_open (txn, "open", MDB_CREATE, &store.block_store.open_blocks_handle));
			ASSERT_FALSE (mdb_dbi_open (txn, "receive", MDB_CREATE, &store.block_store.receive_blocks_handle));
			ASSERT_FALSE (mdb_dbi_open (txn, "send", MDB_CREATE, &store.block_store.send_blocks_handle));
			ASSERT_FALSE (mdb_dbi_open (txn, "change", MDB_CREATE, &store.block_store.change_blocks_handle));
			ASSERT_FALSE (mdb_dbi_open (txn, "state_blocks", MDB_CREATE, &store.block_store.state_blocks_handle));

			// Modify blocks back to the old tables
			write_block_w_sideband_v18 (store, store.block_store.open_blocks_handle, transaction, *nano::dev::genesis);
			write_block_w_sideband_v18 (store, store.block_store.send_blocks_handle, transaction, *send);
			write_block_w_sideband_v18 (store, store.block_store.receive_blocks_handle, transaction, *receive);
			write_block_w_sideband_v18 (store, store.block_store.change_blocks_handle, transaction, *change);
			write_block_w_sideband_v18 (store, store.block_store.state_blocks_handle, transaction, *state_epoch);
			write_block_w_sideband_v18 (store, store.block_store.state_blocks_handle, transaction, *state_send);
			write_block_w_sideband_v18 (store, store.block_store.state_blocks_handle, transaction, *state_open);

			store.version.put (transaction, 18);
		}

		// Now do the upgrade
		nano::logger_mt logger;
		nano::lmdb::store store (logger, path, nano::dev::constants);
		ASSERT_FALSE (store.init_error ());
		auto transaction (store.tx_begin_read ());

		// These tables should be deleted
		ASSERT_EQ (store.block_store.send_blocks_handle, 0);
		ASSERT_EQ (store.block_store.receive_blocks_handle, 0);
		ASSERT_EQ (store.block_store.change_blocks_handle, 0);
		ASSERT_EQ (store.block_store.open_blocks_handle, 0);
		ASSERT_EQ (store.block_store.state_blocks_handle, 0);

		// Confirm these blocks all exist after the upgrade
		ASSERT_TRUE (store.block.get (transaction, send->hash ()));
		ASSERT_TRUE (store.block.get (transaction, receive->hash ()));
		ASSERT_TRUE (store.block.get (transaction, change->hash ()));
		ASSERT_TRUE (store.block.get (transaction, nano::dev::genesis->hash ()));
		auto state_epoch_disk (store.block.get (transaction, state_epoch->hash ()));
		ASSERT_NE (nullptr, state_epoch_disk);
<<<<<<< HEAD
		ASSERT_EQ (nano::epoch::epoch_1, state_epoch_disk->sideband ().details ().epoch ());
		ASSERT_EQ (nano::epoch::epoch_0, state_epoch_disk->sideband ().source_epoch ()); // Not used for epoch state blocks
		ASSERT_TRUE (store.block.get (transaction, state_send.hash ()));
		auto state_send_disk (store.block.get (transaction, state_send.hash ()));
		ASSERT_NE (nullptr, state_send_disk);
		ASSERT_EQ (nano::epoch::epoch_1, state_send_disk->sideband ().details ().epoch ());
		ASSERT_EQ (nano::epoch::epoch_0, state_send_disk->sideband ().source_epoch ()); // Not used for send state blocks
		ASSERT_TRUE (store.block.get (transaction, state_open.hash ()));
		auto state_open_disk (store.block.get (transaction, state_open.hash ()));
=======
		ASSERT_EQ (nano::epoch::epoch_1, state_epoch_disk->sideband ().details.epoch);
		ASSERT_EQ (nano::epoch::epoch_0, state_epoch_disk->sideband ().source_epoch); // Not used for epoch state blocks
		ASSERT_TRUE (store.block.get (transaction, state_send->hash ()));
		auto state_send_disk (store.block.get (transaction, state_send->hash ()));
		ASSERT_NE (nullptr, state_send_disk);
		ASSERT_EQ (nano::epoch::epoch_1, state_send_disk->sideband ().details.epoch);
		ASSERT_EQ (nano::epoch::epoch_0, state_send_disk->sideband ().source_epoch); // Not used for send state blocks
		ASSERT_TRUE (store.block.get (transaction, state_open->hash ()));
		auto state_open_disk (store.block.get (transaction, state_open->hash ()));
>>>>>>> 86f1178e
		ASSERT_NE (nullptr, state_open_disk);
		ASSERT_EQ (nano::epoch::epoch_1, state_open_disk->sideband ().details ().epoch ());
		ASSERT_EQ (nano::epoch::epoch_1, state_open_disk->sideband ().source_epoch ());

		ASSERT_EQ (7, store.count (transaction, store.block_store.blocks_handle));

		// Version should be correct
		ASSERT_LT (18, store.version.get (transaction));
	}

	TEST (mdb_block_store, upgrade_v19_v20)
	{
		if (nano::rocksdb_config::using_rocksdb_in_tests ())
		{
			// Don't test this in rocksdb mode
			return;
		}
		auto path (nano::unique_path ());
		nano::logger_mt logger;
		nano::stat stats;
		{
			nano::lmdb::store store (logger, path, nano::dev::constants);
			nano::ledger ledger (store, stats, nano::dev::constants);
			auto transaction (store.tx_begin_write ());
			store.initialize (transaction, ledger.cache, nano::dev::constants);
			// Delete pruned table
			ASSERT_FALSE (mdb_drop (store.env.tx (transaction), store.pruned_store.pruned_handle, 1));
			store.version.put (transaction, 19);
		}
		// Upgrading should create the table
		nano::lmdb::store store (logger, path, nano::dev::constants);
		ASSERT_FALSE (store.init_error ());
		ASSERT_NE (store.pruned_store.pruned_handle, 0);

		// Version should be correct
		auto transaction (store.tx_begin_read ());
		ASSERT_LT (19, store.version.get (transaction));
	}

	TEST (mdb_block_store, upgrade_v20_v21)
	{
		if (nano::rocksdb_config::using_rocksdb_in_tests ())
		{
			// Don't test this in rocksdb mode
			return;
		}
		auto path (nano::unique_path ());
		nano::logger_mt logger;
		nano::stat stats;
		{
			nano::lmdb::store store (logger, path, nano::dev::constants);
			nano::ledger ledger (store, stats, nano::dev::constants);
			auto transaction (store.tx_begin_write ());
			store.initialize (transaction, ledger.cache, ledger.constants);
			// Delete pruned table
			ASSERT_FALSE (mdb_drop (store.env.tx (transaction), store.final_vote_store.final_votes_handle, 1));
			store.version.put (transaction, 20);
		}
		// Upgrading should create the table
		nano::lmdb::store store (logger, path, nano::dev::constants);
		ASSERT_FALSE (store.init_error ());
		ASSERT_NE (store.final_vote_store.final_votes_handle, 0);

		// Version should be correct
		auto transaction (store.tx_begin_read ());
		ASSERT_LT (19, store.version.get (transaction));
	}
}
}

TEST (mdb_block_store, upgrade_backup)
{
	if (nano::rocksdb_config::using_rocksdb_in_tests ())
	{
		// Don't test this in rocksdb mode
		return;
	}
	auto dir (nano::unique_path ());
	namespace fs = boost::filesystem;
	fs::create_directory (dir);
	auto path = dir / "data.ldb";
	/** Returns 'dir' if backup file cannot be found */
	auto get_backup_path = [&dir] () {
		for (fs::directory_iterator itr (dir); itr != fs::directory_iterator (); ++itr)
		{
			if (itr->path ().filename ().string ().find ("data_backup_") != std::string::npos)
			{
				return itr->path ();
			}
		}
		return dir;
	};

	{
		nano::logger_mt logger;
		nano::lmdb::store store (logger, path, nano::dev::constants);
		auto transaction (store.tx_begin_write ());
		store.version.put (transaction, 14);
	}
	ASSERT_EQ (get_backup_path ().string (), dir.string ());

	// Now do the upgrade and confirm that backup is saved
	nano::logger_mt logger;
	nano::lmdb::store store (logger, path, nano::dev::constants, nano::txn_tracking_config{}, std::chrono::seconds (5), nano::lmdb_config{}, true);
	ASSERT_FALSE (store.init_error ());
	auto transaction (store.tx_begin_read ());
	ASSERT_LT (14, store.version.get (transaction));
	ASSERT_NE (get_backup_path ().string (), dir.string ());
}

// Test various confirmation height values as well as clearing them
TEST (block_store, confirmation_height)
{
	if (nano::rocksdb_config::using_rocksdb_in_tests ())
	{
		// Don't test this in rocksdb mode
		return;
	}
	auto path (nano::unique_path ());
	nano::logger_mt logger;
	auto store = nano::make_store (logger, path, nano::dev::constants);

	nano::account account1{};
	nano::account account2{ 1 };
	nano::account account3{ 2 };
	nano::block_hash cemented_frontier1 (3);
	nano::block_hash cemented_frontier2 (4);
	nano::block_hash cemented_frontier3 (5);
	{
		auto transaction (store->tx_begin_write ());
		store->confirmation_height.put (transaction, account1, { 500, cemented_frontier1 });
		store->confirmation_height.put (transaction, account2, { std::numeric_limits<uint64_t>::max (), cemented_frontier2 });
		store->confirmation_height.put (transaction, account3, { 10, cemented_frontier3 });

		nano::confirmation_height_info confirmation_height_info;
		ASSERT_FALSE (store->confirmation_height.get (transaction, account1, confirmation_height_info));
		ASSERT_EQ (confirmation_height_info.height, 500);
		ASSERT_EQ (confirmation_height_info.frontier, cemented_frontier1);
		ASSERT_FALSE (store->confirmation_height.get (transaction, account2, confirmation_height_info));
		ASSERT_EQ (confirmation_height_info.height, std::numeric_limits<uint64_t>::max ());
		ASSERT_EQ (confirmation_height_info.frontier, cemented_frontier2);
		ASSERT_FALSE (store->confirmation_height.get (transaction, account3, confirmation_height_info));
		ASSERT_EQ (confirmation_height_info.height, 10);
		ASSERT_EQ (confirmation_height_info.frontier, cemented_frontier3);

		// Check clearing of confirmation heights
		store->confirmation_height.clear (transaction);
	}
	auto transaction (store->tx_begin_read ());
	ASSERT_EQ (store->confirmation_height.count (transaction), 0);
	nano::confirmation_height_info confirmation_height_info;
	ASSERT_TRUE (store->confirmation_height.get (transaction, account1, confirmation_height_info));
	ASSERT_TRUE (store->confirmation_height.get (transaction, account2, confirmation_height_info));
	ASSERT_TRUE (store->confirmation_height.get (transaction, account3, confirmation_height_info));
}

// Test various confirmation height values as well as clearing them
TEST (block_store, final_vote)
{
	if (nano::rocksdb_config::using_rocksdb_in_tests ())
	{
		// Don't test this in rocksdb mode as deletions cause inaccurate counts
		return;
	}
	auto path (nano::unique_path ());
	nano::logger_mt logger;
	auto store = nano::make_store (logger, path, nano::dev::constants);

	{
		auto qualified_root = nano::dev::genesis->qualified_root ();
		auto transaction (store->tx_begin_write ());
		store->final_vote.put (transaction, qualified_root, nano::block_hash (2));
		ASSERT_EQ (store->final_vote.count (transaction), 1);
		store->final_vote.clear (transaction);
		ASSERT_EQ (store->final_vote.count (transaction), 0);
		store->final_vote.put (transaction, qualified_root, nano::block_hash (2));
		ASSERT_EQ (store->final_vote.count (transaction), 1);
		// Clearing with incorrect root shouldn't remove
		store->final_vote.clear (transaction, qualified_root.previous ());
		ASSERT_EQ (store->final_vote.count (transaction), 1);
		// Clearing with correct root should remove
		store->final_vote.clear (transaction, qualified_root.root ());
		ASSERT_EQ (store->final_vote.count (transaction), 0);
	}
}

// Ledger versions are not forward compatible
TEST (block_store, incompatible_version)
{
	auto path (nano::unique_path ());
	nano::logger_mt logger;
	{
		auto store = nano::make_store (logger, path, nano::dev::constants);
		ASSERT_FALSE (store->init_error ());

		// Put version to an unreachable number so that it should always be incompatible
		auto transaction (store->tx_begin_write ());
		store->version.put (transaction, std::numeric_limits<int>::max ());
	}

	// Now try and read it, should give an error
	{
		auto store = nano::make_store (logger, path, nano::dev::constants, true);
		ASSERT_TRUE (store->init_error ());

		auto transaction = store->tx_begin_read ();
		auto version_l = store->version.get (transaction);
		ASSERT_EQ (version_l, std::numeric_limits<int>::max ());
	}
}

TEST (block_store, reset_renew_existing_transaction)
{
	nano::logger_mt logger;
	auto store = nano::make_store (logger, nano::unique_path (), nano::dev::constants);
	ASSERT_TRUE (!store->init_error ());

	nano::keypair key1;
	nano::block_builder builder;
	auto block = builder
				 .open ()
				 .source (0)
				 .representative (1)
				 .account (1)
				 .sign (nano::keypair ().prv, 0)
				 .work (0)
				 .build ();
	block->sideband_set ({});
	auto hash1 (block->hash ());
	auto read_transaction = store->tx_begin_read ();

	// Block shouldn't exist yet
	auto block_non_existing (store->block.get (read_transaction, hash1));
	ASSERT_EQ (nullptr, block_non_existing);

	// Release resources for the transaction
	read_transaction.reset ();

	// Write the block
	{
		auto write_transaction (store->tx_begin_write ());
		store->block.put (write_transaction, hash1, *block);
	}

	read_transaction.renew ();

	// Block should exist now
	auto block_existing (store->block.get (read_transaction, hash1));
	ASSERT_NE (nullptr, block_existing);
}

TEST (block_store, rocksdb_force_test_env_variable)
{
	nano::logger_mt logger;

	// Set environment variable
	constexpr auto env_var = "TEST_USE_ROCKSDB";
	auto value = std::getenv (env_var);

	auto store = nano::make_store (logger, nano::unique_path (), nano::dev::constants);

	auto mdb_cast = dynamic_cast<nano::lmdb::store *> (store.get ());
	if (value && boost::lexical_cast<int> (value) == 1)
	{
		ASSERT_NE (boost::polymorphic_downcast<nano::rocksdb::store *> (store.get ()), nullptr);
	}
	else
	{
		ASSERT_NE (mdb_cast, nullptr);
	}
}

namespace nano
{
// This thest ensures the tombstone_count is increased when there is a delete. The tombstone_count is part of a flush
// logic bound to the way RocksDB is used by the node.
TEST (rocksdb_block_store, tombstone_count)
{
	if (nano::rocksdb_config::using_rocksdb_in_tests ())
	{
		nano::system system{};
		nano::logger_mt logger{};
		auto store = std::make_unique<nano::rocksdb::store> (logger, nano::unique_path (), nano::dev::constants);
		nano::unchecked_map unchecked{ *store, false };
		ASSERT_TRUE (!store->init_error ());
<<<<<<< HEAD
		nano::keypair key1;
		std::shared_ptr<nano::block> block = std::make_shared<nano::send_block> (0, 1, 2, key1.prv, key1.pub, 5);
=======
		nano::block_builder builder;
		auto block = builder
					 .send ()
					 .previous (0)
					 .destination (1)
					 .balance (2)
					 .sign (nano::keypair ().prv, 4)
					 .work (5)
					 .build_shared ();
>>>>>>> 86f1178e
		// Enqueues a block to be saved in the database
		unchecked.put (block->previous (), nano::unchecked_info (block));
		auto check_block_is_listed = [&] (nano::transaction const & transaction_a, nano::block_hash const & block_hash_a) {
			return unchecked.get (transaction_a, block_hash_a).size () > 0;
		};
		// Waits for the block to get saved
		ASSERT_TIMELY (5s, check_block_is_listed (store->tx_begin_read (), block->previous ()));
		ASSERT_EQ (store->tombstone_map.at (nano::tables::unchecked).num_since_last_flush.load (), 0);
		// Perorms a delete and checks for the tombstone counter
		unchecked.del (store->tx_begin_write (), nano::unchecked_key (block->previous (), block->hash ()));
		ASSERT_EQ (store->tombstone_map.at (nano::tables::unchecked).num_since_last_flush.load (), 1);
	}
}
}

namespace nano
{
namespace lmdb
{
	void write_sideband_v14 (nano::lmdb::store & store_a, nano::transaction & transaction_a, nano::block const & block_a, MDB_dbi db_a)
	{
		auto block = store_a.block.get (transaction_a, block_a.hash ());
		ASSERT_NE (block, nullptr);

		nano::block_sideband_v14 sideband_v14 (block->type (), block->sideband ().account (), block->sideband ().successor (), block->sideband ().balance (), block->sideband ().timestamp (), block->sideband ().height ());
		std::vector<uint8_t> data;
		{
			nano::vectorstream stream (data);
			block_a.serialize (stream);
			sideband_v14.serialize (stream);
		}

		MDB_val val{ data.size (), data.data () };
		ASSERT_FALSE (mdb_put (store_a.env.tx (transaction_a), block->sideband ().details ().epoch () == nano::epoch::epoch_0 ? store_a.block_store.state_blocks_v0_handle : store_a.block_store.state_blocks_v1_handle, nano::mdb_val (block_a.hash ()), &val, 0));
	}

	void write_sideband_v15 (nano::lmdb::store & store_a, nano::transaction & transaction_a, nano::block const & block_a)
	{
		auto block = store_a.block.get (transaction_a, block_a.hash ());
		ASSERT_NE (block, nullptr);

		ASSERT_LE (block->sideband ().details ().epoch (), nano::epoch::max);
		// Simulated by writing 0 on every of the most significant bits, leaving out epoch only, as if pre-upgrade
		nano::block_sideband_v18 sideband_v15 (block->sideband ().account (), block->sideband ().successor (), block->sideband ().balance (), block->sideband ().timestamp (), block->sideband ().height (), block->sideband ().details ().epoch (), false, false, false);
		std::vector<uint8_t> data;
		{
			nano::vectorstream stream (data);
			block_a.serialize (stream);
			sideband_v15.serialize (stream, block_a.type ());
		}

		MDB_val val{ data.size (), data.data () };
		ASSERT_FALSE (mdb_put (store_a.env.tx (transaction_a), store_a.block_store.state_blocks_handle, nano::mdb_val (block_a.hash ()), &val, 0));
	}

	void write_block_w_sideband_v18 (nano::lmdb::store & store_a, MDB_dbi database, nano::write_transaction & transaction_a, nano::block const & block_a)
	{
		auto block = store_a.block.get (transaction_a, block_a.hash ());
		ASSERT_NE (block, nullptr);
		auto new_sideband (block->sideband ());
		nano::block_sideband_v18 sideband_v18 (new_sideband.account (), new_sideband.successor (), new_sideband.balance (), new_sideband.height (), new_sideband.timestamp (), new_sideband.details ().epoch (), new_sideband.details ().is_send (), new_sideband.details ().is_receive (), new_sideband.details ().is_epoch ());

		std::vector<uint8_t> data;
		{
			nano::vectorstream stream (data);
			block->serialize (stream);
			sideband_v18.serialize (stream, block->type ());
		}

		MDB_val val{ data.size (), data.data () };
		ASSERT_FALSE (mdb_put (store_a.env.tx (transaction_a), database, nano::mdb_val (block_a.hash ()), &val, 0));
		store_a.del (transaction_a, nano::tables::blocks, nano::mdb_val (block_a.hash ()));
	}

	void modify_account_info_to_v14 (nano::lmdb::store & store, nano::transaction const & transaction, nano::account const & account, uint64_t confirmation_height, nano::block_hash const & rep_block)
	{
		nano::account_info info;
		ASSERT_FALSE (store.account.get (transaction, account, info));
		nano::account_info_v14 account_info_v14 (info.head, rep_block, info.open_block, info.balance, info.modified, info.block_count, confirmation_height, info.epoch ());
		auto status (mdb_put (store.env.tx (transaction), info.epoch () == nano::epoch::epoch_0 ? store.account_store.accounts_v0_handle : store.account_store.accounts_v1_handle, nano::mdb_val (account), nano::mdb_val (account_info_v14), 0));
		ASSERT_EQ (status, 0);
	}

	void modify_confirmation_height_to_v15 (nano::lmdb::store & store, nano::transaction const & transaction, nano::account const & account, uint64_t confirmation_height)
	{
		auto status (mdb_put (store.env.tx (transaction), store.confirmation_height_store.confirmation_height_handle, nano::mdb_val (account), nano::mdb_val (confirmation_height), 0));
		ASSERT_EQ (status, 0);
	}
}
}<|MERGE_RESOLUTION|>--- conflicted
+++ resolved
@@ -166,23 +166,13 @@
 	ASSERT_NE (nullptr, block2_store);
 	ASSERT_EQ (0, block2_store->sideband ().successor ().number ());
 	auto modified_sideband = block2_store->sideband ();
-<<<<<<< HEAD
-	modified_sideband.set_successor (block2.hash ());
-	block1.sideband_set (modified_sideband);
-	store->block.put (transaction, block1.hash (), block1);
-=======
-	modified_sideband.successor = block2->hash ();
+	modified_sideband.set_successor (block2->hash ());
 	block1->sideband_set (modified_sideband);
 	store->block.put (transaction, block1->hash (), *block1);
->>>>>>> 86f1178e
 	{
 		auto block1_store (store->block.get (transaction, block1->hash ()));
 		ASSERT_NE (nullptr, block1_store);
-<<<<<<< HEAD
-		ASSERT_EQ (block2.hash (), block1_store->sideband ().successor ());
-=======
-		ASSERT_EQ (block2->hash (), block1_store->sideband ().successor);
->>>>>>> 86f1178e
+		ASSERT_EQ (block2->hash (), block1_store->sideband ().successor ());
 	}
 	store->block.successor_clear (transaction, block1->hash ());
 	{
@@ -198,12 +188,6 @@
 	auto store = nano::make_store (logger, nano::unique_path (), nano::dev::constants);
 	ASSERT_TRUE (!store->init_error ());
 	nano::keypair key1;
-<<<<<<< HEAD
-	nano::open_block block (0, 1, 0, nano::keypair ().prv, 0, 0);
-	block.sideband_set ({});
-	auto hash1 (block.hash ());
-	block.signature_set (nano::sign_message (key1.prv, key1.pub, hash1));
-=======
 	nano::block_builder builder;
 	auto block = builder
 				 .open ()
@@ -215,8 +199,7 @@
 				 .build ();
 	block->sideband_set ({});
 	auto hash1 (block->hash ());
-	block->signature = nano::sign_message (key1.prv, key1.pub, hash1);
->>>>>>> 86f1178e
+	block->signature_set (nano::sign_message (key1.prv, key1.pub, hash1));
 	auto transaction (store->tx_begin_write ());
 	auto latest1 (store->block.get (transaction, hash1));
 	ASSERT_EQ (nullptr, latest1);
@@ -232,20 +215,6 @@
 	auto store = nano::make_store (logger, nano::unique_path (), nano::dev::constants);
 	ASSERT_TRUE (!store->init_error ());
 	nano::keypair key1;
-<<<<<<< HEAD
-	nano::open_block block (0, 1, 1, nano::keypair ().prv, 0, 0);
-	block.sideband_set ({});
-	auto hash1 (block.hash ());
-	block.signature_set (nano::sign_message (key1.prv, key1.pub, hash1));
-	auto transaction (store->tx_begin_write ());
-	auto latest1 (store->block.get (transaction, hash1));
-	ASSERT_EQ (nullptr, latest1);
-	nano::open_block block2 (0, 1, 3, nano::keypair ().prv, 0, 0);
-	block2.sideband_set ({});
-	block2.account_set (3);
-	auto hash2 (block2.hash ());
-	block2.signature_set (nano::sign_message (key1.prv, key1.pub, hash2));
-=======
 	nano::block_builder builder;
 	auto block = builder
 				 .open ()
@@ -257,7 +226,7 @@
 				 .build ();
 	block->sideband_set ({});
 	auto hash1 (block->hash ());
-	block->signature = nano::sign_message (key1.prv, key1.pub, hash1);
+	block->signature_set (nano::sign_message (key1.prv, key1.pub, hash1));
 	auto transaction (store->tx_begin_write ());
 	auto latest1 (store->block.get (transaction, hash1));
 	ASSERT_EQ (nullptr, latest1);
@@ -270,10 +239,9 @@
 				  .work (0)
 				  .build ();
 	block2->sideband_set ({});
-	block2->hashables.account = 3;
+	block2->account_set (3);
 	auto hash2 (block2->hash ());
-	block2->signature = nano::sign_message (key1.prv, key1.pub, hash2);
->>>>>>> 86f1178e
+	block2->signature_set (nano::sign_message (key1.prv, key1.pub, hash2));
 	auto latest2 (store->block.get (transaction, hash2));
 	ASSERT_EQ (nullptr, latest2);
 	store->block.put (transaction, hash1, *block);
@@ -446,20 +414,16 @@
 	auto store = nano::make_store (logger, nano::unique_path (), nano::dev::constants);
 	nano::unchecked_map unchecked{ *store, false };
 	ASSERT_TRUE (!store->init_error ());
-<<<<<<< HEAD
 	nano::keypair key1;
-	std::shared_ptr<nano::block> block = std::make_shared<nano::send_block> (0, 1, 2, key1.prv, key1.pub, 5);
-=======
 	nano::block_builder builder;
 	auto block = builder
 				 .send ()
 				 .previous (0)
 				 .destination (1)
 				 .balance (2)
-				 .sign (nano::keypair ().prv, 4)
+				 .sign (key1.prv, key1.pub)
 				 .work (5)
 				 .build_shared ();
->>>>>>> 86f1178e
 	// Asserts the block wasn't added yet to the unchecked table
 	auto block_listing1 = unchecked.get (store->tx_begin_read (), block->previous ());
 	ASSERT_TRUE (block_listing1.empty ());
@@ -496,20 +460,16 @@
 	auto store = nano::make_store (logger, nano::unique_path (), nano::dev::constants);
 	nano::unchecked_map unchecked{ *store, false };
 	ASSERT_TRUE (!store->init_error ());
-<<<<<<< HEAD
+	nano::block_builder builder;
 	nano::keypair key1;
-	std::shared_ptr<nano::block> block = std::make_shared<nano::send_block> (4, 1, 2, key1.prv, key1.pub, 5);
-=======
-	nano::block_builder builder;
 	auto block = builder
 				 .send ()
 				 .previous (4)
 				 .destination (1)
 				 .balance (2)
-				 .sign (nano::keypair ().prv, 4)
+				 .sign (key1.prv, key1.pub)
 				 .work (5)
 				 .build_shared ();
->>>>>>> 86f1178e
 	// Asserts the block wasn't added yet to the unchecked table
 	auto block_listing1 = unchecked.get (store->tx_begin_read (), block->previous ());
 	ASSERT_TRUE (block_listing1.empty ());
@@ -534,20 +494,16 @@
 	auto store = nano::make_store (logger, nano::unique_path (), nano::dev::constants);
 	nano::unchecked_map unchecked{ *store, false };
 	ASSERT_TRUE (!store->init_error ());
-<<<<<<< HEAD
+	nano::block_builder builder;
 	nano::keypair key1;
-	std::shared_ptr<nano::block> block = std::make_shared<nano::send_block> (4, 1, 2, key1.prv, key1.pub, 5);
-=======
-	nano::block_builder builder;
 	auto block = builder
 				 .send ()
 				 .previous (4)
 				 .destination (1)
 				 .balance (2)
-				 .sign (nano::keypair ().prv, 4)
+				 .sign (key1.prv, key1.pub)
 				 .work (5)
 				 .build_shared ();
->>>>>>> 86f1178e
 	// Asserts the block wasn't added yet to the unchecked table
 	auto block_listing1 = unchecked.get (store->tx_begin_read (), block->previous ());
 	ASSERT_TRUE (block_listing1.empty ());
@@ -574,22 +530,16 @@
 	nano::unchecked_map unchecked{ *store, false };
 	ASSERT_TRUE (!store->init_error ());
 	// Instantiates three blocks
-<<<<<<< HEAD
 	nano::keypair key1;
 	nano::keypair key2;
 	nano::keypair key3;
-
-	std::shared_ptr<nano::block> block1 = std::make_shared<nano::send_block> (4, 1, 2, key1.prv, key1.pub, 5);
-	std::shared_ptr<nano::block> block2 = std::make_shared<nano::send_block> (3, 1, 2, key2.prv, key2.pub, 5);
-	std::shared_ptr<nano::block> block3 = std::make_shared<nano::send_block> (5, 1, 2, key3.prv, key3.pub, 5);
-=======
 	nano::block_builder builder;
 	auto block1 = builder
 				  .send ()
 				  .previous (4)
 				  .destination (1)
 				  .balance (2)
-				  .sign (nano::keypair ().prv, 4)
+				  .sign (key1.prv, key1.pub)
 				  .work (5)
 				  .build_shared ();
 	auto block2 = builder
@@ -597,7 +547,7 @@
 				  .previous (3)
 				  .destination (1)
 				  .balance (2)
-				  .sign (nano::keypair ().prv, 4)
+				  .sign (key2.prv, key2.pub)
 				  .work (5)
 				  .build_shared ();
 	auto block3 = builder
@@ -605,10 +555,9 @@
 				  .previous (5)
 				  .destination (1)
 				  .balance (2)
-				  .sign (nano::keypair ().prv, 4)
+				  .sign (key3.prv, key3.pub)
 				  .work (5)
 				  .build_shared ();
->>>>>>> 86f1178e
 	// Add the blocks' info to the unchecked table
 	unchecked.put (block1->previous (), nano::unchecked_info (block1)); // unchecked1
 	unchecked.put (block1->hash (), nano::unchecked_info (block1)); // unchecked2
@@ -787,11 +736,6 @@
 	nano::logger_mt logger;
 	auto store = nano::make_store (logger, nano::unique_path (), nano::dev::constants);
 	ASSERT_TRUE (!store->init_error ());
-<<<<<<< HEAD
-	nano::open_block block1 (0, 1, 1, nano::keypair ().prv, 0, 0);
-	block1.sideband_set ({});
-	block1.account_set (1);
-=======
 	nano::block_builder builder;
 	auto block1 = builder
 				  .open ()
@@ -802,8 +746,7 @@
 				  .work (0)
 				  .build ();
 	block1->sideband_set ({});
-	block1->hashables.account = 1;
->>>>>>> 86f1178e
+	block1->account_set (1);
 	std::vector<nano::block_hash> hashes;
 	std::vector<nano::open_block> blocks;
 	hashes.push_back (block1->hash ());
@@ -981,56 +924,45 @@
 	nano::logger_mt logger;
 	auto store = nano::make_store (logger, nano::unique_path (), nano::dev::constants);
 	ASSERT_TRUE (!store->init_error ());
-<<<<<<< HEAD
+	nano::block_builder builder;
 	nano::keypair key1;
-	nano::send_block send_block (0, 1, 2, key1.prv, key1.pub, 5);
-	ASSERT_EQ (send_block.previous (), send_block.root ());
 	nano::keypair key2;
-	nano::change_block change_block (0, 1, key2.prv, key2.pub, 4);
-	ASSERT_EQ (change_block.previous (), change_block.root ());
 	nano::keypair key3;
-	nano::receive_block receive_block (0, 1, key3.prv, key3.pub, 4);
-	ASSERT_EQ (receive_block.previous (), receive_block.root ());
 	nano::keypair key4;
-	nano::open_block open_block (0, 1, 2, key4.prv, key4.pub, 5);
-	ASSERT_EQ (open_block.account (), open_block.root ());
-=======
-	nano::block_builder builder;
 	auto send_block = builder
 					  .send ()
 					  .previous (0)
 					  .destination (1)
 					  .balance (2)
-					  .sign (nano::keypair ().prv, 4)
+					  .sign (key1.prv, key1.pub)
 					  .work (5)
 					  .build ();
-	ASSERT_EQ (send_block->hashables.previous, send_block->root ());
+	ASSERT_EQ (send_block->previous (), send_block->root ());
 	auto change_block = builder
 						.change ()
 						.previous (0)
 						.representative (1)
-						.sign (nano::keypair ().prv, 3)
+						.sign (key2.prv, key2.pub)
 						.work (4)
 						.build ();
-	ASSERT_EQ (change_block->hashables.previous, change_block->root ());
+	ASSERT_EQ (change_block->previous (), change_block->root ());
 	auto receive_block = builder
 						 .receive ()
 						 .previous (0)
 						 .source (1)
-						 .sign (nano::keypair ().prv, 3)
+						 .sign (key3.prv, key3.pub)
 						 .work (4)
 						 .build ();
-	ASSERT_EQ (receive_block->hashables.previous, receive_block->root ());
+	ASSERT_EQ (receive_block->previous (), receive_block->root ());
 	auto open_block = builder
 					  .open ()
 					  .source (0)
 					  .representative (1)
 					  .account (2)
-					  .sign (nano::keypair ().prv, 4)
+					  .sign (key4.prv, key4.pub)
 					  .work (5)
 					  .build ();
-	ASSERT_EQ (open_block->hashables.account, open_block->root ());
->>>>>>> 86f1178e
+	ASSERT_EQ (open_block->account (), open_block->root ());
 }
 
 TEST (block_store, pending_exists)
@@ -1462,55 +1394,29 @@
 				.build ();
 	ASSERT_EQ (nano::process_result::progress, ledger.process (transaction, *open).code);
 	auto block1 (store.block.get (transaction, nano::dev::genesis->hash ()));
-<<<<<<< HEAD
 	ASSERT_EQ (block1->sideband ().height (), 1);
-	auto block2 (store.block.get (transaction, send.hash ()));
+	auto block2 (store.block.get (transaction, send->hash ()));
 	ASSERT_EQ (block2->sideband ().height (), 2);
-	auto block3 (store.block.get (transaction, receive.hash ()));
+	auto block3 (store.block.get (transaction, receive->hash ()));
 	ASSERT_EQ (block3->sideband ().height (), 3);
-	auto block4 (store.block.get (transaction, change.hash ()));
+	auto block4 (store.block.get (transaction, change->hash ()));
 	ASSERT_EQ (block4->sideband ().height (), 4);
-	auto block5 (store.block.get (transaction, state_send1.hash ()));
+	auto block5 (store.block.get (transaction, state_send1->hash ()));
 	ASSERT_EQ (block5->sideband ().height (), 5);
-	auto block6 (store.block.get (transaction, state_send2.hash ()));
+	auto block6 (store.block.get (transaction, state_send2->hash ()));
 	ASSERT_EQ (block6->sideband ().height (), 6);
-	auto block7 (store.block.get (transaction, state_send3.hash ()));
+	auto block7 (store.block.get (transaction, state_send3->hash ()));
 	ASSERT_EQ (block7->sideband ().height (), 7);
-	auto block8 (store.block.get (transaction, state_open.hash ()));
+	auto block8 (store.block.get (transaction, state_open->hash ()));
 	ASSERT_EQ (block8->sideband ().height (), 1);
-	auto block9 (store.block.get (transaction, epoch.hash ()));
+	auto block9 (store.block.get (transaction, epoch->hash ()));
 	ASSERT_EQ (block9->sideband ().height (), 2);
-	auto block10 (store.block.get (transaction, epoch_open.hash ()));
+	auto block10 (store.block.get (transaction, epoch_open->hash ()));
 	ASSERT_EQ (block10->sideband ().height (), 1);
-	auto block11 (store.block.get (transaction, state_receive.hash ()));
+	auto block11 (store.block.get (transaction, state_receive->hash ()));
 	ASSERT_EQ (block11->sideband ().height (), 2);
-	auto block12 (store.block.get (transaction, open.hash ()));
+	auto block12 (store.block.get (transaction, open->hash ()));
 	ASSERT_EQ (block12->sideband ().height (), 1);
-=======
-	ASSERT_EQ (block1->sideband ().height, 1);
-	auto block2 (store.block.get (transaction, send->hash ()));
-	ASSERT_EQ (block2->sideband ().height, 2);
-	auto block3 (store.block.get (transaction, receive->hash ()));
-	ASSERT_EQ (block3->sideband ().height, 3);
-	auto block4 (store.block.get (transaction, change->hash ()));
-	ASSERT_EQ (block4->sideband ().height, 4);
-	auto block5 (store.block.get (transaction, state_send1->hash ()));
-	ASSERT_EQ (block5->sideband ().height, 5);
-	auto block6 (store.block.get (transaction, state_send2->hash ()));
-	ASSERT_EQ (block6->sideband ().height, 6);
-	auto block7 (store.block.get (transaction, state_send3->hash ()));
-	ASSERT_EQ (block7->sideband ().height, 7);
-	auto block8 (store.block.get (transaction, state_open->hash ()));
-	ASSERT_EQ (block8->sideband ().height, 1);
-	auto block9 (store.block.get (transaction, epoch->hash ()));
-	ASSERT_EQ (block9->sideband ().height, 2);
-	auto block10 (store.block.get (transaction, epoch_open->hash ()));
-	ASSERT_EQ (block10->sideband ().height, 1);
-	auto block11 (store.block.get (transaction, state_receive->hash ()));
-	ASSERT_EQ (block11->sideband ().height, 2);
-	auto block12 (store.block.get (transaction, open->hash ()));
-	ASSERT_EQ (block12->sideband ().height, 1);
->>>>>>> 86f1178e
 }
 
 TEST (block_store, peers)
@@ -1875,13 +1781,8 @@
 		// Check that the epochs are set correctly for the sideband, accounts and pending entries
 		auto block = store.block.get (transaction, state_send->hash ());
 		ASSERT_NE (block, nullptr);
-<<<<<<< HEAD
 		ASSERT_EQ (block->sideband ().details ().epoch (), nano::epoch::epoch_1);
-		block = store.block.get (transaction, send.hash ());
-=======
-		ASSERT_EQ (block->sideband ().details.epoch, nano::epoch::epoch_1);
 		block = store.block.get (transaction, send->hash ());
->>>>>>> 86f1178e
 		ASSERT_NE (block, nullptr);
 		ASSERT_EQ (block->sideband ().details ().epoch (), nano::epoch::epoch_0);
 		ASSERT_EQ (info.epoch (), nano::epoch::epoch_1);
@@ -2225,13 +2126,8 @@
 
 		// Size of state block should equal that set in db (no change)
 		nano::mdb_val value;
-<<<<<<< HEAD
-		ASSERT_FALSE (mdb_get (store.env.tx (transaction), store.block_store.blocks_handle, nano::mdb_val (state_send.hash ()), value));
+		ASSERT_FALSE (mdb_get (store.env.tx (transaction), store.block_store.blocks_handle, nano::mdb_val (state_send->hash ()), value));
 		ASSERT_EQ (value.size (), sizeof (nano::block_type) + nano::state_block::size () + nano::block_sideband::size (nano::block_type::state));
-=======
-		ASSERT_FALSE (mdb_get (store.env.tx (transaction), store.block_store.blocks_handle, nano::mdb_val (state_send->hash ()), value));
-		ASSERT_EQ (value.size (), sizeof (nano::block_type) + nano::state_block::size + nano::block_sideband::size (nano::block_type::state));
->>>>>>> 86f1178e
 
 		// Check that sidebands are correctly populated
 		{
@@ -2465,27 +2361,15 @@
 		ASSERT_TRUE (store.block.get (transaction, nano::dev::genesis->hash ()));
 		auto state_epoch_disk (store.block.get (transaction, state_epoch->hash ()));
 		ASSERT_NE (nullptr, state_epoch_disk);
-<<<<<<< HEAD
 		ASSERT_EQ (nano::epoch::epoch_1, state_epoch_disk->sideband ().details ().epoch ());
 		ASSERT_EQ (nano::epoch::epoch_0, state_epoch_disk->sideband ().source_epoch ()); // Not used for epoch state blocks
-		ASSERT_TRUE (store.block.get (transaction, state_send.hash ()));
-		auto state_send_disk (store.block.get (transaction, state_send.hash ()));
+		ASSERT_TRUE (store.block.get (transaction, state_send->hash ()));
+		auto state_send_disk (store.block.get (transaction, state_send->hash ()));
 		ASSERT_NE (nullptr, state_send_disk);
 		ASSERT_EQ (nano::epoch::epoch_1, state_send_disk->sideband ().details ().epoch ());
 		ASSERT_EQ (nano::epoch::epoch_0, state_send_disk->sideband ().source_epoch ()); // Not used for send state blocks
-		ASSERT_TRUE (store.block.get (transaction, state_open.hash ()));
-		auto state_open_disk (store.block.get (transaction, state_open.hash ()));
-=======
-		ASSERT_EQ (nano::epoch::epoch_1, state_epoch_disk->sideband ().details.epoch);
-		ASSERT_EQ (nano::epoch::epoch_0, state_epoch_disk->sideband ().source_epoch); // Not used for epoch state blocks
-		ASSERT_TRUE (store.block.get (transaction, state_send->hash ()));
-		auto state_send_disk (store.block.get (transaction, state_send->hash ()));
-		ASSERT_NE (nullptr, state_send_disk);
-		ASSERT_EQ (nano::epoch::epoch_1, state_send_disk->sideband ().details.epoch);
-		ASSERT_EQ (nano::epoch::epoch_0, state_send_disk->sideband ().source_epoch); // Not used for send state blocks
 		ASSERT_TRUE (store.block.get (transaction, state_open->hash ()));
 		auto state_open_disk (store.block.get (transaction, state_open->hash ()));
->>>>>>> 86f1178e
 		ASSERT_NE (nullptr, state_open_disk);
 		ASSERT_EQ (nano::epoch::epoch_1, state_open_disk->sideband ().details ().epoch ());
 		ASSERT_EQ (nano::epoch::epoch_1, state_open_disk->sideband ().source_epoch ());
@@ -2771,20 +2655,16 @@
 		auto store = std::make_unique<nano::rocksdb::store> (logger, nano::unique_path (), nano::dev::constants);
 		nano::unchecked_map unchecked{ *store, false };
 		ASSERT_TRUE (!store->init_error ());
-<<<<<<< HEAD
 		nano::keypair key1;
-		std::shared_ptr<nano::block> block = std::make_shared<nano::send_block> (0, 1, 2, key1.prv, key1.pub, 5);
-=======
 		nano::block_builder builder;
 		auto block = builder
 					 .send ()
 					 .previous (0)
 					 .destination (1)
 					 .balance (2)
-					 .sign (nano::keypair ().prv, 4)
+					 .sign (key1.prv, key1.pub)
 					 .work (5)
 					 .build_shared ();
->>>>>>> 86f1178e
 		// Enqueues a block to be saved in the database
 		unchecked.put (block->previous (), nano::unchecked_info (block));
 		auto check_block_is_listed = [&] (nano::transaction const & transaction_a, nano::block_hash const & block_hash_a) {
