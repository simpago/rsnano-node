#include <nano/lib/blocks.hpp>
#include <nano/lib/jsonconfig.hpp>
#include <nano/lib/numbers.hpp>
#include <nano/node/active_elections.hpp>
#include <nano/node/election.hpp>
#include <nano/node/scheduler/component.hpp>
#include <nano/node/scheduler/manual.hpp>
#include <nano/node/scheduler/priority.hpp>
#include <nano/node/transport/inproc.hpp>
#include <nano/secure/common.hpp>
#include <nano/secure/ledger.hpp>
#include <nano/test_common/chains.hpp>
#include <nano/test_common/system.hpp>
#include <nano/test_common/testutil.hpp>

#include <gtest/gtest.h>

#include <thread>

using namespace std::chrono_literals;

/*
 * Tests that an election can be confirmed as the result of a confirmation request
 *
 * Set-up:
 * - node1 with:
 * 		- enabled frontiers_confirmation (default) -> allows it to confirm blocks and subsequently generates votes
 * - node2 with:
 * 		- disabled rep crawler -> this inhibits node2 from learning that node1 is a rep
 */
TEST (active_elections, confirm_election_by_request)
{
	nano::test::system system{};
	auto & node1 = *system.add_node ();

	nano::state_block_builder builder{};
	auto send1 = builder
				 .account (nano::dev::genesis_key.pub)
				 .representative (nano::dev::genesis_key.pub)
				 .previous (nano::dev::genesis->hash ())
				 .link (nano::public_key ())
				 .balance (nano::dev::constants.genesis_amount - 100)
				 .sign (nano::dev::genesis_key.prv, nano::dev::genesis_key.pub)
				 .work (*system.work.generate (nano::dev::genesis->hash ()))
				 .build ();

	// Process send1 locally on node1
	ASSERT_TRUE (nano::test::process (node1, { send1 }));

	// Add rep key to node1
	auto wallet_id = node1.wallets.first_wallet_id ();
	(void)node1.wallets.insert_adhoc (wallet_id, nano::dev::genesis_key.prv);

	// Ensure election on node1 is already confirmed before connecting with node2
	ASSERT_TIMELY (5s, nano::test::confirmed (node1, { send1 }));

	// Wait for the election to be removed and give time for any in-flight vote broadcasts to settle
	ASSERT_TIMELY (5s, node1.active.empty ());
	WAIT (1s);

	// At this point node1 should not generate votes for send1 block unless it receives a request

	// Create a second node
	nano::node_flags node_flags2{};
	node_flags2.set_disable_rep_crawler (true);
	auto & node2 = *system.add_node (node_flags2);

	// Process send1 block as live block on node2, this should start an election
	node2.process_active (send1);

	// Ensure election is started on node2
	std::shared_ptr<nano::election> election{};
	ASSERT_TIMELY (5s, (election = node2.active.election (send1->qualified_root ())) != nullptr);

	// Ensure election on node2 did not get confirmed without us requesting votes
	WAIT (1s);
	ASSERT_FALSE (node2.active.confirmed (*election));

	// Expect that node2 has nobody to send a confirmation_request to (no reps)
	ASSERT_EQ (0, election->get_confirmation_request_count ());

	// Get random peer list (of size 1) from node2 -- so basically just node2
	auto const peers = node2.network->random_channels (1);
	ASSERT_FALSE (peers.empty ());

	// Add representative (node1) to disabled rep crawler of node2
	node2.rep_crawler.force_add_rep (nano::dev::genesis_key.pub, *peers.cbegin ());

	// Expect a vote to come back
	ASSERT_TIMELY (5s, election->votes ().size () >= 1);

	// There needs to be at least one request to get the election confirmed,
	// Rep has this block already confirmed so should reply with final vote only
	ASSERT_TIMELY (5s, election->get_confirmation_request_count () >= 1);

	// Expect election was confirmed
	ASSERT_TIMELY (5s, node2.active.confirmed (*election));
	ASSERT_TIMELY (5s, nano::test::confirmed (node1, { send1 }));
	ASSERT_TIMELY (5s, nano::test::confirmed (node2, { send1 }));
}

TEST (active_elections, confirm_frontier)
{
	nano::test::system system;

	// send 100 raw from genesis to a random account
	nano::state_block_builder builder;
	auto send = builder
				.account (nano::dev::genesis_key.pub)
				.previous (nano::dev::genesis->hash ())
				.representative (nano::dev::genesis_key.pub)
				.balance (nano::dev::constants.genesis_amount - 100)
				.link (nano::public_key ())
				.sign (nano::dev::genesis_key.prv, nano::dev::genesis_key.pub)
				.work (*system.work.generate (nano::dev::genesis->hash ()))
				.build ();

	{
		// Voting node
		nano::node_flags node_flags;
		node_flags.set_disable_request_loop (true);
		node_flags.set_disable_ongoing_bootstrap (true);
		node_flags.set_disable_ascending_bootstrap (true);
		auto & node1 = *system.add_node (node_flags);
		auto wallet_id = node1.wallets.first_wallet_id ();
		(void)node1.wallets.insert_adhoc (wallet_id, nano::dev::genesis_key.prv);

		// we cannot use the same block instance on 2 different nodes, so make a copy
		auto send_copy = builder.make_block ().from (*send).build ();
		ASSERT_TRUE (nano::test::process (node1, { send_copy }));
		nano::test::confirm (node1.ledger, send_copy);
	}

	// The rep crawler would otherwise request confirmations in order to find representatives
	nano::node_flags node_flags2;
	node_flags2.set_disable_ongoing_bootstrap (true);
	node_flags2.set_disable_ascending_bootstrap (true);
	node_flags2.set_disable_rep_crawler (true);
	// start node2 later so that we do not get the gossip traffic
	auto & node2 = *system.add_node (node_flags2);

	// Add representative to disabled rep crawler
	auto peers (node2.network->random_channels (1));
	ASSERT_FALSE (peers.empty ());
	node2.rep_crawler.force_add_rep (nano::dev::genesis_key.pub, *peers.begin ());

	ASSERT_EQ (nano::block_status::progress, node2.process (send));
	ASSERT_TIMELY (5s, !node2.active.empty ());

	// Save election to check request count afterwards
	std::shared_ptr<nano::election> election2;
	ASSERT_TIMELY (5s, election2 = node2.active.election (send->qualified_root ()));
	ASSERT_TIMELY (5s, nano::test::confirmed (node2, { send }));
	ASSERT_TIMELY_EQ (5s, node2.ledger.cemented_count (), 2);
	ASSERT_TIMELY (5s, node2.active.empty ());
	ASSERT_GT (election2->get_confirmation_request_count (), 0u);
}

TEST (active_elections, keep_local)
{
	nano::test::system system{};

	nano::node_config node_config = system.default_config ();
	node_config.enable_voting = false;
	// Bound to 2, won't drop wallet created transactions, but good to test dropping remote
	node_config.active_elections.size = 2;
	// Disable frontier confirmation to allow the test to finish before
	node_config.frontiers_confirmation = nano::frontiers_confirmation_mode::disabled;

	auto & node = *system.add_node (node_config);

	nano::keypair key1{};
	nano::keypair key2{};
	nano::keypair key3{};
	nano::keypair key4{};
	nano::keypair key5{};
	nano::keypair key6{};

	auto wallet_id = node.wallets.first_wallet_id ();
	(void)node.wallets.insert_adhoc (wallet_id, nano::dev::genesis_key.prv);
	auto const send1 = node.wallets.send_action (wallet_id, nano::dev::genesis_key.pub, key1.pub, node.config->receive_minimum.number ());
	auto const send2 = node.wallets.send_action (wallet_id, nano::dev::genesis_key.pub, key2.pub, node.config->receive_minimum.number ());
	auto const send3 = node.wallets.send_action (wallet_id, nano::dev::genesis_key.pub, key3.pub, node.config->receive_minimum.number ());
	auto const send4 = node.wallets.send_action (wallet_id, nano::dev::genesis_key.pub, key4.pub, node.config->receive_minimum.number ());
	auto const send5 = node.wallets.send_action (wallet_id, nano::dev::genesis_key.pub, key5.pub, node.config->receive_minimum.number ());
	auto const send6 = node.wallets.send_action (wallet_id, nano::dev::genesis_key.pub, key6.pub, node.config->receive_minimum.number ());
	ASSERT_NE (nullptr, send1);
	ASSERT_NE (nullptr, send2);
	ASSERT_NE (nullptr, send3);
	ASSERT_NE (nullptr, send4);
	ASSERT_NE (nullptr, send5);
	ASSERT_NE (nullptr, send6);

	// force-confirm blocks
	nano::test::confirm (node.ledger, send6);

	nano::state_block_builder builder{};
	const auto receive1 = builder.make_block ()
						  .account (key1.pub)
						  .previous (0)
						  .representative (key1.pub)
						  .balance (node.config->receive_minimum.number ())
						  .link (send1->hash ())
						  .sign (key1.prv, key1.pub)
						  .work (*system.work.generate (key1.pub))
						  .build ();
	const auto receive2 = builder.make_block ()
						  .account (key2.pub)
						  .previous (0)
						  .representative (key2.pub)
						  .balance (node.config->receive_minimum.number ())
						  .link (send2->hash ())
						  .sign (key2.prv, key2.pub)
						  .work (*system.work.generate (key2.pub))
						  .build ();
	const auto receive3 = builder.make_block ()
						  .account (key3.pub)
						  .previous (0)
						  .representative (key3.pub)
						  .balance (node.config->receive_minimum.number ())
						  .link (send3->hash ())
						  .sign (key3.prv, key3.pub)
						  .work (*system.work.generate (key3.pub))
						  .build ();
	node.process_active (receive1);
	node.process_active (receive2);
	node.process_active (receive3);

	/// bound elections, should drop after one loop
	ASSERT_TIMELY_EQ (5s, node.active.size (), node_config.active_elections.size);
	// ASSERT_EQ (1, node.scheduler.size ());
}

TEST (inactive_votes_cache, basic)
{
	nano::test::system system (1);
	auto & node = *system.nodes[0];
	nano::block_hash latest (node.latest (nano::dev::genesis_key.pub));
	nano::keypair key;
	auto send = nano::send_block_builder ()
				.previous (latest)
				.destination (key.pub)
				.balance (nano::dev::constants.genesis_amount - 100)
				.sign (nano::dev::genesis_key.prv, nano::dev::genesis_key.pub)
				.work (*system.work.generate (latest))
				.build ();
	auto vote = nano::test::make_final_vote (nano::dev::genesis_key, { send });
	node.vote_processor_queue.vote (vote, std::make_shared<nano::transport::inproc::channel> (node, node));
	ASSERT_TIMELY_EQ (5s, node.vote_cache.size (), 1);
	node.process_active (send);
	ASSERT_TIMELY (5s, node.ledger.confirmed ().block_exists_or_pruned (*node.store.tx_begin_read (), send->hash ()));
	ASSERT_EQ (1, node.stats->count (nano::stat::type::election, nano::stat::detail::vote_cached));
}

/**
 * This test case confirms that a non final vote cannot cause an election to become confirmed
 */
TEST (active_elections, non_final)
{
	nano::test::system system (1);
	auto & node = *system.nodes[0];

	auto send = nano::send_block_builder ()
				.previous (nano::dev::genesis->hash ())
				.destination (nano::keypair{}.pub)
				.balance (nano::dev::constants.genesis_amount - 100)
				.sign (nano::dev::genesis_key.prv, nano::dev::genesis_key.pub)
				.work (*system.work.generate (nano::dev::genesis->hash ()))
				.build ();

	// Non-final vote
	auto vote = std::make_shared<nano::vote> (nano::dev::genesis_key.pub, nano::dev::genesis_key.prv, 0, 0, std::vector<nano::block_hash> (1, send->hash ()));
	node.vote_processor_queue.vote (vote, std::make_shared<nano::transport::inproc::channel> (node, node));
	ASSERT_TIMELY_EQ (5s, node.vote_cache.size (), 1);

	node.process_active (send);
	std::shared_ptr<nano::election> election;
	ASSERT_TIMELY (5s, election = node.active.election (send->qualified_root ()));
	ASSERT_TIMELY_EQ (5s, node.stats->count (nano::stat::type::election, nano::stat::detail::vote_cached), 1);
	ASSERT_TIMELY_EQ (5s, nano::dev::constants.genesis_amount - 100, node.active.tally (*election).begin ()->first);
	ASSERT_FALSE (node.active.confirmed (*election));
}

TEST (inactive_votes_cache, fork)
{
	nano::test::system system{ 1 };
	auto & node = *system.nodes[0];

	auto const latest = node.latest (nano::dev::genesis_key.pub);
	nano::keypair key{};

	nano::send_block_builder builder{};
	auto send1 = builder.make_block ()
				 .previous (latest)
				 .destination (key.pub)
				 .balance (nano::dev::constants.genesis_amount - 100)
				 .sign (nano::dev::genesis_key.prv, nano::dev::genesis_key.pub)
				 .work (*system.work.generate (latest))
				 .build ();

	auto send2 = builder.make_block ()
				 .previous (latest)
				 .destination (key.pub)
				 .balance (nano::dev::constants.genesis_amount - 200)
				 .sign (nano::dev::genesis_key.prv, nano::dev::genesis_key.pub)
				 .work (*system.work.generate (latest))
				 .build ();

	auto const vote = nano::test::make_final_vote (nano::dev::genesis_key, { send1 });
	node.vote_processor_queue.vote (vote, std::make_shared<nano::transport::inproc::channel> (node, node));
	ASSERT_TIMELY_EQ (5s, node.vote_cache.size (), 1);

	node.process_active (send2);

	std::shared_ptr<nano::election> election{};
	ASSERT_TIMELY (5s, (election = node.active.election (send1->qualified_root ())) != nullptr);

	node.process_active (send1);
	ASSERT_TIMELY_EQ (5s, election->blocks ().size (), 2);
	ASSERT_TIMELY (5s, node.block_confirmed (send1->hash ()));
	ASSERT_EQ (1, node.stats->count (nano::stat::type::election, nano::stat::detail::vote_cached));
}

TEST (inactive_votes_cache, existing_vote)
{
	nano::test::system system;
	nano::node_config node_config = system.default_config ();
	node_config.frontiers_confirmation = nano::frontiers_confirmation_mode::disabled;
	auto & node = *system.add_node (node_config);
	nano::block_hash latest (node.latest (nano::dev::genesis_key.pub));
	nano::keypair key;
	nano::block_builder builder;
	nano::uint128_t rep_weight{ 100 * nano::Gxrb_ratio };
	auto send = builder.send ()
				.previous (latest)
				.destination (key.pub)
				.balance (nano::dev::constants.genesis_amount - rep_weight)
				.sign (nano::dev::genesis_key.prv, nano::dev::genesis_key.pub)
				.work (*system.work.generate (latest))
				.build ();
	auto open = builder.state ()
				.account (key.pub)
				.previous (0)
				.representative (key.pub)
				.balance (rep_weight)
				.link (send->hash ())
				.sign (key.prv, key.pub)
				.work (*system.work.generate (key.pub))
				.build ();
	ASSERT_EQ (nano::block_status::progress, node.ledger.process (node.ledger.tx_begin_write (), send));
	ASSERT_EQ (nano::block_status::progress, node.ledger.process (node.ledger.tx_begin_write (), open));
	auto election = nano::test::start_election (system, node, send->hash ());
	ASSERT_GT (node.weight (key.pub), node.minimum_principal_weight ());
	// Insert vote
	auto vote1 = nano::test::make_vote (key, { send }, nano::vote::timestamp_min * 1, 0);
	node.vote_processor_queue.vote (vote1, std::make_shared<nano::transport::inproc::channel> (node, node));
	ASSERT_TIMELY_EQ (5s, election->votes ().size (), 2);
	ASSERT_EQ (1, node.stats->count (nano::stat::type::election, nano::stat::detail::vote_new));
	auto last_vote1 (election->votes ()[key.pub]);
	ASSERT_EQ (send->hash (), last_vote1.get_hash ());
	ASSERT_EQ (nano::vote::timestamp_min * 1, last_vote1.get_timestamp ());
	// Attempt to change vote with inactive_votes_cache
	node.vote_cache.insert (vote1, rep_weight);
	auto cached = node.vote_cache.find (send->hash ());
	ASSERT_EQ (1, cached.size ());
	for (auto const & cached_vote : cached)
	{
		node.vote (*cached_vote);
	}
	// Check that election data is not changed
	ASSERT_EQ (2, election->votes ().size ());
	auto last_vote2 (election->votes ()[key.pub]);
	ASSERT_EQ (last_vote1.get_hash (), last_vote2.get_hash ());
	ASSERT_EQ (last_vote1.get_timestamp (), last_vote2.get_timestamp ());
	ASSERT_EQ (last_vote1.get_time (), last_vote2.get_time ());
	ASSERT_EQ (0, node.stats->count (nano::stat::type::election, nano::stat::detail::vote_cached));
}

TEST (inactive_votes_cache, multiple_votes)
{
	nano::test::system system;
	nano::node_config node_config = system.default_config ();
	node_config.frontiers_confirmation = nano::frontiers_confirmation_mode::disabled;
	auto & node = *system.add_node (node_config);
	nano::keypair key1;
	nano::block_builder builder;

	auto send1 = builder.send ()
				 .previous (nano::dev::genesis->hash ())
				 .destination (key1.pub)
				 .balance (nano::dev::constants.genesis_amount - 100 * nano::Gxrb_ratio)
				 .sign (nano::dev::genesis_key.prv, nano::dev::genesis_key.pub)
				 .work (*system.work.generate (nano::dev::genesis->hash ()))
				 .build ();

	auto send2 = builder.send ()
				 .previous (send1->hash ())
				 .destination (key1.pub)
				 .balance (100 * nano::Gxrb_ratio)
				 .sign (nano::dev::genesis_key.prv, nano::dev::genesis_key.pub)
				 .work (*system.work.generate (send1->hash ()))
				 .build ();

	auto open = builder.state ()
				.account (key1.pub)
				.previous (0)
				.representative (key1.pub)
				.balance (100 * nano::Gxrb_ratio)
				.link (send1->hash ())
				.sign (key1.prv, key1.pub)
				.work (*system.work.generate (key1.pub))
				.build ();

	// put the blocks in the ledger witout triggering an election
	ASSERT_TRUE (nano::test::process (node, { send1, send2, open }));
	ASSERT_TIMELY (5s, nano::test::exists (node, { send1, send2, open }));

	// Process votes
	auto vote1 = nano::test::make_vote (key1, { send1 }, 0, 0);
	node.vote_processor_queue.vote (vote1, std::make_shared<nano::transport::inproc::channel> (node, node));

	auto vote2 = nano::test::make_vote (nano::dev::genesis_key, { send1 }, 0, 0);
	node.vote_processor_queue.vote (vote2, std::make_shared<nano::transport::inproc::channel> (node, node));

	ASSERT_TIMELY_EQ (5s, node.vote_cache.find (send1->hash ()).size (), 2);
	ASSERT_EQ (1, node.vote_cache.size ());
<<<<<<< HEAD
	node.scheduler.priority.activate (*node.store.tx_begin_read (), nano::dev::genesis_key.pub);
	std::shared_ptr<nano::election> election;
	ASSERT_TIMELY (5s, election = node.active.election (send1->qualified_root ()));
	std::this_thread::sleep_for (500ms);
	ASSERT_TIMELY_EQ (5s, 3, election->votes ().size ()); // 2 votes and 1 default not_an_account
	ASSERT_EQ (2, node.stats->count (nano::stat::type::election, nano::stat::detail::vote_cached));
=======
	auto election = nano::test::start_election (system, node, send1->hash ());
	ASSERT_TIMELY_EQ (5s, 3, election->votes ().size ()); // 2 votes and 1 default not_an_acount
	ASSERT_EQ (2, node.stats.count (nano::stat::type::election, nano::stat::detail::vote_cached));
>>>>>>> 143c7b06
}

TEST (inactive_votes_cache, election_start)
{
	nano::test::system system;
	nano::node_config node_config = system.default_config ();
	node_config.frontiers_confirmation = nano::frontiers_confirmation_mode::disabled;
	node_config.optimistic_scheduler.enabled = false;
	node_config.priority_scheduler_enabled = false;
	auto & node = *system.add_node (node_config);
	nano::block_hash latest (node.latest (nano::dev::genesis_key.pub));
	nano::keypair key1, key2;
	nano::send_block_builder send_block_builder;
	nano::state_block_builder state_block_builder;
	// Enough weight to trigger election hinting but not enough to confirm block on its own
	auto amount = ((node.online_reps.trended () / 100) * node.config->hinted_scheduler.hinting_threshold_percent) / 2 + 1000 * nano::Gxrb_ratio;
	auto send1 = send_block_builder.make_block ()
				 .previous (latest)
				 .destination (key1.pub)
				 .balance (nano::dev::constants.genesis_amount - amount)
				 .sign (nano::dev::genesis_key.prv, nano::dev::genesis_key.pub)
				 .work (*system.work.generate (latest))
				 .build ();
	auto send2 = send_block_builder.make_block ()
				 .previous (send1->hash ())
				 .destination (key2.pub)
				 .balance (nano::dev::constants.genesis_amount - 2 * amount)
				 .sign (nano::dev::genesis_key.prv, nano::dev::genesis_key.pub)
				 .work (*system.work.generate (send1->hash ()))
				 .build ();
	auto open1 = state_block_builder.make_block ()
				 .account (key1.pub)
				 .previous (0)
				 .representative (key1.pub)
				 .balance (amount)
				 .link (send1->hash ())
				 .sign (key1.prv, key1.pub)
				 .work (*system.work.generate (key1.pub))
				 .build ();
	auto open2 = state_block_builder.make_block ()
				 .account (key2.pub)
				 .previous (0)
				 .representative (key2.pub)
				 .balance (amount)
				 .link (send2->hash ())
				 .sign (key2.prv, key2.pub)
				 .work (*system.work.generate (key2.pub))
				 .build ();
	ASSERT_EQ (nano::block_status::progress, node.process (send1));
	ASSERT_EQ (nano::block_status::progress, node.process (send2));
	ASSERT_EQ (nano::block_status::progress, node.process (open1));
	ASSERT_EQ (nano::block_status::progress, node.process (open2));
	ASSERT_TIMELY_EQ (5s, 5, node.ledger.block_count ());
	ASSERT_TRUE (node.active.empty ());
	ASSERT_EQ (1, node.ledger.cemented_count ());
	// These blocks will be processed later
	auto send3 = send_block_builder.make_block ()
				 .previous (send2->hash ())
				 .destination (nano::keypair ().pub)
				 .balance (send2->balance_field ().value ().number () - 1)
				 .sign (nano::dev::genesis_key.prv, nano::dev::genesis_key.pub)
				 .work (*system.work.generate (send2->hash ()))
				 .build ();
	auto send4 = send_block_builder.make_block ()
				 .previous (send3->hash ())
				 .destination (nano::keypair ().pub)
				 .balance (send3->balance_field ().value ().number () - 1)
				 .sign (nano::dev::genesis_key.prv, nano::dev::genesis_key.pub)
				 .work (*system.work.generate (send3->hash ()))
				 .build ();

	// Inactive votes
	auto vote1 = nano::test::make_vote (key1, { open1, open2, send4 });
	node.vote_processor_queue.vote (vote1, std::make_shared<nano::transport::inproc::channel> (node, node));
	ASSERT_TIMELY_EQ (5s, node.vote_cache.size (), 3);
	ASSERT_TRUE (node.active.empty ());
	ASSERT_EQ (1, node.ledger.cemented_count ());

	// 2 votes are required to start election (dev network)
	auto vote2 = nano::test::make_vote (key2, { open1, open2, send4 });
	node.vote_processor_queue.vote (vote2, std::make_shared<nano::transport::inproc::channel> (node, node));
	// Only election for send1 should start, other blocks are missing dependencies and don't have enough final weight
	ASSERT_TIMELY_EQ (5s, 1, node.active.size ());
	ASSERT_TRUE (node.election_active (send1->hash ()));

	// Confirm elections with weight quorum
	auto vote0 = nano::test::make_final_vote (nano::dev::genesis_key, { open1, open2, send4 });
	node.vote_processor_queue.vote (vote0, std::make_shared<nano::transport::inproc::channel> (node, node));
	ASSERT_TIMELY_EQ (5s, 0, node.active.size ());
	ASSERT_TIMELY_EQ (5s, 5, node.ledger.cemented_count ());
	ASSERT_TRUE (nano::test::confirmed (node, { send1, send2, open1, open2 }));

	// A late block arrival also checks the inactive votes cache
	ASSERT_TRUE (node.active.empty ());
	auto send4_cache (node.vote_cache.find (send4->hash ()));
	ASSERT_EQ (3, send4_cache.size ());
	node.process_active (send3);
	// An election is started for send6 but does not
	ASSERT_FALSE (node.block_confirmed_or_being_confirmed (send3->hash ()));
	// send7 cannot be voted on but an election should be started from inactive votes
	ASSERT_FALSE (node.ledger.dependents_confirmed (*node.store.tx_begin_read (), *send4));
	node.process_active (send4);
	ASSERT_TIMELY_EQ (5s, 7, node.ledger.cemented_count ());
}

namespace nano
{
TEST (active_elections, vote_replays)
{
	nano::test::system system;
	nano::node_config node_config = system.default_config ();
	node_config.enable_voting = false;
	node_config.frontiers_confirmation = nano::frontiers_confirmation_mode::disabled;
	auto & node = *system.add_node (node_config);
	nano::keypair key;
	nano::state_block_builder builder;

	// send Gxrb_ratio raw from genesis to key
	auto send1 = builder.make_block ()
				 .account (nano::dev::genesis_key.pub)
				 .previous (nano::dev::genesis->hash ())
				 .representative (nano::dev::genesis_key.pub)
				 .balance (nano::dev::constants.genesis_amount - nano::Gxrb_ratio)
				 .link (key.pub)
				 .sign (nano::dev::genesis_key.prv, nano::dev::genesis_key.pub)
				 .work (*system.work.generate (nano::dev::genesis->hash ()))
				 .build ();
	ASSERT_NE (nullptr, send1);

	// create open block for key receing Gxrb_ratio raw
	auto open1 = builder.make_block ()
				 .account (key.pub)
				 .previous (0)
				 .representative (key.pub)
				 .balance (nano::Gxrb_ratio)
				 .link (send1->hash ())
				 .sign (key.prv, key.pub)
				 .work (*system.work.generate (key.pub))
				 .build ();
	ASSERT_NE (nullptr, open1);

	// wait for elections objects to appear in the AEC
	node.process_active (send1);
	node.process_active (open1);
	ASSERT_TRUE (nano::test::start_elections (system, node, { send1, open1 }));
	ASSERT_EQ (2, node.active.size ());

	// First vote is not a replay and confirms the election, second vote should be a replay since the election has confirmed but not yet removed
	auto vote_send1 = nano::test::make_final_vote (nano::dev::genesis_key, { send1 });
	ASSERT_EQ (nano::vote_code::vote, node.vote (*vote_send1, send1->hash ()));
	ASSERT_EQ (nano::vote_code::replay, node.vote (*vote_send1, send1->hash ()));

	// Wait until the election is removed, at which point the vote is still a replay since it's been recently confirmed
	ASSERT_TIMELY_EQ (5s, node.active.size (), 1);
	ASSERT_EQ (nano::vote_code::replay, node.vote (*vote_send1, send1->hash ()));

	// Open new account
	auto vote_open1 = nano::test::make_final_vote (nano::dev::genesis_key, { open1 });
	ASSERT_EQ (nano::vote_code::vote, node.vote (*vote_open1, open1->hash ()));
	ASSERT_EQ (nano::vote_code::replay, node.vote (*vote_open1, open1->hash ()));
	ASSERT_TIMELY (5s, node.active.empty ());
	ASSERT_EQ (nano::vote_code::replay, node.vote (*vote_open1, open1->hash ()));
	ASSERT_EQ (nano::Gxrb_ratio, node.ledger.weight (key.pub));

	// send 1 raw to key to key
	auto send2 = builder.make_block ()
				 .account (key.pub)
				 .previous (open1->hash ())
				 .representative (key.pub)
				 .balance (nano::Gxrb_ratio - 1)
				 .link (key.pub)
				 .sign (key.prv, key.pub)
				 .work (*system.work.generate (open1->hash ()))
				 .build ();
	ASSERT_NE (nullptr, send2);
	node.process_active (send2);
	ASSERT_TRUE (nano::test::start_elections (system, node, { send2 }));
	ASSERT_EQ (1, node.active.size ());

	// vote2_send2 is a non final vote with little weight, vote1_send2 is the vote that confirms the election
	auto vote1_send2 = nano::test::make_final_vote (nano::dev::genesis_key, { send2 });
	auto vote2_send2 = nano::test::make_vote (key, { send2 }, 0, 0);
	ASSERT_EQ (nano::vote_code::vote, node.vote (*vote2_send2, send2->hash ())); // this vote cannot confirm the election
	ASSERT_EQ (1, node.active.size ());
	ASSERT_EQ (nano::vote_code::replay, node.vote (*vote2_send2, send2->hash ())); // this vote cannot confirm the election
	ASSERT_EQ (1, node.active.size ());
	ASSERT_EQ (nano::vote_code::vote, node.vote (*vote1_send2, send2->hash ())); // this vote confirms the election

	// this should still return replay, either because the election is still in the AEC or because it is recently confirmed
	ASSERT_EQ (nano::vote_code::replay, node.vote (*vote1_send2, send2->hash ()));
	ASSERT_TIMELY (5s, node.active.empty ());
	ASSERT_EQ (nano::vote_code::replay, node.vote (*vote1_send2, send2->hash ()));
	ASSERT_EQ (nano::vote_code::replay, node.vote (*vote2_send2, send2->hash ()));

	// Removing blocks as recently confirmed makes every vote indeterminate
	node.active.clear_recently_confirmed ();
	ASSERT_EQ (nano::vote_code::indeterminate, node.vote (*vote_send1, send1->hash ()));
	ASSERT_EQ (nano::vote_code::indeterminate, node.vote (*vote_open1, open1->hash ()));
	ASSERT_EQ (nano::vote_code::indeterminate, node.vote (*vote1_send2, send2->hash ()));
	ASSERT_EQ (nano::vote_code::indeterminate, node.vote (*vote2_send2, send2->hash ()));
}
}

// Tests that blocks are correctly cleared from the duplicate filter for unconfirmed elections
TEST (active_elections, dropped_cleanup)
{
	nano::test::system system;
	nano::node_flags flags;
	flags.set_disable_request_loop (true);
	auto & node (*system.add_node (flags));
	auto chain = nano::test::setup_chain (system, node, 1, nano::dev::genesis_key, false);
	auto hash = chain[0]->hash ();

	// Add to network filter to ensure proper cleanup after the election is dropped
	std::vector<uint8_t> block_bytes;
	{
		nano::vectorstream stream (block_bytes);
		chain[0]->serialize (stream);
	}
	ASSERT_FALSE (node.network->tcp_channels->publish_filter->apply (block_bytes.data (), block_bytes.size ()));
	ASSERT_TRUE (node.network->tcp_channels->publish_filter->apply (block_bytes.data (), block_bytes.size ()));

	auto election = nano::test::start_election (system, node, hash);
	ASSERT_NE (nullptr, election);

	// Not yet removed
	ASSERT_TRUE (node.network->tcp_channels->publish_filter->apply (block_bytes.data (), block_bytes.size ()));
	ASSERT_TRUE (node.election_active (hash));

	// Now simulate dropping the election
	ASSERT_FALSE (node.active.confirmed (*election));
	node.active.erase (*chain[0]);

	// The filter must have been cleared
	ASSERT_FALSE (node.network->tcp_channels->publish_filter->apply (block_bytes.data (), block_bytes.size ()));

	// An election was recently dropped
	ASSERT_EQ (1, node.stats->count (nano::stat::type::active_dropped, nano::stat::detail::manual));

	// Block cleared from active
	ASSERT_FALSE (node.election_active (hash));

	// Repeat test for a confirmed election
	ASSERT_TRUE (node.network->tcp_channels->publish_filter->apply (block_bytes.data (), block_bytes.size ()));

	election = nano::test::start_election (system, node, hash);
	ASSERT_NE (nullptr, election);
	node.active.force_confirm (*election);
	ASSERT_TIMELY (5s, node.active.confirmed (*election));
	node.active.erase (*chain[0]);

	// The filter should not have been cleared
	ASSERT_TRUE (node.network->tcp_channels->publish_filter->apply (block_bytes.data (), block_bytes.size ()));

	// Not dropped
	ASSERT_EQ (1, node.stats->count (nano::stat::type::active_dropped, nano::stat::detail::manual));

	// Block cleared from active
	ASSERT_FALSE (node.election_active (hash));
}

TEST (active_elections, republish_winner)
{
	nano::test::system system;
	nano::node_config node_config = system.default_config ();
	node_config.frontiers_confirmation = nano::frontiers_confirmation_mode::disabled;
	auto & node1 = *system.add_node (node_config);
	node_config.peering_port = system.get_available_port ();
	auto & node2 = *system.add_node (node_config);

	nano::keypair key;
	nano::state_block_builder builder;
	auto send1 = builder.make_block ()
				 .account (nano::dev::genesis_key.pub)
				 .previous (nano::dev::genesis->hash ())
				 .representative (nano::dev::genesis_key.pub)
				 .balance (nano::dev::constants.genesis_amount - nano::Gxrb_ratio)
				 .link (key.pub)
				 .sign (nano::dev::genesis_key.prv, nano::dev::genesis_key.pub)
				 .work (*system.work.generate (nano::dev::genesis->hash ()))
				 .build ();

	node1.process_active (send1);
	ASSERT_TIMELY (5s, nano::test::exists (node1, { send1 }));
	ASSERT_TIMELY_EQ (3s, node2.stats->count (nano::stat::type::message, nano::stat::detail::publish, nano::stat::dir::in), 1);

	// Several forks
	for (auto i (0); i < 5; i++)
	{
		auto fork = builder.make_block ()
					.account (nano::dev::genesis_key.pub)
					.previous (nano::dev::genesis->hash ())
					.representative (nano::dev::genesis_key.pub)
					.balance (nano::dev::constants.genesis_amount - 1 - i)
					.link (key.pub)
					.sign (nano::dev::genesis_key.prv, nano::dev::genesis_key.pub)
					.work (*system.work.generate (nano::dev::genesis->hash ()))
					.build ();
		node1.process_active (fork);
		ASSERT_TIMELY (5s, node1.active.active (*fork));
	}
	ASSERT_TIMELY (3s, !node1.active.empty ());
	ASSERT_EQ (1, node2.stats->count (nano::stat::type::message, nano::stat::detail::publish, nano::stat::dir::in));

	// Process new fork with vote to change winner
	auto fork = builder.make_block ()
				.account (nano::dev::genesis_key.pub)
				.previous (nano::dev::genesis->hash ())
				.representative (nano::dev::genesis_key.pub)
				.balance (nano::dev::constants.genesis_amount - 2 * nano::Gxrb_ratio)
				.link (key.pub)
				.sign (nano::dev::genesis_key.prv, nano::dev::genesis_key.pub)
				.work (*system.work.generate (nano::dev::genesis->hash ()))
				.build ();

	node1.process_active (fork);
	ASSERT_TIMELY (5s, node1.election_active (fork->hash ()));
	auto election = node1.active.election (fork->qualified_root ());
	ASSERT_NE (nullptr, election);
	auto vote = nano::test::make_final_vote (nano::dev::genesis_key, { fork });
	node1.vote_processor_queue.vote (vote, std::make_shared<nano::transport::inproc::channel> (node1, node1));
	ASSERT_TIMELY (5s, node1.active.confirmed (*election));
	ASSERT_EQ (fork->hash (), election->get_status ().get_winner ()->hash ());
	ASSERT_TIMELY (5s, node2.block_confirmed (fork->hash ()));
}

TEST (active_elections, fork_filter_cleanup)
{
	nano::test::system system{};

	nano::node_config node_config = system.default_config ();
	node_config.frontiers_confirmation = nano::frontiers_confirmation_mode::disabled;

	auto & node1 = *system.add_node (node_config);
	nano::keypair key{};
	nano::state_block_builder builder{};
	auto const latest_hash = nano::dev::genesis->hash ();

	auto send1 = builder.make_block ()
				 .previous (latest_hash)
				 .account (nano::dev::genesis_key.pub)
				 .representative (nano::dev::genesis_key.pub)
				 .balance (nano::dev::constants.genesis_amount - nano::Gxrb_ratio)
				 .link (key.pub)
				 .sign (nano::dev::genesis_key.prv, nano::dev::genesis_key.pub)
				 .work (*system.work.generate (latest_hash))
				 .build ();

	std::vector<uint8_t> send_block_bytes{};
	{
		nano::vectorstream stream{ send_block_bytes };
		send1->serialize (stream);
	}

	// Generate 10 forks to prevent new block insertion to election
	for (auto i = 0; i < 10; ++i)
	{
		auto fork = builder.make_block ()
					.previous (latest_hash)
					.account (nano::dev::genesis_key.pub)
					.representative (nano::dev::genesis_key.pub)
					.balance (nano::dev::constants.genesis_amount - 1 - i)
					.link (key.pub)
					.sign (nano::dev::genesis_key.prv, nano::dev::genesis_key.pub)
					.work (*system.work.generate (latest_hash))
					.build ();

		node1.process_active (fork);
		ASSERT_TIMELY (5s, node1.active.election (fork->qualified_root ()) != nullptr);
	}

	// All forks were merged into the same election
	std::shared_ptr<nano::election> election{};
	ASSERT_TIMELY (5s, (election = node1.active.election (send1->qualified_root ())) != nullptr);
	ASSERT_TIMELY_EQ (5s, election->blocks ().size (), 10);
	ASSERT_EQ (1, node1.active.size ());

	// Instantiate a new node
	node_config.peering_port = system.get_available_port ();
	auto & node2 = *system.add_node (node_config);

	// Process the first initial block on node2
	node2.process_active (send1);
	ASSERT_TIMELY (5s, node2.active.election (send1->qualified_root ()) != nullptr);

	// TODO: questions: why doesn't node2 pick up "fork" from node1? because it connected to node1 after node1
	//                  already process_active()d the fork? shouldn't it broadcast it anyway, even later?
	//
	//                  how about node1 picking up "send1" from node2? we know it does because we assert at
	//                  the end that it is within node1's AEC, but why node1.block_count doesn't increase?
	//
	ASSERT_TIMELY_EQ (5s, node2.ledger.block_count (), 2);
	ASSERT_TIMELY_EQ (5s, node1.ledger.block_count (), 2);

	// Block is erased from the duplicate filter
	ASSERT_TIMELY (5s, node1.network->tcp_channels->publish_filter->apply (send_block_bytes.data (), send_block_bytes.size ()));
}

/*
 * What this test is doing:
 * Create 20 representatives with minimum principal weight each
 * Create a send block on the genesis account (the last send block)
 * Create 20 forks of the last send block using genesis as representative (no votes produced)
 * Check that only 10 blocks remain in the election (due to max 10 forks per election object limit)
 * Create 20 more forks of the last send block using the new reps as representatives and produce votes for them
 *     (9 votes from this batch should survive and replace existing blocks in the election, why not 10?)
 * Then send winning block and it should replace one of the existing blocks
 */
// Disabled by Gustav. It is flaky.
TEST (active_elections, DISABLED_fork_replacement_tally)
{
	nano::test::system system;
	nano::node_config node_config = system.default_config ();
	node_config.frontiers_confirmation = nano::frontiers_confirmation_mode::disabled;
	auto & node1 (*system.add_node (node_config));

	size_t const reps_count = 20;
	size_t const max_blocks = 10;
	std::vector<nano::keypair> keys (reps_count);
	auto latest (nano::dev::genesis->hash ());
	auto balance (nano::dev::constants.genesis_amount);
	auto amount (node1.minimum_principal_weight ());
	nano::state_block_builder builder;

	// Create 20 representatives & confirm blocks
	for (auto i (0); i < reps_count; i++)
	{
		balance -= amount + i;
		auto send = builder.make_block ()
					.account (nano::dev::genesis_key.pub)
					.previous (latest)
					.representative (nano::dev::genesis_key.pub)
					.balance (balance)
					.link (keys[i].pub)
					.sign (nano::dev::genesis_key.prv, nano::dev::genesis_key.pub)
					.work (*system.work.generate (latest))
					.build ();
		node1.process_active (send);
		latest = send->hash ();
		auto open = builder.make_block ()
					.account (keys[i].pub)
					.previous (0)
					.representative (keys[i].pub)
					.balance (amount + i)
					.link (send->hash ())
					.sign (keys[i].prv, keys[i].pub)
					.work (*system.work.generate (keys[i].pub))
					.build ();
		node1.process_active (open);
		// Confirmation
		auto vote = nano::test::make_final_vote (nano::dev::genesis_key, { send, open });
		node1.vote_processor_queue.vote (vote, std::make_shared<nano::transport::inproc::channel> (node1, node1));
	}
	ASSERT_TIMELY_EQ (5s, node1.ledger.cemented_count (), 1 + 2 * reps_count);

	nano::keypair key;
	auto send_last = builder.make_block ()
					 .account (nano::dev::genesis_key.pub)
					 .previous (latest)
					 .representative (nano::dev::genesis_key.pub)
					 .balance (balance - 2 * nano::Gxrb_ratio)
					 .link (key.pub)
					 .sign (nano::dev::genesis_key.prv, nano::dev::genesis_key.pub)
					 .work (*system.work.generate (latest))
					 .build ();

	// Forks without votes
	for (auto i (0); i < reps_count; i++)
	{
		auto fork = builder.make_block ()
					.account (nano::dev::genesis_key.pub)
					.previous (latest)
					.representative (nano::dev::genesis_key.pub)
					.balance (balance - nano::Gxrb_ratio - i)
					.link (key.pub)
					.sign (nano::dev::genesis_key.prv, nano::dev::genesis_key.pub)
					.work (*system.work.generate (latest))
					.build ();
		node1.process_active (fork);
	}

	// Check overflow of blocks
	std::shared_ptr<nano::election> election;
	ASSERT_TIMELY (5s, election = node1.active.election (send_last->qualified_root ()));
	ASSERT_TIMELY_EQ (5s, max_blocks, election->blocks ().size ());

	// Generate forks with votes to prevent new block insertion to election
	for (auto i (0); i < reps_count; i++)
	{
		auto fork = builder.make_block ()
					.account (nano::dev::genesis_key.pub)
					.previous (latest)
					.representative (nano::dev::genesis_key.pub)
					.balance (balance - 1 - i)
					.link (key.pub)
					.sign (nano::dev::genesis_key.prv, nano::dev::genesis_key.pub)
					.work (*system.work.generate (latest))
					.build ();
		auto vote = nano::test::make_vote (keys[i], { fork }, 0, 0);
		node1.vote_processor_queue.vote (vote, std::make_shared<nano::transport::inproc::channel> (node1, node1));
		ASSERT_TIMELY (5s, node1.vote_cache.find (fork->hash ()).size () > 0);
		node1.process_active (fork);
	}

	// function to count the number of rep votes (non genesis) found in election
	// it also checks that there are 10 votes in the election
	auto count_rep_votes_in_election = [&max_blocks, &reps_count, &election, &keys] () {
		// Check that only max weight blocks remains (and start winner)
		auto votes_l = election->votes ();
		if (max_blocks != votes_l.size ())
		{
			return -1;
		}
		int vote_count = 0;
		for (auto i = 0; i < reps_count; i++)
		{
			if (votes_l.find (keys[i].pub) != votes_l.end ())
			{
				vote_count++;
			}
		}
		return vote_count;
	};

	// Check overflow of blocks
	ASSERT_TIMELY_EQ (10s, count_rep_votes_in_election (), 9);
	ASSERT_EQ (max_blocks, election->blocks ().size ());

	// Process correct block
	node_config.peering_port = system.get_available_port ();
	auto & node2 (*system.add_node (node_config));
	node1.network->tcp_channels->publish_filter->clear ();
	node2.network->flood_block (send_last);
	ASSERT_TIMELY (3s, node1.stats->count (nano::stat::type::message, nano::stat::detail::publish, nano::stat::dir::in) > 0);

	// Correct block without votes is ignored
	std::unordered_map<nano::block_hash, std::shared_ptr<nano::block>> blocks1;
	ASSERT_TIMELY_EQ (5s, max_blocks, (blocks1 = election->blocks (), blocks1.size ()));
	ASSERT_FALSE (blocks1.find (send_last->hash ()) != blocks1.end ());

	// Process vote for correct block & replace existing lowest tally block
	auto vote = nano::test::make_vote (nano::dev::genesis_key, { send_last }, 0, 0);
	node1.vote_processor_queue.vote (vote, std::make_shared<nano::transport::inproc::channel> (node1, node1));
	// ensure vote arrives before the block
	ASSERT_TIMELY_EQ (5s, 1, node1.vote_cache.find (send_last->hash ()).size ());
	node1.network->tcp_channels->publish_filter->clear ();
	node2.network->flood_block (send_last);
	ASSERT_TIMELY (5s, node1.stats->count (nano::stat::type::message, nano::stat::detail::publish, nano::stat::dir::in) > 1);

	// the send_last block should replace one of the existing block of the election because it has higher vote weight
	auto find_send_last_block = [&election, &send_last] () {
		auto blocks2 = election->blocks ();
		return blocks2.find (send_last->hash ()) != blocks2.end ();
	};
	ASSERT_TIMELY (5s, find_send_last_block ())
	ASSERT_EQ (max_blocks, election->blocks ().size ());

	ASSERT_TIMELY_EQ (5s, count_rep_votes_in_election (), 8);

	auto votes2 (election->votes ());
	ASSERT_TRUE (votes2.find (nano::dev::genesis_key.pub) != votes2.end ());
}

namespace nano
{
// Blocks that won an election must always be seen as confirming or cemented
TEST (active_elections, confirmation_consistency)
{
	nano::test::system system;
	nano::node_config node_config = system.default_config ();
	node_config.frontiers_confirmation = nano::frontiers_confirmation_mode::disabled;
	auto & node = *system.add_node (node_config);
	auto wallet_id = node.wallets.first_wallet_id ();
	(void)node.wallets.insert_adhoc (wallet_id, nano::dev::genesis_key.prv);
	for (unsigned i = 0; i < 10; ++i)
	{
		auto block (node.wallets.send_action (wallet_id, nano::dev::genesis_key.pub, nano::public_key (), node.config->receive_minimum.number ()));
		ASSERT_NE (nullptr, block);
<<<<<<< HEAD
		system.deadline_set (5s);
		while (!node.ledger.confirmed ().block_exists_or_pruned (*node.store.tx_begin_read (), block->hash ()))
		{
			node.scheduler.priority.activate (*node.store.tx_begin_read (), nano::dev::genesis_key.pub);
			ASSERT_NO_ERROR (system.poll (5ms));
		}
=======
		ASSERT_TIMELY (5s, node.block_confirmed (block->hash ()));
>>>>>>> 143c7b06
		ASSERT_NO_ERROR (system.poll_until_true (1s, [&node, &block, i] {
			EXPECT_EQ (i + 1, node.active.recently_confirmed_size ());
			EXPECT_EQ (block->qualified_root (), node.active.lastest_recently_confirmed_root ());
			return i + 1 == node.active.recently_cemented_size (); // done after a callback
		}));
	}
}
}

TEST (active_elections, confirm_new)
{
	nano::test::system system (1);
	auto & node1 = *system.nodes[0];
	auto send = nano::send_block_builder ()
				.previous (nano::dev::genesis->hash ())
				.destination (nano::public_key ())
				.balance (nano::dev::constants.genesis_amount - 100)
				.sign (nano::dev::genesis_key.prv, nano::dev::genesis_key.pub)
				.work (*system.work.generate (nano::dev::genesis->hash ()))
				.build ();
	node1.process_active (send);
	ASSERT_TIMELY_EQ (5s, 1, node1.active.size ());
	auto & node2 = *system.add_node ();
	// Add key to node2
	auto wallet_id = node2.wallets.first_wallet_id ();
	(void)node2.wallets.insert_adhoc (wallet_id, nano::dev::genesis_key.prv);
	// Let node2 know about the block
	auto send_copy = nano::send_block_builder ().make_block ().from (*send).build ();
	ASSERT_TIMELY (5s, node2.block (send_copy->hash ()));
	// Wait confirmation
	ASSERT_TIMELY (5s, node1.ledger.cemented_count () == 2);
	ASSERT_TIMELY (5s, node2.ledger.cemented_count () == 2);
}

// Ensures votes are tallied on election::publish even if no vote is inserted through inactive_votes_cache
TEST (active_elections, conflicting_block_vote_existing_election)
{
	nano::test::system system;
	nano::node_flags node_flags;
	node_flags.set_disable_request_loop (true);
	auto & node = *system.add_node (node_flags);
	nano::keypair key;
	nano::state_block_builder builder;
	auto send = builder.make_block ()
				.account (nano::dev::genesis_key.pub)
				.previous (nano::dev::genesis->hash ())
				.representative (nano::dev::genesis_key.pub)
				.balance (nano::dev::constants.genesis_amount - 100)
				.link (key.pub)
				.sign (nano::dev::genesis_key.prv, nano::dev::genesis_key.pub)
				.work (*system.work.generate (nano::dev::genesis->hash ()))
				.build ();
	auto fork = builder.make_block ()
				.account (nano::dev::genesis_key.pub)
				.previous (nano::dev::genesis->hash ())
				.representative (nano::dev::genesis_key.pub)
				.balance (nano::dev::constants.genesis_amount - 200)
				.link (key.pub)
				.sign (nano::dev::genesis_key.prv, nano::dev::genesis_key.pub)
				.work (*system.work.generate (nano::dev::genesis->hash ()))
				.build ();
	auto vote_fork = nano::test::make_final_vote (nano::dev::genesis_key, { fork });

	ASSERT_EQ (nano::block_status::progress, node.process_local (send).value ());
	ASSERT_TIMELY_EQ (5s, 1, node.active.size ());

	// Vote for conflicting block, but the block does not yet exist in the ledger
	node.vote (*vote_fork);

	// Block now gets processed
	ASSERT_EQ (nano::block_status::fork, node.process_local (fork).value ());

	// Election must be confirmed
	auto election (node.active.election (fork->qualified_root ()));
	ASSERT_NE (nullptr, election);
	ASSERT_TIMELY (3s, node.active.confirmed (*election));
}

// This tests the node's internal block activation logic
TEST (active_elections, activate_account_chain)
{
	nano::test::system system;
	nano::node_flags flags;
	nano::node_config config = system.default_config ();
	config.frontiers_confirmation = nano::frontiers_confirmation_mode::disabled;
	auto & node = *system.add_node (config, flags);

	nano::keypair key;
	nano::state_block_builder builder;
	auto send = builder.make_block ()
				.account (nano::dev::genesis_key.pub)
				.previous (nano::dev::genesis->hash ())
				.representative (nano::dev::genesis_key.pub)
				.link (nano::dev::genesis_key.pub)
				.balance (nano::dev::constants.genesis_amount - 1)
				.sign (nano::dev::genesis_key.prv, nano::dev::genesis_key.pub)
				.work (*system.work.generate (nano::dev::genesis->hash ()))
				.build ();
	auto send2 = builder.make_block ()
				 .account (nano::dev::genesis_key.pub)
				 .previous (send->hash ())
				 .representative (nano::dev::genesis_key.pub)
				 .link (key.pub)
				 .balance (nano::dev::constants.genesis_amount - 2)
				 .sign (nano::dev::genesis_key.prv, nano::dev::genesis_key.pub)
				 .work (*system.work.generate (send->hash ()))
				 .build ();
	auto send3 = builder.make_block ()
				 .account (nano::dev::genesis_key.pub)
				 .previous (send2->hash ())
				 .representative (nano::dev::genesis_key.pub)
				 .link (key.pub)
				 .balance (nano::dev::constants.genesis_amount - 3)
				 .sign (nano::dev::genesis_key.prv, nano::dev::genesis_key.pub)
				 .work (*system.work.generate (send2->hash ()))
				 .build ();
	auto open = builder.make_block ()
				.account (key.pub)
				.previous (0)
				.representative (key.pub)
				.link (send2->hash ())
				.balance (1)
				.sign (key.prv, key.pub)
				.work (*system.work.generate (key.pub))
				.build ();
	auto receive = builder.make_block ()
				   .account (key.pub)
				   .previous (open->hash ())
				   .representative (key.pub)
				   .link (send3->hash ())
				   .balance (2)
				   .sign (key.prv, key.pub)
				   .work (*system.work.generate (open->hash ()))
				   .build ();
	ASSERT_EQ (nano::block_status::progress, node.process (send));
	ASSERT_EQ (nano::block_status::progress, node.process (send2));
	ASSERT_EQ (nano::block_status::progress, node.process (send3));
	ASSERT_EQ (nano::block_status::progress, node.process (open));
	ASSERT_EQ (nano::block_status::progress, node.process (receive));

<<<<<<< HEAD
	node.scheduler.priority.activate (*node.store.tx_begin_read (), nano::dev::genesis_key.pub);
	ASSERT_TIMELY (5s, node.active.election (send->qualified_root ()));
	auto election1 = node.active.election (send->qualified_root ());
	ASSERT_EQ (1, node.active.size ());
	ASSERT_EQ (1, election1->blocks ().count (send->hash ()));
	node.scheduler.priority.activate (*node.store.tx_begin_read (), nano::dev::genesis_key.pub);
	auto election2 = node.active.election (send->qualified_root ());
	ASSERT_EQ (election2->qualified_root (), election1->qualified_root ());
	node.active.force_confirm (*election1);
	ASSERT_TIMELY (3s, node.block_confirmed (send->hash ()));
	// On cementing, the next election is started
	ASSERT_TIMELY (3s, node.active.active (send2->qualified_root ()));
	node.scheduler.priority.activate (*node.store.tx_begin_read (), nano::dev::genesis_key.pub);
	auto election3 = node.active.election (send2->qualified_root ());
	ASSERT_NE (nullptr, election3);
	ASSERT_EQ (1, election3->blocks ().count (send2->hash ()));
	node.active.force_confirm (*election3);
	ASSERT_TIMELY (3s, node.block_confirmed (send2->hash ()));
	// On cementing, the next election is started
	ASSERT_TIMELY (3s, node.active.active (open->qualified_root ()));
	ASSERT_TIMELY (3s, node.active.active (send3->qualified_root ()));
	node.scheduler.priority.activate (*node.store.tx_begin_read (), nano::dev::genesis_key.pub);
	auto election4 = node.active.election (send3->qualified_root ());
	ASSERT_NE (nullptr, election4);
	ASSERT_EQ (1, election4->blocks ().count (send3->hash ()));
	node.scheduler.priority.activate (*node.store.tx_begin_read (), key.pub);
=======
	auto election1 = nano::test::start_election (system, node, send->hash ());
	ASSERT_EQ (1, node.active.size ());
	ASSERT_EQ (1, election1->blocks ().count (send->hash ()));
	election1->force_confirm (); // Force confirm to trigger successor activation
	ASSERT_TIMELY (3s, node.block_confirmed (send->hash ()));
	// On cementing, the next election is started
	ASSERT_TIMELY (3s, node.active.active (send2->qualified_root ()));
	auto election3 = node.active.election (send2->qualified_root ());
	ASSERT_NE (nullptr, election3);
	ASSERT_EQ (1, election3->blocks ().count (send2->hash ()));
	election3->force_confirm (); // Force confirm to trigger successor and destination activation
	ASSERT_TIMELY (3s, node.block_confirmed (send2->hash ()));
	// On cementing, the next election is started
	ASSERT_TIMELY (3s, node.active.active (open->qualified_root ())); // Destination account activated
	ASSERT_TIMELY (3s, node.active.active (send3->qualified_root ())); // Block successor activated
	auto election4 = node.active.election (send3->qualified_root ());
	ASSERT_NE (nullptr, election4);
	ASSERT_EQ (1, election4->blocks ().count (send3->hash ()));
>>>>>>> 143c7b06
	auto election5 = node.active.election (open->qualified_root ());
	ASSERT_NE (nullptr, election5);
	ASSERT_EQ (1, election5->blocks ().count (open->hash ()));
	node.active.force_confirm (*election5);
	ASSERT_TIMELY (3s, node.block_confirmed (open->hash ()));
	// Until send3 is also confirmed, the receive block should not activate
	std::this_thread::sleep_for (200ms);
<<<<<<< HEAD
	node.scheduler.priority.activate (*node.store.tx_begin_read (), key.pub);
	node.active.force_confirm (*election4);
=======
	ASSERT_FALSE (node.active.active (receive->qualified_root ()));
	election4->force_confirm ();
>>>>>>> 143c7b06
	ASSERT_TIMELY (3s, node.block_confirmed (send3->hash ()));
	ASSERT_TIMELY (3s, node.active.active (receive->qualified_root ())); // Destination account activated
}

TEST (active_elections, activate_inactive)
{
	nano::test::system system;
	nano::node_flags flags;
	nano::node_config config = system.default_config ();
	config.frontiers_confirmation = nano::frontiers_confirmation_mode::disabled;
	auto & node = *system.add_node (config, flags);

	nano::keypair key;
	nano::state_block_builder builder;
	auto send = builder.make_block ()
				.account (nano::dev::genesis_key.pub)
				.previous (nano::dev::genesis->hash ())
				.representative (nano::dev::genesis_key.pub)
				.link (key.pub)
				.balance (nano::dev::constants.genesis_amount - 1)
				.sign (nano::dev::genesis_key.prv, nano::dev::genesis_key.pub)
				.work (*system.work.generate (nano::dev::genesis->hash ()))
				.build ();
	auto send2 = builder.make_block ()
				 .account (nano::dev::genesis_key.pub)
				 .previous (send->hash ())
				 .representative (nano::dev::genesis_key.pub)
				 .link (nano::keypair ().pub)
				 .balance (nano::dev::constants.genesis_amount - 2)
				 .sign (nano::dev::genesis_key.prv, nano::dev::genesis_key.pub)
				 .work (*system.work.generate (send->hash ()))
				 .build ();
	auto open = builder.make_block ()
				.account (key.pub)
				.previous (0)
				.representative (key.pub)
				.link (send->hash ())
				.balance (1)
				.sign (key.prv, key.pub)
				.work (*system.work.generate (key.pub))
				.build ();

	ASSERT_EQ (nano::block_status::progress, node.process (send));
	ASSERT_EQ (nano::block_status::progress, node.process (send2));
	ASSERT_EQ (nano::block_status::progress, node.process (open));

	auto election = nano::test::start_election (system, node, send2->hash ());
	ASSERT_NE (nullptr, election);
	node.active.force_confirm (*election);

	ASSERT_TIMELY (5s, !node.confirming_set.exists (send2->hash ()));
	ASSERT_TIMELY (5s, node.block_confirmed (send2->hash ()));
	ASSERT_TIMELY (5s, node.block_confirmed (send->hash ()));

	// wait so that blocks observer can increase the stats
	std::this_thread::sleep_for (1000ms);

	ASSERT_TIMELY_EQ (5s, 1, node.stats->count (nano::stat::type::confirmation_observer, nano::stat::detail::inactive_conf_height, nano::stat::dir::out));
	ASSERT_TIMELY_EQ (5s, 1, node.stats->count (nano::stat::type::confirmation_observer, nano::stat::detail::active_quorum, nano::stat::dir::out));
	ASSERT_ALWAYS_EQ (50ms, 0, node.stats->count (nano::stat::type::confirmation_observer, nano::stat::detail::active_conf_height, nano::stat::dir::out));

	// The first block was not active so no activation takes place
	ASSERT_FALSE (node.active.active (open->qualified_root ()) || node.block_confirmed_or_being_confirmed (open->hash ()));
}

TEST (active_elections, list_active)
{
	nano::test::system system (1);
	auto & node = *system.nodes[0];

	nano::keypair key;
	nano::state_block_builder builder;
	auto send = builder.make_block ()
				.account (nano::dev::genesis_key.pub)
				.previous (nano::dev::genesis->hash ())
				.representative (nano::dev::genesis_key.pub)
				.link (nano::dev::genesis_key.pub)
				.balance (nano::dev::constants.genesis_amount - 1)
				.sign (nano::dev::genesis_key.prv, nano::dev::genesis_key.pub)
				.work (*system.work.generate (nano::dev::genesis->hash ()))
				.build ();

	ASSERT_EQ (nano::block_status::progress, node.process (send));

	auto send2 = builder.make_block ()
				 .account (nano::dev::genesis_key.pub)
				 .previous (send->hash ())
				 .representative (nano::dev::genesis_key.pub)
				 .link (key.pub)
				 .balance (nano::dev::constants.genesis_amount - 2)
				 .sign (nano::dev::genesis_key.prv, nano::dev::genesis_key.pub)
				 .work (*system.work.generate (send->hash ()))
				 .build ();

	ASSERT_EQ (nano::block_status::progress, node.process (send2));

	auto open = builder.make_block ()
				.account (key.pub)
				.previous (0)
				.representative (key.pub)
				.link (send2->hash ())
				.balance (1)
				.sign (key.prv, key.pub)
				.work (*system.work.generate (key.pub))
				.build ();

	ASSERT_EQ (nano::block_status::progress, node.process (open));

	ASSERT_TRUE (nano::test::start_elections (system, node, { send, send2, open }));
	ASSERT_EQ (3, node.active.size ());
	ASSERT_EQ (1, node.active.list_active (1).size ());
	ASSERT_EQ (2, node.active.list_active (2).size ());
	ASSERT_EQ (3, node.active.list_active (3).size ());
	ASSERT_EQ (3, node.active.list_active (4).size ());
	ASSERT_EQ (3, node.active.list_active (99999).size ());
	ASSERT_EQ (3, node.active.list_active ().size ());

	auto active = node.active.list_active ();
}

TEST (active_elections, vacancy)
{
	std::atomic<bool> updated = false;
	{
		nano::test::system system;
		nano::node_config config = system.default_config ();
		config.active_elections.size = 1;
		auto & node = *system.add_node (config);
		nano::state_block_builder builder;
		auto send = builder.make_block ()
					.account (nano::dev::genesis_key.pub)
					.previous (nano::dev::genesis->hash ())
					.representative (nano::dev::genesis_key.pub)
					.link (nano::dev::genesis_key.pub)
					.balance (nano::dev::constants.genesis_amount - nano::Gxrb_ratio)
					.sign (nano::dev::genesis_key.prv, nano::dev::genesis_key.pub)
					.work (*system.work.generate (nano::dev::genesis->hash ()))
					.build ();
		node.active.set_vacancy_update ([&updated] () { updated = true; });
		ASSERT_EQ (nano::block_status::progress, node.process (send));
		ASSERT_EQ (1, node.active.vacancy (nano::election_behavior::priority));
		ASSERT_EQ (0, node.active.size ());
<<<<<<< HEAD
		node.scheduler.priority.activate (*node.store.tx_begin_read (), nano::dev::genesis_key.pub);
=======
		auto election1 = nano::test::start_election (system, node, send->hash ());
>>>>>>> 143c7b06
		ASSERT_TIMELY (1s, updated);
		updated = false;
		ASSERT_EQ (0, node.active.vacancy (nano::election_behavior::priority));
		ASSERT_EQ (1, node.active.size ());
<<<<<<< HEAD
		auto election1 = node.active.election (send->qualified_root ());
		ASSERT_NE (nullptr, election1);
		node.active.force_confirm (*election1);
=======
		election1->force_confirm ();
>>>>>>> 143c7b06
		ASSERT_TIMELY (1s, updated);
		ASSERT_EQ (1, node.active.vacancy (nano::election_behavior::priority));
		ASSERT_EQ (0, node.active.size ());
	}
}

/*
 * Ensures we limit the number of vote hinted elections in AEC
 */
// disabled because it doesn't run after tokio switch
TEST (DISABLED_active_elections, limit_vote_hinted_elections)
{
	nano::test::system system;
	nano::node_config config = system.default_config ();
	const int aec_limit = 10;
	config.frontiers_confirmation = nano::frontiers_confirmation_mode::disabled;
	config.optimistic_scheduler.enabled = false;
	config.active_elections.size = aec_limit;
	config.active_elections.hinted_limit_percentage = 10; // Should give us a limit of 1 hinted election
	auto & node = *system.add_node (config);

	// Setup representatives
	// Enough weight to trigger election hinting but not enough to confirm block on its own
	const auto amount = ((node.online_reps.trended () / 100) * node.config->hinted_scheduler.hinting_threshold_percent) + 1000 * nano::Gxrb_ratio;
	nano::keypair rep1 = nano::test::setup_rep (system, node, amount / 2);
	nano::keypair rep2 = nano::test::setup_rep (system, node, amount / 2);

	auto blocks = nano::test::setup_independent_blocks (system, node, 2);
	auto open0 = blocks[0];
	auto open1 = blocks[1];

	// Even though automatic frontier confirmation is disabled, AEC is doing funny stuff and inserting elections, clear that
	WAIT (1s);
	node.active.clear ();
	ASSERT_TRUE (node.active.empty ());

	// Inactive vote
	auto vote1 = nano::test::make_vote (rep1, { open0, open1 });
	node.vote_processor_queue.vote (vote1, nano::test::fake_channel (node));
	// Ensure new inactive vote cache entries were created
	ASSERT_TIMELY_EQ (5s, node.vote_cache.size (), 2);
	// And no elections are getting started yet
	ASSERT_ALWAYS (1s, node.active.empty ());
	// And nothing got confirmed yet
	ASSERT_FALSE (nano::test::confirmed (node, { open0, open1 }));

	// This vote should trigger election hinting for first receive block
	auto vote2 = nano::test::make_vote (rep2, { open0 });
	node.vote_processor_queue.vote (vote2, nano::test::fake_channel (node));
	// Ensure an election got started for open0 block
	ASSERT_TIMELY_EQ (5s, node.active.size (), 1);
	ASSERT_TIMELY (5s, nano::test::active (node, { open0 }));

	// This vote should trigger election hinting but not become active due to limit of active hinted elections
	auto vote3 = nano::test::make_vote (rep2, { open1 });
	node.vote_processor_queue.vote (vote3, nano::test::fake_channel (node));
	// Ensure no new election are getting started
	ASSERT_NEVER (1s, nano::test::active (node, { open1 }));
	ASSERT_EQ (node.active.size (), 1);

	// This final vote should confirm the first receive block
	auto vote4 = nano::test::make_final_vote (nano::dev::genesis_key, { open0 });
	node.vote_processor_queue.vote (vote4, nano::test::fake_channel (node));
	// Ensure election for open0 block got confirmed
	ASSERT_TIMELY (5s, nano::test::confirmed (node, { open0 }));

	// Now a second block should get vote hinted
	ASSERT_TIMELY (5s, nano::test::active (node, { open1 }));

	std::this_thread::sleep_for (500ms);

	// Ensure there was no overflow of elections
	ASSERT_EQ (0, node.stats->count (nano::stat::type::active_dropped, nano::stat::detail::priority));
}

/*
 * Tests that when AEC is running at capacity from normal elections, it is still possible to schedule a limited number of hinted elections
 */
TEST (active_elections, allow_limited_overflow)
{
	nano::test::system system;
	nano::node_config config = system.default_config ();
	const int aec_limit = 20;
	config.frontiers_confirmation = nano::frontiers_confirmation_mode::disabled;
	config.active_elections.size = aec_limit;
	config.active_elections.hinted_limit_percentage = 20; // Should give us a limit of 4 hinted elections
	auto & node = *system.add_node (config);

	auto blocks = nano::test::setup_independent_blocks (system, node, aec_limit * 4);

	// Split blocks in two halves
	std::vector<std::shared_ptr<nano::block>> blocks1 (blocks.begin (), blocks.begin () + blocks.size () / 2);
	std::vector<std::shared_ptr<nano::block>> blocks2 (blocks.begin () + blocks.size () / 2, blocks.end ());

	// Even though automatic frontier confirmation is disabled, AEC is doing funny stuff and inserting elections, clear that
	WAIT (1s);
	node.active.clear ();
	ASSERT_TRUE (node.active.empty ());

	// Insert the first part of the blocks into normal election scheduler
	for (auto const & block : blocks1)
	{
		node.scheduler.priority.activate (*node.store.tx_begin_read (), block->account ());
	}

	// Ensure number of active elections reaches AEC limit and there is no overfill
	ASSERT_TIMELY_EQ (5s, node.active.size (), node.active.limit (nano::election_behavior::priority));
	// And it stays that way without increasing
	ASSERT_ALWAYS (1s, node.active.size () == node.active.limit (nano::election_behavior::priority));

	// Insert votes for the second part of the blocks, so that those are scheduled as hinted elections
	for (auto const & block : blocks2)
	{
		// Non-final vote, so it stays in the AEC without getting confirmed
		auto vote = nano::test::make_vote (nano::dev::genesis_key, { block });
		node.vote_cache.insert (vote, nano::dev::constants.genesis_amount);
	}

	// Ensure active elections overfill AEC only up to normal + hinted limit
	ASSERT_TIMELY_EQ (5s, node.active.size (), node.active.limit (nano::election_behavior::priority) + node.active.limit (nano::election_behavior::hinted));
	// And it stays that way without increasing
	ASSERT_ALWAYS (1s, node.active.size () == node.active.limit (nano::election_behavior::priority) + node.active.limit (nano::election_behavior::hinted));
}

/*
 * Tests that when hinted elections are present in the AEC, normal scheduler adapts not to exceed the limit of all elections
 */
TEST (active_elections, allow_limited_overflow_adapt)
{
	nano::test::system system;
	nano::node_config config = system.default_config ();
	const int aec_limit = 20;
	config.frontiers_confirmation = nano::frontiers_confirmation_mode::disabled;
	config.active_elections.size = aec_limit;
	config.active_elections.hinted_limit_percentage = 20; // Should give us a limit of 4 hinted elections
	auto & node = *system.add_node (config);

	auto blocks = nano::test::setup_independent_blocks (system, node, aec_limit * 4);

	// Split blocks in two halves
	std::vector<std::shared_ptr<nano::block>> blocks1 (blocks.begin (), blocks.begin () + blocks.size () / 2);
	std::vector<std::shared_ptr<nano::block>> blocks2 (blocks.begin () + blocks.size () / 2, blocks.end ());

	// Even though automatic frontier confirmation is disabled, AEC is doing funny stuff and inserting elections, clear that
	WAIT (1s);
	node.active.clear ();
	ASSERT_TRUE (node.active.empty ());

	// Insert votes for the second part of the blocks, so that those are scheduled as hinted elections
	for (auto const & block : blocks2)
	{
		// Non-final vote, so it stays in the AEC without getting confirmed
		auto vote = nano::test::make_vote (nano::dev::genesis_key, { block });
		node.vote_cache.insert (vote, nano::dev::constants.genesis_amount);
	}

	// Ensure hinted election amount is bounded by hinted limit
	ASSERT_TIMELY_EQ (5s, node.active.size (), node.active.limit (nano::election_behavior::hinted));
	// And it stays that way without increasing
	ASSERT_ALWAYS (1s, node.active.size () == node.active.limit (nano::election_behavior::hinted));

	// Insert the first part of the blocks into normal election scheduler
	for (auto const & block : blocks1)
	{
		node.scheduler.priority.activate (*node.store.tx_begin_read (), block->account ());
	}

	// Ensure number of active elections reaches AEC limit and there is no overfill
	ASSERT_TIMELY_EQ (5s, node.active.size (), node.active.limit (nano::election_behavior::priority));
	// And it stays that way without increasing
	ASSERT_ALWAYS (1s, node.active.size () == node.active.limit (nano::election_behavior::priority));
}<|MERGE_RESOLUTION|>--- conflicted
+++ resolved
@@ -347,8 +347,8 @@
 				.sign (key.prv, key.pub)
 				.work (*system.work.generate (key.pub))
 				.build ();
-	ASSERT_EQ (nano::block_status::progress, node.ledger.process (node.ledger.tx_begin_write (), send));
-	ASSERT_EQ (nano::block_status::progress, node.ledger.process (node.ledger.tx_begin_write (), open));
+	ASSERT_EQ (nano::block_status::progress, node.ledger.process (*node.ledger.store.tx_begin_write (), send));
+	ASSERT_EQ (nano::block_status::progress, node.ledger.process (*node.ledger.store.tx_begin_write (), open));
 	auto election = nano::test::start_election (system, node, send->hash ());
 	ASSERT_GT (node.weight (key.pub), node.minimum_principal_weight ());
 	// Insert vote
@@ -424,18 +424,9 @@
 
 	ASSERT_TIMELY_EQ (5s, node.vote_cache.find (send1->hash ()).size (), 2);
 	ASSERT_EQ (1, node.vote_cache.size ());
-<<<<<<< HEAD
-	node.scheduler.priority.activate (*node.store.tx_begin_read (), nano::dev::genesis_key.pub);
-	std::shared_ptr<nano::election> election;
-	ASSERT_TIMELY (5s, election = node.active.election (send1->qualified_root ()));
-	std::this_thread::sleep_for (500ms);
+	auto election = nano::test::start_election (system, node, send1->hash ());
 	ASSERT_TIMELY_EQ (5s, 3, election->votes ().size ()); // 2 votes and 1 default not_an_account
 	ASSERT_EQ (2, node.stats->count (nano::stat::type::election, nano::stat::detail::vote_cached));
-=======
-	auto election = nano::test::start_election (system, node, send1->hash ());
-	ASSERT_TIMELY_EQ (5s, 3, election->votes ().size ()); // 2 votes and 1 default not_an_acount
-	ASSERT_EQ (2, node.stats.count (nano::stat::type::election, nano::stat::detail::vote_cached));
->>>>>>> 143c7b06
 }
 
 TEST (inactive_votes_cache, election_start)
@@ -1014,16 +1005,7 @@
 	{
 		auto block (node.wallets.send_action (wallet_id, nano::dev::genesis_key.pub, nano::public_key (), node.config->receive_minimum.number ()));
 		ASSERT_NE (nullptr, block);
-<<<<<<< HEAD
-		system.deadline_set (5s);
-		while (!node.ledger.confirmed ().block_exists_or_pruned (*node.store.tx_begin_read (), block->hash ()))
-		{
-			node.scheduler.priority.activate (*node.store.tx_begin_read (), nano::dev::genesis_key.pub);
-			ASSERT_NO_ERROR (system.poll (5ms));
-		}
-=======
 		ASSERT_TIMELY (5s, node.block_confirmed (block->hash ()));
->>>>>>> 143c7b06
 		ASSERT_NO_ERROR (system.poll_until_true (1s, [&node, &block, i] {
 			EXPECT_EQ (i + 1, node.active.recently_confirmed_size ());
 			EXPECT_EQ (block->qualified_root (), node.active.lastest_recently_confirmed_root ());
@@ -1164,53 +1146,24 @@
 	ASSERT_EQ (nano::block_status::progress, node.process (open));
 	ASSERT_EQ (nano::block_status::progress, node.process (receive));
 
-<<<<<<< HEAD
-	node.scheduler.priority.activate (*node.store.tx_begin_read (), nano::dev::genesis_key.pub);
-	ASSERT_TIMELY (5s, node.active.election (send->qualified_root ()));
-	auto election1 = node.active.election (send->qualified_root ());
-	ASSERT_EQ (1, node.active.size ());
-	ASSERT_EQ (1, election1->blocks ().count (send->hash ()));
-	node.scheduler.priority.activate (*node.store.tx_begin_read (), nano::dev::genesis_key.pub);
-	auto election2 = node.active.election (send->qualified_root ());
-	ASSERT_EQ (election2->qualified_root (), election1->qualified_root ());
-	node.active.force_confirm (*election1);
-	ASSERT_TIMELY (3s, node.block_confirmed (send->hash ()));
-	// On cementing, the next election is started
-	ASSERT_TIMELY (3s, node.active.active (send2->qualified_root ()));
-	node.scheduler.priority.activate (*node.store.tx_begin_read (), nano::dev::genesis_key.pub);
-	auto election3 = node.active.election (send2->qualified_root ());
-	ASSERT_NE (nullptr, election3);
-	ASSERT_EQ (1, election3->blocks ().count (send2->hash ()));
-	node.active.force_confirm (*election3);
-	ASSERT_TIMELY (3s, node.block_confirmed (send2->hash ()));
-	// On cementing, the next election is started
-	ASSERT_TIMELY (3s, node.active.active (open->qualified_root ()));
-	ASSERT_TIMELY (3s, node.active.active (send3->qualified_root ()));
-	node.scheduler.priority.activate (*node.store.tx_begin_read (), nano::dev::genesis_key.pub);
-	auto election4 = node.active.election (send3->qualified_root ());
-	ASSERT_NE (nullptr, election4);
-	ASSERT_EQ (1, election4->blocks ().count (send3->hash ()));
-	node.scheduler.priority.activate (*node.store.tx_begin_read (), key.pub);
-=======
 	auto election1 = nano::test::start_election (system, node, send->hash ());
 	ASSERT_EQ (1, node.active.size ());
 	ASSERT_EQ (1, election1->blocks ().count (send->hash ()));
-	election1->force_confirm (); // Force confirm to trigger successor activation
+	node.active.force_confirm (*election1); // Force confirm to trigger successor activation
 	ASSERT_TIMELY (3s, node.block_confirmed (send->hash ()));
 	// On cementing, the next election is started
 	ASSERT_TIMELY (3s, node.active.active (send2->qualified_root ()));
 	auto election3 = node.active.election (send2->qualified_root ());
 	ASSERT_NE (nullptr, election3);
 	ASSERT_EQ (1, election3->blocks ().count (send2->hash ()));
-	election3->force_confirm (); // Force confirm to trigger successor and destination activation
+	node.active.force_confirm (*election3); // Force confirm to trigger successor and destination activation
 	ASSERT_TIMELY (3s, node.block_confirmed (send2->hash ()));
 	// On cementing, the next election is started
 	ASSERT_TIMELY (3s, node.active.active (open->qualified_root ())); // Destination account activated
-	ASSERT_TIMELY (3s, node.active.active (send3->qualified_root ())); // Block successor activated
+	ASSERT_TIMELY (3s, node.active.active (send3->qualified_root ()));  // Block successor activated
 	auto election4 = node.active.election (send3->qualified_root ());
 	ASSERT_NE (nullptr, election4);
 	ASSERT_EQ (1, election4->blocks ().count (send3->hash ()));
->>>>>>> 143c7b06
 	auto election5 = node.active.election (open->qualified_root ());
 	ASSERT_NE (nullptr, election5);
 	ASSERT_EQ (1, election5->blocks ().count (open->hash ()));
@@ -1218,13 +1171,8 @@
 	ASSERT_TIMELY (3s, node.block_confirmed (open->hash ()));
 	// Until send3 is also confirmed, the receive block should not activate
 	std::this_thread::sleep_for (200ms);
-<<<<<<< HEAD
-	node.scheduler.priority.activate (*node.store.tx_begin_read (), key.pub);
+	ASSERT_FALSE (node.active.active (receive->qualified_root ()));
 	node.active.force_confirm (*election4);
-=======
-	ASSERT_FALSE (node.active.active (receive->qualified_root ()));
-	election4->force_confirm ();
->>>>>>> 143c7b06
 	ASSERT_TIMELY (3s, node.block_confirmed (send3->hash ()));
 	ASSERT_TIMELY (3s, node.active.active (receive->qualified_root ())); // Destination account activated
 }
@@ -1367,22 +1315,12 @@
 		ASSERT_EQ (nano::block_status::progress, node.process (send));
 		ASSERT_EQ (1, node.active.vacancy (nano::election_behavior::priority));
 		ASSERT_EQ (0, node.active.size ());
-<<<<<<< HEAD
-		node.scheduler.priority.activate (*node.store.tx_begin_read (), nano::dev::genesis_key.pub);
-=======
 		auto election1 = nano::test::start_election (system, node, send->hash ());
->>>>>>> 143c7b06
 		ASSERT_TIMELY (1s, updated);
 		updated = false;
 		ASSERT_EQ (0, node.active.vacancy (nano::election_behavior::priority));
 		ASSERT_EQ (1, node.active.size ());
-<<<<<<< HEAD
-		auto election1 = node.active.election (send->qualified_root ());
-		ASSERT_NE (nullptr, election1);
 		node.active.force_confirm (*election1);
-=======
-		election1->force_confirm ();
->>>>>>> 143c7b06
 		ASSERT_TIMELY (1s, updated);
 		ASSERT_EQ (1, node.active.vacancy (nano::election_behavior::priority));
 		ASSERT_EQ (0, node.active.size ());
