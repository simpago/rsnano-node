--- conflicted
+++ resolved
@@ -437,14 +437,9 @@
 	node.scheduler.priority.activate (*node.store.tx_begin_read (), nano::dev::genesis_key.pub);
 	std::shared_ptr<nano::election> election;
 	ASSERT_TIMELY (5s, election = node.active.election (send1->qualified_root ()));
-<<<<<<< HEAD
 	std::this_thread::sleep_for (500ms);
-	ASSERT_EQ (3, election->votes ().size ()); // 2 votes and 1 default not_an_acount
+	ASSERT_TIMELY_EQ (5s, 3, election->votes ().size ()); // 2 votes and 1 default not_an_account
 	ASSERT_EQ (2, node.stats->count (nano::stat::type::election, nano::stat::detail::vote_cached));
-=======
-	ASSERT_TIMELY_EQ (5s, 3, election->votes ().size ()); // 2 votes and 1 default not_an_acount
-	ASSERT_EQ (2, node.stats.count (nano::stat::type::election, nano::stat::detail::vote_cached));
->>>>>>> 9cd662cc
 }
 
 TEST (inactive_votes_cache, election_start)
