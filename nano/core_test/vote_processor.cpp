#include <nano/lib/jsonconfig.hpp>
#include <nano/node/transport/inproc.hpp>
#include <nano/node/vote_processor.hpp>
#include <nano/test_common/system.hpp>
#include <nano/test_common/testutil.hpp>

#include <gtest/gtest.h>

using namespace std::chrono_literals;

TEST (vote_processor, codes)
{
	nano::system system (1);
	auto & node (*system.nodes[0]);
	nano::keypair key;
	auto vote (std::make_shared<nano::vote> (key.pub, key.prv, nano::vote::timestamp_min * 1, 0, std::vector<nano::block_hash>{ nano::dev::genesis->hash () }));
	auto vote_invalid = std::make_shared<nano::vote> (*vote);
	vote_invalid->flip_signature_bit_0 ();
	auto channel (std::make_shared<nano::transport::inproc::channel> (node, node));

	// Invalid signature
	ASSERT_EQ (nano::vote_code::invalid, node.vote_processor.vote_blocking (vote_invalid, channel, false));

	// Hint of pre-validation
	ASSERT_NE (nano::vote_code::invalid, node.vote_processor.vote_blocking (vote_invalid, channel, true));

	// No ongoing election
	ASSERT_EQ (nano::vote_code::indeterminate, node.vote_processor.vote_blocking (vote, channel));

	// First vote from an account for an ongoing election
	node.block_confirm (nano::dev::genesis);
	ASSERT_NE (nullptr, node.active.election (nano::dev::genesis->qualified_root ()));
	ASSERT_EQ (nano::vote_code::vote, node.vote_processor.vote_blocking (vote, channel));

	// Processing the same vote is a replay
	ASSERT_EQ (nano::vote_code::replay, node.vote_processor.vote_blocking (vote, channel));

	// Invalid takes precedence
	ASSERT_EQ (nano::vote_code::invalid, node.vote_processor.vote_blocking (vote_invalid, channel));

	// Once the election is removed (confirmed / dropped) the vote is again indeterminate
	node.active.erase (*nano::dev::genesis);
	ASSERT_EQ (nano::vote_code::indeterminate, node.vote_processor.vote_blocking (vote, channel));
}

TEST (vote_processor, flush)
{
	nano::system system (1);
	auto & node (*system.nodes[0]);
	auto channel (std::make_shared<nano::transport::inproc::channel> (node, node));
	for (unsigned i = 0; i < 2000; ++i)
	{
		auto vote = std::make_shared<nano::vote> (nano::dev::genesis_key.pub, nano::dev::genesis_key.prv, nano::vote::timestamp_min * (1 + i), 0, std::vector<nano::block_hash>{ nano::dev::genesis->hash () });
		node.vote_processor.vote (vote, channel);
	}
	node.vote_processor.flush ();
	ASSERT_TRUE (node.vote_processor.empty ());
}

// Tests the normal behavior is more votes getting into the vote_processor than getting processed,
// so the producer always wins. Also exercises the flush operation, so it must never deadlock.
TEST (vote_processor, producer_consumer)
{
	nano::system system (1);
	auto & node (*system.nodes[0]);
	auto channel (std::make_shared<nano::transport::inproc::channel> (node, node));

	unsigned number_of_votes{ 25'000 };
	unsigned consumer_wins{ 0 };
	unsigned producer_wins{ 0 };

	auto producer = [&node, &channel, &number_of_votes] () -> void {
		for (unsigned i = 0; i < number_of_votes; ++i)
		{
			auto vote = std::make_shared<nano::vote> (nano::dev::genesis_key.pub, nano::dev::genesis_key.prv, nano::vote::timestamp_min * (1 + i), 0, std::vector<nano::block_hash>{ nano::dev::genesis->hash () });
			node.vote_processor.vote (vote, channel);
		}
	};

	auto consumer = [&node, &number_of_votes] () -> void {
		while (node.vote_processor.total_processed.load () < number_of_votes)
		{
			if (node.vote_processor.size () >= number_of_votes / 100)
			{
				node.vote_processor.flush ();
			}
		}
	};

	auto monitor = [&node, &number_of_votes, &producer_wins, &consumer_wins] () -> void {
		while (node.vote_processor.total_processed.load () < number_of_votes)
		{
			std::this_thread::sleep_for (std::chrono::milliseconds (50));
			if (node.vote_processor.empty ())
			{
				++consumer_wins;
			}
			else
			{
				++producer_wins;
			}
		}
	};

	std::thread producer_thread{ producer };
	std::thread consumer_thread{ consumer };
	std::thread monitor_thread{ monitor };

	ASSERT_TIMELY (10s, node.vote_processor.total_processed.load () >= number_of_votes);
	producer_thread.join ();
	consumer_thread.join ();
	monitor_thread.join ();

	ASSERT_TRUE (producer_wins > consumer_wins);
}

TEST (vote_processor, invalid_signature)
{
	nano::system system{ 1 };
	auto & node = *system.nodes[0];
	nano::keypair key;
	auto vote = std::make_shared<nano::vote> (key.pub, key.prv, nano::vote::timestamp_min * 1, 0, std::vector<nano::block_hash>{ nano::dev::genesis->hash () });
	auto vote_invalid = std::make_shared<nano::vote> (*vote);
	vote_invalid->flip_signature_bit_0 ();
	auto channel = std::make_shared<nano::transport::inproc::channel> (node, node);

	node.block_confirm (nano::dev::genesis);
	auto election = node.active.election (nano::dev::genesis->qualified_root ());
	ASSERT_TRUE (election);
	ASSERT_EQ (1, election->votes ().size ());
	node.vote_processor.vote (vote_invalid, channel);
	node.vote_processor.flush ();
	ASSERT_TIMELY (3s, 1 == election->votes ().size ());
	node.vote_processor.vote (vote, channel);
	node.vote_processor.flush ();
	ASSERT_TIMELY (3s, 2 == election->votes ().size ());
}

TEST (vote_processor, no_capacity)
{
	nano::system system;
	nano::node_flags node_flags;
	node_flags.vote_processor_capacity = 0;
	auto & node (*system.add_node (node_flags));
	nano::keypair key;
	auto vote (std::make_shared<nano::vote> (key.pub, key.prv, nano::vote::timestamp_min * 1, 0, std::vector<nano::block_hash>{ nano::dev::genesis->hash () }));
	auto channel (std::make_shared<nano::transport::inproc::channel> (node, node));
	ASSERT_TRUE (node.vote_processor.vote (vote, channel));
}

TEST (vote_processor, overflow)
{
	nano::system system;
	nano::node_flags node_flags;
	node_flags.vote_processor_capacity = 1;
	auto & node (*system.add_node (node_flags));
	nano::keypair key;
	auto vote (std::make_shared<nano::vote> (key.pub, key.prv, nano::vote::timestamp_min * 1, 0, std::vector<nano::block_hash>{ nano::dev::genesis->hash () }));
	auto channel (std::make_shared<nano::transport::inproc::channel> (node, node));
	auto start_time = std::chrono::system_clock::now ();

	// No way to lock the processor, but queueing votes in quick succession must result in overflow
	size_t not_processed{ 0 };
	size_t const total{ 1000 };
	for (unsigned i = 0; i < total; ++i)
	{
		if (node.vote_processor.vote (vote, channel))
		{
			++not_processed;
		}
	}
	ASSERT_GT (not_processed, 0);
	ASSERT_LT (not_processed, total);
<<<<<<< HEAD
	ASSERT_EQ (not_processed, node.stats->count (nano::stat::type::vote, nano::stat::detail::vote_overflow));
=======
	ASSERT_EQ (not_processed, node.stats.count (nano::stat::type::vote, nano::stat::detail::vote_overflow));

	// check that it did not timeout
	ASSERT_LT (std::chrono::system_clock::now () - start_time, 10s);
>>>>>>> 384f7db5
}

namespace nano
{
TEST (vote_processor, weights)
{
	nano::system system (4);
	auto & node (*system.nodes[0]);

	// Create representatives of different weight levels
	// The online stake will be the minimum configurable due to online_reps sampling in tests
	auto const online = node.config->online_weight_minimum.number ();
	auto const level0 = online / 5000; // 0.02%
	auto const level1 = online / 500; // 0.2%
	auto const level2 = online / 50; // 2%

	nano::keypair key0;
	nano::keypair key1;
	nano::keypair key2;

	system.wallet (0)->insert_adhoc (nano::dev::genesis_key.prv);
	system.wallet (1)->insert_adhoc (key0.prv);
	system.wallet (2)->insert_adhoc (key1.prv);
	system.wallet (3)->insert_adhoc (key2.prv);
	system.wallet (1)->store.representative_set (system.nodes[1]->wallets.tx_begin_write (), key0.pub);
	system.wallet (2)->store.representative_set (system.nodes[2]->wallets.tx_begin_write (), key1.pub);
	system.wallet (3)->store.representative_set (system.nodes[3]->wallets.tx_begin_write (), key2.pub);
	system.wallet (0)->send_sync (nano::dev::genesis_key.pub, key0.pub, level0);
	system.wallet (0)->send_sync (nano::dev::genesis_key.pub, key1.pub, level1);
	system.wallet (0)->send_sync (nano::dev::genesis_key.pub, key2.pub, level2);

	// Wait for representatives
	ASSERT_TIMELY (10s, node.ledger.cache.rep_weights.get_rep_amounts ().size () == 4);
	node.vote_processor.calculate_weights ();

	ASSERT_EQ (node.vote_processor.representatives_1.end (), node.vote_processor.representatives_1.find (key0.pub));
	ASSERT_EQ (node.vote_processor.representatives_2.end (), node.vote_processor.representatives_2.find (key0.pub));
	ASSERT_EQ (node.vote_processor.representatives_3.end (), node.vote_processor.representatives_3.find (key0.pub));

	ASSERT_NE (node.vote_processor.representatives_1.end (), node.vote_processor.representatives_1.find (key1.pub));
	ASSERT_EQ (node.vote_processor.representatives_2.end (), node.vote_processor.representatives_2.find (key1.pub));
	ASSERT_EQ (node.vote_processor.representatives_3.end (), node.vote_processor.representatives_3.find (key1.pub));

	ASSERT_NE (node.vote_processor.representatives_1.end (), node.vote_processor.representatives_1.find (key2.pub));
	ASSERT_NE (node.vote_processor.representatives_2.end (), node.vote_processor.representatives_2.find (key2.pub));
	ASSERT_EQ (node.vote_processor.representatives_3.end (), node.vote_processor.representatives_3.find (key2.pub));

	ASSERT_NE (node.vote_processor.representatives_1.end (), node.vote_processor.representatives_1.find (nano::dev::genesis_key.pub));
	ASSERT_NE (node.vote_processor.representatives_2.end (), node.vote_processor.representatives_2.find (nano::dev::genesis_key.pub));
	ASSERT_NE (node.vote_processor.representatives_3.end (), node.vote_processor.representatives_3.find (nano::dev::genesis_key.pub));
}
}

// Issue that tracks last changes on this test: https://github.com/nanocurrency/nano-node/issues/3485
// Reopen in case the nondeterministic failure appears again.
// Checks local votes (a vote with a key that is in the node's wallet) are not re-broadcast when received.
// Nodes should not relay their own votes
TEST (vote_processor, no_broadcast_local)
{
	nano::system system;
	nano::node_flags flags;
	flags.disable_request_loop = true;
	nano::node_config config1, config2;
	config1.frontiers_confirmation = nano::frontiers_confirmation_mode::disabled;
	auto & node (*system.add_node (config1, flags));
	config2.frontiers_confirmation = nano::frontiers_confirmation_mode::disabled;
	config2.peering_port = nano::get_available_port ();
	system.add_node (config2, flags);
	nano::block_builder builder;
	std::error_code ec;
	// Reduce the weight of genesis to 2x default min voting weight
	nano::keypair key;
	std::shared_ptr<nano::block> send = builder.state ()
										.account (nano::dev::genesis_key.pub)
										.representative (nano::dev::genesis_key.pub)
										.previous (nano::dev::genesis->hash ())
										.balance (2 * node.config->vote_minimum.number ())
										.link (key.pub)
										.sign (nano::dev::genesis_key.prv, nano::dev::genesis_key.pub)
										.work (*system.work.generate (nano::dev::genesis->hash ()))
										.build (ec);
	ASSERT_FALSE (ec);
	ASSERT_EQ (nano::process_result::progress, node.process_local (send).code);
	ASSERT_TIMELY (10s, !node.active.empty ());
	ASSERT_EQ (2 * node.config->vote_minimum.number (), node.weight (nano::dev::genesis_key.pub));
	// Insert account in wallet. Votes on node are not enabled.
	system.wallet (0)->insert_adhoc (nano::dev::genesis_key.prv);
	// Ensure that the node knows the genesis key in its wallet.
	node.wallets.compute_reps ();
	ASSERT_TRUE (node.wallets.reps ().exists (nano::dev::genesis_key.pub));
	ASSERT_FALSE (node.wallets.reps ().have_half_rep ()); // Genesis balance remaining after `send' is less than the half_rep threshold
	// Process a vote with a key that is in the local wallet.
	auto vote = std::make_shared<nano::vote> (nano::dev::genesis_key.pub, nano::dev::genesis_key.prv, nano::milliseconds_since_epoch (), nano::vote::duration_max, std::vector<nano::block_hash>{ send->hash () });
	ASSERT_EQ (nano::vote_code::vote, node.active.vote (vote));
	// Make sure the vote was processed.
	auto election (node.active.election (send->qualified_root ()));
	ASSERT_NE (nullptr, election);
	auto votes (election->votes ());
	auto existing (votes.find (nano::dev::genesis_key.pub));
	ASSERT_NE (votes.end (), existing);
	ASSERT_EQ (vote->timestamp (), existing->second.timestamp);
	// Ensure the vote, from a local representative, was not broadcast on processing - it should be flooded on vote generation instead.
	ASSERT_EQ (0, node.stats->count (nano::stat::type::message, nano::stat::detail::confirm_ack, nano::stat::dir::out));
	ASSERT_EQ (1, node.stats->count (nano::stat::type::message, nano::stat::detail::publish, nano::stat::dir::out));
}

// Issue that tracks last changes on this test: https://github.com/nanocurrency/nano-node/issues/3485
// Reopen in case the nondeterministic failure appears again.
// Checks non-local votes (a vote with a key that is not in the node's wallet) are re-broadcast when received.
// Done without a representative.
TEST (vote_processor, local_broadcast_without_a_representative)
{
	nano::system system;
	nano::node_flags flags;
	flags.disable_request_loop = true;
	nano::node_config config1, config2;
	config1.frontiers_confirmation = nano::frontiers_confirmation_mode::disabled;
	auto & node (*system.add_node (config1, flags));
	config2.frontiers_confirmation = nano::frontiers_confirmation_mode::disabled;
	config2.peering_port = nano::get_available_port ();
	system.add_node (config2, flags);
	nano::block_builder builder;
	std::error_code ec;
	// Reduce the weight of genesis to 2x default min voting weight
	nano::keypair key;
	std::shared_ptr<nano::block> send = builder.state ()
										.account (nano::dev::genesis_key.pub)
										.representative (nano::dev::genesis_key.pub)
										.previous (nano::dev::genesis->hash ())
										.balance (node.config->vote_minimum.number ())
										.link (key.pub)
										.sign (nano::dev::genesis_key.prv, nano::dev::genesis_key.pub)
										.work (*system.work.generate (nano::dev::genesis->hash ()))
										.build (ec);
	ASSERT_FALSE (ec);
	ASSERT_EQ (nano::process_result::progress, node.process_local (send).code);
	ASSERT_TIMELY (10s, !node.active.empty ());
	ASSERT_EQ (node.config->vote_minimum, node.weight (nano::dev::genesis_key.pub));
	node.block_confirm (send);
	// Process a vote without a representative
	auto vote = std::make_shared<nano::vote> (nano::dev::genesis_key.pub, nano::dev::genesis_key.prv, nano::milliseconds_since_epoch (), nano::vote::duration_max, std::vector<nano::block_hash>{ send->hash () });
	ASSERT_EQ (nano::vote_code::vote, node.active.vote (vote));
	// Make sure the vote was processed.
	auto election (node.active.election (send->qualified_root ()));
	ASSERT_NE (nullptr, election);
	auto votes (election->votes ());
	auto existing (votes.find (nano::dev::genesis_key.pub));
	ASSERT_NE (votes.end (), existing);
	ASSERT_EQ (vote->timestamp (), existing->second.timestamp);
	// Ensure the vote was broadcast
	ASSERT_EQ (1, node.stats->count (nano::stat::type::message, nano::stat::detail::confirm_ack, nano::stat::dir::out));
	ASSERT_EQ (1, node.stats->count (nano::stat::type::message, nano::stat::detail::publish, nano::stat::dir::out));
}

// Issue that tracks last changes on this test: https://github.com/nanocurrency/nano-node/issues/3485
// Reopen in case the nondeterministic failure appears again.
// Checks local votes (a vote with a key that is in the node's wallet) are not re-broadcast when received.
// Done with a principal representative.
TEST (vote_processor, no_broadcast_local_with_a_principal_representative)
{
	nano::system system;
	nano::node_flags flags;
	flags.disable_request_loop = true;
	nano::node_config config1, config2;
	config1.frontiers_confirmation = nano::frontiers_confirmation_mode::disabled;
	auto & node (*system.add_node (config1, flags));
	config2.frontiers_confirmation = nano::frontiers_confirmation_mode::disabled;
	config2.peering_port = nano::get_available_port ();
	system.add_node (config2, flags);
	nano::block_builder builder;
	std::error_code ec;
	// Reduce the weight of genesis to 2x default min voting weight
	nano::keypair key;
	std::shared_ptr<nano::block> send = builder.state ()
										.account (nano::dev::genesis_key.pub)
										.representative (nano::dev::genesis_key.pub)
										.previous (nano::dev::genesis->hash ())
										.balance (nano::dev::constants.genesis_amount - 2 * node.config->vote_minimum.number ())
										.link (key.pub)
										.sign (nano::dev::genesis_key.prv, nano::dev::genesis_key.pub)
										.work (*system.work.generate (nano::dev::genesis->hash ()))
										.build (ec);
	ASSERT_FALSE (ec);
	ASSERT_EQ (nano::process_result::progress, node.process_local (send).code);
	ASSERT_TIMELY (10s, !node.active.empty ());
	ASSERT_EQ (nano::dev::constants.genesis_amount - 2 * node.config->vote_minimum.number (), node.weight (nano::dev::genesis_key.pub));
	// Insert account in wallet. Votes on node are not enabled.
	system.wallet (0)->insert_adhoc (nano::dev::genesis_key.prv);
	// Ensure that the node knows the genesis key in its wallet.
	node.wallets.compute_reps ();
	ASSERT_TRUE (node.wallets.reps ().exists (nano::dev::genesis_key.pub));
	ASSERT_TRUE (node.wallets.reps ().have_half_rep ()); // Genesis balance after `send' is over both half_rep and PR threshold.
	// Process a vote with a key that is in the local wallet.
	auto vote = std::make_shared<nano::vote> (nano::dev::genesis_key.pub, nano::dev::genesis_key.prv, nano::milliseconds_since_epoch (), nano::vote::duration_max, std::vector<nano::block_hash>{ send->hash () });
	ASSERT_EQ (nano::vote_code::vote, node.active.vote (vote));
	// Make sure the vote was processed.
	auto election (node.active.election (send->qualified_root ()));
	ASSERT_NE (nullptr, election);
	auto votes (election->votes ());
	auto existing (votes.find (nano::dev::genesis_key.pub));
	ASSERT_NE (votes.end (), existing);
	ASSERT_EQ (vote->timestamp (), existing->second.timestamp);
	// Ensure the vote was not broadcast.
	ASSERT_EQ (0, node.stats->count (nano::stat::type::message, nano::stat::detail::confirm_ack, nano::stat::dir::out));
	ASSERT_EQ (1, node.stats->count (nano::stat::type::message, nano::stat::detail::publish, nano::stat::dir::out));
}

/**
 * basic test to check that the timestamp mask is applied correctly on vote timestamp and duration fields
 */
TEST (vote, timestamp_and_duration_masking)
{
	nano::system system;
	nano::keypair key;
	auto hash = std::vector<nano::block_hash>{ nano::dev::genesis->hash () };
	auto vote = std::make_shared<nano::vote> (key.pub, key.prv, 0x123f, 0xf, hash);
	ASSERT_EQ (vote->timestamp (), 0x1230);
	ASSERT_EQ (vote->duration ().count (), 524288);
	ASSERT_EQ (vote->duration_bits (), 0xf);
}

/**
 * Test that a vote can encode an empty hash set
 */
TEST (vote, empty_hashes)
{
	nano::keypair key;
	auto vote = std::make_shared<nano::vote> (key.pub, key.prv, 0, 0, std::vector<nano::block_hash>{} /* empty */);
}<|MERGE_RESOLUTION|>--- conflicted
+++ resolved
@@ -171,14 +171,10 @@
 	}
 	ASSERT_GT (not_processed, 0);
 	ASSERT_LT (not_processed, total);
-<<<<<<< HEAD
 	ASSERT_EQ (not_processed, node.stats->count (nano::stat::type::vote, nano::stat::detail::vote_overflow));
-=======
-	ASSERT_EQ (not_processed, node.stats.count (nano::stat::type::vote, nano::stat::detail::vote_overflow));
 
 	// check that it did not timeout
 	ASSERT_LT (std::chrono::system_clock::now () - start_time, 10s);
->>>>>>> 384f7db5
 }
 
 namespace nano
