--- conflicted
+++ resolved
@@ -60,20 +60,16 @@
 	auto store = nano::make_store (logger, nano::unique_path (), nano::dev::constants);
 	nano::unchecked_map unchecked{ *store, false };
 	ASSERT_TRUE (!store->init_error ());
-<<<<<<< HEAD
 	nano::keypair key;
-	auto block1 = std::make_shared<nano::send_block> (0, 1, 2, key.prv, key.pub, 5);
-=======
 	nano::block_builder builder;
 	auto block1 = builder
 				  .send ()
 				  .previous (0)
 				  .destination (1)
 				  .balance (2)
-				  .sign (nano::keypair ().prv, 4)
+				  .sign (key.prv, key.pub)
 				  .work (5)
 				  .build_shared ();
->>>>>>> 86f1178e
 	unchecked.put (block1->hash (), nano::unchecked_info{ block1 });
 	auto check_block_is_listed = [&] (nano::transaction const & transaction_a, nano::block_hash const & block_hash_a) {
 		return unchecked.get (transaction_a, block_hash_a).size () > 0;
