#include <nano/boost/beast/core/flat_buffer.hpp>
#include <nano/boost/beast/http.hpp>
#include <nano/lib/rpcconfig.hpp>
#include <nano/lib/threading.hpp>
#include <nano/node/ipc/ipc_server.hpp>
#include <nano/node/json_handler.hpp>
#include <nano/node/node_rpc_config.hpp>
#include <nano/rpc/rpc.hpp>
#include <nano/rpc/rpc_request_processor.hpp>
#include <nano/test_common/network.hpp>
#include <nano/test_common/system.hpp>
#include <nano/test_common/telemetry.hpp>
#include <nano/test_common/testutil.hpp>

#include <gtest/gtest.h>

#include <boost/property_tree/json_parser.hpp>

#include <algorithm>
#include <map>
#include <tuple>
#include <utility>

using namespace std::chrono_literals;

namespace
{
class test_response
{
public:
	test_response (boost::property_tree::ptree const & request_a, boost::asio::io_context & io_ctx_a) :
		request (request_a),
		sock (io_ctx_a)
	{
	}

	test_response (boost::property_tree::ptree const & request_a, uint16_t port_a, boost::asio::io_context & io_ctx_a) :
		request (request_a),
		sock (io_ctx_a)
	{
		run (port_a);
	}

	void run (uint16_t port_a)
	{
		sock.async_connect (nano::tcp_endpoint (boost::asio::ip::address_v6::loopback (), port_a), [this] (boost::system::error_code const & ec) {
			if (!ec)
			{
				std::stringstream ostream;
				boost::property_tree::write_json (ostream, request);
				req.method (boost::beast::http::verb::post);
				req.target ("/");
				req.version (11);
				ostream.flush ();
				req.body () = ostream.str ();
				req.prepare_payload ();
				boost::beast::http::async_write (sock, req, [this] (boost::system::error_code const & ec, size_t bytes_transferred) {
					if (!ec)
					{
						boost::beast::http::async_read (sock, sb, resp, [this] (boost::system::error_code const & ec, size_t bytes_transferred) {
							if (!ec)
							{
								std::stringstream body (resp.body ());
								try
								{
									boost::property_tree::read_json (body, json);
									status = 200;
								}
								catch (std::exception &)
								{
									status = 500;
								}
							}
							else
							{
								status = 400;
							}
						});
					}
					else
					{
						status = 600;
					}
				});
			}
			else
			{
				status = 400;
			}
		});
	}
	boost::property_tree::ptree const & request;
	boost::asio::ip::tcp::socket sock;
	boost::property_tree::ptree json;
	boost::beast::flat_buffer sb;
	boost::beast::http::request<boost::beast::http::string_body> req;
	boost::beast::http::response<boost::beast::http::string_body> resp;
	std::atomic<int> status{ 0 };
};

class scoped_io_thread_name_change
{
public:
	scoped_io_thread_name_change ()
	{
		renew ();
	}

	~scoped_io_thread_name_change ()
	{
		reset ();
	}

	void reset ()
	{
		nano::thread_role::set (nano::thread_role::name::unknown);
	}

	void renew ()
	{
		nano::thread_role::set (nano::thread_role::name::io);
	}
};

class rpc_context
{
public:
	rpc_context (std::shared_ptr<nano::rpc> & rpc_a, std::unique_ptr<nano::ipc::ipc_server> & ipc_server_a, std::unique_ptr<nano::ipc_rpc_processor> & ipc_rpc_processor_a, std::unique_ptr<nano::node_rpc_config> & node_rpc_config_a, std::unique_ptr<scoped_io_thread_name_change> & io_scope_a)
	{
		rpc = std::move (rpc_a);
		ipc_server = std::move (ipc_server_a);
		ipc_rpc_processor = std::move (ipc_rpc_processor_a);
		node_rpc_config = std::move (node_rpc_config_a);
		io_scope = std::move (io_scope_a);
	}

	std::shared_ptr<nano::rpc> rpc;
	std::unique_ptr<nano::ipc::ipc_server> ipc_server;
	std::unique_ptr<nano::ipc_rpc_processor> ipc_rpc_processor;
	std::unique_ptr<nano::node_rpc_config> node_rpc_config;
	std::unique_ptr<scoped_io_thread_name_change> io_scope;
};

std::shared_ptr<nano::node> add_ipc_enabled_node (nano::test::system & system, nano::node_config & node_config, nano::node_flags const & node_flags)
{
	node_config.ipc_config.transport_tcp.enabled = true;
	node_config.ipc_config.transport_tcp.port = nano::test::get_available_port ();
	return system.add_node (node_config, node_flags);
}

std::shared_ptr<nano::node> add_ipc_enabled_node (nano::test::system & system, nano::node_config & node_config)
{
	return add_ipc_enabled_node (system, node_config, nano::node_flags ());
}

std::shared_ptr<nano::node> add_ipc_enabled_node (nano::test::system & system)
{
	nano::node_config node_config (nano::test::get_available_port (), system.logging);
	return add_ipc_enabled_node (system, node_config);
}

void reset_confirmation_height (nano::store & store, nano::account const & account)
{
	auto transaction = store.tx_begin_write ();
	nano::confirmation_height_info confirmation_height_info;
	if (!store.confirmation_height ().get (*transaction, account, confirmation_height_info))
	{
		store.confirmation_height ().clear (*transaction, account);
	}
}

void wait_response_impl (nano::test::system & system, rpc_context const & rpc_ctx, boost::property_tree::ptree & request, std::chrono::duration<double, std::nano> const & time, boost::property_tree::ptree & response_json)
{
	test_response response (request, rpc_ctx.rpc->listening_port (), system.io_ctx);
	ASSERT_TIMELY (time, response.status != 0);
	ASSERT_EQ (200, response.status);
	response_json = response.json;
}

boost::property_tree::ptree wait_response (nano::test::system & system, rpc_context const & rpc_ctx, boost::property_tree::ptree & request, std::chrono::duration<double, std::nano> const & time = 5s)
{
	boost::property_tree::ptree response_json;
	wait_response_impl (system, rpc_ctx, request, time, response_json);
	return response_json;
}

void check_block_response_count (nano::test::system & system, rpc_context const & rpc_ctx, boost::property_tree::ptree & request, uint64_t size_count)
{
	auto response (wait_response (system, rpc_ctx, request));
	auto & blocks = response.get_child ("blocks");
	if (size_count > 0)
	{
		ASSERT_EQ (size_count, blocks.front ().second.size ());
	}
	else
	{
		ASSERT_TRUE (blocks.empty ());
	}
}

rpc_context add_rpc (nano::test::system & system, std::shared_ptr<nano::node> const & node_a)
{
	auto scoped_thread_name_io (std::make_unique<scoped_io_thread_name_change> ());
	auto node_rpc_config (std::make_unique<nano::node_rpc_config> ());
	auto ipc_server (std::make_unique<nano::ipc::ipc_server> (*node_a, *node_rpc_config));
	nano::rpc_config rpc_config (node_a->network_params.network, nano::test::get_available_port (), true);
	const auto ipc_tcp_port = ipc_server->listening_tcp_port ();
	debug_assert (ipc_tcp_port.has_value ());
	auto ipc_rpc_processor (std::make_unique<nano::ipc_rpc_processor> (system.io_ctx, rpc_config, ipc_tcp_port.value ()));
	auto rpc (std::make_shared<nano::rpc> (system.io_ctx, rpc_config, *ipc_rpc_processor));
	rpc->start ();

	return rpc_context{ rpc, ipc_server, ipc_rpc_processor, node_rpc_config, scoped_thread_name_io };
}
}

TEST (rpc, wrapped_task)
{
	nano::test::system system;
	auto & node = *add_ipc_enabled_node (system);
	nano::node_rpc_config node_rpc_config;
	std::atomic<bool> response (false);
	auto response_handler_l ([&response] (std::string const & response_a) {
		std::stringstream istream (response_a);
		boost::property_tree::ptree json_l;
		ASSERT_NO_THROW (boost::property_tree::read_json (istream, json_l));
		ASSERT_EQ (1, json_l.count ("error"));
		ASSERT_EQ ("Unable to parse JSON", json_l.get<std::string> ("error"));
		response = true;
	});
	auto handler_l (std::make_shared<nano::json_handler> (node, node_rpc_config, "", response_handler_l));
	auto task (handler_l->create_worker_task ([] (std::shared_ptr<nano::json_handler> const &) {
		// Exception should get caught
		throw std::runtime_error ("");
	}));
	system.nodes[0]->workers->push_task (task);
	ASSERT_TIMELY (5s, response == true);
}

TEST (rpc, account_balance)
{
	nano::test::system system;
	auto node = add_ipc_enabled_node (system);

	// Add a send block (which will add a pending entry too) for the genesis account
	nano::state_block_builder builder;

	auto send1 = builder.make_block ()
				 .account (nano::dev::genesis_key.pub)
				 .previous (nano::dev::genesis->hash ())
				 .representative (nano::dev::genesis_key.pub)
				 .balance (nano::dev::constants.genesis_amount - 1)
				 .link (nano::dev::genesis_key.pub)
				 .sign (nano::dev::genesis_key.prv, nano::dev::genesis_key.pub)
				 .work (*system.work.generate (nano::dev::genesis->hash ()))
				 .build ();

	ASSERT_EQ (nano::process_result::progress, node->process (*send1).code);

	auto const rpc_ctx = add_rpc (system, node);

	boost::property_tree::ptree request;
	request.put ("action", "account_balance");
	request.put ("account", nano::dev::genesis_key.pub.to_account ());

	// The send and pending should be unconfirmed
	{
		auto response (wait_response (system, rpc_ctx, request));
		std::string balance_text (response.get<std::string> ("balance"));
		ASSERT_EQ ("340282366920938463463374607431768211455", balance_text);
		std::string pending_text (response.get<std::string> ("pending"));
		ASSERT_EQ ("0", pending_text);
	}

	request.put ("include_only_confirmed", false);
	{
		auto response (wait_response (system, rpc_ctx, request));
		std::string balance_text (response.get<std::string> ("balance"));
		ASSERT_EQ ("340282366920938463463374607431768211454", balance_text);
		std::string pending_text (response.get<std::string> ("pending"));
		ASSERT_EQ ("1", pending_text);
	}
}

TEST (rpc, account_block_count)
{
	nano::test::system system;
	auto node = add_ipc_enabled_node (system);
	auto const rpc_ctx = add_rpc (system, node);
	boost::property_tree::ptree request;
	request.put ("action", "account_block_count");
	request.put ("account", nano::dev::genesis_key.pub.to_account ());
	auto response (wait_response (system, rpc_ctx, request));
	std::string block_count_text (response.get<std::string> ("block_count"));
	ASSERT_EQ ("1", block_count_text);
}

TEST (rpc, account_create)
{
	nano::test::system system;
	auto node = add_ipc_enabled_node (system);
	auto const rpc_ctx = add_rpc (system, node);
	boost::property_tree::ptree request;
	request.put ("action", "account_create");
	request.put ("wallet", node->wallets.items.begin ()->first.to_string ());
	auto response0 (wait_response (system, rpc_ctx, request));
	auto account_text0 (response0.get<std::string> ("account"));
	nano::account account0;
	ASSERT_FALSE (account0.decode_account (account_text0));
	ASSERT_TRUE (system.wallet (0)->exists (account0));
	constexpr uint64_t max_index (std::numeric_limits<uint32_t>::max ());
	request.put ("index", max_index);
	auto response1 (wait_response (system, rpc_ctx, request, 10s));
	auto account_text1 (response1.get<std::string> ("account"));
	nano::account account1;
	ASSERT_FALSE (account1.decode_account (account_text1));
	ASSERT_TRUE (system.wallet (0)->exists (account1));
	request.put ("index", max_index + 1);
	auto response2 (wait_response (system, rpc_ctx, request));
	ASSERT_EQ (std::error_code (nano::error_common::invalid_index).message (), response2.get<std::string> ("error"));
}

TEST (rpc, account_weight)
{
	nano::keypair key;
	nano::test::system system;
	auto node1 = add_ipc_enabled_node (system);
	nano::block_hash latest (node1->latest (nano::dev::genesis_key.pub));
	nano::block_builder builder;
	auto block = builder
				 .change ()
				 .previous (latest)
				 .representative (key.pub)
				 .sign (nano::dev::genesis_key.prv, nano::dev::genesis_key.pub)
				 .work (*node1->work_generate_blocking (latest))
				 .build ();
	ASSERT_EQ (nano::process_result::progress, node1->process (*block).code);
	auto const rpc_ctx = add_rpc (system, node1);
	boost::property_tree::ptree request;
	request.put ("action", "account_weight");
	request.put ("account", key.pub.to_account ());
	auto response (wait_response (system, rpc_ctx, request));
	std::string balance_text (response.get<std::string> ("weight"));
	ASSERT_EQ ("340282366920938463463374607431768211455", balance_text);
}

TEST (rpc, wallet_contains)
{
	nano::test::system system;
	auto node = add_ipc_enabled_node (system);
	system.wallet (0)->insert_adhoc (nano::dev::genesis_key.prv);
	auto const rpc_ctx = add_rpc (system, node);
	boost::property_tree::ptree request;
	std::string wallet;
	node->wallets.items.begin ()->first.encode_hex (wallet);
	request.put ("wallet", wallet);
	request.put ("action", "wallet_contains");
	request.put ("account", nano::dev::genesis_key.pub.to_account ());
	auto response (wait_response (system, rpc_ctx, request));
	std::string exists_text (response.get<std::string> ("exists"));
	ASSERT_EQ ("1", exists_text);
}

TEST (rpc, wallet_doesnt_contain)
{
	nano::test::system system;
	auto node = add_ipc_enabled_node (system);
	auto const rpc_ctx = add_rpc (system, node);
	boost::property_tree::ptree request;
	std::string wallet;
	node->wallets.items.begin ()->first.encode_hex (wallet);
	request.put ("wallet", wallet);
	request.put ("action", "wallet_contains");
	request.put ("account", nano::dev::genesis_key.pub.to_account ());
	auto response (wait_response (system, rpc_ctx, request));
	std::string exists_text (response.get<std::string> ("exists"));
	ASSERT_EQ ("0", exists_text);
}

TEST (rpc, validate_account_number)
{
	nano::test::system system;
	auto node = add_ipc_enabled_node (system);
	auto const rpc_ctx = add_rpc (system, node);
	boost::property_tree::ptree request;
	request.put ("action", "validate_account_number");
	request.put ("account", nano::dev::genesis_key.pub.to_account ());
	auto response (wait_response (system, rpc_ctx, request));
	std::string exists_text (response.get<std::string> ("valid"));
	ASSERT_EQ ("1", exists_text);
}

TEST (rpc, validate_account_invalid)
{
	nano::test::system system;
	auto node = add_ipc_enabled_node (system);
	auto const rpc_ctx = add_rpc (system, node);
	std::string account;
	nano::dev::genesis_key.pub.encode_account (account);
	account[0] ^= 0x1;
	boost::property_tree::ptree request;
	request.put ("action", "validate_account_number");
	request.put ("account", account);
	auto response (wait_response (system, rpc_ctx, request));
	std::string exists_text (response.get<std::string> ("valid"));
	ASSERT_EQ ("0", exists_text);
}

TEST (rpc, send)
{
	nano::test::system system;
	auto node = add_ipc_enabled_node (system);
	system.wallet (0)->insert_adhoc (nano::dev::genesis_key.prv);
	auto const rpc_ctx = add_rpc (system, node);
	boost::property_tree::ptree request;
	std::string wallet;
	node->wallets.items.begin ()->first.encode_hex (wallet);
	request.put ("wallet", wallet);
	request.put ("action", "send");
	request.put ("source", nano::dev::genesis_key.pub.to_account ());
	request.put ("destination", nano::dev::genesis_key.pub.to_account ());
	request.put ("amount", "100");
	ASSERT_EQ (node->balance (nano::dev::genesis_key.pub), nano::dev::constants.genesis_amount);
	auto response (wait_response (system, rpc_ctx, request, 10s));
	std::string block_text (response.get<std::string> ("block"));
	nano::block_hash block;
	ASSERT_FALSE (block.decode_hex (block_text));
	ASSERT_TRUE (node->ledger.block_or_pruned_exists (block));
	ASSERT_EQ (node->latest (nano::dev::genesis_key.pub), block);
	ASSERT_NE (node->balance (nano::dev::genesis_key.pub), nano::dev::constants.genesis_amount);
}

TEST (rpc, send_fail)
{
	nano::test::system system;
	auto node = add_ipc_enabled_node (system);
	auto const rpc_ctx = add_rpc (system, node);
	boost::property_tree::ptree request;
	std::string wallet;
	node->wallets.items.begin ()->first.encode_hex (wallet);
	request.put ("wallet", wallet);
	request.put ("action", "send");
	request.put ("source", nano::dev::genesis_key.pub.to_account ());
	request.put ("destination", nano::dev::genesis_key.pub.to_account ());
	request.put ("amount", "100");
	auto response (wait_response (system, rpc_ctx, request, 10s));
	ASSERT_EQ (std::error_code (nano::error_common::account_not_found_wallet).message (), response.get<std::string> ("error"));
}

TEST (rpc, send_work)
{
	nano::test::system system;
	auto node = add_ipc_enabled_node (system);
	system.wallet (0)->insert_adhoc (nano::dev::genesis_key.prv);
	auto const rpc_ctx = add_rpc (system, node);
	boost::property_tree::ptree request;
	std::string wallet;
	node->wallets.items.begin ()->first.encode_hex (wallet);
	request.put ("wallet", wallet);
	request.put ("action", "send");
	request.put ("source", nano::dev::genesis_key.pub.to_account ());
	request.put ("destination", nano::dev::genesis_key.pub.to_account ());
	request.put ("amount", "100");
	request.put ("work", "1");
	auto response (wait_response (system, rpc_ctx, request, 10s));
	ASSERT_EQ (std::error_code (nano::error_common::invalid_work).message (), response.get<std::string> ("error"));
	request.erase ("work");
	request.put ("work", nano::to_string_hex (*node->work_generate_blocking (node->latest (nano::dev::genesis_key.pub))));
	auto response2 (wait_response (system, rpc_ctx, request, 10s));
	std::string block_text (response2.get<std::string> ("block"));
	nano::block_hash block;
	ASSERT_FALSE (block.decode_hex (block_text));
	ASSERT_TRUE (node->ledger.block_or_pruned_exists (block));
	ASSERT_EQ (node->latest (nano::dev::genesis_key.pub), block);
}

TEST (rpc, send_work_disabled)
{
	nano::test::system system;
	nano::node_config node_config (nano::test::get_available_port (), system.logging);
	node_config.work_threads = 0;
	auto node = add_ipc_enabled_node (system, node_config);
	system.wallet (0)->insert_adhoc (nano::dev::genesis_key.prv);
	auto const rpc_ctx = add_rpc (system, node);
	boost::property_tree::ptree request;
	std::string wallet;
	node->wallets.items.begin ()->first.encode_hex (wallet);
	request.put ("wallet", wallet);
	request.put ("action", "send");
	request.put ("source", nano::dev::genesis_key.pub.to_account ());
	request.put ("destination", nano::dev::genesis_key.pub.to_account ());
	request.put ("amount", "100");
	auto response (wait_response (system, rpc_ctx, request, 10s));
	ASSERT_EQ (std::error_code (nano::error_common::disabled_work_generation).message (), response.get<std::string> ("error"));
}

TEST (rpc, send_idempotent)
{
	nano::test::system system;
	auto node = add_ipc_enabled_node (system);
	system.wallet (0)->insert_adhoc (nano::dev::genesis_key.prv);
	auto const rpc_ctx = add_rpc (system, node);
	boost::property_tree::ptree request;
	std::string wallet;
	node->wallets.items.begin ()->first.encode_hex (wallet);
	request.put ("wallet", wallet);
	request.put ("action", "send");
	request.put ("source", nano::dev::genesis_key.pub.to_account ());
	request.put ("destination", nano::account{}.to_account ());
	request.put ("amount", (nano::dev::constants.genesis_amount - (nano::dev::constants.genesis_amount / 4)).convert_to<std::string> ());
	request.put ("id", "123abc");
	auto response (wait_response (system, rpc_ctx, request));
	std::string block_text (response.get<std::string> ("block"));
	nano::block_hash block;
	ASSERT_FALSE (block.decode_hex (block_text));
	ASSERT_TRUE (node->ledger.block_or_pruned_exists (block));
	ASSERT_EQ (node->balance (nano::dev::genesis_key.pub), nano::dev::constants.genesis_amount / 4);
	auto response2 (wait_response (system, rpc_ctx, request));
	ASSERT_EQ ("", response2.get<std::string> ("error", ""));
	ASSERT_EQ (block_text, response2.get<std::string> ("block"));
	ASSERT_EQ (node->balance (nano::dev::genesis_key.pub), nano::dev::constants.genesis_amount / 4);
	request.erase ("id");
	request.put ("id", "456def");
	auto response3 (wait_response (system, rpc_ctx, request));
	ASSERT_EQ (std::error_code (nano::error_common::insufficient_balance).message (), response3.get<std::string> ("error"));
}

// Test disabled because it's failing intermittently.
// PR in which it got disabled: https://github.com/nanocurrency/nano-node/pull/3560
// Issue for investigating it: https://github.com/nanocurrency/nano-node/issues/3561
// CI run in which it failed: https://github.com/nanocurrency/nano-node/runs/4280938039?check_suite_focus=true#step:5:1895
TEST (rpc, DISABLED_send_epoch_2)
{
	nano::test::system system;
	auto node = add_ipc_enabled_node (system);

	// Upgrade the genesis account to epoch 2
	ASSERT_NE (nullptr, system.upgrade_genesis_epoch (*node, nano::epoch::epoch_1));
	ASSERT_NE (nullptr, system.upgrade_genesis_epoch (*node, nano::epoch::epoch_2));

	system.wallet (0)->insert_adhoc (nano::dev::genesis_key.prv, false);

	auto target_difficulty = nano::dev::network_params.work.threshold (nano::work_version::work_1, nano::block_details (nano::epoch::epoch_2, true, false, false));
	ASSERT_LT (node->network_params.work.get_entry (), target_difficulty);
	auto min_difficulty = node->network_params.work.get_entry ();

	auto const rpc_ctx = add_rpc (system, node);
	boost::property_tree::ptree request;
	std::string wallet;
	node->wallets.items.begin ()->first.encode_hex (wallet);
	request.put ("wallet", wallet);
	request.put ("action", "send");
	request.put ("source", nano::dev::genesis_key.pub.to_account ());
	request.put ("destination", nano::keypair ().pub.to_account ());
	request.put ("amount", "1");

	// Test that the correct error is given if there is insufficient work
	auto insufficient = system.work_generate_limited (nano::dev::genesis->hash (), min_difficulty, target_difficulty);
	request.put ("work", nano::to_string_hex (insufficient));
	{
		auto response (wait_response (system, rpc_ctx, request));
		std::error_code ec (nano::error_common::invalid_work);
		ASSERT_EQ (1, response.count ("error"));
		ASSERT_EQ (response.get<std::string> ("error"), ec.message ());
	}
}

TEST (rpc, send_ipc_random_id)
{
	nano::test::system system;
	auto node = add_ipc_enabled_node (system);
	auto const rpc_ctx = add_rpc (system, node);
	std::atomic<bool> got_request{ false };
	rpc_ctx.node_rpc_config->set_request_callback ([&got_request] (boost::property_tree::ptree const & request_a) {
		EXPECT_TRUE (request_a.count ("id"));
		got_request = true;
	});
	boost::property_tree::ptree request;
	request.put ("action", "send");
	auto response (wait_response (system, rpc_ctx, request, 10s));
	ASSERT_EQ (1, response.count ("error"));
	ASSERT_EQ ("Unable to parse JSON", response.get<std::string> ("error"));
	ASSERT_TRUE (got_request);
}

TEST (rpc, stop)
{
	nano::test::system system;
	auto node = add_ipc_enabled_node (system);
	auto const rpc_ctx = add_rpc (system, node);
	boost::property_tree::ptree request;
	request.put ("action", "stop");
	auto response (wait_response (system, rpc_ctx, request));
}

TEST (rpc, wallet_add)
{
	nano::test::system system;
	auto node = add_ipc_enabled_node (system);
	auto const rpc_ctx = add_rpc (system, node);
	nano::keypair key1;
	std::string key_text;
	key1.prv.encode_hex (key_text);
	boost::property_tree::ptree request;
	std::string wallet;
	node->wallets.items.begin ()->first.encode_hex (wallet);
	request.put ("wallet", wallet);
	request.put ("action", "wallet_add");
	request.put ("key", key_text);
	auto response (wait_response (system, rpc_ctx, request));
	std::string account_text1 (response.get<std::string> ("account"));
	ASSERT_EQ (account_text1, key1.pub.to_account ());
	ASSERT_TRUE (system.wallet (0)->exists (key1.pub));
}

TEST (rpc, wallet_password_valid)
{
	nano::test::system system;
	auto node = add_ipc_enabled_node (system);
	auto const rpc_ctx = add_rpc (system, node);
	boost::property_tree::ptree request;
	std::string wallet;
	node->wallets.items.begin ()->first.encode_hex (wallet);
	request.put ("wallet", wallet);
	request.put ("action", "password_valid");
	auto response (wait_response (system, rpc_ctx, request));
	std::string account_text1 (response.get<std::string> ("valid"));
	ASSERT_EQ (account_text1, "1");
}

TEST (rpc, wallet_password_change)
{
	nano::test::system system;
	auto node = add_ipc_enabled_node (system);
	auto const rpc_ctx = add_rpc (system, node);
	boost::property_tree::ptree request;
	std::string wallet;
	node->wallets.items.begin ()->first.encode_hex (wallet);
	request.put ("wallet", wallet);
	request.put ("action", "password_change");
	request.put ("password", "test");
	auto response (wait_response (system, rpc_ctx, request));
	std::string account_text1 (response.get<std::string> ("changed"));
	ASSERT_EQ (account_text1, "1");
	rpc_ctx.io_scope->reset ();
	auto transaction (system.wallet (0)->wallets.tx_begin_write ());
	ASSERT_TRUE (system.wallet (0)->store.valid_password (*transaction));
	ASSERT_TRUE (system.wallet (0)->enter_password (*transaction, ""));
	ASSERT_FALSE (system.wallet (0)->store.valid_password (*transaction));
	ASSERT_FALSE (system.wallet (0)->enter_password (*transaction, "test"));
	ASSERT_TRUE (system.wallet (0)->store.valid_password (*transaction));
}

TEST (rpc, wallet_password_enter)
{
	nano::test::system system;
	auto node = add_ipc_enabled_node (system);
	auto const rpc_ctx = add_rpc (system, node);
	nano::raw_key password_l;
	password_l.clear ();
	system.deadline_set (10s);
	while (password_l == 0)
	{
		ASSERT_NO_ERROR (system.poll ());
		system.wallet (0)->store.password (password_l);
	}
	boost::property_tree::ptree request;
	std::string wallet;
	node->wallets.items.begin ()->first.encode_hex (wallet);
	request.put ("wallet", wallet);
	request.put ("action", "password_enter");
	request.put ("password", "");
	auto response (wait_response (system, rpc_ctx, request));
	std::string account_text1 (response.get<std::string> ("valid"));
	ASSERT_EQ (account_text1, "1");
}

TEST (rpc, wallet_representative)
{
	nano::test::system system;
	auto node = add_ipc_enabled_node (system);
	auto const rpc_ctx = add_rpc (system, node);
	boost::property_tree::ptree request;
	std::string wallet;
	node->wallets.items.begin ()->first.encode_hex (wallet);
	request.put ("wallet", wallet);
	request.put ("action", "wallet_representative");
	auto response (wait_response (system, rpc_ctx, request));
	std::string account_text1 (response.get<std::string> ("representative"));
	ASSERT_EQ (account_text1, nano::dev::genesis->account ().to_account ());
}

TEST (rpc, wallet_representative_set)
{
	nano::test::system system;
	auto node = add_ipc_enabled_node (system);
	auto const rpc_ctx = add_rpc (system, node);
	boost::property_tree::ptree request;
	std::string wallet;
	node->wallets.items.begin ()->first.encode_hex (wallet);
	request.put ("wallet", wallet);
	nano::keypair key;
	request.put ("action", "wallet_representative_set");
	request.put ("representative", key.pub.to_account ());
	auto response (wait_response (system, rpc_ctx, request));
	auto transaction (node->wallets.tx_begin_read ());
	ASSERT_EQ (key.pub, node->wallets.items.begin ()->second->store.representative (*transaction));
}

TEST (rpc, wallet_representative_set_force)
{
	nano::test::system system;
	auto node = add_ipc_enabled_node (system);
	system.wallet (0)->insert_adhoc (nano::dev::genesis_key.prv);
	auto const rpc_ctx = add_rpc (system, node);
	boost::property_tree::ptree request;
	std::string wallet;
	node->wallets.items.begin ()->first.encode_hex (wallet);
	request.put ("wallet", wallet);
	nano::keypair key;
	request.put ("action", "wallet_representative_set");
	request.put ("representative", key.pub.to_account ());
	request.put ("update_existing_accounts", true);
	auto response (wait_response (system, rpc_ctx, request));
	{
		auto transaction (node->wallets.tx_begin_read ());
		ASSERT_EQ (key.pub, node->wallets.items.begin ()->second->store.representative (*transaction));
	}
	nano::account representative{};
	while (representative != key.pub)
	{
		auto transaction (node->store.tx_begin_read ());
		auto info = node->ledger.account_info (*transaction, nano::dev::genesis_key.pub);
		if (info)
		{
			representative = info->representative ();
		}
		ASSERT_NO_ERROR (system.poll ());
	}
}

TEST (rpc, account_list)
{
	nano::test::system system;
	auto node = add_ipc_enabled_node (system);
	nano::keypair key2;
	system.wallet (0)->insert_adhoc (nano::dev::genesis_key.prv);
	system.wallet (0)->insert_adhoc (key2.prv);
	auto const rpc_ctx = add_rpc (system, node);
	boost::property_tree::ptree request;
	std::string wallet;
	node->wallets.items.begin ()->first.encode_hex (wallet);
	request.put ("wallet", wallet);
	request.put ("action", "account_list");
	auto response (wait_response (system, rpc_ctx, request));
	auto & accounts_node (response.get_child ("accounts"));
	std::vector<nano::account> accounts;
	for (auto i (accounts_node.begin ()), j (accounts_node.end ()); i != j; ++i)
	{
		auto account (i->second.get<std::string> (""));
		nano::account number;
		ASSERT_FALSE (number.decode_account (account));
		accounts.push_back (number);
	}
	ASSERT_EQ (2, accounts.size ());
	for (auto i (accounts.begin ()), j (accounts.end ()); i != j; ++i)
	{
		ASSERT_TRUE (system.wallet (0)->exists (*i));
	}
}

TEST (rpc, wallet_key_valid)
{
	nano::test::system system;
	auto node = add_ipc_enabled_node (system);
	system.wallet (0)->insert_adhoc (nano::dev::genesis_key.prv);
	auto const rpc_ctx = add_rpc (system, node);
	boost::property_tree::ptree request;
	std::string wallet;
	node->wallets.items.begin ()->first.encode_hex (wallet);
	request.put ("wallet", wallet);
	request.put ("action", "wallet_key_valid");
	auto response (wait_response (system, rpc_ctx, request));
	std::string exists_text (response.get<std::string> ("valid"));
	ASSERT_EQ ("1", exists_text);
}

TEST (rpc, wallet_create)
{
	nano::test::system system;
	auto node = add_ipc_enabled_node (system);
	auto const rpc_ctx = add_rpc (system, node);
	boost::property_tree::ptree request;
	request.put ("action", "wallet_create");
	auto response (wait_response (system, rpc_ctx, request));
	std::string wallet_text (response.get<std::string> ("wallet"));
	nano::wallet_id wallet_id;
	ASSERT_FALSE (wallet_id.decode_hex (wallet_text));
	ASSERT_NE (node->wallets.items.end (), node->wallets.items.find (wallet_id));
}

TEST (rpc, wallet_create_seed)
{
	nano::test::system system;
	auto node = add_ipc_enabled_node (system);
	nano::raw_key seed;
	nano::random_pool::generate_block (seed.bytes.data (), seed.bytes.size ());
	auto prv = nano::deterministic_key (seed, 0);
	auto pub (nano::pub_key (prv));
	auto const rpc_ctx = add_rpc (system, node);
	boost::property_tree::ptree request;
	request.put ("action", "wallet_create");
	request.put ("seed", seed.to_string ());
	auto response (wait_response (system, rpc_ctx, request, 10s));
	std::string wallet_text (response.get<std::string> ("wallet"));
	nano::wallet_id wallet_id;
	ASSERT_FALSE (wallet_id.decode_hex (wallet_text));
	auto existing (node->wallets.items.find (wallet_id));
	ASSERT_NE (node->wallets.items.end (), existing);
	{
		auto transaction (node->wallets.tx_begin_read ());
		nano::raw_key seed0;
		existing->second->store.seed (seed0, *transaction);
		ASSERT_EQ (seed, seed0);
	}
	auto account_text (response.get<std::string> ("last_restored_account"));
	nano::account account;
	ASSERT_FALSE (account.decode_account (account_text));
	ASSERT_TRUE (existing->second->exists (account));
	ASSERT_EQ (pub, account);
	ASSERT_EQ ("1", response.get<std::string> ("restored_count"));
}

TEST (rpc, wallet_export)
{
	nano::test::system system;
	auto node = add_ipc_enabled_node (system);
	system.wallet (0)->insert_adhoc (nano::dev::genesis_key.prv);
	auto const rpc_ctx = add_rpc (system, node);
	boost::property_tree::ptree request;
	request.put ("action", "wallet_export");
	request.put ("wallet", node->wallets.items.begin ()->first.to_string ());
	auto response (wait_response (system, rpc_ctx, request));
	std::string wallet_json (response.get<std::string> ("json"));
	bool error (false);
	rpc_ctx.io_scope->reset ();
	auto transaction (node->wallets.tx_begin_write ());
	nano::kdf kdf{ nano::dev::network_params.kdf_work };
	nano::wallet_store store (error, kdf, *transaction, nano::dev::genesis->account (), 1, "0", wallet_json);
	ASSERT_FALSE (error);
	ASSERT_TRUE (store.exists (*transaction, nano::dev::genesis_key.pub));
}

TEST (rpc, wallet_destroy)
{
	nano::test::system system;
	auto node = add_ipc_enabled_node (system);
	system.wallet (0)->insert_adhoc (nano::dev::genesis_key.prv);
	auto const rpc_ctx = add_rpc (system, node);
	auto wallet_id (node->wallets.items.begin ()->first);
	boost::property_tree::ptree request;
	request.put ("action", "wallet_destroy");
	request.put ("wallet", wallet_id.to_string ());
	auto response (wait_response (system, rpc_ctx, request));
	ASSERT_EQ (node->wallets.items.end (), node->wallets.items.find (wallet_id));
}

TEST (rpc, account_move)
{
	nano::test::system system;
	auto node = add_ipc_enabled_node (system);
	auto wallet_id (node->wallets.items.begin ()->first);
	auto destination (system.wallet (0));
	destination->insert_adhoc (nano::dev::genesis_key.prv);
	nano::keypair key;
	auto source_id = nano::random_wallet_id ();
	auto source (node->wallets.create (source_id));
	source->insert_adhoc (key.prv);
	auto const rpc_ctx = add_rpc (system, node);
	boost::property_tree::ptree request;
	request.put ("action", "account_move");
	request.put ("wallet", wallet_id.to_string ());
	request.put ("source", source_id.to_string ());
	boost::property_tree::ptree keys;
	boost::property_tree::ptree entry;
	entry.put ("", key.pub.to_account ());
	keys.push_back (std::make_pair ("", entry));
	request.add_child ("accounts", keys);
	auto response (wait_response (system, rpc_ctx, request));
	ASSERT_EQ ("1", response.get<std::string> ("moved"));
	ASSERT_TRUE (destination->exists (key.pub));
	ASSERT_TRUE (destination->exists (nano::dev::genesis_key.pub));
	auto transaction (node->wallets.tx_begin_read ());
	ASSERT_EQ (source->store.end (), source->store.begin (*transaction));
}

TEST (rpc, block)
{
	nano::test::system system;
	auto node = add_ipc_enabled_node (system);
	auto const rpc_ctx = add_rpc (system, node);
	boost::property_tree::ptree request;
	request.put ("action", "block");
	request.put ("hash", node->latest (nano::dev::genesis->account ()).to_string ());
	auto response (wait_response (system, rpc_ctx, request));
	auto contents (response.get<std::string> ("contents"));
	ASSERT_FALSE (contents.empty ());
	ASSERT_TRUE (response.get<bool> ("confirmed")); // Genesis block is confirmed by default
}

TEST (rpc, block_account)
{
	nano::test::system system;
	auto node = add_ipc_enabled_node (system);
	auto const rpc_ctx = add_rpc (system, node);
	boost::property_tree::ptree request;
	request.put ("action", "block_account");
	request.put ("hash", nano::dev::genesis->hash ().to_string ());
	auto response (wait_response (system, rpc_ctx, request));
	std::string account_text (response.get<std::string> ("account"));
	nano::account account;
	ASSERT_FALSE (account.decode_account (account_text));
}

TEST (rpc, chain)
{
	nano::test::system system;
	auto node = add_ipc_enabled_node (system);
	system.wallet (0)->insert_adhoc (nano::dev::genesis_key.prv);
	nano::keypair key;
	auto genesis (node->latest (nano::dev::genesis_key.pub));
	ASSERT_FALSE (genesis.is_zero ());
	auto block (system.wallet (0)->send_action (nano::dev::genesis_key.pub, key.pub, 1));
	ASSERT_NE (nullptr, block);
	auto const rpc_ctx = add_rpc (system, node);
	boost::property_tree::ptree request;
	request.put ("action", "chain");
	request.put ("block", block->hash ().to_string ());
	request.put ("count", std::to_string (std::numeric_limits<uint64_t>::max ()));
	auto response (wait_response (system, rpc_ctx, request));
	auto & blocks_node (response.get_child ("blocks"));
	std::vector<nano::block_hash> blocks;
	for (auto i (blocks_node.begin ()), n (blocks_node.end ()); i != n; ++i)
	{
		blocks.push_back (nano::block_hash (i->second.get<std::string> ("")));
	}
	ASSERT_EQ (2, blocks.size ());
	ASSERT_EQ (block->hash (), blocks[0]);
	ASSERT_EQ (genesis, blocks[1]);
}

TEST (rpc, chain_limit)
{
	nano::test::system system;
	auto node = add_ipc_enabled_node (system);
	system.wallet (0)->insert_adhoc (nano::dev::genesis_key.prv);
	nano::keypair key;
	auto genesis (node->latest (nano::dev::genesis_key.pub));
	ASSERT_FALSE (genesis.is_zero ());
	auto block (system.wallet (0)->send_action (nano::dev::genesis_key.pub, key.pub, 1));
	ASSERT_NE (nullptr, block);
	auto const rpc_ctx = add_rpc (system, node);
	boost::property_tree::ptree request;
	request.put ("action", "chain");
	request.put ("block", block->hash ().to_string ());
	request.put ("count", 1);
	auto response (wait_response (system, rpc_ctx, request));
	auto & blocks_node (response.get_child ("blocks"));
	std::vector<nano::block_hash> blocks;
	for (auto i (blocks_node.begin ()), n (blocks_node.end ()); i != n; ++i)
	{
		blocks.push_back (nano::block_hash (i->second.get<std::string> ("")));
	}
	ASSERT_EQ (1, blocks.size ());
	ASSERT_EQ (block->hash (), blocks[0]);
}

TEST (rpc, chain_offset)
{
	nano::test::system system;
	auto node = add_ipc_enabled_node (system);
	system.wallet (0)->insert_adhoc (nano::dev::genesis_key.prv);
	nano::keypair key;
	auto genesis (node->latest (nano::dev::genesis_key.pub));
	ASSERT_FALSE (genesis.is_zero ());
	auto block (system.wallet (0)->send_action (nano::dev::genesis_key.pub, key.pub, 1));
	ASSERT_NE (nullptr, block);
	auto const rpc_ctx = add_rpc (system, node);
	boost::property_tree::ptree request;
	request.put ("action", "chain");
	request.put ("block", block->hash ().to_string ());
	request.put ("count", std::to_string (std::numeric_limits<uint64_t>::max ()));
	request.put ("offset", 1);
	auto response (wait_response (system, rpc_ctx, request));
	auto & blocks_node (response.get_child ("blocks"));
	std::vector<nano::block_hash> blocks;
	for (auto i (blocks_node.begin ()), n (blocks_node.end ()); i != n; ++i)
	{
		blocks.push_back (nano::block_hash (i->second.get<std::string> ("")));
	}
	ASSERT_EQ (1, blocks.size ());
	ASSERT_EQ (genesis, blocks[0]);
}

TEST (rpc, frontier)
{
	nano::test::system system;
	auto node = add_ipc_enabled_node (system);
	std::unordered_map<nano::account, nano::block_hash> source;
	{
		auto transaction (node->store.tx_begin_write ());
		for (auto i (0); i < 1000; ++i)
		{
			nano::keypair key;
			nano::block_hash hash;
			nano::random_pool::generate_block (hash.bytes.data (), hash.bytes.size ());
			source[key.pub] = hash;
			node->store.confirmation_height ().put (*transaction, key.pub, { 0, nano::block_hash (0) });
			node->store.account ().put (*transaction, key.pub, nano::account_info (hash, 0, 0, 0, 0, 0, nano::epoch::epoch_0));
		}
	}
	nano::keypair key;
	auto const rpc_ctx = add_rpc (system, node);
	boost::property_tree::ptree request;
	request.put ("action", "frontiers");
	request.put ("account", nano::account{}.to_account ());
	request.put ("count", std::to_string (std::numeric_limits<uint64_t>::max ()));
	auto response (wait_response (system, rpc_ctx, request));
	auto & frontiers_node (response.get_child ("frontiers"));
	std::unordered_map<nano::account, nano::block_hash> frontiers;
	for (auto i (frontiers_node.begin ()), j (frontiers_node.end ()); i != j; ++i)
	{
		nano::account account;
		account.decode_account (i->first);
		nano::block_hash frontier;
		frontier.decode_hex (i->second.get<std::string> (""));
		frontiers[account] = frontier;
	}
	ASSERT_EQ (1, frontiers.erase (nano::dev::genesis_key.pub));
	ASSERT_EQ (source, frontiers);
}

TEST (rpc, frontier_limited)
{
	nano::test::system system;
	auto node = add_ipc_enabled_node (system);
	std::unordered_map<nano::account, nano::block_hash> source;
	{
		auto transaction (node->store.tx_begin_write ());
		for (auto i (0); i < 1000; ++i)
		{
			nano::keypair key;
			nano::block_hash hash;
			nano::random_pool::generate_block (hash.bytes.data (), hash.bytes.size ());
			source[key.pub] = hash;
			node->store.confirmation_height ().put (*transaction, key.pub, { 0, nano::block_hash (0) });
			node->store.account ().put (*transaction, key.pub, nano::account_info (hash, 0, 0, 0, 0, 0, nano::epoch::epoch_0));
		}
	}
	nano::keypair key;
	auto const rpc_ctx = add_rpc (system, node);
	boost::property_tree::ptree request;
	request.put ("action", "frontiers");
	request.put ("account", nano::account{}.to_account ());
	request.put ("count", std::to_string (100));
	auto response (wait_response (system, rpc_ctx, request));
	auto & frontiers_node (response.get_child ("frontiers"));
	ASSERT_EQ (100, frontiers_node.size ());
}

TEST (rpc, frontier_startpoint)
{
	nano::test::system system;
	auto node = add_ipc_enabled_node (system);
	std::unordered_map<nano::account, nano::block_hash> source;
	{
		auto transaction (node->store.tx_begin_write ());
		for (auto i (0); i < 1000; ++i)
		{
			nano::keypair key;
			nano::block_hash hash;
			nano::random_pool::generate_block (hash.bytes.data (), hash.bytes.size ());
			source[key.pub] = hash;
			node->store.confirmation_height ().put (*transaction, key.pub, { 0, nano::block_hash (0) });
			node->store.account ().put (*transaction, key.pub, nano::account_info (hash, 0, 0, 0, 0, 0, nano::epoch::epoch_0));
		}
	}
	nano::keypair key;
	auto const rpc_ctx = add_rpc (system, node);
	boost::property_tree::ptree request;
	request.put ("action", "frontiers");
	request.put ("account", source.begin ()->first.to_account ());
	request.put ("count", std::to_string (1));
	auto response (wait_response (system, rpc_ctx, request));
	auto & frontiers_node (response.get_child ("frontiers"));
	ASSERT_EQ (1, frontiers_node.size ());
	ASSERT_EQ (source.begin ()->first.to_account (), frontiers_node.begin ()->first);
}

TEST (rpc, history)
{
	nano::test::system system;
	auto node0 = add_ipc_enabled_node (system);
	system.wallet (0)->insert_adhoc (nano::dev::genesis_key.prv);
	auto change (system.wallet (0)->change_action (nano::dev::genesis_key.pub, nano::dev::genesis_key.pub));
	ASSERT_NE (nullptr, change);
	auto send (system.wallet (0)->send_action (nano::dev::genesis_key.pub, nano::dev::genesis_key.pub, node0->config->receive_minimum.number ()));
	ASSERT_NE (nullptr, send);
	auto receive (system.wallet (0)->receive_action (send->hash (), nano::dev::genesis_key.pub, node0->config->receive_minimum.number (), send->link ().as_account ()));
	ASSERT_NE (nullptr, receive);
	nano::block_builder builder;
	auto usend = builder
				 .state ()
				 .account (nano::dev::genesis->account ())
				 .previous (node0->latest (nano::dev::genesis->account ()))
				 .representative (nano::dev::genesis->account ())
				 .balance (nano::dev::constants.genesis_amount - nano::Gxrb_ratio)
				 .link (nano::dev::genesis->account ())
				 .sign (nano::dev::genesis_key.prv, nano::dev::genesis_key.pub)
				 .work (*node0->work_generate_blocking (node0->latest (nano::dev::genesis->account ())))
				 .build ();
	auto ureceive = builder
					.state ()
					.account (nano::dev::genesis->account ())
					.previous (usend->hash ())
					.representative (nano::dev::genesis->account ())
					.balance (nano::dev::constants.genesis_amount)
					.link (usend->hash ())
					.sign (nano::dev::genesis_key.prv, nano::dev::genesis_key.pub)
					.work (*node0->work_generate_blocking (usend->hash ()))
					.build ();
	auto uchange = builder
				   .state ()
				   .account (nano::dev::genesis->account ())
				   .previous (ureceive->hash ())
				   .representative (nano::keypair ().pub)
				   .balance (nano::dev::constants.genesis_amount)
				   .link (0)
				   .sign (nano::dev::genesis_key.prv, nano::dev::genesis_key.pub)
				   .work (*node0->work_generate_blocking (ureceive->hash ()))
				   .build ();
	{
		auto transaction (node0->store.tx_begin_write ());
		ASSERT_EQ (nano::process_result::progress, node0->ledger.process (*transaction, *usend).code);
		ASSERT_EQ (nano::process_result::progress, node0->ledger.process (*transaction, *ureceive).code);
		ASSERT_EQ (nano::process_result::progress, node0->ledger.process (*transaction, *uchange).code);
	}
	auto const rpc_ctx = add_rpc (system, node0);
	boost::property_tree::ptree request;
	request.put ("action", "history");
	request.put ("hash", uchange->hash ().to_string ());
	request.put ("count", 100);
	auto response (wait_response (system, rpc_ctx, request));
	std::vector<std::tuple<std::string, std::string, std::string, std::string>> history_l;
	auto & history_node (response.get_child ("history"));
	for (auto i (history_node.begin ()), n (history_node.end ()); i != n; ++i)
	{
		history_l.push_back (std::make_tuple (i->second.get<std::string> ("type"), i->second.get<std::string> ("account"), i->second.get<std::string> ("amount"), i->second.get<std::string> ("hash")));
	}
	ASSERT_EQ (5, history_l.size ());
	ASSERT_EQ ("receive", std::get<0> (history_l[0]));
	ASSERT_EQ (ureceive->hash ().to_string (), std::get<3> (history_l[0]));
	ASSERT_EQ (nano::dev::genesis_key.pub.to_account (), std::get<1> (history_l[0]));
	ASSERT_EQ (nano::Gxrb_ratio.convert_to<std::string> (), std::get<2> (history_l[0]));
	ASSERT_EQ (5, history_l.size ());
	ASSERT_EQ ("send", std::get<0> (history_l[1]));
	ASSERT_EQ (usend->hash ().to_string (), std::get<3> (history_l[1]));
	ASSERT_EQ (nano::dev::genesis_key.pub.to_account (), std::get<1> (history_l[1]));
	ASSERT_EQ (nano::Gxrb_ratio.convert_to<std::string> (), std::get<2> (history_l[1]));
	ASSERT_EQ ("receive", std::get<0> (history_l[2]));
	ASSERT_EQ (nano::dev::genesis_key.pub.to_account (), std::get<1> (history_l[2]));
	ASSERT_EQ (node0->config->receive_minimum.to_string_dec (), std::get<2> (history_l[2]));
	ASSERT_EQ (receive->hash ().to_string (), std::get<3> (history_l[2]));
	ASSERT_EQ ("send", std::get<0> (history_l[3]));
	ASSERT_EQ (nano::dev::genesis_key.pub.to_account (), std::get<1> (history_l[3]));
	ASSERT_EQ (node0->config->receive_minimum.to_string_dec (), std::get<2> (history_l[3]));
	ASSERT_EQ (send->hash ().to_string (), std::get<3> (history_l[3]));
	ASSERT_EQ ("receive", std::get<0> (history_l[4]));
	ASSERT_EQ (nano::dev::genesis_key.pub.to_account (), std::get<1> (history_l[4]));
	ASSERT_EQ (nano::dev::constants.genesis_amount.convert_to<std::string> (), std::get<2> (history_l[4]));
	ASSERT_EQ (nano::dev::genesis->hash ().to_string (), std::get<3> (history_l[4]));
}

TEST (rpc, account_history)
{
	nano::test::system system;
	auto node0 = add_ipc_enabled_node (system);
	system.wallet (0)->insert_adhoc (nano::dev::genesis_key.prv);
	auto change (system.wallet (0)->change_action (nano::dev::genesis_key.pub, nano::dev::genesis_key.pub));
	ASSERT_NE (nullptr, change);
	auto send (system.wallet (0)->send_action (nano::dev::genesis_key.pub, nano::dev::genesis_key.pub, node0->config->receive_minimum.number ()));
	ASSERT_NE (nullptr, send);
	auto receive (system.wallet (0)->receive_action (send->hash (), nano::dev::genesis_key.pub, node0->config->receive_minimum.number (), send->link ().as_account ()));
	ASSERT_NE (nullptr, receive);
	nano::block_builder builder;
	auto usend = builder
				 .state ()
				 .account (nano::dev::genesis->account ())
				 .previous (node0->latest (nano::dev::genesis->account ()))
				 .representative (nano::dev::genesis->account ())
				 .balance (nano::dev::constants.genesis_amount - nano::Gxrb_ratio)
				 .link (nano::dev::genesis->account ())
				 .sign (nano::dev::genesis_key.prv, nano::dev::genesis_key.pub)
				 .work (*node0->work_generate_blocking (node0->latest (nano::dev::genesis->account ())))
				 .build ();
	auto ureceive = builder
					.state ()
					.account (nano::dev::genesis->account ())
					.previous (usend->hash ())
					.representative (nano::dev::genesis->account ())
					.balance (nano::dev::constants.genesis_amount)
					.link (usend->hash ())
					.sign (nano::dev::genesis_key.prv, nano::dev::genesis_key.pub)
					.work (*node0->work_generate_blocking (usend->hash ()))
					.build ();
	auto uchange = builder
				   .state ()
				   .account (nano::dev::genesis->account ())
				   .previous (ureceive->hash ())
				   .representative (nano::keypair ().pub)
				   .balance (nano::dev::constants.genesis_amount)
				   .link (0)
				   .sign (nano::dev::genesis_key.prv, nano::dev::genesis_key.pub)
				   .work (*node0->work_generate_blocking (ureceive->hash ()))
				   .build ();
	{
		auto transaction (node0->store.tx_begin_write ());
		ASSERT_EQ (nano::process_result::progress, node0->ledger.process (*transaction, *usend).code);
		ASSERT_EQ (nano::process_result::progress, node0->ledger.process (*transaction, *ureceive).code);
		ASSERT_EQ (nano::process_result::progress, node0->ledger.process (*transaction, *uchange).code);
	}
	auto const rpc_ctx = add_rpc (system, node0);
	{
		boost::property_tree::ptree request;
		request.put ("action", "account_history");
		request.put ("account", nano::dev::genesis->account ().to_account ());
		request.put ("count", 100);
		auto response (wait_response (system, rpc_ctx, request, 10s));
		std::vector<std::tuple<std::string, std::string, std::string, std::string, std::string, bool>> history_l;
		auto & history_node (response.get_child ("history"));
		for (auto i (history_node.begin ()), n (history_node.end ()); i != n; ++i)
		{
			history_l.push_back (std::make_tuple (i->second.get<std::string> ("type"), i->second.get<std::string> ("account"), i->second.get<std::string> ("amount"), i->second.get<std::string> ("hash"), i->second.get<std::string> ("height"), i->second.get<bool> ("confirmed")));
		}

		ASSERT_EQ (5, history_l.size ());
		ASSERT_EQ ("receive", std::get<0> (history_l[0]));
		ASSERT_EQ (ureceive->hash ().to_string (), std::get<3> (history_l[0]));
		ASSERT_EQ (nano::dev::genesis_key.pub.to_account (), std::get<1> (history_l[0]));
		ASSERT_EQ (nano::Gxrb_ratio.convert_to<std::string> (), std::get<2> (history_l[0]));
		ASSERT_EQ ("6", std::get<4> (history_l[0])); // change block (height 7) is skipped by account_history since "raw" is not set
		ASSERT_FALSE (std::get<5> (history_l[0]));
		ASSERT_EQ ("send", std::get<0> (history_l[1]));
		ASSERT_EQ (usend->hash ().to_string (), std::get<3> (history_l[1]));
		ASSERT_EQ (nano::dev::genesis_key.pub.to_account (), std::get<1> (history_l[1]));
		ASSERT_EQ (nano::Gxrb_ratio.convert_to<std::string> (), std::get<2> (history_l[1]));
		ASSERT_EQ ("5", std::get<4> (history_l[1]));
		ASSERT_FALSE (std::get<5> (history_l[1]));
		ASSERT_EQ ("receive", std::get<0> (history_l[2]));
		ASSERT_EQ (nano::dev::genesis_key.pub.to_account (), std::get<1> (history_l[2]));
		ASSERT_EQ (node0->config->receive_minimum.to_string_dec (), std::get<2> (history_l[2]));
		ASSERT_EQ (receive->hash ().to_string (), std::get<3> (history_l[2]));
		ASSERT_EQ ("4", std::get<4> (history_l[2]));
		ASSERT_FALSE (std::get<5> (history_l[2]));
		ASSERT_EQ ("send", std::get<0> (history_l[3]));
		ASSERT_EQ (nano::dev::genesis_key.pub.to_account (), std::get<1> (history_l[3]));
		ASSERT_EQ (node0->config->receive_minimum.to_string_dec (), std::get<2> (history_l[3]));
		ASSERT_EQ (send->hash ().to_string (), std::get<3> (history_l[3]));
		ASSERT_EQ ("3", std::get<4> (history_l[3]));
		ASSERT_FALSE (std::get<5> (history_l[3]));
		ASSERT_EQ ("receive", std::get<0> (history_l[4]));
		ASSERT_EQ (nano::dev::genesis_key.pub.to_account (), std::get<1> (history_l[4]));
		ASSERT_EQ (nano::dev::constants.genesis_amount.convert_to<std::string> (), std::get<2> (history_l[4]));
		ASSERT_EQ (nano::dev::genesis->hash ().to_string (), std::get<3> (history_l[4]));
		ASSERT_EQ ("1", std::get<4> (history_l[4])); // change block (height 2) is skipped
		ASSERT_TRUE (std::get<5> (history_l[4]));
	}
	// Test count and reverse
	{
		boost::property_tree::ptree request;
		request.put ("action", "account_history");
		request.put ("account", nano::dev::genesis->account ().to_account ());
		request.put ("reverse", true);
		request.put ("count", 1);
		auto response (wait_response (system, rpc_ctx, request, 10s));
		auto & history_node (response.get_child ("history"));
		ASSERT_EQ (1, history_node.size ());
		ASSERT_EQ ("1", history_node.begin ()->second.get<std::string> ("height"));
		ASSERT_EQ (change->hash ().to_string (), response.get<std::string> ("next"));
	}

	// Test filtering
	rpc_ctx.io_scope->reset ();
	auto account2 (system.wallet (0)->deterministic_insert ());
	auto send2 (system.wallet (0)->send_action (nano::dev::genesis_key.pub, account2, node0->config->receive_minimum.number ()));
	ASSERT_NE (nullptr, send2);
	auto receive2 (system.wallet (0)->receive_action (send2->hash (), account2, node0->config->receive_minimum.number (), send2->link ().as_account ()));
	rpc_ctx.io_scope->renew ();
	// Test filter for send state blocks
	ASSERT_NE (nullptr, receive2);
	{
		boost::property_tree::ptree request;
		request.put ("action", "account_history");
		request.put ("account", nano::dev::genesis_key.pub.to_account ());
		boost::property_tree::ptree other_account;
		other_account.put ("", account2.to_account ());
		boost::property_tree::ptree filtered_accounts;
		filtered_accounts.push_back (std::make_pair ("", other_account));
		request.add_child ("account_filter", filtered_accounts);
		request.put ("count", 100);
		auto response (wait_response (system, rpc_ctx, request));
		auto history_node (response.get_child ("history"));
		ASSERT_EQ (history_node.size (), 2);
	}
	// Test filter for receive state blocks
	{
		boost::property_tree::ptree request;
		request.put ("action", "account_history");
		request.put ("account", account2.to_account ());
		boost::property_tree::ptree other_account;
		other_account.put ("", nano::dev::genesis_key.pub.to_account ());
		boost::property_tree::ptree filtered_accounts;
		filtered_accounts.push_back (std::make_pair ("", other_account));
		request.add_child ("account_filter", filtered_accounts);
		request.put ("count", 100);
		auto response (wait_response (system, rpc_ctx, request));
		auto history_node (response.get_child ("history"));
		ASSERT_EQ (history_node.size (), 1);
	}
}

TEST (rpc, history_count)
{
	nano::test::system system;
	auto node = add_ipc_enabled_node (system);
	system.wallet (0)->insert_adhoc (nano::dev::genesis_key.prv);
	auto change (system.wallet (0)->change_action (nano::dev::genesis_key.pub, nano::dev::genesis_key.pub));
	ASSERT_NE (nullptr, change);
	auto send (system.wallet (0)->send_action (nano::dev::genesis_key.pub, nano::dev::genesis_key.pub, node->config->receive_minimum.number ()));
	ASSERT_NE (nullptr, send);
	auto receive (system.wallet (0)->receive_action (send->hash (), nano::dev::genesis_key.pub, node->config->receive_minimum.number (), send->link ().as_account ()));
	ASSERT_NE (nullptr, receive);
	auto const rpc_ctx = add_rpc (system, node);
	boost::property_tree::ptree request;
	request.put ("action", "history");
	request.put ("hash", receive->hash ().to_string ());
	request.put ("count", 1);
	auto response (wait_response (system, rpc_ctx, request));
	auto & history_node (response.get_child ("history"));
	ASSERT_EQ (1, history_node.size ());
}

TEST (rpc, history_pruning)
{
	nano::test::system system;
	nano::node_config node_config (nano::test::get_available_port (), system.logging);
	node_config.enable_voting = false; // Remove after allowing pruned voting
	nano::node_flags node_flags;
	node_flags.set_enable_pruning (true);
	auto node0 = add_ipc_enabled_node (system, node_config, node_flags);
	nano::block_builder builder;
	auto change = builder
				  .change ()
				  .previous (nano::dev::genesis->hash ())
				  .representative (nano::dev::genesis_key.pub)
				  .sign (nano::dev::genesis_key.prv, nano::dev::genesis_key.pub)
				  .work (*node0->work.generate (nano::dev::genesis->hash ()))
				  .build_shared ();
	node0->process_active (change);
	auto send = builder
				.send ()
				.previous (change->hash ())
				.destination (nano::dev::genesis_key.pub)
				.balance (nano::dev::constants.genesis_amount - node0->config->receive_minimum.number ())
				.sign (nano::dev::genesis_key.prv, nano::dev::genesis_key.pub)
				.work (*node0->work.generate (change->hash ()))
				.build_shared ();
	node0->process_active (send);
	auto receive = builder
				   .receive ()
				   .previous (send->hash ())
				   .source (send->hash ())
				   .sign (nano::dev::genesis_key.prv, nano::dev::genesis_key.pub)
				   .work (*node0->work.generate (send->hash ()))
				   .build_shared ();
	node0->process_active (receive);
	auto usend = builder
				 .state ()
				 .account (nano::dev::genesis->account ())
				 .previous (receive->hash ())
				 .representative (nano::dev::genesis->account ())
				 .balance (nano::dev::constants.genesis_amount - nano::Gxrb_ratio)
				 .link (nano::dev::genesis->account ())
				 .sign (nano::dev::genesis_key.prv, nano::dev::genesis_key.pub)
				 .work (*node0->work_generate_blocking (receive->hash ()))
				 .build_shared ();
	auto ureceive = builder
					.state ()
					.account (nano::dev::genesis->account ())
					.previous (usend->hash ())
					.representative (nano::dev::genesis->account ())
					.balance (nano::dev::constants.genesis_amount)
					.link (usend->hash ())
					.sign (nano::dev::genesis_key.prv, nano::dev::genesis_key.pub)
					.work (*node0->work_generate_blocking (usend->hash ()))
					.build_shared ();
	auto uchange = builder
				   .state ()
				   .account (nano::dev::genesis->account ())
				   .previous (ureceive->hash ())
				   .representative (nano::keypair ().pub)
				   .balance (nano::dev::constants.genesis_amount)
				   .link (0)
				   .sign (nano::dev::genesis_key.prv, nano::dev::genesis_key.pub)
				   .work (*node0->work_generate_blocking (ureceive->hash ()))
				   .build_shared ();
	node0->process_active (usend);
	node0->process_active (ureceive);
	node0->process_active (uchange);
	node0->block_processor.flush ();
	system.wallet (0)->insert_adhoc (nano::dev::genesis_key.prv);
	// Confirm last block to prune previous
	{
		auto election = node0->active.election (change->qualified_root ());
		ASSERT_NE (nullptr, election);
		election->force_confirm ();
	}
	ASSERT_TIMELY (2s, node0->block_confirmed (change->hash ()) && node0->active.active (send->qualified_root ()));
	{
		auto election = node0->active.election (send->qualified_root ());
		ASSERT_NE (nullptr, election);
		election->force_confirm ();
	}
	ASSERT_TIMELY (2s, node0->block_confirmed (send->hash ()) && node0->active.active (receive->qualified_root ()));
	{
		auto election = node0->active.election (receive->qualified_root ());
		ASSERT_NE (nullptr, election);
		election->force_confirm ();
	}
	ASSERT_TIMELY (2s, node0->block_confirmed (receive->hash ()) && node0->active.active (usend->qualified_root ()));
	{
		auto election = node0->active.election (usend->qualified_root ());
		ASSERT_NE (nullptr, election);
		election->force_confirm ();
	}
	ASSERT_TIMELY (2s, node0->block_confirmed (usend->hash ()) && node0->active.active (ureceive->qualified_root ()));
	{
		auto election = node0->active.election (ureceive->qualified_root ());
		ASSERT_NE (nullptr, election);
		election->force_confirm ();
	}
	ASSERT_TIMELY (2s, node0->block_confirmed (ureceive->hash ()) && node0->active.active (uchange->qualified_root ()));
	{
		auto election = node0->active.election (uchange->qualified_root ());
		ASSERT_NE (nullptr, election);
		election->force_confirm ();
	}
	ASSERT_TIMELY (2s, node0->active.empty () && node0->block_confirmed (uchange->hash ()));
	ASSERT_TIMELY (2s, node0->ledger.cache.cemented_count () == 7 && node0->confirmation_height_processor.current ().is_zero () && node0->confirmation_height_processor.awaiting_processing_size () == 0);
	// Pruning action
	{
		auto transaction (node0->store.tx_begin_write ());
		ASSERT_EQ (1, node0->ledger.pruning_action (*transaction, change->hash (), 1));
	}
	auto const rpc_ctx = add_rpc (system, node0);
	boost::property_tree::ptree request;
	request.put ("action", "history");
	request.put ("hash", send->hash ().to_string ());
	request.put ("count", 100);
	auto response (wait_response (system, rpc_ctx, request));
	std::vector<std::tuple<std::string, std::string, std::string, std::string>> history_l;
	auto & history_node (response.get_child ("history"));
	for (auto i (history_node.begin ()), n (history_node.end ()); i != n; ++i)
	{
		history_l.push_back (std::make_tuple (i->second.get<std::string> ("type"), i->second.get<std::string> ("account", "-1"), i->second.get<std::string> ("amount", "-1"), i->second.get<std::string> ("hash")));
		boost::optional<std::string> amount (i->second.get_optional<std::string> ("amount"));
		ASSERT_FALSE (amount.is_initialized ()); // Cannot calculate amount
	}
	ASSERT_EQ (1, history_l.size ());
	ASSERT_EQ ("send", std::get<0> (history_l[0]));
	ASSERT_EQ (nano::dev::genesis_key.pub.to_account (), std::get<1> (history_l[0]));
	ASSERT_EQ ("-1", std::get<2> (history_l[0]));
	ASSERT_EQ (send->hash ().to_string (), std::get<3> (history_l[0]));
	// Pruning action
	{
		rpc_ctx.io_scope->reset ();
		auto transaction (node0->store.tx_begin_write ());
		ASSERT_EQ (1, node0->ledger.pruning_action (*transaction, send->hash (), 1));
		rpc_ctx.io_scope->renew ();
	}
	boost::property_tree::ptree request2;
	request2.put ("action", "history");
	request2.put ("hash", receive->hash ().to_string ());
	request2.put ("count", 100);
	auto response2 (wait_response (system, rpc_ctx, request2));
	history_l.clear ();
	auto & history_node2 (response2.get_child ("history"));
	for (auto i (history_node2.begin ()), n (history_node2.end ()); i != n; ++i)
	{
		history_l.push_back (std::make_tuple (i->second.get<std::string> ("type"), i->second.get<std::string> ("account", "-1"), i->second.get<std::string> ("amount", "-1"), i->second.get<std::string> ("hash")));
		boost::optional<std::string> amount (i->second.get_optional<std::string> ("amount"));
		ASSERT_FALSE (amount.is_initialized ()); // Cannot calculate amount
		boost::optional<std::string> account (i->second.get_optional<std::string> ("account"));
		ASSERT_FALSE (account.is_initialized ()); // Cannot find source account
	}
	ASSERT_EQ (1, history_l.size ());
	ASSERT_EQ ("receive", std::get<0> (history_l[0]));
	ASSERT_EQ ("-1", std::get<1> (history_l[0]));
	ASSERT_EQ ("-1", std::get<2> (history_l[0]));
	ASSERT_EQ (receive->hash ().to_string (), std::get<3> (history_l[0]));
	// Pruning action
	{
		rpc_ctx.io_scope->reset ();
		auto transaction (node0->store.tx_begin_write ());
		ASSERT_EQ (1, node0->ledger.pruning_action (*transaction, receive->hash (), 1));
		rpc_ctx.io_scope->renew ();
	}
	boost::property_tree::ptree request3;
	request3.put ("action", "history");
	request3.put ("hash", uchange->hash ().to_string ());
	request3.put ("count", 100);
	auto response3 (wait_response (system, rpc_ctx, request3));
	history_l.clear ();
	auto & history_node3 (response3.get_child ("history"));
	for (auto i (history_node3.begin ()), n (history_node3.end ()); i != n; ++i)
	{
		history_l.push_back (std::make_tuple (i->second.get<std::string> ("type"), i->second.get<std::string> ("account", "-1"), i->second.get<std::string> ("amount", "-1"), i->second.get<std::string> ("hash")));
	}
	ASSERT_EQ (2, history_l.size ());
	ASSERT_EQ ("receive", std::get<0> (history_l[0]));
	ASSERT_EQ (ureceive->hash ().to_string (), std::get<3> (history_l[0]));
	ASSERT_EQ (nano::dev::genesis_key.pub.to_account (), std::get<1> (history_l[0]));
	ASSERT_EQ (nano::Gxrb_ratio.convert_to<std::string> (), std::get<2> (history_l[0]));
	ASSERT_EQ ("unknown", std::get<0> (history_l[1]));
	ASSERT_EQ ("-1", std::get<1> (history_l[1]));
	ASSERT_EQ ("-1", std::get<2> (history_l[1]));
	ASSERT_EQ (usend->hash ().to_string (), std::get<3> (history_l[1]));
}

TEST (rpc, process_block)
{
	nano::test::system system;
	auto node1 = add_ipc_enabled_node (system);
	auto const rpc_ctx = add_rpc (system, node1);
	nano::keypair key;
	auto latest (node1->latest (nano::dev::genesis_key.pub));
	nano::block_builder builder;
	auto send = builder
				.send ()
				.previous (latest)
				.destination (key.pub)
				.balance (100)
				.sign (nano::dev::genesis_key.prv, nano::dev::genesis_key.pub)
				.work (*node1->work_generate_blocking (latest))
				.build ();
	boost::property_tree::ptree request;
	request.put ("action", "process");
	std::string json;
	send->serialize_json (json);
	request.put ("block", json);
	{
		auto response (wait_response (system, rpc_ctx, request));
		ASSERT_TIMELY (10s, node1->latest (nano::dev::genesis_key.pub) == send->hash ());
		std::string send_hash (response.get<std::string> ("hash"));
		ASSERT_EQ (send->hash ().to_string (), send_hash);
	}
	request.put ("json_block", true);
	{
		auto response (wait_response (system, rpc_ctx, request));
		std::error_code ec (nano::error_blocks::invalid_block);
		ASSERT_EQ (ec.message (), response.get<std::string> ("error"));
	}
}

TEST (rpc, process_json_block)
{
	nano::test::system system;
	auto node1 = add_ipc_enabled_node (system);
	auto const rpc_ctx = add_rpc (system, node1);
	nano::keypair key;
	auto latest (node1->latest (nano::dev::genesis_key.pub));
	nano::block_builder builder;
	auto send = builder
				.send ()
				.previous (latest)
				.destination (key.pub)
				.balance (100)
				.sign (nano::dev::genesis_key.prv, nano::dev::genesis_key.pub)
				.work (*node1->work_generate_blocking (latest))
				.build ();
	boost::property_tree::ptree request;
	request.put ("action", "process");
	boost::property_tree::ptree block_node;
	send->serialize_json (block_node);
	request.add_child ("block", block_node);
	{
		auto response (wait_response (system, rpc_ctx, request));
		std::error_code ec (nano::error_blocks::invalid_block);
		ASSERT_EQ (ec.message (), response.get<std::string> ("error"));
	}
	request.put ("json_block", true);
	{
		auto response (wait_response (system, rpc_ctx, request));
		ASSERT_TIMELY (10s, node1->latest (nano::dev::genesis_key.pub) == send->hash ());
		std::string send_hash (response.get<std::string> ("hash"));
		ASSERT_EQ (send->hash ().to_string (), send_hash);
	}
}

TEST (rpc, process_block_async)
{
	nano::test::system system;
	auto node1 = add_ipc_enabled_node (system);
	auto const rpc_ctx = add_rpc (system, node1);
	nano::keypair key;
	auto latest (node1->latest (nano::dev::genesis_key.pub));
	nano::block_builder builder;
	auto send = builder
				.send ()
				.previous (latest)
				.destination (key.pub)
				.balance (100)
				.sign (nano::dev::genesis_key.prv, nano::dev::genesis_key.pub)
				.work (*node1->work_generate_blocking (latest))
				.build ();
	boost::property_tree::ptree request;
	request.put ("action", "process");
	request.put ("async", "true");
	std::string json;
	send->serialize_json (json);
	request.put ("block", json);
	request.put ("json_block", true);
	{
		auto response (wait_response (system, rpc_ctx, request));
		std::error_code ec (nano::error_blocks::invalid_block);
		ASSERT_EQ (ec.message (), response.get<std::string> ("error"));
	}
	request.put ("json_block", false);
	{
		auto response (wait_response (system, rpc_ctx, request));
		std::error_code ec (nano::error_common::is_not_state_block);
		ASSERT_EQ (ec.message (), response.get<std::string> ("error"));
	}

	auto state_send = builder
					  .state ()
					  .account (nano::dev::genesis_key.pub)
					  .previous (latest)
					  .representative (nano::dev::genesis_key.pub)
					  .balance (nano::dev::constants.genesis_amount - 100)
					  .link (nano::dev::genesis_key.pub)
					  .sign (nano::dev::genesis_key.prv, nano::dev::genesis_key.pub)
					  .work (*system.work.generate (latest))
					  .build_shared ();
	std::string json1;
	state_send->serialize_json (json1);
	request.put ("block", json1);
	{
		auto response (wait_response (system, rpc_ctx, request));
		ASSERT_EQ ("1", response.get<std::string> ("started"));
		ASSERT_TIMELY (10s, node1->latest (nano::dev::genesis_key.pub) == state_send->hash ());
	}
}

TEST (rpc, process_block_no_work)
{
	nano::test::system system;
	auto node1 = add_ipc_enabled_node (system);
	auto const rpc_ctx = add_rpc (system, node1);
	nano::keypair key;
	auto latest (node1->latest (nano::dev::genesis_key.pub));
	nano::block_builder builder;
	auto send = builder
				.send ()
				.previous (latest)
				.destination (key.pub)
				.balance (100)
				.sign (nano::dev::genesis_key.prv, nano::dev::genesis_key.pub)
				.work (*node1->work_generate_blocking (latest))
				.build ();
	send->block_work_set (0);
	boost::property_tree::ptree request;
	request.put ("action", "process");
	std::string json;
	send->serialize_json (json);
	request.put ("block", json);
	auto response (wait_response (system, rpc_ctx, request));
	ASSERT_FALSE (response.get<std::string> ("error", "").empty ());
}

TEST (rpc, process_republish)
{
	nano::test::system system (2);
	auto & node1 (*system.nodes[0]);
	auto & node2 (*system.nodes[1]);
	auto node3 = add_ipc_enabled_node (system);
	auto const rpc_ctx = add_rpc (system, node3);
	nano::keypair key;
	auto latest (node1.latest (nano::dev::genesis_key.pub));
	nano::block_builder builder;
	auto send = builder
				.send ()
				.previous (latest)
				.destination (key.pub)
				.balance (100)
				.sign (nano::dev::genesis_key.prv, nano::dev::genesis_key.pub)
				.work (*node3->work_generate_blocking (latest))
				.build ();
	boost::property_tree::ptree request;
	request.put ("action", "process");
	std::string json;
	send->serialize_json (json);
	request.put ("block", json);
	auto response (wait_response (system, rpc_ctx, request));
	ASSERT_TIMELY (10s, node2.latest (nano::dev::genesis_key.pub) == send->hash ());
}

TEST (rpc, process_subtype_send)
{
	nano::test::system system;
	auto node1 = add_ipc_enabled_node (system);
	system.add_node ();
	auto const rpc_ctx = add_rpc (system, node1);
	nano::keypair key;
	auto latest (node1->latest (nano::dev::genesis_key.pub));
	nano::block_builder builder;
	auto send = builder
				.state ()
				.account (nano::dev::genesis->account ())
				.previous (latest)
				.representative (nano::dev::genesis->account ())
				.balance (nano::dev::constants.genesis_amount - nano::Gxrb_ratio)
				.link (key.pub)
				.sign (nano::dev::genesis_key.prv, nano::dev::genesis_key.pub)
				.work (*node1->work_generate_blocking (latest))
				.build ();
	boost::property_tree::ptree request;
	request.put ("action", "process");
	std::string json;
	send->serialize_json (json);
	request.put ("block", json);
	request.put ("subtype", "receive");
	auto response (wait_response (system, rpc_ctx, request));
	std::error_code ec (nano::error_rpc::invalid_subtype_balance);
	ASSERT_EQ (response.get<std::string> ("error"), ec.message ());
	request.put ("subtype", "change");
	auto response2 (wait_response (system, rpc_ctx, request));
	ASSERT_EQ (response2.get<std::string> ("error"), ec.message ());
	request.put ("subtype", "send");
	auto response3 (wait_response (system, rpc_ctx, request));
	ASSERT_EQ (send->hash ().to_string (), response3.get<std::string> ("hash"));
	ASSERT_TIMELY (10s, system.nodes[1]->latest (nano::dev::genesis_key.pub) == send->hash ());
}

TEST (rpc, process_subtype_open)
{
	nano::test::system system;
	auto node1 = add_ipc_enabled_node (system);
	auto & node2 = *system.add_node ();
	nano::keypair key;
	auto latest (node1->latest (nano::dev::genesis_key.pub));
	nano::block_builder builder;
	auto send = builder
				.state ()
				.account (nano::dev::genesis->account ())
				.previous (latest)
				.representative (nano::dev::genesis->account ())
				.balance (nano::dev::constants.genesis_amount - nano::Gxrb_ratio)
				.link (key.pub)
				.sign (nano::dev::genesis_key.prv, nano::dev::genesis_key.pub)
				.work (*node1->work_generate_blocking (latest))
				.build_shared ();
	ASSERT_EQ (nano::process_result::progress, node1->process (*send).code);
	ASSERT_EQ (nano::process_result::progress, node2.process (*send).code);
	auto const rpc_ctx = add_rpc (system, node1);
	node1->scheduler.manual (send);
	auto open = builder
				.state ()
				.account (key.pub)
				.previous (0)
				.representative (key.pub)
				.balance (nano::Gxrb_ratio)
				.link (send->hash ())
				.sign (key.prv, key.pub)
				.work (*node1->work_generate_blocking (key.pub))
				.build ();
	boost::property_tree::ptree request;
	request.put ("action", "process");
	std::string json;
	open->serialize_json (json);
	request.put ("block", json);
	request.put ("subtype", "send");
	auto response (wait_response (system, rpc_ctx, request));
	std::error_code ec (nano::error_rpc::invalid_subtype_balance);
	ASSERT_EQ (response.get<std::string> ("error"), ec.message ());
	request.put ("subtype", "epoch");
	auto response2 (wait_response (system, rpc_ctx, request));
	ASSERT_EQ (response2.get<std::string> ("error"), ec.message ());
	request.put ("subtype", "open");
	auto response3 (wait_response (system, rpc_ctx, request));
	ASSERT_EQ (open->hash ().to_string (), response3.get<std::string> ("hash"));
	ASSERT_TIMELY (10s, node2.latest (key.pub) == open->hash ());
}

TEST (rpc, process_subtype_receive)
{
	nano::test::system system;
	auto node1 = add_ipc_enabled_node (system);
	auto & node2 = *system.add_node ();
	auto latest (node1->latest (nano::dev::genesis_key.pub));
	nano::block_builder builder;
	auto send = builder
				.state ()
				.account (nano::dev::genesis->account ())
				.previous (latest)
				.representative (nano::dev::genesis->account ())
				.balance (nano::dev::constants.genesis_amount - nano::Gxrb_ratio)
				.link (nano::dev::genesis_key.pub)
				.sign (nano::dev::genesis_key.prv, nano::dev::genesis_key.pub)
				.work (*node1->work_generate_blocking (latest))
				.build_shared ();
	ASSERT_EQ (nano::process_result::progress, node1->process (*send).code);
	ASSERT_EQ (nano::process_result::progress, node2.process (*send).code);
	auto const rpc_ctx = add_rpc (system, node1);
	node1->scheduler.manual (send);
	auto receive = builder
				   .state ()
				   .account (nano::dev::genesis_key.pub)
				   .previous (send->hash ())
				   .representative (nano::dev::genesis_key.pub)
				   .balance (nano::dev::constants.genesis_amount)
				   .link (send->hash ())
				   .sign (nano::dev::genesis_key.prv, nano::dev::genesis_key.pub)
				   .work (*node1->work_generate_blocking (send->hash ()))
				   .build ();
	boost::property_tree::ptree request;
	request.put ("action", "process");
	std::string json;
	receive->serialize_json (json);
	request.put ("block", json);
	request.put ("subtype", "send");
	auto response (wait_response (system, rpc_ctx, request));
	std::error_code ec (nano::error_rpc::invalid_subtype_balance);
	ASSERT_EQ (response.get<std::string> ("error"), ec.message ());
	request.put ("subtype", "open");
	auto response2 (wait_response (system, rpc_ctx, request));
	ec = nano::error_rpc::invalid_subtype_previous;
	ASSERT_EQ (response2.get<std::string> ("error"), ec.message ());
	request.put ("subtype", "receive");
	auto response3 (wait_response (system, rpc_ctx, request));
	ASSERT_EQ (receive->hash ().to_string (), response3.get<std::string> ("hash"));
	ASSERT_TIMELY (10s, node2.latest (nano::dev::genesis_key.pub) == receive->hash ());
}

TEST (rpc, process_ledger_insufficient_work)
{
	nano::test::system system;
	auto node = add_ipc_enabled_node (system);
	auto const rpc_ctx = add_rpc (system, node);
	ASSERT_LT (node->network_params.work.get_entry (), node->network_params.work.get_epoch_1 ());
	auto latest (node->latest (nano::dev::genesis_key.pub));
	auto min_difficulty = node->network_params.work.get_entry ();
	auto max_difficulty = node->network_params.work.get_epoch_1 ();
	nano::block_builder builder;
	auto send = builder
				.state ()
				.account (nano::dev::genesis->account ())
				.previous (latest)
				.representative (nano::dev::genesis->account ())
				.balance (nano::dev::constants.genesis_amount - nano::Gxrb_ratio)
				.link (nano::dev::genesis_key.pub)
				.sign (nano::dev::genesis_key.prv, nano::dev::genesis_key.pub)
				.work (system.work_generate_limited (latest, min_difficulty, max_difficulty))
				.build ();
	ASSERT_LT (nano::dev::network_params.work.difficulty (*send), max_difficulty);
	ASSERT_GE (nano::dev::network_params.work.difficulty (*send), min_difficulty);
	boost::property_tree::ptree request;
	request.put ("action", "process");
	std::string json;
	send->serialize_json (json);
	request.put ("block", json);
	request.put ("subtype", "send");
	auto response (wait_response (system, rpc_ctx, request));
	std::error_code ec (nano::error_process::insufficient_work);
	ASSERT_EQ (1, response.count ("error"));
	ASSERT_EQ (response.get<std::string> ("error"), ec.message ());
}

TEST (rpc, keepalive)
{
	nano::test::system system;
	auto node0 = add_ipc_enabled_node (system);
	auto node1 (std::make_shared<nano::node> (system.io_ctx, nano::test::get_available_port (), nano::unique_path (), system.logging, system.work));
	node1->start ();
	system.nodes.push_back (node1);
	auto const rpc_ctx = add_rpc (system, node0);
	boost::property_tree::ptree request;
	request.put ("action", "keepalive");
	auto address (boost::str (boost::format ("%1%") % node1->network->endpoint ().address ()));
	auto port (boost::str (boost::format ("%1%") % node1->network->endpoint ().port ()));
	request.put ("address", address);
	request.put ("port", port);
	ASSERT_EQ (nullptr, node0->network->tcp_channels->find_node_id (node1->get_node_id ()));
	ASSERT_EQ (0, node0->network->size ());
	auto response (wait_response (system, rpc_ctx, request));
	system.deadline_set (10s);
	while (node0->network->find_node_id (node1->get_node_id ()) == nullptr)
	{
		ASSERT_EQ (0, node0->network->size ());
		ASSERT_NO_ERROR (system.poll ());
	}
	node1->stop ();
}

TEST (rpc, peers)
{
	nano::test::system system;
	auto node = add_ipc_enabled_node (system);
	auto const node2 = system.add_node (nano::node_config (nano::test::get_available_port (), system.logging));
	auto const rpc_ctx = add_rpc (system, node);
	boost::property_tree::ptree request;
	request.put ("action", "peers");
	auto response (wait_response (system, rpc_ctx, request));
	auto & peers_node (response.get_child ("peers"));
	ASSERT_EQ (1, peers_node.size ());
	ASSERT_EQ (std::to_string (node->network_params.network.protocol_version), peers_node.get<std::string> ((boost::format ("[::1]:%1%") % node2->network->endpoint ().port ()).str ()));
	// The previous version of this test had an UDP connection to an arbitrary IP address, so it could check for two peers. This doesn't work with TCP.
}

TEST (rpc, peers_node_id)
{
	nano::test::system system;
	auto node = add_ipc_enabled_node (system);
	auto const node2 = system.add_node (nano::node_config (nano::test::get_available_port (), system.logging));
	auto const rpc_ctx = add_rpc (system, node);
	boost::property_tree::ptree request;
	request.put ("action", "peers");
	request.put ("peer_details", true);
	auto response (wait_response (system, rpc_ctx, request));
	auto & peers_node (response.get_child ("peers"));
	ASSERT_EQ (1, peers_node.size ());
	auto tree1 (peers_node.get_child ((boost::format ("[::1]:%1%") % node2->network->endpoint ().port ()).str ()));
	ASSERT_EQ (std::to_string (node->network_params.network.protocol_version), tree1.get<std::string> ("protocol_version"));
	ASSERT_EQ (system.nodes[1]->node_id.pub.to_node_id (), tree1.get<std::string> ("node_id"));
	// The previous version of this test had an UDP connection to an arbitrary IP address, so it could check for two peers. This doesn't work with TCP.
}

TEST (rpc, pending)
{
	nano::test::system system;
	auto node = add_ipc_enabled_node (system);
	nano::keypair key1;
	system.wallet (0)->insert_adhoc (nano::dev::genesis_key.prv);
	auto block1 (system.wallet (0)->send_action (nano::dev::genesis_key.pub, key1.pub, 100));
	node->scheduler.flush ();
	ASSERT_TIMELY (5s, !node->active.active (*block1));
	ASSERT_TIMELY (5s, node->ledger.cache.cemented_count () == 2 && node->confirmation_height_processor.current ().is_zero () && node->confirmation_height_processor.awaiting_processing_size () == 0);
	auto const rpc_ctx = add_rpc (system, node);
	boost::property_tree::ptree request;
	request.put ("action", "pending");
	request.put ("account", key1.pub.to_account ());
	request.put ("count", "100");
	{
		auto response (wait_response (system, rpc_ctx, request));
		auto & blocks_node (response.get_child ("blocks"));
		ASSERT_EQ (1, blocks_node.size ());
		nano::block_hash hash (blocks_node.begin ()->second.get<std::string> (""));
		ASSERT_EQ (block1->hash (), hash);
	}
	request.put ("sorting", "true"); // Sorting test
	{
		auto response (wait_response (system, rpc_ctx, request));
		auto & blocks_node (response.get_child ("blocks"));
		ASSERT_EQ (1, blocks_node.size ());
		nano::block_hash hash (blocks_node.begin ()->first);
		ASSERT_EQ (block1->hash (), hash);
		std::string amount (blocks_node.begin ()->second.get<std::string> (""));
		ASSERT_EQ ("100", amount);
	}
	request.put ("threshold", "100"); // Threshold test
	{
		auto response (wait_response (system, rpc_ctx, request));
		auto & blocks_node (response.get_child ("blocks"));
		ASSERT_EQ (1, blocks_node.size ());
		std::unordered_map<nano::block_hash, nano::uint128_union> blocks;
		for (auto i (blocks_node.begin ()), j (blocks_node.end ()); i != j; ++i)
		{
			nano::block_hash hash;
			hash.decode_hex (i->first);
			nano::uint128_union amount;
			amount.decode_dec (i->second.get<std::string> (""));
			blocks[hash] = amount;
			boost::optional<std::string> source (i->second.get_optional<std::string> ("source"));
			ASSERT_FALSE (source.is_initialized ());
			boost::optional<uint8_t> min_version (i->second.get_optional<uint8_t> ("min_version"));
			ASSERT_FALSE (min_version.is_initialized ());
		}
		ASSERT_EQ (blocks[block1->hash ()], 100);
	}
	request.put ("threshold", "101");
	{
		auto response (wait_response (system, rpc_ctx, request, 10s));
		auto & blocks_node (response.get_child ("blocks"));
		ASSERT_EQ (0, blocks_node.size ());
	}
	request.put ("threshold", "0");
	request.put ("source", "true");
	request.put ("min_version", "true");
	{
		auto response (wait_response (system, rpc_ctx, request));
		auto & blocks_node (response.get_child ("blocks"));
		ASSERT_EQ (1, blocks_node.size ());
		std::unordered_map<nano::block_hash, nano::uint128_union> amounts;
		std::unordered_map<nano::block_hash, nano::account> sources;
		for (auto i (blocks_node.begin ()), j (blocks_node.end ()); i != j; ++i)
		{
			nano::block_hash hash;
			hash.decode_hex (i->first);
			amounts[hash].decode_dec (i->second.get<std::string> ("amount"));
			sources[hash].decode_account (i->second.get<std::string> ("source"));
			ASSERT_EQ (i->second.get<uint8_t> ("min_version"), 0);
		}
		ASSERT_EQ (amounts[block1->hash ()], 100);
		ASSERT_EQ (sources[block1->hash ()], nano::dev::genesis_key.pub);
	}

	request.put ("account", key1.pub.to_account ());
	request.put ("source", "false");
	request.put ("min_version", "false");

	auto check_block_response_count_l = [&system, &request, &rpc_ctx] (size_t size) {
		auto response (wait_response (system, rpc_ctx, request));
		ASSERT_EQ (size, response.get_child ("blocks").size ());
	};

	check_block_response_count_l (1);
	rpc_ctx.io_scope->reset ();
	reset_confirmation_height (system.nodes.front ()->store, block1->account ());
	rpc_ctx.io_scope->renew ();
	check_block_response_count_l (0);
	request.put ("include_only_confirmed", "false");
	rpc_ctx.io_scope->renew ();
	check_block_response_count_l (1);
	request.put ("include_only_confirmed", "true");

	// Sorting with a smaller count than total should give absolute sorted amounts
	rpc_ctx.io_scope->reset ();
	node->store.confirmation_height ().put (*node->store.tx_begin_write (), nano::dev::genesis_key.pub, { 2, block1->hash () });
	auto block2 (system.wallet (0)->send_action (nano::dev::genesis_key.pub, key1.pub, 200));
	auto block3 (system.wallet (0)->send_action (nano::dev::genesis_key.pub, key1.pub, 300));
	auto block4 (system.wallet (0)->send_action (nano::dev::genesis_key.pub, key1.pub, 400));
	rpc_ctx.io_scope->renew ();

	ASSERT_TIMELY (10s, node->ledger.account_receivable (*node->store.tx_begin_read (), key1.pub) == 1000);
	ASSERT_TIMELY (5s, !node->active.active (*block4));
	ASSERT_TIMELY (5s, node->block_confirmed (block4->hash ()));

	request.put ("count", "2");
	{
		auto response (wait_response (system, rpc_ctx, request));
		auto & blocks_node (response.get_child ("blocks"));
		ASSERT_EQ (2, blocks_node.size ());
		nano::block_hash hash (blocks_node.begin ()->first);
		nano::block_hash hash1 ((++blocks_node.begin ())->first);
		ASSERT_EQ (block4->hash (), hash);
		ASSERT_EQ (block3->hash (), hash1);
	}
}

/**
 * This test case tests the receivable RPC command when used with offsets and sorting.
 */
TEST (rpc, receivable_offset_and_sorting)
{
	nano::test::system system;
	auto node = add_ipc_enabled_node (system);
	nano::keypair key1;
	system.wallet (0)->insert_adhoc (nano::dev::genesis_key.prv);

	auto block1 = system.wallet (0)->send_action (nano::dev::genesis_key.pub, key1.pub, 200);
	auto block2 = system.wallet (0)->send_action (nano::dev::genesis_key.pub, key1.pub, 100);
	auto block3 = system.wallet (0)->send_action (nano::dev::genesis_key.pub, key1.pub, 400);
	auto block4 = system.wallet (0)->send_action (nano::dev::genesis_key.pub, key1.pub, 300);
	auto block5 = system.wallet (0)->send_action (nano::dev::genesis_key.pub, key1.pub, 300);
	auto block6 = system.wallet (0)->send_action (nano::dev::genesis_key.pub, key1.pub, 300);

	// check that all blocks got confirmed
	ASSERT_TIMELY (5s, node->ledger.account_receivable (*node->store.tx_begin_read (), key1.pub, true) == 1600);

	// check confirmation height is as expected, there is no perfect clarity yet when confirmation height updates after a block get confirmed
	nano::confirmation_height_info confirmation_height_info;
	ASSERT_FALSE (node->store.confirmation_height ().get (*node->store.tx_begin_read (), nano::dev::genesis->account (), confirmation_height_info));
	ASSERT_EQ (confirmation_height_info.height (), 7);
	ASSERT_EQ (confirmation_height_info.frontier (), block6->hash ());

	// returns true if hash is found in node
	// if match_first is set then the function looks for key (first item)
	// if match_first is not set then the function looks for value (second item)
	auto hash_exists = [] (boost::property_tree::ptree & node, bool match_first, nano::block_hash hash) {
		std::stringstream ss;
		boost::property_tree::json_parser::write_json (ss, node);
		for (auto itr = node.begin (); itr != node.end (); ++itr)
		{
			std::string possible_match = match_first ? itr->first : itr->second.get<std::string> ("");
			if (possible_match == hash.to_string ())
			{
				return true;
			}
		}
		return false;
	};

	auto const rpc_ctx = add_rpc (system, node);
	boost::property_tree::ptree request;
	request.put ("action", "receivable");
	request.put ("account", key1.pub.to_account ());

	request.put ("offset", "0");
	request.put ("sorting", "false");
	{
		auto response (wait_response (system, rpc_ctx, request));
		auto & blocks_node (response.get_child ("blocks"));
		ASSERT_EQ (6, blocks_node.size ());

		// check that all 6 blocks are listed, the order does not matter
		ASSERT_TRUE (hash_exists (blocks_node, false, block1->hash ()));
		ASSERT_TRUE (hash_exists (blocks_node, false, block2->hash ()));
		ASSERT_TRUE (hash_exists (blocks_node, false, block3->hash ()));
		ASSERT_TRUE (hash_exists (blocks_node, false, block4->hash ()));
		ASSERT_TRUE (hash_exists (blocks_node, false, block5->hash ()));
		ASSERT_TRUE (hash_exists (blocks_node, false, block6->hash ()));
	}

	request.put ("offset", "4");
	{
		auto response (wait_response (system, rpc_ctx, request));
		auto & blocks_node (response.get_child ("blocks"));
		// since we haven't asked for sorted, we can't be sure which 2 blocks will be returned
		ASSERT_EQ (2, blocks_node.size ());
	}

	request.put ("count", "2");
	request.put ("offset", "2");
	{
		auto response (wait_response (system, rpc_ctx, request));
		auto & blocks_node (response.get_child ("blocks"));
		// since we haven't asked for sorted, we can't be sure which 2 blocks will be returned
		ASSERT_EQ (2, blocks_node.size ());
	}

	// Sort by amount from here onwards, this is a sticky setting that applies for the rest of the test case
	request.put ("sorting", "true");

	request.put ("count", "5");
	request.put ("offset", "0");
	{
		auto response (wait_response (system, rpc_ctx, request));
		auto & blocks_node (response.get_child ("blocks"));
		ASSERT_EQ (5, blocks_node.size ());

		// the first block should be block3 with amount 400
		auto itr = blocks_node.begin ();
		ASSERT_EQ (block3->hash (), nano::block_hash{ itr->first });
		ASSERT_EQ ("400", itr->second.get<std::string> (""));

		// the next 3 block will be of amount 300 but in unspecified order
		++itr;
		ASSERT_EQ ("300", itr->second.get<std::string> (""));

		++itr;
		ASSERT_EQ ("300", itr->second.get<std::string> (""));

		++itr;
		ASSERT_EQ ("300", itr->second.get<std::string> (""));

		// the last one will be block1 with amount 200
		++itr;
		ASSERT_EQ (block1->hash (), nano::block_hash{ itr->first });
		ASSERT_EQ ("200", itr->second.get<std::string> (""));

		// check that the blocks returned with 300 amounts have the right hashes
		ASSERT_TRUE (hash_exists (blocks_node, true, block4->hash ()));
		ASSERT_TRUE (hash_exists (blocks_node, true, block5->hash ()));
		ASSERT_TRUE (hash_exists (blocks_node, true, block6->hash ()));
	}

	request.put ("count", "3");
	request.put ("offset", "3");
	{
		auto response (wait_response (system, rpc_ctx, request));
		auto & blocks_node (response.get_child ("blocks"));
		ASSERT_EQ (3, blocks_node.size ());

		auto itr = blocks_node.begin ();
		ASSERT_EQ ("300", itr->second.get<std::string> (""));

		++itr;
		ASSERT_EQ (block1->hash (), nano::block_hash{ itr->first });
		ASSERT_EQ ("200", itr->second.get<std::string> (""));

		++itr;
		ASSERT_EQ (block2->hash (), nano::block_hash{ itr->first });
		ASSERT_EQ ("100", itr->second.get<std::string> (""));
	}

	request.put ("source", "true");
	request.put ("min_version", "true");
	request.put ("count", "3");
	request.put ("offset", "2");
	{
		auto response (wait_response (system, rpc_ctx, request));
		auto & blocks_node (response.get_child ("blocks"));
		ASSERT_EQ (3, blocks_node.size ());

		auto itr = blocks_node.begin ();
		ASSERT_EQ ("300", itr->second.get<std::string> ("amount"));

		++itr;
		ASSERT_EQ ("300", itr->second.get<std::string> ("amount"));

		++itr;
		ASSERT_EQ (block1->hash (), nano::block_hash{ itr->first });
		ASSERT_EQ ("200", itr->second.get<std::string> ("amount"));
	}
}

TEST (rpc, pending_burn)
{
	nano::test::system system;
	auto node = add_ipc_enabled_node (system);
	system.wallet (0)->insert_adhoc (nano::dev::genesis_key.prv);
	auto block1 (system.wallet (0)->send_action (nano::dev::genesis_key.pub, nano::dev::constants.burn_account, 100));
	auto const rpc_ctx = add_rpc (system, node);
	node->scheduler.flush ();
	ASSERT_TIMELY (5s, !node->active.active (*block1));
	ASSERT_TIMELY (5s, node->ledger.cache.cemented_count () == 2 && node->confirmation_height_processor.current ().is_zero () && node->confirmation_height_processor.awaiting_processing_size () == 0);
	boost::property_tree::ptree request;
	request.put ("action", "pending");
	request.put ("account", nano::dev::constants.burn_account.to_account ());
	request.put ("count", "100");
	{
		auto response (wait_response (system, rpc_ctx, request));
		auto & blocks_node (response.get_child ("blocks"));
		ASSERT_EQ (1, blocks_node.size ());
		nano::block_hash hash (blocks_node.begin ()->second.get<std::string> (""));
		ASSERT_EQ (block1->hash (), hash);
	}
}

TEST (rpc, search_receivable)
{
	nano::test::system system;
	auto node = add_ipc_enabled_node (system);
	system.wallet (0)->insert_adhoc (nano::dev::genesis_key.prv);
	auto wallet (node->wallets.items.begin ()->first.to_string ());
	auto latest (node->latest (nano::dev::genesis_key.pub));
	nano::block_builder builder;
	auto block = builder
				 .send ()
				 .previous (latest)
				 .destination (nano::dev::genesis_key.pub)
				 .balance (nano::dev::constants.genesis_amount - node->config->receive_minimum.number ())
				 .sign (nano::dev::genesis_key.prv, nano::dev::genesis_key.pub)
				 .work (*node->work_generate_blocking (latest))
				 .build ();
	{
		auto transaction (node->store.tx_begin_write ());
		ASSERT_EQ (nano::process_result::progress, node->ledger.process (*transaction, *block).code);
	}
	auto const rpc_ctx = add_rpc (system, node);
	boost::property_tree::ptree request;
	request.put ("action", "search_receivable");
	request.put ("wallet", wallet);
	auto response (wait_response (system, rpc_ctx, request));
	ASSERT_TIMELY (10s, node->balance (nano::dev::genesis_key.pub) == nano::dev::constants.genesis_amount);
}

TEST (rpc, version)
{
	nano::test::system system;
	auto node1 = add_ipc_enabled_node (system);
	auto const rpc_ctx = add_rpc (system, node1);
	boost::property_tree::ptree request1;
	request1.put ("action", "version");
	test_response response1 (request1, rpc_ctx.rpc->listening_port (), system.io_ctx);
	ASSERT_TIMELY (5s, response1.status != 0);
	ASSERT_EQ (200, response1.status);
	ASSERT_EQ ("1", response1.json.get<std::string> ("rpc_version"));
	{
		auto transaction (node1->store.tx_begin_read ());
		ASSERT_EQ (std::to_string (node1->store.version ().get (*transaction)), response1.json.get<std::string> ("store_version"));
	}
	ASSERT_EQ (std::to_string (node1->network_params.network.protocol_version), response1.json.get<std::string> ("protocol_version"));
	ASSERT_EQ (boost::str (boost::format ("Nano %1%") % NANO_VERSION_STRING), response1.json.get<std::string> ("node_vendor"));
	ASSERT_EQ (node1->store.vendor_get (), response1.json.get<std::string> ("store_vendor"));
	auto network_label (node1->network_params.network.get_current_network_as_string ());
	ASSERT_EQ (network_label, response1.json.get<std::string> ("network"));
	auto genesis_open (node1->latest (nano::dev::genesis_key.pub));
	ASSERT_EQ (genesis_open.to_string (), response1.json.get<std::string> ("network_identifier"));
	ASSERT_EQ (BUILD_INFO, response1.json.get<std::string> ("build_info"));
	auto headers (response1.resp.base ());
	auto allow (headers.at ("Allow"));
	auto content_type (headers.at ("Content-Type"));
	auto access_control_allow_origin (headers.at ("Access-Control-Allow-Origin"));
	auto access_control_allow_methods (headers.at ("Access-Control-Allow-Methods"));
	auto access_control_allow_headers (headers.at ("Access-Control-Allow-Headers"));
	auto connection (headers.at ("Connection"));
	ASSERT_EQ ("POST, OPTIONS", allow);
	ASSERT_EQ ("application/json", content_type);
	ASSERT_EQ ("*", access_control_allow_origin);
	ASSERT_EQ (allow, access_control_allow_methods);
	ASSERT_EQ ("Accept, Accept-Language, Content-Language, Content-Type", access_control_allow_headers);
	ASSERT_EQ ("close", connection);
}

TEST (rpc, work_generate)
{
	nano::test::system system;
	auto node = add_ipc_enabled_node (system);
	auto const rpc_ctx = add_rpc (system, node);
	nano::block_hash hash (1);
	boost::property_tree::ptree request;
	request.put ("action", "work_generate");
	request.put ("hash", hash.to_string ());
	auto verify_response = [&node, &rpc_ctx, &system] (auto & request, auto & hash) {
		auto response (wait_response (system, rpc_ctx, request));
		ASSERT_EQ (hash.to_string (), response.template get<std::string> ("hash"));
		auto work_text (response.template get<std::string> ("work"));
		uint64_t work;
		ASSERT_FALSE (nano::from_string_hex (work_text, work));
		auto result_difficulty (nano::dev::network_params.work.difficulty (nano::work_version::work_1, hash, work));
		auto response_difficulty_text (response.template get<std::string> ("difficulty"));
		uint64_t response_difficulty;
		ASSERT_FALSE (nano::from_string_hex (response_difficulty_text, response_difficulty));
		ASSERT_EQ (result_difficulty, response_difficulty);
		auto multiplier = response.template get<double> ("multiplier");
		ASSERT_NEAR (nano::difficulty::to_multiplier (result_difficulty, node->default_difficulty (nano::work_version::work_1)), multiplier, 1e-6);
	};
	verify_response (request, hash);
	request.put ("use_peers", "true");
	verify_response (request, hash);
}

TEST (rpc, work_generate_difficulty)
{
	nano::test::system system;
	nano::node_config node_config (nano::test::get_available_port (), system.logging);
	node_config.max_work_generate_multiplier = 1000;
	auto node = add_ipc_enabled_node (system);
	auto const rpc_ctx = add_rpc (system, node);
	nano::block_hash hash (1);
	boost::property_tree::ptree request;
	request.put ("action", "work_generate");
	request.put ("hash", hash.to_string ());
	{
		uint64_t difficulty (0xfff0000000000000);
		request.put ("difficulty", nano::to_string_hex (difficulty));
		auto response (wait_response (system, rpc_ctx, request, 10s));
		auto work_text (response.get<std::string> ("work"));
		uint64_t work;
		ASSERT_FALSE (nano::from_string_hex (work_text, work));
		auto result_difficulty (nano::dev::network_params.work.difficulty (nano::work_version::work_1, hash, work));
		auto response_difficulty_text (response.get<std::string> ("difficulty"));
		uint64_t response_difficulty;
		ASSERT_FALSE (nano::from_string_hex (response_difficulty_text, response_difficulty));
		ASSERT_EQ (result_difficulty, response_difficulty);
		auto multiplier = response.get<double> ("multiplier");
		// Expected multiplier from base threshold, not from the given difficulty
		ASSERT_NEAR (nano::difficulty::to_multiplier (result_difficulty, node->default_difficulty (nano::work_version::work_1)), multiplier, 1e-10);
		ASSERT_GE (result_difficulty, difficulty);
	}
	{
		uint64_t difficulty (0xffff000000000000);
		request.put ("difficulty", nano::to_string_hex (difficulty));
		auto response (wait_response (system, rpc_ctx, request));
		auto work_text (response.get<std::string> ("work"));
		uint64_t work;
		ASSERT_FALSE (nano::from_string_hex (work_text, work));
		auto result_difficulty (nano::dev::network_params.work.difficulty (nano::work_version::work_1, hash, work));
		ASSERT_GE (result_difficulty, difficulty);
	}
	{
		uint64_t difficulty (node->max_work_generate_difficulty (nano::work_version::work_1) + 1);
		request.put ("difficulty", nano::to_string_hex (difficulty));
		auto response (wait_response (system, rpc_ctx, request));
		std::error_code ec (nano::error_rpc::difficulty_limit);
		ASSERT_EQ (response.get<std::string> ("error"), ec.message ());
	}
}

TEST (rpc, work_generate_multiplier)
{
	nano::test::system system;
	nano::node_config node_config (nano::test::get_available_port (), system.logging);
	node_config.max_work_generate_multiplier = 100;
	auto node = add_ipc_enabled_node (system, node_config);
	auto const rpc_ctx = add_rpc (system, node);
	nano::block_hash hash (1);
	boost::property_tree::ptree request;
	request.put ("action", "work_generate");
	request.put ("hash", hash.to_string ());
	{
		// When both difficulty and multiplier are given, should use multiplier
		// Give base difficulty and very high multiplier to test
		request.put ("difficulty", nano::to_string_hex (static_cast<uint64_t> (0xff00000000000000)));
		double multiplier{ 100.0 };
		request.put ("multiplier", multiplier);
		auto response (wait_response (system, rpc_ctx, request, 10s));
		auto work_text (response.get_optional<std::string> ("work"));
		ASSERT_TRUE (work_text.is_initialized ());
		uint64_t work;
		ASSERT_FALSE (nano::from_string_hex (*work_text, work));
		auto result_difficulty (nano::dev::network_params.work.difficulty (nano::work_version::work_1, hash, work));
		auto response_difficulty_text (response.get<std::string> ("difficulty"));
		uint64_t response_difficulty;
		ASSERT_FALSE (nano::from_string_hex (response_difficulty_text, response_difficulty));
		ASSERT_EQ (result_difficulty, response_difficulty);
		auto result_multiplier = response.get<double> ("multiplier");
		ASSERT_GE (result_multiplier, multiplier);
	}
	{
		request.put ("multiplier", -1.5);
		auto response (wait_response (system, rpc_ctx, request));
		std::error_code ec (nano::error_rpc::bad_multiplier_format);
		ASSERT_EQ (response.get<std::string> ("error"), ec.message ());
	}
	{
		double max_multiplier (nano::difficulty::to_multiplier (node->max_work_generate_difficulty (nano::work_version::work_1), node->default_difficulty (nano::work_version::work_1)));
		request.put ("multiplier", max_multiplier + 1);
		auto response (wait_response (system, rpc_ctx, request));
		std::error_code ec (nano::error_rpc::difficulty_limit);
		ASSERT_EQ (response.get<std::string> ("error"), ec.message ());
	}
}

TEST (rpc, work_generate_block_high)
{
	nano::test::system system;
	auto node = add_ipc_enabled_node (system);
	auto const rpc_ctx = add_rpc (system, node);
	nano::keypair key;
	nano::block_builder builder;
	auto block = builder
				 .state ()
				 .account (key.pub)
				 .previous (0)
				 .representative (nano::dev::genesis_key.pub)
				 .balance (nano::Gxrb_ratio)
				 .link (123)
				 .sign (key.prv, key.pub)
				 .work (*node->work_generate_blocking (key.pub))
				 .build ();
	nano::block_hash hash (block->root ().as_block_hash ());
	auto block_difficulty (nano::dev::network_params.work.difficulty (nano::work_version::work_1, hash, block->block_work ()));
	boost::property_tree::ptree request;
	request.put ("action", "work_generate");
	request.put ("hash", hash.to_string ());
	request.put ("json_block", "true");
	boost::property_tree::ptree json;
	block->serialize_json (json);
	request.add_child ("block", json);
	{
		auto response (wait_response (system, rpc_ctx, request));
		ASSERT_EQ (1, response.count ("error"));
		ASSERT_EQ (std::error_code (nano::error_rpc::block_work_enough).message (), response.get<std::string> ("error"));
	}
}

TEST (rpc, work_generate_block_low)
{
	nano::test::system system;
	auto node = add_ipc_enabled_node (system);
	auto const rpc_ctx = add_rpc (system, node);
	nano::keypair key;
	nano::block_builder builder;
	auto block = builder
				 .state ()
				 .account (key.pub)
				 .previous (0)
				 .representative (nano::dev::genesis_key.pub)
				 .balance (nano::Gxrb_ratio)
				 .link (123)
				 .sign (key.prv, key.pub)
				 .work (0)
				 .build ();
	auto threshold (node->default_difficulty (block->work_version ()));
	block->block_work_set (system.work_generate_limited (block->root ().as_block_hash (), threshold, nano::difficulty::from_multiplier (node->config->max_work_generate_multiplier / 10, threshold)));
	nano::block_hash hash (block->root ().as_block_hash ());
	auto block_difficulty (nano::dev::network_params.work.difficulty (*block));
	boost::property_tree::ptree request;
	request.put ("action", "work_generate");
	request.put ("hash", hash.to_string ());
	request.put ("difficulty", nano::to_string_hex (block_difficulty + 1));
	request.put ("json_block", "false");
	std::string json;
	block->serialize_json (json);
	request.put ("block", json);
	{
		auto response (wait_response (system, rpc_ctx, request, 10s));
		auto work_text (response.get_optional<std::string> ("work"));
		ASSERT_TRUE (work_text.is_initialized ());
		uint64_t work;
		ASSERT_FALSE (nano::from_string_hex (*work_text, work));
		ASSERT_NE (block->block_work (), work);
		auto result_difficulty (nano::dev::network_params.work.difficulty (nano::work_version::work_1, hash, work));
		auto response_difficulty_text (response.get<std::string> ("difficulty"));
		uint64_t response_difficulty;
		ASSERT_FALSE (nano::from_string_hex (response_difficulty_text, response_difficulty));
		ASSERT_EQ (result_difficulty, response_difficulty);
		ASSERT_LT (block_difficulty, result_difficulty);
	}
}

TEST (rpc, work_generate_block_root_mismatch)
{
	nano::test::system system;
	auto node = add_ipc_enabled_node (system);
	auto const rpc_ctx = add_rpc (system, node);
	nano::keypair key;
	nano::block_builder builder;
	auto block = builder
				 .state ()
				 .account (key.pub)
				 .previous (0)
				 .representative (nano::dev::genesis_key.pub)
				 .balance (nano::Gxrb_ratio)
				 .link (123)
				 .sign (key.prv, key.pub)
				 .work (*node->work_generate_blocking (key.pub))
				 .build ();
	nano::block_hash hash (1);
	boost::property_tree::ptree request;
	request.put ("action", "work_generate");
	request.put ("hash", hash.to_string ());
	request.put ("json_block", "false");
	std::string json;
	block->serialize_json (json);
	request.put ("block", json);
	{
		auto response (wait_response (system, rpc_ctx, request));
		ASSERT_EQ (1, response.count ("error"));
		ASSERT_EQ (std::error_code (nano::error_rpc::block_root_mismatch).message (), response.get<std::string> ("error"));
	}
}

TEST (rpc, work_generate_block_ledger_epoch_2)
{
	nano::test::system system;
	auto node = add_ipc_enabled_node (system);
	auto epoch1 = system.upgrade_genesis_epoch (*node, nano::epoch::epoch_1);
	ASSERT_NE (nullptr, epoch1);
	auto epoch2 = system.upgrade_genesis_epoch (*node, nano::epoch::epoch_2);
	ASSERT_NE (nullptr, epoch2);
	nano::keypair key;
	system.wallet (0)->insert_adhoc (nano::dev::genesis_key.prv);
	auto send_block (system.wallet (0)->send_action (nano::dev::genesis_key.pub, key.pub, nano::Gxrb_ratio));
	ASSERT_NE (nullptr, send_block);
	nano::block_builder builder;
	auto block = builder
				 .state ()
				 .account (key.pub)
				 .previous (0)
				 .representative (nano::dev::genesis_key.pub)
				 .balance (nano::Gxrb_ratio)
				 .link (send_block->hash ())
				 .sign (key.prv, key.pub)
				 .work (0)
				 .build ();
	auto threshold (nano::dev::network_params.work.threshold (block->work_version (), nano::block_details (nano::epoch::epoch_2, false, true, false)));
	block->block_work_set (system.work_generate_limited (block->root ().as_block_hash (), 1, threshold - 1));
	nano::block_hash hash (block->root ().as_block_hash ());
	auto const rpc_ctx = add_rpc (system, node);
	boost::property_tree::ptree request;
	request.put ("action", "work_generate");
	request.put ("hash", hash.to_string ());
	request.put ("json_block", "false");
	std::string json;
	block->serialize_json (json);
	request.put ("block", json);
	bool finished (false);
	auto iteration (0);
	while (!finished)
	{
		auto response (wait_response (system, rpc_ctx, request, 10s));
		auto work_text (response.get_optional<std::string> ("work"));
		ASSERT_TRUE (work_text.is_initialized ());
		uint64_t work;
		ASSERT_FALSE (nano::from_string_hex (*work_text, work));
		auto result_difficulty (nano::dev::network_params.work.difficulty (nano::work_version::work_1, hash, work));
		auto response_difficulty_text (response.get<std::string> ("difficulty"));
		uint64_t response_difficulty;
		ASSERT_FALSE (nano::from_string_hex (response_difficulty_text, response_difficulty));
		ASSERT_EQ (result_difficulty, response_difficulty);
		ASSERT_GE (result_difficulty, node->network_params.work.get_epoch_2_receive ());
		finished = result_difficulty < node->network_params.work.get_epoch_1 ();
		ASSERT_LT (++iteration, 200);
	}
}

TEST (rpc, work_cancel)
{
	nano::test::system system;
	auto node1 = add_ipc_enabled_node (system);
	auto const rpc_ctx = add_rpc (system, node1);
	nano::block_hash hash1 (1);
	boost::property_tree::ptree request1;
	request1.put ("action", "work_cancel");
	request1.put ("hash", hash1.to_string ());
	std::atomic<bool> done (false);
	system.deadline_set (10s);
	while (!done)
	{
		system.work.generate (nano::work_version::work_1, hash1, node1->network_params.work.get_base (), [&done] (boost::optional<uint64_t> work_a) {
			done = !work_a;
		});
		auto response1 (wait_response (system, rpc_ctx, request1));
		std::error_code ec;
		ASSERT_NO_ERROR (ec);
		std::string success (response1.get<std::string> ("success"));
		ASSERT_TRUE (success.empty ());
	}
}

TEST (rpc, work_peer_bad)
{
	nano::test::system system;
	auto node1 = add_ipc_enabled_node (system);
	auto & node2 = *system.add_node ();
	node2.config->work_peers.emplace_back (boost::asio::ip::address_v6::any ().to_string (), 0);
	auto const rpc_ctx = add_rpc (system, node1);
	nano::block_hash hash1 (1);
	std::atomic<uint64_t> work (0);
	node2.work_generate (nano::work_version::work_1, hash1, node2.network_params.work.get_base (), [&work] (boost::optional<uint64_t> work_a) {
		ASSERT_TRUE (work_a.is_initialized ());
		work = *work_a;
	});
	ASSERT_TIMELY (5s, nano::dev::network_params.work.difficulty (nano::work_version::work_1, hash1, work) >= nano::dev::network_params.work.threshold_base (nano::work_version::work_1));
}

// Test disabled because it's failing intermittently.
// PR in which it got disabled: https://github.com/nanocurrency/nano-node/pull/3629
// Issue for investigating it: https://github.com/nanocurrency/nano-node/issues/3639
TEST (rpc, DISABLED_work_peer_one)
{
	nano::test::system system;
	auto node1 = add_ipc_enabled_node (system);
	auto & node2 = *system.add_node ();
	auto const rpc_ctx = add_rpc (system, node1);
	node2.config->work_peers.emplace_back (node1->network->endpoint ().address ().to_string (), rpc_ctx.rpc->listening_port ());
	nano::keypair key1;
	std::atomic<uint64_t> work (0);
	node2.work_generate (nano::work_version::work_1, key1.pub, node1->network_params.work.get_base (), [&work] (boost::optional<uint64_t> work_a) {
		ASSERT_TRUE (work_a.is_initialized ());
		work = *work_a;
	});
	ASSERT_TIMELY (5s, nano::dev::network_params.work.difficulty (nano::work_version::work_1, key1.pub, work) >= nano::dev::network_params.work.threshold_base (nano::work_version::work_1));
}

// Test disabled because it's failing intermittently.
// PR in which it got disabled: https://github.com/nanocurrency/nano-node/pull/3629
// Issue for investigating it: https://github.com/nanocurrency/nano-node/issues/3636
TEST (rpc, DISABLED_work_peer_many)
{
	nano::test::system system1 (1);
	nano::test::system system2;
	nano::test::system system3 (1);
	nano::test::system system4 (1);
	auto & node1 (*system1.nodes[0]);
	auto node2 = add_ipc_enabled_node (system2);
	auto node3 = add_ipc_enabled_node (system3);
	auto node4 = add_ipc_enabled_node (system4);
	const auto rpc_ctx_2 = add_rpc (system2, node2);
	const auto rpc_ctx_3 = add_rpc (system3, node3);
	const auto rpc_ctx_4 = add_rpc (system4, node4);
	node1.config->work_peers.emplace_back (node2->network->endpoint ().address ().to_string (), rpc_ctx_2.rpc->listening_port ());
	node1.config->work_peers.emplace_back (node3->network->endpoint ().address ().to_string (), rpc_ctx_3.rpc->listening_port ());
	node1.config->work_peers.emplace_back (node4->network->endpoint ().address ().to_string (), rpc_ctx_4.rpc->listening_port ());

	std::array<std::atomic<uint64_t>, 10> works{};
	for (auto & work : works)
	{
		nano::keypair key1;
		node1.work_generate (nano::work_version::work_1, key1.pub, node1.network_params.work.get_base (), [&work] (boost::optional<uint64_t> work_a) {
			work = *work_a;
		});
		while (nano::dev::network_params.work.difficulty (nano::work_version::work_1, key1.pub, work) < nano::dev::network_params.work.threshold_base (nano::work_version::work_1))
		{
			system1.poll ();
			system2.poll ();
			system3.poll ();
			system4.poll ();
		}
	}
	node1.stop ();
}

// Test disabled because it's failing intermittently.
// PR in which it got disabled: https://github.com/nanocurrency/nano-node/pull/3629
// Issue for investigating it: https://github.com/nanocurrency/nano-node/issues/3637
TEST (rpc, DISABLED_work_version_invalid)
{
	nano::test::system system;
	auto node = add_ipc_enabled_node (system);
	auto const rpc_ctx = add_rpc (system, node);
	nano::block_hash hash (1);
	boost::property_tree::ptree request;
	request.put ("action", "work_generate");
	request.put ("hash", hash.to_string ());
	request.put ("version", "work_invalid");
	{
		auto response (wait_response (system, rpc_ctx, request));
		ASSERT_EQ (1, response.count ("error"));
		ASSERT_EQ (std::error_code (nano::error_rpc::bad_work_version).message (), response.get<std::string> ("error"));
	}
	request.put ("action", "work_validate");
	{
		auto response (wait_response (system, rpc_ctx, request));
		ASSERT_EQ (1, response.count ("error"));
		ASSERT_EQ (std::error_code (nano::error_rpc::bad_work_version).message (), response.get<std::string> ("error"));
	}
}

TEST (rpc, block_count)
{
	{
		nano::test::system system;
		auto node1 = add_ipc_enabled_node (system);
		auto const rpc_ctx = add_rpc (system, node1);
		boost::property_tree::ptree request1;
		request1.put ("action", "block_count");
		{
			auto response1 (wait_response (system, rpc_ctx, request1));
			ASSERT_EQ ("1", response1.get<std::string> ("count"));
			ASSERT_EQ ("0", response1.get<std::string> ("unchecked"));
			ASSERT_EQ ("1", response1.get<std::string> ("cemented"));
		}
	}

	// Should be able to get all counts even when enable_control is false.
	{
		nano::test::system system;
		auto node1 = add_ipc_enabled_node (system);
		auto const rpc_ctx = add_rpc (system, node1);
		boost::property_tree::ptree request1;
		request1.put ("action", "block_count");
		{
			auto response1 (wait_response (system, rpc_ctx, request1));
			ASSERT_EQ ("1", response1.get<std::string> ("count"));
			ASSERT_EQ ("0", response1.get<std::string> ("unchecked"));
			ASSERT_EQ ("1", response1.get<std::string> ("cemented"));
		}
	}
}

TEST (rpc, block_count_pruning)
{
	nano::test::system system;
	auto & node0 = *system.add_node ();
	nano::node_config node_config (nano::test::get_available_port (), system.logging);
	node_config.enable_voting = false; // Remove after allowing pruned voting
	nano::node_flags node_flags;
	node_flags.set_enable_pruning (true);
	auto node1 = add_ipc_enabled_node (system, node_config, node_flags);
	auto latest (node1->latest (nano::dev::genesis_key.pub));
	nano::block_builder builder;
	auto send1 = builder
				 .send ()
				 .previous (latest)
				 .destination (nano::dev::genesis_key.pub)
				 .balance (nano::dev::constants.genesis_amount - nano::Gxrb_ratio)
				 .sign (nano::dev::genesis_key.prv, nano::dev::genesis_key.pub)
				 .work (*node1->work_generate_blocking (latest))
				 .build_shared ();
	node1->process_active (send1);
	auto receive1 = builder
					.receive ()
					.previous (send1->hash ())
					.source (send1->hash ())
					.sign (nano::dev::genesis_key.prv, nano::dev::genesis_key.pub)
					.work (*node1->work_generate_blocking (send1->hash ()))
					.build_shared ();
	node1->process_active (receive1);
	node1->block_processor.flush ();
	system.wallet (0)->insert_adhoc (nano::dev::genesis_key.prv);
	ASSERT_TIMELY (5s, node1->ledger.cache.cemented_count () == 3 && node1->confirmation_height_processor.current ().is_zero () && node1->confirmation_height_processor.awaiting_processing_size () == 0);
	// Pruning action
	{
		auto transaction (node1->store.tx_begin_write ());
		ASSERT_EQ (1, node1->ledger.pruning_action (*transaction, send1->hash (), 1));
	}
	auto const rpc_ctx = add_rpc (system, node1);
	boost::property_tree::ptree request1;
	request1.put ("action", "block_count");
	{
		auto response1 (wait_response (system, rpc_ctx, request1));
		ASSERT_EQ ("3", response1.get<std::string> ("count"));
		ASSERT_EQ ("0", response1.get<std::string> ("unchecked"));
		ASSERT_EQ ("3", response1.get<std::string> ("cemented"));
		ASSERT_EQ ("2", response1.get<std::string> ("full"));
		ASSERT_EQ ("1", response1.get<std::string> ("pruned"));
	}
}

TEST (rpc, frontier_count)
{
	nano::test::system system;
	auto node1 = add_ipc_enabled_node (system);
	auto const rpc_ctx = add_rpc (system, node1);
	boost::property_tree::ptree request1;
	request1.put ("action", "frontier_count");
	auto response1 (wait_response (system, rpc_ctx, request1));
	ASSERT_EQ ("1", response1.get<std::string> ("count"));
}

TEST (rpc, account_count)
{
	nano::test::system system;
	auto node1 = add_ipc_enabled_node (system);
	auto const rpc_ctx = add_rpc (system, node1);
	boost::property_tree::ptree request1;
	request1.put ("action", "account_count");
	auto response1 (wait_response (system, rpc_ctx, request1));
	ASSERT_EQ ("1", response1.get<std::string> ("count"));
}

TEST (rpc, available_supply)
{
	nano::test::system system;
	auto node1 = add_ipc_enabled_node (system);
	auto const rpc_ctx = add_rpc (system, node1);
	boost::property_tree::ptree request1;
	request1.put ("action", "available_supply");
	auto response1 (wait_response (system, rpc_ctx, request1));
	ASSERT_EQ ("0", response1.get<std::string> ("available"));
	rpc_ctx.io_scope->reset ();
	system.wallet (0)->insert_adhoc (nano::dev::genesis_key.prv);
	nano::keypair key;
	auto block (system.wallet (0)->send_action (nano::dev::genesis_key.pub, key.pub, 1));
	rpc_ctx.io_scope->renew ();
	auto response2 (wait_response (system, rpc_ctx, request1));
	ASSERT_EQ ("1", response2.get<std::string> ("available"));
	rpc_ctx.io_scope->reset ();
	auto block2 (system.wallet (0)->send_action (nano::dev::genesis_key.pub, 0, 100)); // Sending to burning 0 account
	rpc_ctx.io_scope->renew ();
	auto response3 (wait_response (system, rpc_ctx, request1, 10s));
	ASSERT_EQ ("1", response3.get<std::string> ("available"));
}

TEST (rpc, mrai_to_raw)
{
	nano::test::system system;
	auto node1 = add_ipc_enabled_node (system);
	auto const rpc_ctx = add_rpc (system, node1);
	boost::property_tree::ptree request1;
	request1.put ("action", "mrai_to_raw");
	request1.put ("amount", "1");
	auto response1 (wait_response (system, rpc_ctx, request1));
	ASSERT_EQ (nano::Mxrb_ratio.convert_to<std::string> (), response1.get<std::string> ("amount"));
}

TEST (rpc, mrai_from_raw)
{
	nano::test::system system;
	auto node1 = add_ipc_enabled_node (system);
	auto const rpc_ctx = add_rpc (system, node1);
	boost::property_tree::ptree request1;
	request1.put ("action", "mrai_from_raw");
	request1.put ("amount", nano::Mxrb_ratio.convert_to<std::string> ());
	auto response1 (wait_response (system, rpc_ctx, request1));
	ASSERT_EQ ("1", response1.get<std::string> ("amount"));
}

TEST (rpc, krai_to_raw)
{
	nano::test::system system;
	auto node1 = add_ipc_enabled_node (system);
	auto const rpc_ctx = add_rpc (system, node1);
	boost::property_tree::ptree request1;
	request1.put ("action", "krai_to_raw");
	request1.put ("amount", "1");
	auto response1 (wait_response (system, rpc_ctx, request1));
	ASSERT_EQ (nano::kxrb_ratio.convert_to<std::string> (), response1.get<std::string> ("amount"));
}

TEST (rpc, krai_from_raw)
{
	nano::test::system system;
	auto node1 = add_ipc_enabled_node (system);
	auto const rpc_ctx = add_rpc (system, node1);
	boost::property_tree::ptree request1;
	request1.put ("action", "krai_from_raw");
	request1.put ("amount", nano::kxrb_ratio.convert_to<std::string> ());
	auto response1 (wait_response (system, rpc_ctx, request1));
	ASSERT_EQ ("1", response1.get<std::string> ("amount"));
}

TEST (rpc, nano_to_raw)
{
	nano::test::system system;
	auto node1 = add_ipc_enabled_node (system);
	auto const rpc_ctx = add_rpc (system, node1);
	boost::property_tree::ptree request1;
	request1.put ("action", "nano_to_raw");
	request1.put ("amount", "1");
	auto response1 (wait_response (system, rpc_ctx, request1));
	ASSERT_EQ (nano::Mxrb_ratio.convert_to<std::string> (), response1.get<std::string> ("amount"));
}

TEST (rpc, raw_to_nano)
{
	nano::test::system system;
	auto node1 = add_ipc_enabled_node (system);
	auto const rpc_ctx = add_rpc (system, node1);
	boost::property_tree::ptree request1;
	request1.put ("action", "raw_to_nano");
	request1.put ("amount", nano::Mxrb_ratio.convert_to<std::string> ());
	auto response1 (wait_response (system, rpc_ctx, request1));
	ASSERT_EQ ("1", response1.get<std::string> ("amount"));
}

TEST (rpc, account_representative)
{
	nano::test::system system;
	auto node = add_ipc_enabled_node (system);
	auto const rpc_ctx = add_rpc (system, node);
	boost::property_tree::ptree request;
	request.put ("account", nano::dev::genesis->account ().to_account ());
	request.put ("action", "account_representative");
	auto response (wait_response (system, rpc_ctx, request));
	std::string account_text1 (response.get<std::string> ("representative"));
	ASSERT_EQ (account_text1, nano::dev::genesis->account ().to_account ());
}

TEST (rpc, account_representative_set)
{
	nano::test::system system;
	auto node = add_ipc_enabled_node (system);
	auto & wallet = *system.wallet (0);
	wallet.insert_adhoc (nano::dev::genesis_key.prv);

	// create a 2nd account and send it some nano
	nano::keypair key2;
	wallet.insert_adhoc (key2.prv);
	auto key2_open_block_hash = wallet.send_sync (nano::dev::genesis_key.pub, key2.pub, node->config->receive_minimum.number ());
	ASSERT_TIMELY (5s, node->ledger.block_confirmed (*node->store.tx_begin_read (), key2_open_block_hash));
	auto key2_open_block = node->store.block ().get (*node->store.tx_begin_read (), key2_open_block_hash);
	ASSERT_EQ (nano::dev::genesis_key.pub, key2_open_block->representative ());

	// now change the representative of key2 to be genesis
	auto const rpc_ctx = add_rpc (system, node);
	boost::property_tree::ptree request;
	request.put ("account", key2.pub.to_account ());
	request.put ("representative", key2.pub.to_account ());
	request.put ("wallet", node->wallets.items.begin ()->first.to_string ());
	request.put ("action", "account_representative_set");
	auto response (wait_response (system, rpc_ctx, request));
	std::string block_text1 (response.get<std::string> ("block"));

	// check that the rep change succeeded
	nano::block_hash hash;
	ASSERT_FALSE (hash.decode_hex (block_text1));
	ASSERT_FALSE (hash.is_zero ());
	auto block = node->store.block ().get (*node->store.tx_begin_read (), hash);
	ASSERT_NE (block, nullptr);
	ASSERT_TIMELY (5s, node->ledger.block_confirmed (*node->store.tx_begin_read (), hash));
	ASSERT_EQ (key2.pub, block->representative ());
}

TEST (rpc, account_representative_set_work_disabled)
{
	nano::test::system system;
	nano::node_config node_config (nano::test::get_available_port (), system.logging);
	node_config.work_threads = 0;
	auto node = add_ipc_enabled_node (system, node_config);
	system.wallet (0)->insert_adhoc (nano::dev::genesis_key.prv);
	auto const rpc_ctx = add_rpc (system, node);
	boost::property_tree::ptree request;
	nano::keypair rep;
	request.put ("account", nano::dev::genesis->account ().to_account ());
	request.put ("representative", rep.pub.to_account ());
	request.put ("wallet", node->wallets.items.begin ()->first.to_string ());
	request.put ("action", "account_representative_set");
	{
		auto response (wait_response (system, rpc_ctx, request, 10s));
		ASSERT_EQ (std::error_code (nano::error_common::disabled_work_generation).message (), response.get<std::string> ("error"));
	}
}

TEST (rpc, account_representative_set_epoch_2_insufficient_work)
{
	nano::test::system system;
	auto node = add_ipc_enabled_node (system);
	system.wallet (0)->insert_adhoc (nano::dev::genesis_key.prv, false);

	// Upgrade the genesis account to epoch 2
	ASSERT_NE (nullptr, system.upgrade_genesis_epoch (*node, nano::epoch::epoch_1));
	ASSERT_NE (nullptr, system.upgrade_genesis_epoch (*node, nano::epoch::epoch_2));

	// speed up the cementing process, otherwise the node waits for frontiers confirmation to notice the unconfirmed epoch blocks, which takes time
	node->scheduler.activate (nano::dev::genesis_key.pub, *node->store.tx_begin_read ());

	// wait for the epoch blocks to be cemented
	ASSERT_TIMELY (5s, node->get_confirmation_height (*node->store.tx_begin_read (), nano::dev::genesis_key.pub) == 3);

	auto target_difficulty = nano::dev::network_params.work.threshold (nano::work_version::work_1, nano::block_details (nano::epoch::epoch_2, false, false, false));
	ASSERT_LT (node->network_params.work.get_entry (), target_difficulty);
	auto min_difficulty = node->network_params.work.get_entry ();

	auto const rpc_ctx = add_rpc (system, node);
	boost::property_tree::ptree request;
	std::string wallet;
	node->wallets.items.begin ()->first.encode_hex (wallet);
	request.put ("wallet", wallet);
	request.put ("action", "account_representative_set");
	request.put ("account", nano::dev::genesis_key.pub.to_account ());
	request.put ("representative", nano::keypair ().pub.to_account ());

	// Test that the correct error is given if there is insufficient work
	auto latest = node->ledger.latest (*node->store.tx_begin_read (), nano::dev::genesis_key.pub);
	auto insufficient = system.work_generate_limited (latest, min_difficulty, target_difficulty);
	request.put ("work", nano::to_string_hex (insufficient));
	{
		auto response (wait_response (system, rpc_ctx, request));
		std::error_code ec (nano::error_common::invalid_work);
		ASSERT_EQ (1, response.count ("error"));
		ASSERT_EQ (response.get<std::string> ("error"), ec.message ());
	}
}

TEST (rpc, bootstrap)
{
	nano::test::system system0;
	auto node = add_ipc_enabled_node (system0);
	nano::test::system system1 (1);
	auto node1 = system1.nodes[0];
	auto latest (node1->latest (nano::dev::genesis_key.pub));
	nano::block_builder builder;
	auto send = builder
				.send ()
				.previous (latest)
				.destination (nano::dev::genesis->account ())
				.balance (100)
				.sign (nano::dev::genesis_key.prv, nano::dev::genesis_key.pub)
				.work (*node1->work_generate_blocking (latest))
				.build ();
	{
		auto transaction (node1->store.tx_begin_write ());
		ASSERT_EQ (nano::process_result::progress, node1->ledger.process (*transaction, *send).code);
	}
	auto const rpc_ctx = add_rpc (system0, node);
	boost::property_tree::ptree request;
	request.put ("action", "bootstrap");
	request.put ("address", "::ffff:127.0.0.1");
	request.put ("port", node1->network->endpoint ().port ());
	test_response response (request, rpc_ctx.rpc->listening_port (), system0.io_ctx);
	while (response.status == 0)
	{
		system0.poll ();
	}
	system1.deadline_set (10s);
	while (node->latest (nano::dev::genesis->account ()) != node1->latest (nano::dev::genesis->account ()))
	{
		ASSERT_NO_ERROR (system0.poll ());
		ASSERT_NO_ERROR (system1.poll ());
	}
}

TEST (rpc, account_remove)
{
	nano::test::system system0;
	auto node = add_ipc_enabled_node (system0);
	auto key1 (system0.wallet (0)->deterministic_insert ());
	ASSERT_TRUE (system0.wallet (0)->exists (key1));
	auto const rpc_ctx = add_rpc (system0, node);
	boost::property_tree::ptree request;
	request.put ("action", "account_remove");
	request.put ("wallet", node->wallets.items.begin ()->first.to_string ());
	request.put ("account", key1.to_account ());
	auto response (wait_response (system0, rpc_ctx, request));
	ASSERT_FALSE (system0.wallet (0)->exists (key1));
}

TEST (rpc, representatives)
{
	nano::test::system system0;
	auto node = add_ipc_enabled_node (system0);
	auto const rpc_ctx = add_rpc (system0, node);
	boost::property_tree::ptree request;
	request.put ("action", "representatives");
	auto response (wait_response (system0, rpc_ctx, request));
	auto & representatives_node (response.get_child ("representatives"));
	std::vector<nano::account> representatives;
	for (auto i (representatives_node.begin ()), n (representatives_node.end ()); i != n; ++i)
	{
		nano::account account;
		ASSERT_FALSE (account.decode_account (i->first));
		representatives.push_back (account);
	}
	ASSERT_EQ (1, representatives.size ());
	ASSERT_EQ (nano::dev::genesis->account (), representatives[0]);
}

// wallet_seed is only available over IPC's unsafe encoding, and when running on test network
TEST (rpc, wallet_seed)
{
	nano::test::system system;
	auto node = add_ipc_enabled_node (system);
	auto const rpc_ctx = add_rpc (system, node);
	nano::raw_key seed;
	{
		auto transaction (node->wallets.tx_begin_read ());
		system.wallet (0)->store.seed (seed, *transaction);
	}
	boost::property_tree::ptree request;
	request.put ("action", "wallet_seed");
	request.put ("wallet", node->wallets.items.begin ()->first.to_string ());
	auto response (wait_response (system, rpc_ctx, request));
	{
		std::string seed_text (response.get<std::string> ("seed"));
		ASSERT_EQ (seed.to_string (), seed_text);
	}
}

TEST (rpc, wallet_change_seed)
{
	nano::test::system system0;
	auto node = add_ipc_enabled_node (system0);
	auto const rpc_ctx = add_rpc (system0, node);
	nano::raw_key seed;
	nano::random_pool::generate_block (seed.bytes.data (), seed.bytes.size ());
	{
		auto transaction (node->wallets.tx_begin_read ());
		nano::raw_key seed0;
		nano::random_pool::generate_block (seed0.bytes.data (), seed0.bytes.size ());
		system0.wallet (0)->store.seed (seed0, *transaction);
		ASSERT_NE (seed, seed0);
	}
	auto prv = nano::deterministic_key (seed, 0);
	auto pub (nano::pub_key (prv));
	boost::property_tree::ptree request;
	request.put ("action", "wallet_change_seed");
	request.put ("wallet", node->wallets.items.begin ()->first.to_string ());
	request.put ("seed", seed.to_string ());
	auto response (wait_response (system0, rpc_ctx, request));
	{
		auto transaction (node->wallets.tx_begin_read ());
		nano::raw_key seed0;
		system0.wallet (0)->store.seed (seed0, *transaction);
		ASSERT_EQ (seed, seed0);
	}
	auto account_text (response.get<std::string> ("last_restored_account"));
	nano::account account;
	ASSERT_FALSE (account.decode_account (account_text));
	ASSERT_TRUE (system0.wallet (0)->exists (account));
	ASSERT_EQ (pub, account);
	ASSERT_EQ ("1", response.get<std::string> ("restored_count"));
}

TEST (rpc, wallet_frontiers)
{
	nano::test::system system0;
	auto node = add_ipc_enabled_node (system0);
	system0.wallet (0)->insert_adhoc (nano::dev::genesis_key.prv);
	auto const rpc_ctx = add_rpc (system0, node);
	boost::property_tree::ptree request;
	request.put ("action", "wallet_frontiers");
	request.put ("wallet", node->wallets.items.begin ()->first.to_string ());
	auto response (wait_response (system0, rpc_ctx, request));
	auto & frontiers_node (response.get_child ("frontiers"));
	std::vector<nano::account> frontiers;
	for (auto i (frontiers_node.begin ()), n (frontiers_node.end ()); i != n; ++i)
	{
		frontiers.push_back (nano::account (i->second.get<std::string> ("")));
	}
	ASSERT_EQ (1, frontiers.size ());
	ASSERT_EQ (node->latest (nano::dev::genesis->account ()), frontiers[0]);
}

TEST (rpc, work_validate)
{
	nano::test::system system;
	auto node1 = add_ipc_enabled_node (system);
	auto const rpc_ctx = add_rpc (system, node1);
	nano::block_hash hash (1);
	uint64_t work1 (*node1->work_generate_blocking (hash));
	boost::property_tree::ptree request;
	request.put ("action", "work_validate");
	request.put ("hash", hash.to_string ());
	request.put ("work", nano::to_string_hex (work1));
	{
		auto response (wait_response (system, rpc_ctx, request));
		ASSERT_EQ (0, response.count ("valid"));
		ASSERT_TRUE (response.get<bool> ("valid_all"));
		ASSERT_TRUE (response.get<bool> ("valid_receive"));
		std::string difficulty_text (response.get<std::string> ("difficulty"));
		uint64_t difficulty;
		ASSERT_FALSE (nano::from_string_hex (difficulty_text, difficulty));
		ASSERT_GE (difficulty, node1->default_difficulty (nano::work_version::work_1));
		double multiplier (response.get<double> ("multiplier"));
		ASSERT_NEAR (multiplier, nano::difficulty::to_multiplier (difficulty, node1->default_difficulty (nano::work_version::work_1)), 1e-6);
	}
	uint64_t work2 (0);
	request.put ("work", nano::to_string_hex (work2));
	{
		auto response (wait_response (system, rpc_ctx, request));
		ASSERT_EQ (0, response.count ("valid"));
		ASSERT_FALSE (response.get<bool> ("valid_all"));
		ASSERT_FALSE (response.get<bool> ("valid_receive"));
		std::string difficulty_text (response.get<std::string> ("difficulty"));
		uint64_t difficulty;
		ASSERT_FALSE (nano::from_string_hex (difficulty_text, difficulty));
		ASSERT_GE (node1->default_difficulty (nano::work_version::work_1), difficulty);
		double multiplier (response.get<double> ("multiplier"));
		ASSERT_NEAR (multiplier, nano::difficulty::to_multiplier (difficulty, node1->default_difficulty (nano::work_version::work_1)), 1e-6);
	}
	auto result_difficulty (nano::dev::network_params.work.difficulty (nano::work_version::work_1, hash, work1));
	ASSERT_GE (result_difficulty, node1->default_difficulty (nano::work_version::work_1));
	request.put ("work", nano::to_string_hex (work1));
	request.put ("difficulty", nano::to_string_hex (result_difficulty));
	{
		auto response (wait_response (system, rpc_ctx, request));
		ASSERT_TRUE (response.get<bool> ("valid"));
		ASSERT_TRUE (response.get<bool> ("valid_all"));
		ASSERT_TRUE (response.get<bool> ("valid_receive"));
	}
	uint64_t difficulty4 (0xfff0000000000000);
	request.put ("work", nano::to_string_hex (work1));
	request.put ("difficulty", nano::to_string_hex (difficulty4));
	{
		auto response (wait_response (system, rpc_ctx, request));
		ASSERT_EQ (result_difficulty >= difficulty4, response.get<bool> ("valid"));
		ASSERT_EQ (result_difficulty >= node1->default_difficulty (nano::work_version::work_1), response.get<bool> ("valid_all"));
		ASSERT_EQ (result_difficulty >= node1->network_params.work.get_epoch_2_receive (), response.get<bool> ("valid_all"));
	}
	uint64_t work3 (*node1->work_generate_blocking (hash, difficulty4));
	request.put ("work", nano::to_string_hex (work3));
	{
		auto response (wait_response (system, rpc_ctx, request));
		ASSERT_TRUE (response.get<bool> ("valid"));
		ASSERT_TRUE (response.get<bool> ("valid_all"));
		ASSERT_TRUE (response.get<bool> ("valid_receive"));
	}
}

TEST (rpc, work_validate_epoch_2)
{
	nano::test::system system;
	auto node = add_ipc_enabled_node (system);
	auto epoch1 = system.upgrade_genesis_epoch (*node, nano::epoch::epoch_1);
	ASSERT_NE (nullptr, epoch1);
	ASSERT_EQ (node->network_params.work.get_epoch_2 (), node->network_params.work.get_base ());
	auto work = system.work_generate_limited (epoch1->hash (), node->network_params.work.get_epoch_1 (), node->network_params.work.get_base ());
	auto const rpc_ctx = add_rpc (system, node);
	boost::property_tree::ptree request;
	request.put ("action", "work_validate");
	request.put ("hash", epoch1->hash ().to_string ());
	request.put ("work", nano::to_string_hex (work));
	{
		auto response (wait_response (system, rpc_ctx, request));
		ASSERT_EQ (0, response.count ("valid"));
		ASSERT_FALSE (response.get<bool> ("valid_all"));
		ASSERT_TRUE (response.get<bool> ("valid_receive"));
		std::string difficulty_text (response.get<std::string> ("difficulty"));
		uint64_t difficulty{ 0 };
		ASSERT_FALSE (nano::from_string_hex (difficulty_text, difficulty));
		double multiplier (response.get<double> ("multiplier"));
		ASSERT_NEAR (multiplier, nano::difficulty::to_multiplier (difficulty, node->network_params.work.get_epoch_2 ()), 1e-6);
	};
	// After upgrading, the higher difficulty is used to validate and calculate the multiplier
	rpc_ctx.io_scope->reset ();
	ASSERT_NE (nullptr, system.upgrade_genesis_epoch (*node, nano::epoch::epoch_2));
	rpc_ctx.io_scope->renew ();
	{
		auto response (wait_response (system, rpc_ctx, request));
		ASSERT_EQ (0, response.count ("valid"));
		ASSERT_FALSE (response.get<bool> ("valid_all"));
		ASSERT_TRUE (response.get<bool> ("valid_receive"));
		std::string difficulty_text (response.get<std::string> ("difficulty"));
		uint64_t difficulty{ 0 };
		ASSERT_FALSE (nano::from_string_hex (difficulty_text, difficulty));
		double multiplier (response.get<double> ("multiplier"));
		ASSERT_NEAR (multiplier, nano::difficulty::to_multiplier (difficulty, node->default_difficulty (nano::work_version::work_1)), 1e-6);
	};
}

TEST (rpc, successors)
{
	nano::test::system system;
	auto node = add_ipc_enabled_node (system);
	system.wallet (0)->insert_adhoc (nano::dev::genesis_key.prv);
	nano::keypair key;
	auto genesis (node->latest (nano::dev::genesis_key.pub));
	ASSERT_FALSE (genesis.is_zero ());
	auto block (system.wallet (0)->send_action (nano::dev::genesis_key.pub, key.pub, 1));
	ASSERT_NE (nullptr, block);
	auto const rpc_ctx = add_rpc (system, node);
	boost::property_tree::ptree request;
	request.put ("action", "successors");
	request.put ("block", genesis.to_string ());
	request.put ("count", std::to_string (std::numeric_limits<uint64_t>::max ()));
	auto response (wait_response (system, rpc_ctx, request));
	auto & blocks_node (response.get_child ("blocks"));
	std::vector<nano::block_hash> blocks;
	for (auto i (blocks_node.begin ()), n (blocks_node.end ()); i != n; ++i)
	{
		blocks.push_back (nano::block_hash (i->second.get<std::string> ("")));
	}
	ASSERT_EQ (2, blocks.size ());
	ASSERT_EQ (genesis, blocks[0]);
	ASSERT_EQ (block->hash (), blocks[1]);
	// RPC chain "reverse" option
	request.put ("action", "chain");
	request.put ("reverse", "true");
	auto response2 (wait_response (system, rpc_ctx, request, 10s));
	ASSERT_EQ (response, response2);
}

TEST (rpc, bootstrap_any)
{
	nano::test::system system0;
	auto node = add_ipc_enabled_node (system0);
	nano::test::system system1 (1);
	auto latest (system1.nodes[0]->latest (nano::dev::genesis_key.pub));
	nano::block_builder builder;
	auto send = builder
				.send ()
				.previous (latest)
				.destination (nano::dev::genesis->account ())
				.balance (100)
				.sign (nano::dev::genesis_key.prv, nano::dev::genesis_key.pub)
				.work (*system1.nodes[0]->work_generate_blocking (latest))
				.build ();
	{
		auto transaction (system1.nodes[0]->store.tx_begin_write ());
		ASSERT_EQ (nano::process_result::progress, system1.nodes[0]->ledger.process (*transaction, *send).code);
	}
	auto const rpc_ctx = add_rpc (system0, node);
	boost::property_tree::ptree request;
	request.put ("action", "bootstrap_any");
	auto response (wait_response (system0, rpc_ctx, request));
	std::string success (response.get<std::string> ("success"));
	ASSERT_TRUE (success.empty ());
}

TEST (rpc, republish)
{
	nano::test::system system;
	nano::keypair key;
	auto node1 = add_ipc_enabled_node (system);
	system.add_node ();
	auto latest (node1->latest (nano::dev::genesis_key.pub));
	nano::block_builder builder;
	auto send = builder
				.send ()
				.previous (latest)
				.destination (key.pub)
				.balance (100)
				.sign (nano::dev::genesis_key.prv, nano::dev::genesis_key.pub)
				.work (*node1->work_generate_blocking (latest))
				.build ();
	ASSERT_EQ (nano::process_result::progress, node1->process (*send).code);
	auto open = builder
				.open ()
				.source (send->hash ())
				.representative (key.pub)
				.account (key.pub)
				.sign (key.prv, key.pub)
				.work (*node1->work_generate_blocking (key.pub))
				.build ();
	ASSERT_EQ (nano::process_result::progress, node1->process (*open).code);
	auto const rpc_ctx = add_rpc (system, node1);
	boost::property_tree::ptree request;
	request.put ("action", "republish");
	request.put ("hash", send->hash ().to_string ());
	auto response (wait_response (system, rpc_ctx, request));
	ASSERT_TIMELY (10s, system.nodes[1]->balance (nano::dev::genesis_key.pub) != nano::dev::constants.genesis_amount);
	auto & blocks_node (response.get_child ("blocks"));
	std::vector<nano::block_hash> blocks;
	for (auto i (blocks_node.begin ()), n (blocks_node.end ()); i != n; ++i)
	{
		blocks.push_back (nano::block_hash (i->second.get<std::string> ("")));
	}
	ASSERT_EQ (1, blocks.size ());
	ASSERT_EQ (send->hash (), blocks[0]);

	request.put ("hash", nano::dev::genesis->hash ().to_string ());
	request.put ("count", 1);
	auto response1 (wait_response (system, rpc_ctx, request));
	blocks_node = response1.get_child ("blocks");
	blocks.clear ();
	for (auto i (blocks_node.begin ()), n (blocks_node.end ()); i != n; ++i)
	{
		blocks.push_back (nano::block_hash (i->second.get<std::string> ("")));
	}
	ASSERT_EQ (1, blocks.size ());
	ASSERT_EQ (nano::dev::genesis->hash (), blocks[0]);

	request.put ("hash", open->hash ().to_string ());
	request.put ("sources", 2);
	auto response2 (wait_response (system, rpc_ctx, request));
	blocks_node = response2.get_child ("blocks");
	blocks.clear ();
	for (auto i (blocks_node.begin ()), n (blocks_node.end ()); i != n; ++i)
	{
		blocks.push_back (nano::block_hash (i->second.get<std::string> ("")));
	}
	ASSERT_EQ (3, blocks.size ());
	ASSERT_EQ (nano::dev::genesis->hash (), blocks[0]);
	ASSERT_EQ (send->hash (), blocks[1]);
	ASSERT_EQ (open->hash (), blocks[2]);
}

TEST (rpc, deterministic_key)
{
	nano::test::system system0;
	auto node = add_ipc_enabled_node (system0);
	nano::raw_key seed;
	{
		auto transaction (system0.nodes[0]->wallets.tx_begin_read ());
		system0.wallet (0)->store.seed (seed, *transaction);
	}
	nano::account account0 (system0.wallet (0)->deterministic_insert ());
	nano::account account1 (system0.wallet (0)->deterministic_insert ());
	nano::account account2 (system0.wallet (0)->deterministic_insert ());
	auto const rpc_ctx = add_rpc (system0, node);
	boost::property_tree::ptree request;
	request.put ("action", "deterministic_key");
	request.put ("seed", seed.to_string ());
	request.put ("index", "0");
	auto response0 (wait_response (system0, rpc_ctx, request));
	std::string validate_text (response0.get<std::string> ("account"));
	ASSERT_EQ (account0.to_account (), validate_text);
	request.put ("index", "2");
	auto response1 (wait_response (system0, rpc_ctx, request));
	validate_text = response1.get<std::string> ("account");
	ASSERT_NE (account1.to_account (), validate_text);
	ASSERT_EQ (account2.to_account (), validate_text);
}

/**
 * Test the RPC accounts_balances with 3 accounts, one good one, one with an invalid account ID and one with
 * an account that does not exist.
 */
TEST (rpc, accounts_balances)
{
	nano::test::system system;
	auto node = add_ipc_enabled_node (system);
	auto const rpc_ctx = add_rpc (system, node);
	boost::property_tree::ptree request;
	request.put ("action", "accounts_balances");
	boost::property_tree::ptree accounts_l;

	// Adds a valid account present in the ledger.
	boost::property_tree::ptree entry1;
	entry1.put ("", nano::dev::genesis_key.pub.to_account ());
	accounts_l.push_back (std::make_pair ("", entry1));

	// Adds a bad account string for getting an error response (the nano_ address checksum is wrong)
	boost::property_tree::ptree entry2;
	auto const bad_account_number = "nano_3e3j5tkog48pnny9dmfzj1r16pg8t1e76dz5tmac6iq689wyjfpiij4txtd1";
	entry2.put ("", bad_account_number);
	accounts_l.push_back (std::make_pair ("", entry2));

	// Adds a valid account string that isn't on the ledger for getting an error response.
	boost::property_tree::ptree entry3;
	auto const account_not_found = "nano_1os6txqxyuesnxrtshnfb5or1hesc1647wpk9rsr84pmki6eairwha79hk3j";
	entry3.put ("", account_not_found);
	accounts_l.push_back (std::make_pair ("", entry3));

	request.add_child ("accounts", accounts_l);
	auto response (wait_response (system, rpc_ctx, request));

	// Checking the valid entry is ok.
	auto genesis_entry = response.get_child (boost::str (boost::format ("balances.%1%") % nano::dev::genesis_key.pub.to_account ()));
	auto balance_text = genesis_entry.get<std::string> ("balance");
	ASSERT_EQ ("340282366920938463463374607431768211455", balance_text);
	auto receivable_text = genesis_entry.get<std::string> ("receivable");
	ASSERT_EQ ("0", receivable_text);

	auto get_error_message = [] (nano::error_common error_common) -> std::string {
		std::error_code ec = error_common;
		return ec.message ();
	};

	// Checking the account not found response - we do not distinguish between account not found and zero balance, zero receivables
	auto account_not_found_entry = response.get_child (boost::str (boost::format ("balances.%1%") % account_not_found));
	auto account_balance_text = account_not_found_entry.get<std::string> ("balance");
	ASSERT_EQ ("0", account_balance_text);
	auto account_receivable_text = account_not_found_entry.get<std::string> ("receivable");
	ASSERT_EQ ("0", account_receivable_text);

	// Checking the bad account number response
	auto bad_account_number_entry = response.get_child (boost::str (boost::format ("balances.%1%") % bad_account_number));
	auto error_text2 = bad_account_number_entry.get<std::string> ("error");
	ASSERT_EQ (get_error_message (nano::error_common::bad_account_number), error_text2);
}

/**
 * Test the case where an account has no blocks at all (unopened) but has receivables
 * In other words, sending to an a unopened account without receiving the funds
 * It also checks the operation of the include_only_confirmed flag
 */
TEST (rpc, accounts_balances_unopened_account_with_receivables)
{
	nano::test::system system;
	auto node = add_ipc_enabled_node (system);

	// send a 1 raw to the unopened account which will have receivables
	nano::keypair unopened_account;
	auto send = nano::state_block_builder{}
				.account (nano::dev::genesis_key.pub)
				.previous (nano::dev::genesis->hash ())
				.representative (nano::dev::genesis_key.pub)
				.balance (nano::dev::constants.genesis_amount - 1)
				.link (unopened_account.pub)
				.sign (nano::dev::genesis_key.prv, nano::dev::genesis_key.pub)
				.work (*node->work_generate_blocking (nano::dev::genesis->hash ()))
				.build_shared ();
	{
		auto transaction = node->store.tx_begin_write ();
		ASSERT_EQ (nano::process_result::progress, node->ledger.process (*transaction, *send).code);
	}
	ASSERT_TIMELY (5s, node->block (send->hash ()));

	// create and send the rpc request for the unopened account and wait for the response
	auto const rpc_ctx = add_rpc (system, node);
	boost::property_tree::ptree request;
	boost::property_tree::ptree accounts_l;
	boost::property_tree::ptree entry;
	entry.put ("", unopened_account.pub.to_account ());
	accounts_l.push_back (std::make_pair ("", entry));
	request.add_child ("accounts", accounts_l);
	request.put ("action", "accounts_balances");

	// Check confirmed receivable amount
	auto response = wait_response (system, rpc_ctx, request);
	auto response_entry = response.get_child ("balances." + unopened_account.pub.to_account ());
	ASSERT_EQ ("0", response_entry.get<std::string> ("balance"));
	ASSERT_EQ ("0", response_entry.get<std::string> ("receivable"));

	// check unconfirmed receivable amount
	request.put ("include_only_confirmed", "false");
	response = wait_response (system, rpc_ctx, request);
	response_entry = response.get_child ("balances." + unopened_account.pub.to_account ());
	ASSERT_EQ ("0", response_entry.get<std::string> ("balance"));
	ASSERT_EQ ("1", response_entry.get<std::string> ("receivable"));

	// check confirmed receivable amount by explicitly setting include_only_confirmed
	request.put ("include_only_confirmed", "true");
	response = wait_response (system, rpc_ctx, request);
	response_entry = response.get_child ("balances." + unopened_account.pub.to_account ());
	ASSERT_EQ ("0", response_entry.get<std::string> ("balance"));
	ASSERT_EQ ("0", response_entry.get<std::string> ("receivable"));
}

// Tests the  happy path of retrieving an account's representative
TEST (rpc, accounts_representatives)
{
	nano::test::system system;
	auto node = add_ipc_enabled_node (system);
	auto const rpc_ctx = add_rpc (system, node);
	boost::property_tree::ptree request;
	request.put ("action", "accounts_representatives");
	boost::property_tree::ptree entry;
	boost::property_tree::ptree accounts;
	// Adds a valid account present in the ledger.
	entry.put ("", nano::dev::genesis_key.pub.to_account ());
	accounts.push_back (std::make_pair ("", entry));
	request.add_child ("accounts", accounts);
	auto response (wait_response (system, rpc_ctx, request));
	// Ensures the response is correct.
	auto response_representative (response.get_child ("representatives").get<std::string> (nano::dev::genesis->account ().to_account ()));
	ASSERT_EQ (response_representative, nano::dev::genesis->account ().to_account ());
}

/**
 * Test the RPC accounts_frontiers with 3 accounts, one good one, one with an invalid account ID and one with an account that does not exist.
 */
TEST (rpc, accounts_representatives_per_account_result_with_errors)
{
	nano::test::system system;
	auto node = add_ipc_enabled_node (system);
	auto const rpc_ctx = add_rpc (system, node);
	boost::property_tree::ptree request;
	request.put ("action", "accounts_representatives");
	boost::property_tree::ptree entry1, entry2, entry3;
	boost::property_tree::ptree accounts_l;

	// Adds a valid account present in the ledger.
	entry1.put ("", nano::dev::genesis_key.pub.to_account ());
	accounts_l.push_back (std::make_pair ("", entry1));

	// Adds an invalid account, malformed number with a wrong checksum.
	// Got with this formula: key1.substr(0, 40) + key2.substr(40, key2.size()).
	auto const invalid_key = "nano_36uccgpjzhjsdbj44wm1y5hyz8gefx3wjpp1jircxt84nopxkxti5bzq1rnz";
	entry2.put ("", invalid_key);
	accounts_l.push_back (std::make_pair ("", entry2));

	// Adds a valid key but that isn't on the ledger. It wont'be found.
	auto const valid_key = "nano_1hrts7hcoozxccnffoq9hqhngnn9jz783usapejm57ejtqcyz9dpso1bibuy";
	entry3.put ("", valid_key);
	accounts_l.push_back (std::make_pair ("", entry3));

	// Packs all the account entries.
	request.add_child ("accounts", accounts_l);
	auto response (wait_response (system, rpc_ctx, request));

	auto get_error_message = [] (nano::error_common error_common) -> std::string {
		std::error_code ec = error_common;
		return boost::str (boost::format ("error: %1%") % ec.message ());
	};

	std::map<std::string, std::string> reply_map{
		{ nano::dev::genesis_key.pub.to_account (), nano::dev::genesis->account ().to_account () },
		{ invalid_key, get_error_message (nano::error_common::bad_account_number) },
		{ valid_key, get_error_message (nano::error_common::account_not_found) }
	};

	for (auto & representative : response.get_child ("representatives"))
	{
		std::string account_text = representative.first;
		std::string frontier_text = representative.second.get<std::string> ("");
		ASSERT_EQ (frontier_text, reply_map[account_text]);
		reply_map.erase (account_text);
	}
	ASSERT_EQ (reply_map.size (), 0);
}

TEST (rpc, accounts_frontiers)
{
	nano::test::system system;
	auto node = add_ipc_enabled_node (system);
	system.wallet (0)->insert_adhoc (nano::dev::genesis_key.prv);
	auto const rpc_ctx = add_rpc (system, node);

	boost::property_tree::ptree request;
	request.put ("action", "accounts_frontiers");
	boost::property_tree::ptree accounts_l;
	// Adds a valid account that will be found in the ledger.
	boost::property_tree::ptree entry1;
	entry1.put ("", nano::dev::genesis_key.pub.to_account ());
	accounts_l.push_back (std::make_pair ("", entry1));
	// Adds a bad account number for getting an error response.
	boost::property_tree::ptree entry2;
	auto const bad_account_number = "nano_3e3j5tkog48pnny9dmfzj1r16pg8t1e76dz5tmac6iq689wyjfpiij4txtd1";
	entry2.put ("", bad_account_number);
	accounts_l.push_back (std::make_pair ("", entry2));
	// Adds a valid account that isn't on the ledger for getting an error response.
	boost::property_tree::ptree entry3;
	auto const account_not_found = "nano_1os6txqxyuesnxrtshnfb5or1hesc1647wpk9rsr84pmki6eairwha79hk3j";
	entry3.put ("", account_not_found);
	accounts_l.push_back (std::make_pair ("", entry3));
	request.add_child ("accounts", accounts_l);
	auto response (wait_response (system, rpc_ctx, request));

	auto get_error_message = [] (nano::error_common error_common) -> std::string {
		std::error_code ec = error_common;
		return boost::str (boost::format ("error: %1%") % ec.message ());
	};

	// create a map of expected replies, everytime we receive and echeck a reply, we remove it from this map
	// in the end, this container should be empty, which would signify that all 3 replies were received correctly
	std::map<std::string, std::string> reply_map{
		{ nano::dev::genesis_key.pub.to_account (), nano::dev::genesis->hash ().to_string () },
		{ bad_account_number, get_error_message (nano::error_common::bad_account_number) },
		{ account_not_found, get_error_message (nano::error_common::account_not_found) },
	};

	for (auto & frontier : response.get_child ("frontiers"))
	{
		std::string account_text = frontier.first;
		std::string frontier_text = frontier.second.get<std::string> ("");
		ASSERT_EQ (frontier_text, reply_map[account_text]);
		reply_map.erase (account_text);
	}

	// we expect all replies to have been received and this container to be empty
	ASSERT_EQ (reply_map.size (), 0);
}

TEST (rpc, accounts_pending)
{
	nano::test::system system;
	auto node = add_ipc_enabled_node (system);
	auto const rpc_ctx = add_rpc (system, node);
	boost::property_tree::ptree request;
	boost::property_tree::ptree child;
	boost::property_tree::ptree accounts;
	child.put ("", nano::dev::genesis_key.pub.to_account ());
	accounts.push_back (std::make_pair ("", child));
	request.add_child ("accounts", accounts);
	request.put ("action", "accounts_pending");
	auto response (wait_response (system, rpc_ctx, request));
	ASSERT_EQ ("1", response.get<std::string> ("deprecated"));
}

TEST (rpc, accounts_receivable)
{
	nano::test::system system;
	auto node = add_ipc_enabled_node (system);
	nano::keypair key1;
	system.wallet (0)->insert_adhoc (nano::dev::genesis_key.prv);
	auto block1 (system.wallet (0)->send_action (nano::dev::genesis_key.pub, key1.pub, 100));
	node->scheduler.flush ();
	ASSERT_TIMELY (5s, !node->active.active (*block1));
	ASSERT_TIMELY (5s, node->ledger.cache.cemented_count () == 2 && node->confirmation_height_processor.current ().is_zero () && node->confirmation_height_processor.awaiting_processing_size () == 0);

	auto const rpc_ctx = add_rpc (system, node);
	boost::property_tree::ptree request;
	request.put ("action", "accounts_receivable");
	boost::property_tree::ptree entry;
	boost::property_tree::ptree peers_l;
	entry.put ("", key1.pub.to_account ());
	peers_l.push_back (std::make_pair ("", entry));
	request.add_child ("accounts", peers_l);
	request.put ("count", "100");
	{
		auto response (wait_response (system, rpc_ctx, request));
		for (auto & blocks : response.get_child ("blocks"))
		{
			std::string account_text (blocks.first);
			ASSERT_EQ (key1.pub.to_account (), account_text);
			nano::block_hash hash1 (blocks.second.begin ()->second.get<std::string> (""));
			ASSERT_EQ (block1->hash (), hash1);
		}
	}
	request.put ("sorting", "true"); // Sorting test
	{
		auto response (wait_response (system, rpc_ctx, request));
		for (auto & blocks : response.get_child ("blocks"))
		{
			std::string account_text (blocks.first);
			ASSERT_EQ (key1.pub.to_account (), account_text);
			nano::block_hash hash1 (blocks.second.begin ()->first);
			ASSERT_EQ (block1->hash (), hash1);
			std::string amount (blocks.second.begin ()->second.get<std::string> (""));
			ASSERT_EQ ("100", amount);
		}
	}
	request.put ("threshold", "100"); // Threshold test
	{
		auto response (wait_response (system, rpc_ctx, request));
		std::unordered_map<nano::block_hash, nano::uint128_union> blocks;
		for (auto & pending : response.get_child ("blocks"))
		{
			std::string account_text (pending.first);
			ASSERT_EQ (key1.pub.to_account (), account_text);
			for (auto i (pending.second.begin ()), j (pending.second.end ()); i != j; ++i)
			{
				nano::block_hash hash;
				hash.decode_hex (i->first);
				nano::uint128_union amount;
				amount.decode_dec (i->second.get<std::string> (""));
				blocks[hash] = amount;
				boost::optional<std::string> source (i->second.get_optional<std::string> ("source"));
				ASSERT_FALSE (source.is_initialized ());
			}
		}
		ASSERT_EQ (blocks[block1->hash ()], 100);
	}
	request.put ("source", "true");
	{
		auto response (wait_response (system, rpc_ctx, request));
		std::unordered_map<nano::block_hash, nano::uint128_union> amounts;
		std::unordered_map<nano::block_hash, nano::account> sources;
		for (auto & pending : response.get_child ("blocks"))
		{
			std::string account_text (pending.first);
			ASSERT_EQ (key1.pub.to_account (), account_text);
			for (auto i (pending.second.begin ()), j (pending.second.end ()); i != j; ++i)
			{
				nano::block_hash hash;
				hash.decode_hex (i->first);
				amounts[hash].decode_dec (i->second.get<std::string> ("amount"));
				sources[hash].decode_account (i->second.get<std::string> ("source"));
			}
		}
		ASSERT_EQ (amounts[block1->hash ()], 100);
		ASSERT_EQ (sources[block1->hash ()], nano::dev::genesis_key.pub);
	}

	check_block_response_count (system, rpc_ctx, request, 1);
	rpc_ctx.io_scope->reset ();
	reset_confirmation_height (system.nodes.front ()->store, block1->account ());
	rpc_ctx.io_scope->renew ();
	check_block_response_count (system, rpc_ctx, request, 0);
	request.put ("include_only_confirmed", "false");
	rpc_ctx.io_scope->renew ();
	check_block_response_count (system, rpc_ctx, request, 1);
}

TEST (rpc, blocks)
{
	nano::test::system system;
	auto node = add_ipc_enabled_node (system);
	auto const rpc_ctx = add_rpc (system, node);
	boost::property_tree::ptree request;
	request.put ("action", "blocks");
	boost::property_tree::ptree entry;
	boost::property_tree::ptree peers_l;
	entry.put ("", node->latest (nano::dev::genesis->account ()).to_string ());
	peers_l.push_back (std::make_pair ("", entry));
	request.add_child ("hashes", peers_l);
	auto response (wait_response (system, rpc_ctx, request));
	for (auto & blocks : response.get_child ("blocks"))
	{
		std::string hash_text (blocks.first);
		ASSERT_EQ (node->latest (nano::dev::genesis->account ()).to_string (), hash_text);
		std::string blocks_text (blocks.second.get<std::string> (""));
		ASSERT_FALSE (blocks_text.empty ());
	}
}

TEST (rpc, wallet_info)
{
	nano::test::system system;
	nano::node_config node_config (nano::test::get_available_port (), system.logging);
	node_config.enable_voting = true;
	auto node = add_ipc_enabled_node (system, node_config);
	system.wallet (0)->insert_adhoc (nano::dev::genesis_key.prv);
	nano::keypair key;
	system.wallet (0)->insert_adhoc (key.prv);

	// at first, 1 block and 1 confirmed -- the genesis
	ASSERT_EQ (1, node->ledger.cache.block_count ());
	ASSERT_EQ (1, node->ledger.cache.cemented_count ());

	auto send (system.wallet (0)->send_action (nano::dev::genesis_key.pub, key.pub, nano::Gxrb_ratio));
	// after the send, expect 2 blocks immediately, then 2 confirmed in a timely manner,
	// and finally 3 blocks and 3 confirmed after the wallet generates the receive block for this send
	ASSERT_EQ (2, node->ledger.cache.block_count ());
	ASSERT_TIMELY (5s, 2 == node->ledger.cache.cemented_count ());
	ASSERT_TIMELY (5s, 3 == node->ledger.cache.block_count () && 3 == node->ledger.cache.cemented_count ());

	// do another send to be able to expect some "pending" down below
	auto send2 (system.wallet (0)->send_action (nano::dev::genesis_key.pub, key.pub, 1));
	ASSERT_TIMELY (5s, 4 == node->ledger.cache.block_count () && 4 == node->ledger.cache.cemented_count ());

	nano::account account (system.wallet (0)->deterministic_insert ());
	{
		auto transaction (node->wallets.tx_begin_write ());
		system.wallet (0)->store.erase (*transaction, account);
	}
	account = system.wallet (0)->deterministic_insert ();
	auto const rpc_ctx = add_rpc (system, node);
	boost::property_tree::ptree request;
	request.put ("action", "wallet_info");
	request.put ("wallet", node->wallets.items.begin ()->first.to_string ());
	auto response (wait_response (system, rpc_ctx, request));
	std::string balance_text (response.get<std::string> ("balance"));
	ASSERT_EQ ("340282366920938463463374607431768211454", balance_text);
	std::string pending_text (response.get<std::string> ("pending"));
	ASSERT_EQ ("1", pending_text);
	std::string count_text (response.get<std::string> ("accounts_count"));
	ASSERT_EQ ("3", count_text);
	std::string block_count_text (response.get<std::string> ("accounts_block_count"));
	ASSERT_EQ ("4", block_count_text);
	std::string cemented_block_count_text (response.get<std::string> ("accounts_cemented_block_count"));
	ASSERT_EQ ("4", cemented_block_count_text);
	std::string adhoc_count (response.get<std::string> ("adhoc_count"));
	ASSERT_EQ ("2", adhoc_count);
	std::string deterministic_count (response.get<std::string> ("deterministic_count"));
	ASSERT_EQ ("1", deterministic_count);
	std::string index_text (response.get<std::string> ("deterministic_index"));
	ASSERT_EQ ("2", index_text);
}

TEST (rpc, wallet_balances)
{
	nano::test::system system0;
	auto node = add_ipc_enabled_node (system0);
	system0.wallet (0)->insert_adhoc (nano::dev::genesis_key.prv);
	auto const rpc_ctx = add_rpc (system0, node);
	boost::property_tree::ptree request;
	request.put ("action", "wallet_balances");
	request.put ("wallet", node->wallets.items.begin ()->first.to_string ());
	auto response (wait_response (system0, rpc_ctx, request));
	for (auto & balances : response.get_child ("balances"))
	{
		std::string account_text (balances.first);
		ASSERT_EQ (nano::dev::genesis_key.pub.to_account (), account_text);
		std::string balance_text (balances.second.get<std::string> ("balance"));
		ASSERT_EQ ("340282366920938463463374607431768211455", balance_text);
		std::string pending_text (balances.second.get<std::string> ("pending"));
		ASSERT_EQ ("0", pending_text);
	}
	nano::keypair key;
	rpc_ctx.io_scope->reset ();
	system0.wallet (0)->insert_adhoc (key.prv);
	auto send (system0.wallet (0)->send_action (nano::dev::genesis_key.pub, key.pub, 1));
	rpc_ctx.io_scope->renew ();
	request.put ("threshold", "2");
	auto response1 (wait_response (system0, rpc_ctx, request));
	for (auto & balances : response1.get_child ("balances"))
	{
		std::string account_text (balances.first);
		ASSERT_EQ (nano::dev::genesis_key.pub.to_account (), account_text);
		std::string balance_text (balances.second.get<std::string> ("balance"));
		ASSERT_EQ ("340282366920938463463374607431768211454", balance_text);
		std::string pending_text (balances.second.get<std::string> ("pending"));
		ASSERT_EQ ("0", pending_text);
	}
}

TEST (rpc, pending_exists)
{
	nano::test::system system;
	auto node = add_ipc_enabled_node (system);
	nano::keypair key1;
	system.wallet (0)->insert_adhoc (nano::dev::genesis_key.prv);
	auto hash0 (node->latest (nano::dev::genesis->account ()));
	auto block1 (system.wallet (0)->send_action (nano::dev::genesis_key.pub, key1.pub, 100));
	node->scheduler.flush ();
	ASSERT_TIMELY (5s, !node->active.active (*block1));
	ASSERT_TIMELY (5s, node->ledger.cache.cemented_count () == 2 && node->confirmation_height_processor.current ().is_zero () && node->confirmation_height_processor.awaiting_processing_size () == 0);

	auto const rpc_ctx = add_rpc (system, node);
	boost::property_tree::ptree request;

	auto pending_exists = [&system, &rpc_ctx, &request] (char const * exists_a) {
		auto response0 (wait_response (system, rpc_ctx, request));
		std::string exists_text (response0.get<std::string> ("exists"));
		ASSERT_EQ (exists_a, exists_text);
	};

	request.put ("action", "pending_exists");
	request.put ("hash", hash0.to_string ());
	pending_exists ("0");

	node->store.pending ().exists (*node->store.tx_begin_read (), nano::pending_key (nano::dev::genesis_key.pub, block1->hash ()));
	request.put ("hash", block1->hash ().to_string ());
	pending_exists ("1");

	pending_exists ("1");
	rpc_ctx.io_scope->reset ();
	reset_confirmation_height (node->store, block1->account ());
	rpc_ctx.io_scope->renew ();
	pending_exists ("0");
	request.put ("include_only_confirmed", "false");
	rpc_ctx.io_scope->renew ();
	pending_exists ("1");
}

TEST (rpc, wallet_pending)
{
	nano::test::system system;
	auto node = add_ipc_enabled_node (system);
	nano::keypair key1;
	system.wallet (0)->insert_adhoc (nano::dev::genesis_key.prv);
	system.wallet (0)->insert_adhoc (key1.prv);
	auto block1 = system.wallet (0)->send_action (nano::dev::genesis_key.pub, key1.pub, 100);
	ASSERT_TIMELY (5s, node->get_confirmation_height (*node->store.tx_begin_read (), nano::dev::genesis_key.pub) == 2);
	auto const rpc_ctx = add_rpc (system, node);
	boost::property_tree::ptree request;
	request.put ("action", "wallet_pending");
	request.put ("wallet", node->wallets.items.begin ()->first.to_string ());
	auto response (wait_response (system, rpc_ctx, request));
	ASSERT_EQ ("1", response.get<std::string> ("deprecated"));
	ASSERT_EQ (1, response.get_child ("blocks").size ());
	auto pending = response.get_child ("blocks").front ();
	ASSERT_EQ (key1.pub.to_account (), pending.first);
	nano::block_hash hash1{ pending.second.begin ()->second.get<std::string> ("") };
	ASSERT_EQ (block1->hash (), hash1);
}

TEST (rpc, wallet_receivable)
{
	nano::test::system system0;
	auto node = add_ipc_enabled_node (system0);
	nano::keypair key1;
	system0.wallet (0)->insert_adhoc (nano::dev::genesis_key.prv);
	system0.wallet (0)->insert_adhoc (key1.prv);
	auto iterations (0);
	auto block1 (system0.wallet (0)->send_action (nano::dev::genesis_key.pub, key1.pub, 100));
	node->scheduler.flush ();
	while (node->active.active (*block1) || node->ledger.cache.cemented_count () < 2 || !node->confirmation_height_processor.current ().is_zero () || node->confirmation_height_processor.awaiting_processing_size () != 0)
	{
		system0.poll ();
		++iterations;
		ASSERT_LT (iterations, 200);
	}

	auto const rpc_ctx = add_rpc (system0, node);
	boost::property_tree::ptree request;
	request.put ("action", "wallet_receivable");
	request.put ("wallet", node->wallets.items.begin ()->first.to_string ());
	request.put ("count", "100");
	auto response (wait_response (system0, rpc_ctx, request));
	ASSERT_EQ (1, response.get_child ("blocks").size ());
	for (auto & pending : response.get_child ("blocks"))
	{
		std::string account_text (pending.first);
		ASSERT_EQ (key1.pub.to_account (), account_text);
		nano::block_hash hash1 (pending.second.begin ()->second.get<std::string> (""));
		ASSERT_EQ (block1->hash (), hash1);
	}
	request.put ("threshold", "100"); // Threshold test
	auto response0 (wait_response (system0, rpc_ctx, request));
	std::unordered_map<nano::block_hash, nano::uint128_union> blocks;
	ASSERT_EQ (1, response0.get_child ("blocks").size ());
	for (auto & pending : response0.get_child ("blocks"))
	{
		std::string account_text (pending.first);
		ASSERT_EQ (key1.pub.to_account (), account_text);
		for (auto i (pending.second.begin ()), j (pending.second.end ()); i != j; ++i)
		{
			nano::block_hash hash;
			hash.decode_hex (i->first);
			nano::uint128_union amount;
			amount.decode_dec (i->second.get<std::string> (""));
			blocks[hash] = amount;
			boost::optional<std::string> source (i->second.get_optional<std::string> ("source"));
			ASSERT_FALSE (source.is_initialized ());
			boost::optional<uint8_t> min_version (i->second.get_optional<uint8_t> ("min_version"));
			ASSERT_FALSE (min_version.is_initialized ());
		}
	}
	ASSERT_EQ (blocks[block1->hash ()], 100);
	request.put ("threshold", "101");
	auto response1 (wait_response (system0, rpc_ctx, request));
	auto & pending1 (response1.get_child ("blocks"));
	ASSERT_EQ (0, pending1.size ());
	request.put ("threshold", "0");
	request.put ("source", "true");
	request.put ("min_version", "true");
	auto response2 (wait_response (system0, rpc_ctx, request));
	std::unordered_map<nano::block_hash, nano::uint128_union> amounts;
	std::unordered_map<nano::block_hash, nano::account> sources;
	ASSERT_EQ (1, response2.get_child ("blocks").size ());
	for (auto & pending : response2.get_child ("blocks"))
	{
		std::string account_text (pending.first);
		ASSERT_EQ (key1.pub.to_account (), account_text);
		for (auto i (pending.second.begin ()), j (pending.second.end ()); i != j; ++i)
		{
			nano::block_hash hash;
			hash.decode_hex (i->first);
			amounts[hash].decode_dec (i->second.get<std::string> ("amount"));
			sources[hash].decode_account (i->second.get<std::string> ("source"));
			ASSERT_EQ (i->second.get<uint8_t> ("min_version"), 0);
		}
	}
	ASSERT_EQ (amounts[block1->hash ()], 100);
	ASSERT_EQ (sources[block1->hash ()], nano::dev::genesis_key.pub);

	check_block_response_count (system0, rpc_ctx, request, 1);
	rpc_ctx.io_scope->reset ();
	reset_confirmation_height (system0.nodes.front ()->store, block1->account ());
	rpc_ctx.io_scope->renew ();
	check_block_response_count (system0, rpc_ctx, request, 0);
	request.put ("include_only_confirmed", "false");
	rpc_ctx.io_scope->renew ();
	check_block_response_count (system0, rpc_ctx, request, 1);
}

TEST (rpc, receive_minimum)
{
	nano::test::system system;
	auto node = add_ipc_enabled_node (system);
	auto const rpc_ctx = add_rpc (system, node);
	boost::property_tree::ptree request;
	request.put ("action", "receive_minimum");
	auto response (wait_response (system, rpc_ctx, request));
	std::string amount (response.get<std::string> ("amount"));
	ASSERT_EQ (node->config->receive_minimum.to_string_dec (), amount);
}

TEST (rpc, receive_minimum_set)
{
	nano::test::system system;
	auto node = add_ipc_enabled_node (system);
	auto const rpc_ctx = add_rpc (system, node);
	boost::property_tree::ptree request;
	request.put ("action", "receive_minimum_set");
	request.put ("amount", "100");
	ASSERT_NE (node->config->receive_minimum.to_string_dec (), "100");
	auto response (wait_response (system, rpc_ctx, request));
	std::string success (response.get<std::string> ("success"));
	ASSERT_TRUE (success.empty ());
	ASSERT_EQ (node->config->receive_minimum.to_string_dec (), "100");
}

TEST (rpc, work_get)
{
	nano::test::system system;
	auto node = add_ipc_enabled_node (system);
	system.wallet (0)->insert_adhoc (nano::dev::genesis_key.prv);
	system.wallet (0)->work_cache_blocking (nano::dev::genesis_key.pub, node->latest (nano::dev::genesis_key.pub));
	auto const rpc_ctx = add_rpc (system, node);
	boost::property_tree::ptree request;
	request.put ("action", "work_get");
	request.put ("wallet", node->wallets.items.begin ()->first.to_string ());
	request.put ("account", nano::dev::genesis_key.pub.to_account ());
	auto response (wait_response (system, rpc_ctx, request));
	std::string work_text (response.get<std::string> ("work"));
	uint64_t work (1);
	auto transaction (node->wallets.tx_begin_read ());
	node->wallets.items.begin ()->second->store.work_get (*transaction, nano::dev::genesis->account (), work);
	ASSERT_EQ (nano::to_string_hex (work), work_text);
}

TEST (rpc, wallet_work_get)
{
	nano::test::system system;
	auto node = add_ipc_enabled_node (system);
	system.wallet (0)->insert_adhoc (nano::dev::genesis_key.prv);
	system.wallet (0)->work_cache_blocking (nano::dev::genesis_key.pub, node->latest (nano::dev::genesis_key.pub));
	auto const rpc_ctx = add_rpc (system, node);
	boost::property_tree::ptree request;
	request.put ("action", "wallet_work_get");
	request.put ("wallet", node->wallets.items.begin ()->first.to_string ());
	auto response (wait_response (system, rpc_ctx, request));
	auto transaction (node->wallets.tx_begin_read ());
	for (auto & works : response.get_child ("works"))
	{
		std::string account_text (works.first);
		ASSERT_EQ (nano::dev::genesis_key.pub.to_account (), account_text);
		std::string work_text (works.second.get<std::string> (""));
		uint64_t work (1);
		node->wallets.items.begin ()->second->store.work_get (*transaction, nano::dev::genesis->account (), work);
		ASSERT_EQ (nano::to_string_hex (work), work_text);
	}
}

TEST (rpc, work_set)
{
	nano::test::system system;
	auto node = add_ipc_enabled_node (system);
	system.wallet (0)->insert_adhoc (nano::dev::genesis_key.prv);
	auto const rpc_ctx = add_rpc (system, node);
	uint64_t work0 (100);
	boost::property_tree::ptree request;
	request.put ("action", "work_set");
	request.put ("wallet", node->wallets.items.begin ()->first.to_string ());
	request.put ("account", nano::dev::genesis_key.pub.to_account ());
	request.put ("work", nano::to_string_hex (work0));
	auto response (wait_response (system, rpc_ctx, request));
	std::string success (response.get<std::string> ("success"));
	ASSERT_TRUE (success.empty ());
	uint64_t work1 (1);
	auto transaction (node->wallets.tx_begin_read ());
	node->wallets.items.begin ()->second->store.work_get (*transaction, nano::dev::genesis->account (), work1);
	ASSERT_EQ (work1, work0);
}

TEST (rpc, search_receivable_all)
{
	nano::test::system system;
	auto node = add_ipc_enabled_node (system);
	system.wallet (0)->insert_adhoc (nano::dev::genesis_key.prv);
	auto latest (node->latest (nano::dev::genesis_key.pub));
	nano::block_builder builder;
	auto block = builder
				 .send ()
				 .previous (latest)
				 .destination (nano::dev::genesis_key.pub)
				 .balance (nano::dev::constants.genesis_amount - node->config->receive_minimum.number ())
				 .sign (nano::dev::genesis_key.prv, nano::dev::genesis_key.pub)
				 .work (*node->work_generate_blocking (latest))
				 .build ();
	{
		auto transaction (node->store.tx_begin_write ());
		ASSERT_EQ (nano::process_result::progress, node->ledger.process (*transaction, *block).code);
	}
	auto const rpc_ctx = add_rpc (system, node);
	boost::property_tree::ptree request;
	request.put ("action", "search_receivable_all");
	auto response (wait_response (system, rpc_ctx, request));
	ASSERT_TIMELY (10s, node->balance (nano::dev::genesis_key.pub) == nano::dev::constants.genesis_amount);
}

TEST (rpc, wallet_republish)
{
	nano::test::system system;
	auto node1 = add_ipc_enabled_node (system);
	nano::keypair key;
	while (key.pub < nano::dev::genesis_key.pub)
	{
		nano::keypair key1;
		key.pub = key1.pub;
		key.prv = key1.prv;
	}
	system.wallet (0)->insert_adhoc (nano::dev::genesis_key.prv);
	system.wallet (0)->insert_adhoc (key.prv);
	auto latest (node1->latest (nano::dev::genesis_key.pub));
	nano::block_builder builder;
	auto send = builder
				.send ()
				.previous (latest)
				.destination (key.pub)
				.balance (100)
				.sign (nano::dev::genesis_key.prv, nano::dev::genesis_key.pub)
				.work (*node1->work_generate_blocking (latest))
				.build ();
	ASSERT_EQ (nano::process_result::progress, node1->process (*send).code);
	auto open = builder
				.open ()
				.source (send->hash ())
				.representative (key.pub)
				.account (key.pub)
				.sign (key.prv, key.pub)
				.work (*node1->work_generate_blocking (key.pub))
				.build ();
	ASSERT_EQ (nano::process_result::progress, node1->process (*open).code);
	auto const rpc_ctx = add_rpc (system, node1);
	boost::property_tree::ptree request;
	request.put ("action", "wallet_republish");
	request.put ("wallet", node1->wallets.items.begin ()->first.to_string ());
	request.put ("count", 1);
	auto response (wait_response (system, rpc_ctx, request));
	auto & blocks_node (response.get_child ("blocks"));
	std::vector<nano::block_hash> blocks;
	for (auto i (blocks_node.begin ()), n (blocks_node.end ()); i != n; ++i)
	{
		blocks.emplace_back (i->second.get<std::string> (""));
	}
	ASSERT_EQ (2, blocks.size ());
	ASSERT_EQ (send->hash (), blocks[0]);
	ASSERT_EQ (open->hash (), blocks[1]);
}

TEST (rpc, delegators)
{
	nano::test::system system;
	auto node1 = add_ipc_enabled_node (system);
	nano::keypair key;
	system.wallet (0)->insert_adhoc (nano::dev::genesis_key.prv);
	system.wallet (0)->insert_adhoc (key.prv);
	auto latest (node1->latest (nano::dev::genesis_key.pub));
	nano::block_builder builder;
	auto send = builder
				.send ()
				.previous (latest)
				.destination (key.pub)
				.balance (100)
				.sign (nano::dev::genesis_key.prv, nano::dev::genesis_key.pub)
				.work (*node1->work_generate_blocking (latest))
				.build ();
	ASSERT_EQ (nano::process_result::progress, node1->process (*send).code);
	auto open = builder
				.open ()
				.source (send->hash ())
				.representative (nano::dev::genesis_key.pub)
				.account (key.pub)
				.sign (key.prv, key.pub)
				.work (*node1->work_generate_blocking (key.pub))
				.build ();
	ASSERT_EQ (nano::process_result::progress, node1->process (*open).code);
	auto const rpc_ctx = add_rpc (system, node1);
	boost::property_tree::ptree request;
	request.put ("action", "delegators");
	request.put ("account", nano::dev::genesis_key.pub.to_account ());
	auto response (wait_response (system, rpc_ctx, request));
	auto & delegators_node (response.get_child ("delegators"));
	boost::property_tree::ptree delegators;
	for (auto i (delegators_node.begin ()), n (delegators_node.end ()); i != n; ++i)
	{
		delegators.put ((i->first), (i->second.get<std::string> ("")));
	}
	ASSERT_EQ (2, delegators.size ());
	ASSERT_EQ ("100", delegators.get<std::string> (nano::dev::genesis_key.pub.to_account ()));
	ASSERT_EQ ("340282366920938463463374607431768211355", delegators.get<std::string> (key.pub.to_account ()));
}

TEST (rpc, delegators_parameters)
{
	nano::test::system system;
	auto node1 = add_ipc_enabled_node (system);
	nano::keypair key;
	auto latest (node1->latest (nano::dev::genesis_key.pub));
	nano::block_builder builder;
	auto send = builder
				.send ()
				.previous (latest)
				.destination (key.pub)
				.balance (100)
				.sign (nano::dev::genesis_key.prv, nano::dev::genesis_key.pub)
				.work (*node1->work_generate_blocking (latest))
				.build ();
	ASSERT_EQ (nano::process_result::progress, node1->process (*send).code);
	auto open = builder
				.open ()
				.source (send->hash ())
				.representative (nano::dev::genesis_key.pub)
				.account (key.pub)
				.sign (key.prv, key.pub)
				.work (*node1->work_generate_blocking (key.pub))
				.build ();
	ASSERT_EQ (nano::process_result::progress, node1->process (*open).code);

	auto const rpc_ctx = add_rpc (system, node1);
	// Test with "count" = 2
	boost::property_tree::ptree request;
	request.put ("action", "delegators");
	request.put ("account", nano::dev::genesis_key.pub.to_account ());
	request.put ("count", 2);
	auto response (wait_response (system, rpc_ctx, request));
	auto & delegators_node (response.get_child ("delegators"));
	boost::property_tree::ptree delegators;
	for (auto i (delegators_node.begin ()), n (delegators_node.end ()); i != n; ++i)
	{
		delegators.put ((i->first), (i->second.get<std::string> ("")));
	}
	ASSERT_EQ (2, delegators.size ());
	ASSERT_EQ ("100", delegators.get<std::string> (nano::dev::genesis_key.pub.to_account ()));
	ASSERT_EQ ("340282366920938463463374607431768211355", delegators.get<std::string> (key.pub.to_account ()));

	// Test with "count" = 1
	request.put ("count", 1);
	auto response2 (wait_response (system, rpc_ctx, request));
	auto & delegators_node2 (response2.get_child ("delegators"));
	boost::property_tree::ptree delegators2;
	for (auto i (delegators_node2.begin ()), n (delegators_node2.end ()); i != n; ++i)
	{
		delegators2.put ((i->first), (i->second.get<std::string> ("")));
	}
	ASSERT_EQ (1, delegators2.size ());
	// What is first in ledger by public key?
	if (nano::dev::genesis_key.pub.number () < key.pub.number ())
	{
		ASSERT_EQ ("100", delegators2.get<std::string> (nano::dev::genesis_key.pub.to_account ()));
	}
	else
	{
		ASSERT_EQ ("340282366920938463463374607431768211355", delegators2.get<std::string> (key.pub.to_account ()));
	}

	// Test with "threshold"
	request.put ("count", 1024);
	request.put ("threshold", 101); // higher than remaining genesis balance
	auto response3 (wait_response (system, rpc_ctx, request));
	auto & delegators_node3 (response3.get_child ("delegators"));
	boost::property_tree::ptree delegators3;
	for (auto i (delegators_node3.begin ()), n (delegators_node3.end ()); i != n; ++i)
	{
		delegators3.put ((i->first), (i->second.get<std::string> ("")));
	}
	ASSERT_EQ (1, delegators3.size ());
	ASSERT_EQ ("340282366920938463463374607431768211355", delegators3.get<std::string> (key.pub.to_account ()));

	// Test with "start" before last account
	request.put ("threshold", 0);
	auto last_account (key.pub);
	if (nano::dev::genesis_key.pub.number () > key.pub.number ())
	{
		last_account = nano::dev::genesis_key.pub;
	}
	request.put ("start", nano::account (last_account.number () - 1).to_account ());

	auto response4 (wait_response (system, rpc_ctx, request));
	auto & delegators_node4 (response4.get_child ("delegators"));
	boost::property_tree::ptree delegators4;
	for (auto i (delegators_node4.begin ()), n (delegators_node4.end ()); i != n; ++i)
	{
		delegators4.put ((i->first), (i->second.get<std::string> ("")));
	}
	ASSERT_EQ (1, delegators4.size ());
	boost::optional<std::string> balance (delegators4.get_optional<std::string> (last_account.to_account ()));
	ASSERT_TRUE (balance.is_initialized ());

	// Test with "start" equal to last account
	request.put ("start", last_account.to_account ());
	auto response5 (wait_response (system, rpc_ctx, request));
	auto & delegators_node5 (response5.get_child ("delegators"));
	boost::property_tree::ptree delegators5;
	for (auto i (delegators_node5.begin ()), n (delegators_node5.end ()); i != n; ++i)
	{
		delegators5.put ((i->first), (i->second.get<std::string> ("")));
	}
	ASSERT_EQ (0, delegators5.size ());
}

TEST (rpc, delegators_count)
{
	nano::test::system system;
	auto node1 = add_ipc_enabled_node (system);
	nano::keypair key;
	system.wallet (0)->insert_adhoc (nano::dev::genesis_key.prv);
	system.wallet (0)->insert_adhoc (key.prv);
	auto latest (node1->latest (nano::dev::genesis_key.pub));
	nano::block_builder builder;
	auto send = builder
				.send ()
				.previous (latest)
				.destination (key.pub)
				.balance (100)
				.sign (nano::dev::genesis_key.prv, nano::dev::genesis_key.pub)
				.work (*node1->work_generate_blocking (latest))
				.build ();
	ASSERT_EQ (nano::process_result::progress, node1->process (*send).code);
	auto open = builder
				.open ()
				.source (send->hash ())
				.representative (nano::dev::genesis_key.pub)
				.account (key.pub)
				.sign (key.prv, key.pub)
				.work (*node1->work_generate_blocking (key.pub))
				.build ();
	ASSERT_EQ (nano::process_result::progress, node1->process (*open).code);
	auto const rpc_ctx = add_rpc (system, node1);
	boost::property_tree::ptree request;
	request.put ("action", "delegators_count");
	request.put ("account", nano::dev::genesis_key.pub.to_account ());
	auto response (wait_response (system, rpc_ctx, request));
	std::string count (response.get<std::string> ("count"));
	ASSERT_EQ ("2", count);
}

TEST (rpc, account_info)
{
	nano::test::system system;
	nano::keypair key;

	auto node1 = add_ipc_enabled_node (system);
	auto const rpc_ctx = add_rpc (system, node1);

	boost::property_tree::ptree request;
	request.put ("action", "account_info");
	request.put ("account", nano::account ().to_account ());

	// Test for a non existing account
	{
		auto response (wait_response (system, rpc_ctx, request));

		auto error (response.get_optional<std::string> ("error"));
		ASSERT_TRUE (error.is_initialized ());
		ASSERT_EQ (error.get (), std::error_code (nano::error_common::account_not_found).message ());
	}

	rpc_ctx.io_scope->reset ();
	system.wallet (0)->insert_adhoc (nano::dev::genesis_key.prv);
	system.wallet (0)->insert_adhoc (key.prv);
	auto latest (node1->latest (nano::dev::genesis_key.pub));
	nano::block_builder builder;
	auto send = builder
				.send ()
				.previous (latest)
				.destination (key.pub)
				.balance (100)
				.sign (nano::dev::genesis_key.prv, nano::dev::genesis_key.pub)
				.work (*node1->work_generate_blocking (latest))
				.build ();
	ASSERT_EQ (nano::process_result::progress, node1->process (*send).code);
	auto time (nano::seconds_since_epoch ());
	{
		auto transaction = node1->store.tx_begin_write ();
		node1->store.confirmation_height ().put (*transaction, nano::dev::genesis_key.pub, { 1, nano::dev::genesis->hash () });
	}
	rpc_ctx.io_scope->renew ();

	request.put ("account", nano::dev::genesis_key.pub.to_account ());
	{
		auto response (wait_response (system, rpc_ctx, request));
		std::string frontier (response.get<std::string> ("frontier"));
		ASSERT_EQ (send->hash ().to_string (), frontier);
		std::string open_block (response.get<std::string> ("open_block"));
		ASSERT_EQ (nano::dev::genesis->hash ().to_string (), open_block);
		std::string representative_block (response.get<std::string> ("representative_block"));
		ASSERT_EQ (nano::dev::genesis->hash ().to_string (), representative_block);
		std::string balance (response.get<std::string> ("balance"));
		ASSERT_EQ ("100", balance);
		std::string modified_timestamp (response.get<std::string> ("modified_timestamp"));
		ASSERT_LT (std::abs ((long)time - stol (modified_timestamp)), 5);
		std::string block_count (response.get<std::string> ("block_count"));
		ASSERT_EQ ("2", block_count);
		std::string confirmation_height (response.get<std::string> ("confirmation_height"));
		ASSERT_EQ ("1", confirmation_height);
		std::string confirmation_height_frontier (response.get<std::string> ("confirmation_height_frontier"));
		ASSERT_EQ (nano::dev::genesis->hash ().to_string (), confirmation_height_frontier);
		ASSERT_EQ (0, response.get<uint8_t> ("account_version"));
		boost::optional<std::string> weight (response.get_optional<std::string> ("weight"));
		ASSERT_FALSE (weight.is_initialized ());
		boost::optional<std::string> receivable (response.get_optional<std::string> ("receivable"));
		ASSERT_FALSE (receivable.is_initialized ());
		boost::optional<std::string> representative (response.get_optional<std::string> ("representative"));
		ASSERT_FALSE (representative.is_initialized ());
	}

	// Test for optional values
	request.put ("weight", "true");
	request.put ("receivable", "1");
	request.put ("representative", "1");
	{
		auto response (wait_response (system, rpc_ctx, request));
		ASSERT_EQ ("100", response.get<std::string> ("weight"));
		ASSERT_EQ ("0", response.get<std::string> ("receivable"));
		std::string representative2 (response.get<std::string> ("representative"));
		ASSERT_EQ (nano::dev::genesis_key.pub.to_account (), representative2);
	}

	// Test for confirmed only blocks
	rpc_ctx.io_scope->reset ();
	nano::keypair key1;
	{
		latest = node1->latest (nano::dev::genesis_key.pub);
		auto send1 = builder
					 .send ()
					 .previous (latest)
					 .destination (key1.pub)
					 .balance (50)
					 .sign (nano::dev::genesis_key.prv, nano::dev::genesis_key.pub)
					 .work (*node1->work_generate_blocking (latest))
					 .build ();
		ASSERT_EQ (nano::process_result::progress, node1->process (*send1).code);
		auto send2 = builder
					 .send ()
					 .previous (send1->hash ())
					 .destination (key1.pub)
					 .balance (25)
					 .sign (nano::dev::genesis_key.prv, nano::dev::genesis_key.pub)
					 .work (*node1->work_generate_blocking (send1->hash ()))
					 .build ();
		ASSERT_EQ (nano::process_result::progress, node1->process (*send2).code);

		auto state_change = builder
							.state ()
							.account (nano::dev::genesis_key.pub)
							.previous (send2->hash ())
							.representative (key1.pub)
							.balance (25)
							.link (0)
							.sign (nano::dev::genesis_key.prv, nano::dev::genesis_key.pub)
							.work (*node1->work_generate_blocking (send2->hash ()))
							.build ();
		ASSERT_EQ (nano::process_result::progress, node1->process (*state_change).code);

		auto open = builder
					.open ()
					.source (send1->hash ())
					.representative (nano::dev::genesis_key.pub)
					.account (key1.pub)
					.sign (key1.prv, key1.pub)
					.work (*node1->work_generate_blocking (key1.pub))
					.build ();
		ASSERT_EQ (nano::process_result::progress, node1->process (*open).code);
	}

	rpc_ctx.io_scope->renew ();

	{
		auto response (wait_response (system, rpc_ctx, request));
		std::string balance (response.get<std::string> ("balance"));
		ASSERT_EQ ("25", balance);
	}

	request.put ("include_confirmed", true);
	{
		auto response (wait_response (system, rpc_ctx, request));
		auto balance (response.get<std::string> ("balance"));
		ASSERT_EQ ("25", balance);
		auto confirmed_balance (response.get<std::string> ("confirmed_balance"));
		ASSERT_EQ ("340282366920938463463374607431768211455", confirmed_balance);

		auto representative (response.get<std::string> ("representative"));
		ASSERT_EQ (representative, key1.pub.to_account ());

		auto confirmed_representative (response.get<std::string> ("confirmed_representative"));
		ASSERT_EQ (confirmed_representative, nano::dev::genesis_key.pub.to_account ());

		auto confirmed_frontier (response.get<std::string> ("confirmed_frontier"));
		ASSERT_EQ (nano::dev::genesis->hash ().to_string (), confirmed_frontier);

		auto confirmed_height (response.get<uint64_t> ("confirmed_height"));
		ASSERT_EQ (1, confirmed_height);
	}

	request.put ("account", key1.pub.to_account ());
	{
		auto response (wait_response (system, rpc_ctx, request));
		ASSERT_EQ ("25", response.get<std::string> ("receivable"));
		ASSERT_EQ ("0", response.get<std::string> ("confirmed_receivable"));
	}

	request.put ("include_confirmed", false);
	{
		auto response (wait_response (system, rpc_ctx, request));
		ASSERT_EQ ("25", response.get<std::string> ("receivable"));

		// These fields shouldn't exist
		auto confirmed_balance (response.get_optional<std::string> ("confirmed_balance"));
		ASSERT_FALSE (confirmed_balance.is_initialized ());

		auto confirmed_receivable (response.get_optional<std::string> ("confirmed_receivable"));
		ASSERT_FALSE (confirmed_receivable.is_initialized ());

		auto confirmed_representative (response.get_optional<std::string> ("confirmed_representative"));
		ASSERT_FALSE (confirmed_representative.is_initialized ());

		auto confirmed_frontier (response.get_optional<std::string> ("confirmed_frontier"));
		ASSERT_FALSE (confirmed_frontier.is_initialized ());

		auto confirmed_height (response.get_optional<uint64_t> ("confirmed_height"));
		ASSERT_FALSE (confirmed_height.is_initialized ());
	}
}

/** Make sure we can use json block literals instead of string as input */
TEST (rpc, json_block_input)
{
	nano::test::system system;
	auto node1 = add_ipc_enabled_node (system);
	nano::keypair key;
	system.wallet (0)->insert_adhoc (key.prv);
	nano::block_builder builder;
	auto send = builder
				.state ()
				.account (nano::dev::genesis->account ())
				.previous (node1->latest (nano::dev::genesis_key.pub))
				.representative (nano::dev::genesis->account ())
				.balance (nano::dev::constants.genesis_amount - nano::Gxrb_ratio)
				.link (key.pub)
				.sign (nano::dev::genesis_key.prv, nano::dev::genesis_key.pub)
				.work (0)
				.build ();
	auto const rpc_ctx = add_rpc (system, node1);
	boost::property_tree::ptree request;
	request.put ("action", "sign");
	request.put ("json_block", "true");
	std::string wallet;
	node1->wallets.items.begin ()->first.encode_hex (wallet);
	request.put ("wallet", wallet);
	request.put ("account", key.pub.to_account ());
	boost::property_tree::ptree json;
	send->serialize_json (json);
	request.add_child ("block", json);
	auto response (wait_response (system, rpc_ctx, request, 10s));

	bool json_error{ false };
	nano::state_block block (json_error, response.get_child ("block"));
	ASSERT_FALSE (json_error);

	ASSERT_FALSE (nano::validate_message (key.pub, send->hash (), block.block_signature ()));
	ASSERT_NE (block.block_signature (), send->block_signature ());
	ASSERT_EQ (block.hash (), send->hash ());
}

/** Make sure we can receive json block literals instead of string as output */
TEST (rpc, json_block_output)
{
	nano::test::system system;
	auto node1 = add_ipc_enabled_node (system);
	nano::keypair key;
	auto latest (node1->latest (nano::dev::genesis_key.pub));
	nano::block_builder builder;
	auto send = builder
				.send ()
				.previous (latest)
				.destination (key.pub)
				.balance (100)
				.sign (nano::dev::genesis_key.prv, nano::dev::genesis_key.pub)
				.work (*node1->work_generate_blocking (latest))
				.build ();
	ASSERT_EQ (nano::process_result::progress, node1->process (*send).code);
	auto const rpc_ctx = add_rpc (system, node1);
	boost::property_tree::ptree request;
	request.put ("action", "block_info");
	request.put ("json_block", "true");
	request.put ("hash", send->hash ().to_string ());
	auto response (wait_response (system, rpc_ctx, request));

	// Make sure contents contains a valid JSON subtree instread of stringified json
	bool json_error{ false };
	nano::send_block send_from_json (json_error, response.get_child ("contents"));
	ASSERT_FALSE (json_error);
}

TEST (rpc, blocks_info)
{
	nano::test::system system;
	auto node = add_ipc_enabled_node (system);
	auto const rpc_ctx = add_rpc (system, node);
	auto check_blocks = [node] (boost::property_tree::ptree & response) {
		for (auto & blocks : response.get_child ("blocks"))
		{
			std::string hash_text (blocks.first);
			ASSERT_EQ (node->latest (nano::dev::genesis->account ()).to_string (), hash_text);
			std::string account_text (blocks.second.get<std::string> ("block_account"));
			ASSERT_EQ (nano::dev::genesis_key.pub.to_account (), account_text);
			std::string amount_text (blocks.second.get<std::string> ("amount"));
			ASSERT_EQ (nano::dev::constants.genesis_amount.convert_to<std::string> (), amount_text);
			std::string blocks_text (blocks.second.get<std::string> ("contents"));
			ASSERT_FALSE (blocks_text.empty ());
			boost::optional<std::string> receivable (blocks.second.get_optional<std::string> ("receivable"));
			ASSERT_FALSE (receivable.is_initialized ());
			boost::optional<std::string> receive_hash (blocks.second.get_optional<std::string> ("receive_hash"));
			ASSERT_FALSE (receive_hash.is_initialized ());
			boost::optional<std::string> source (blocks.second.get_optional<std::string> ("source_account"));
			ASSERT_FALSE (source.is_initialized ());
			std::string balance_text (blocks.second.get<std::string> ("balance"));
			ASSERT_EQ (nano::dev::constants.genesis_amount.convert_to<std::string> (), balance_text);
			ASSERT_TRUE (blocks.second.get<bool> ("confirmed")); // Genesis block is confirmed by default
			std::string successor_text (blocks.second.get<std::string> ("successor"));
			ASSERT_EQ (nano::block_hash (0).to_string (), successor_text); // Genesis block doesn't have successor yet
		}
	};
	boost::property_tree::ptree request;
	request.put ("action", "blocks_info");
	boost::property_tree::ptree entry;
	boost::property_tree::ptree hashes;
	entry.put ("", node->latest (nano::dev::genesis->account ()).to_string ());
	hashes.push_back (std::make_pair ("", entry));
	request.add_child ("hashes", hashes);
	{
		auto response (wait_response (system, rpc_ctx, request));
		check_blocks (response);
	}
	std::string random_hash = nano::block_hash ().to_string ();
	entry.put ("", random_hash);
	hashes.push_back (std::make_pair ("", entry));
	request.erase ("hashes");
	request.add_child ("hashes", hashes);
	{
		auto response (wait_response (system, rpc_ctx, request));
		ASSERT_EQ (std::error_code (nano::error_blocks::not_found).message (), response.get<std::string> ("error"));
	}
	request.put ("include_not_found", "true");
	{
		auto response (wait_response (system, rpc_ctx, request));
		check_blocks (response);
		auto & blocks_not_found (response.get_child ("blocks_not_found"));
		ASSERT_EQ (1, blocks_not_found.size ());
		ASSERT_EQ (random_hash, blocks_not_found.begin ()->second.get<std::string> (""));
	}
	request.put ("source", "true");
	request.put ("receivable", "1");
	request.put ("receive_hash", "1");
	{
		auto response (wait_response (system, rpc_ctx, request));
		for (auto & blocks : response.get_child ("blocks"))
		{
			ASSERT_EQ ("0", blocks.second.get<std::string> ("source_account"));
			ASSERT_EQ ("0", blocks.second.get<std::string> ("receivable"));
			std::string receive_hash (blocks.second.get<std::string> ("receive_hash"));
			ASSERT_EQ (nano::block_hash (0).to_string (), receive_hash);
		}
	}
}

/**
 * Test to check the receive_hash option of blocks_info rpc command.
 * The test does 4 sends from genesis to key1.
 * Then it does 4 receives, one for each send.
 * Then it issues the blocks_info RPC command and checks that the receive block of each send block is correctly found.
 */
TEST (rpc, blocks_info_receive_hash)
{
	nano::test::system system;
	auto node = add_ipc_enabled_node (system);
	nano::keypair key1;
	system.wallet (0)->insert_adhoc (key1.prv);
	system.wallet (0)->insert_adhoc (nano::dev::genesis_key.prv);

	// do 4 sends
	auto send1 = system.wallet (0)->send_action (nano::dev::genesis_key.pub, key1.pub, 1);
	auto send2 = system.wallet (0)->send_action (nano::dev::genesis_key.pub, key1.pub, 2);
	auto send3 = system.wallet (0)->send_action (nano::dev::genesis_key.pub, key1.pub, 3);
	auto send4 = system.wallet (0)->send_action (nano::dev::genesis_key.pub, key1.pub, 4);

	// do 4 receives, mix up the ordering a little
	auto recv1 (system.wallet (0)->receive_action (send1->hash (), key1.pub, node->config->receive_minimum.number (), send1->link ().as_account ()));
	auto recv4 (system.wallet (0)->receive_action (send4->hash (), key1.pub, node->config->receive_minimum.number (), send4->link ().as_account ()));
	auto recv3 (system.wallet (0)->receive_action (send3->hash (), key1.pub, node->config->receive_minimum.number (), send3->link ().as_account ()));
	auto recv2 (system.wallet (0)->receive_action (send2->hash (), key1.pub, node->config->receive_minimum.number (), send2->link ().as_account ()));

	// function to check that all 4 receive blocks are cemented
	auto all_blocks_cemented = [node, &key1] () -> bool {
		nano::confirmation_height_info info;
		if (node->store.confirmation_height ().get (*node->store.tx_begin_read (), key1.pub, info))
		{
			return false;
		}
		return info.height () == 4;
	};

	ASSERT_TIMELY (5s, all_blocks_cemented ());
	ASSERT_EQ (node->ledger.account_balance (*node->store.tx_begin_read (), key1.pub, true), 10);

	// create the RPC request
	boost::property_tree::ptree request;
	boost::property_tree::ptree hashes;
	boost::property_tree::ptree child;
	child.put ("", send1->hash ().to_string ());
	hashes.push_back (std::make_pair ("", child));
	child.put ("", send2->hash ().to_string ());
	hashes.push_back (std::make_pair ("", child));
	child.put ("", send3->hash ().to_string ());
	hashes.push_back (std::make_pair ("", child));
	child.put ("", send4->hash ().to_string ());
	hashes.push_back (std::make_pair ("", child));
	request.put ("action", "blocks_info");
	request.add_child ("hashes", hashes);
	request.put ("receive_hash", "true");
	request.put ("json_block", "true");

	// send the request
	auto const rpc_ctx = add_rpc (system, node);
	auto response = wait_response (system, rpc_ctx, request);

	// create a map of the expected receives hashes for each send hash
	std::map<std::string, std::string> send_recv_map{
		{ send1->hash ().to_string (), recv1->hash ().to_string () },
		{ send2->hash ().to_string (), recv2->hash ().to_string () },
		{ send3->hash ().to_string (), recv3->hash ().to_string () },
		{ send4->hash ().to_string (), recv4->hash ().to_string () },
	};

	for (auto & blocks : response.get_child ("blocks"))
	{
		auto hash = blocks.first;
		std::string receive_hash = blocks.second.get<std::string> ("receive_hash");
		ASSERT_EQ (receive_hash, send_recv_map[hash]);
		send_recv_map.erase (hash);
	}
	ASSERT_EQ (send_recv_map.size (), 0);
}

TEST (rpc, blocks_info_subtype)
{
	nano::test::system system;
	auto node1 = add_ipc_enabled_node (system);
	nano::keypair key;
	system.wallet (0)->insert_adhoc (nano::dev::genesis_key.prv);
	system.wallet (0)->insert_adhoc (key.prv);
	auto send (system.wallet (0)->send_action (nano::dev::genesis_key.pub, nano::dev::genesis_key.pub, nano::Gxrb_ratio));
	ASSERT_NE (nullptr, send);
	auto receive (system.wallet (0)->receive_action (send->hash (), key.pub, nano::Gxrb_ratio, send->link ().as_account ()));
	ASSERT_NE (nullptr, receive);
	auto change (system.wallet (0)->change_action (nano::dev::genesis_key.pub, key.pub));
	ASSERT_NE (nullptr, change);
	auto const rpc_ctx = add_rpc (system, node1);
	boost::property_tree::ptree request;
	request.put ("action", "blocks_info");
	boost::property_tree::ptree hashes;
	boost::property_tree::ptree entry;
	entry.put ("", send->hash ().to_string ());
	hashes.push_back (std::make_pair ("", entry));
	entry.put ("", receive->hash ().to_string ());
	hashes.push_back (std::make_pair ("", entry));
	entry.put ("", change->hash ().to_string ());
	hashes.push_back (std::make_pair ("", entry));
	request.add_child ("hashes", hashes);
	auto response (wait_response (system, rpc_ctx, request));
	auto & blocks (response.get_child ("blocks"));
	ASSERT_EQ (3, blocks.size ());
	auto send_subtype (blocks.get_child (send->hash ().to_string ()).get<std::string> ("subtype"));
	ASSERT_EQ (send_subtype, "send");
	auto receive_subtype (blocks.get_child (receive->hash ().to_string ()).get<std::string> ("subtype"));
	ASSERT_EQ (receive_subtype, "receive");
	auto change_subtype (blocks.get_child (change->hash ().to_string ()).get<std::string> ("subtype"));
	ASSERT_EQ (change_subtype, "change");
	// Successor fields
	auto send_successor (blocks.get_child (send->hash ().to_string ()).get<std::string> ("successor"));
	ASSERT_EQ (send_successor, receive->hash ().to_string ());
	auto receive_successor (blocks.get_child (receive->hash ().to_string ()).get<std::string> ("successor"));
	ASSERT_EQ (receive_successor, change->hash ().to_string ());
	auto change_successor (blocks.get_child (change->hash ().to_string ()).get<std::string> ("successor"));
	ASSERT_EQ (change_successor, nano::block_hash (0).to_string ()); // Change block doesn't have successor yet
}

TEST (rpc, block_info_successor)
{
	nano::test::system system;
	auto node1 = add_ipc_enabled_node (system);
	nano::keypair key;
	auto latest (node1->latest (nano::dev::genesis_key.pub));
	nano::block_builder builder;
	auto send = builder
				.send ()
				.previous (latest)
				.destination (key.pub)
				.balance (100)
				.sign (nano::dev::genesis_key.prv, nano::dev::genesis_key.pub)
				.work (*node1->work_generate_blocking (latest))
				.build ();
	ASSERT_EQ (nano::process_result::progress, node1->process (*send).code);
	auto const rpc_ctx = add_rpc (system, node1);
	boost::property_tree::ptree request;
	request.put ("action", "block_info");
	request.put ("hash", latest.to_string ());
	auto response (wait_response (system, rpc_ctx, request));

	// Make sure send block is successor of genesis
	std::string successor_text (response.get<std::string> ("successor"));
	ASSERT_EQ (successor_text, send->hash ().to_string ());
	std::string account_text (response.get<std::string> ("block_account"));
	ASSERT_EQ (nano::dev::genesis_key.pub.to_account (), account_text);
	std::string amount_text (response.get<std::string> ("amount"));
	ASSERT_EQ (nano::dev::constants.genesis_amount.convert_to<std::string> (), amount_text);
}

TEST (rpc, block_info_pruning)
{
	nano::test::system system;
	nano::node_config node_config0 (nano::test::get_available_port (), system.logging);
	node_config0.receive_minimum = nano::dev::constants.genesis_amount; // Prevent auto-receive & receive1 block conflicts
	auto & node0 = *system.add_node (node_config0);
	nano::node_config node_config1 (nano::test::get_available_port (), system.logging);
	node_config1.enable_voting = false; // Remove after allowing pruned voting
	nano::node_flags node_flags;
	node_flags.set_enable_pruning (true);
	auto node1 = add_ipc_enabled_node (system, node_config1, node_flags);
	auto latest (node1->latest (nano::dev::genesis_key.pub));
	nano::block_builder builder;
	auto send1 = builder
				 .send ()
				 .previous (latest)
				 .destination (nano::dev::genesis_key.pub)
				 .balance (nano::dev::constants.genesis_amount - nano::Gxrb_ratio)
				 .sign (nano::dev::genesis_key.prv, nano::dev::genesis_key.pub)
				 .work (*node1->work_generate_blocking (latest))
				 .build_shared ();
	node1->process_active (send1);
	auto receive1 = builder
					.receive ()
					.previous (send1->hash ())
					.source (send1->hash ())
					.sign (nano::dev::genesis_key.prv, nano::dev::genesis_key.pub)
					.work (*node1->work_generate_blocking (send1->hash ()))
					.build_shared ();
	node1->process_active (receive1);
	node1->block_processor.flush ();
	system.wallet (0)->insert_adhoc (nano::dev::genesis_key.prv);
	ASSERT_TIMELY (5s, node1->ledger.cache.cemented_count () == 3 && node1->confirmation_height_processor.current ().is_zero () && node1->confirmation_height_processor.awaiting_processing_size () == 0);
	// Pruning action
	{
		auto transaction (node1->store.tx_begin_write ());
		ASSERT_EQ (1, node1->ledger.pruning_action (*transaction, send1->hash (), 1));
		ASSERT_TRUE (node1->store.block ().exists (*transaction, receive1->hash ()));
	}
	auto const rpc_ctx = add_rpc (system, node1);
	// Pruned block
	boost::property_tree::ptree request;
	request.put ("action", "block_info");
	request.put ("hash", send1->hash ().to_string ());
	auto response (wait_response (system, rpc_ctx, request));
	ASSERT_EQ (std::error_code (nano::error_blocks::not_found).message (), response.get<std::string> ("error"));
	// Existing block with previous pruned
	boost::property_tree::ptree request2;
	request2.put ("action", "block_info");
	request2.put ("json_block", "true");
	request2.put ("hash", receive1->hash ().to_string ());
	auto response2 (wait_response (system, rpc_ctx, request2));
	std::string account_text (response2.get<std::string> ("block_account"));
	ASSERT_EQ (nano::dev::genesis_key.pub.to_account (), account_text);
	boost::optional<std::string> amount (response2.get_optional<std::string> ("amount"));
	ASSERT_FALSE (amount.is_initialized ()); // Cannot calculate amount
	bool json_error{ false };
	nano::receive_block receive_from_json (json_error, response2.get_child ("contents"));
	ASSERT_FALSE (json_error);
	ASSERT_EQ (receive1->full_hash (), receive_from_json.full_hash ());
	std::string balance_text (response2.get<std::string> ("balance"));
	ASSERT_EQ (nano::dev::constants.genesis_amount.convert_to<std::string> (), balance_text);
	ASSERT_TRUE (response2.get<bool> ("confirmed"));
	std::string successor_text (response2.get<std::string> ("successor"));
	ASSERT_EQ (successor_text, nano::block_hash (0).to_string ()); // receive1 block doesn't have successor yet
}

TEST (rpc, pruned_exists)
{
	nano::test::system system;
	nano::node_config node_config0 (nano::test::get_available_port (), system.logging);
	node_config0.receive_minimum = nano::dev::constants.genesis_amount; // Prevent auto-receive & receive1 block conflicts
	auto & node0 = *system.add_node (node_config0);
	nano::node_config node_config1 (nano::test::get_available_port (), system.logging);
	node_config1.enable_voting = false; // Remove after allowing pruned voting
	nano::node_flags node_flags;
	node_flags.set_enable_pruning (true);
	auto node1 = add_ipc_enabled_node (system, node_config1, node_flags);
	auto latest (node1->latest (nano::dev::genesis_key.pub));
	nano::block_builder builder;
	auto send1 = builder
				 .send ()
				 .previous (latest)
				 .destination (nano::dev::genesis_key.pub)
				 .balance (nano::dev::constants.genesis_amount - nano::Gxrb_ratio)
				 .sign (nano::dev::genesis_key.prv, nano::dev::genesis_key.pub)
				 .work (*node1->work_generate_blocking (latest))
				 .build_shared ();
	node1->process_active (send1);
	auto receive1 = builder
					.receive ()
					.previous (send1->hash ())
					.source (send1->hash ())
					.sign (nano::dev::genesis_key.prv, nano::dev::genesis_key.pub)
					.work (*node1->work_generate_blocking (send1->hash ()))
					.build_shared ();
	node1->process_active (receive1);
	node1->block_processor.flush ();
	system.wallet (0)->insert_adhoc (nano::dev::genesis_key.prv);
	ASSERT_TIMELY (5s, node1->ledger.cache.cemented_count () == 3 && node1->confirmation_height_processor.current ().is_zero () && node1->confirmation_height_processor.awaiting_processing_size () == 0);
	// Pruning action
	{
		auto transaction (node1->store.tx_begin_write ());
		ASSERT_EQ (1, node1->ledger.pruning_action (*transaction, send1->hash (), 1));
		ASSERT_TRUE (node1->store.block ().exists (*transaction, receive1->hash ()));
	}
	auto const rpc_ctx = add_rpc (system, node1);
	// Pruned block
	boost::property_tree::ptree request;
	request.put ("action", "pruned_exists");
	request.put ("hash", send1->hash ().to_string ());
	auto response (wait_response (system, rpc_ctx, request));
	ASSERT_TRUE (response.get<bool> ("exists"));
	// Existing block with previous pruned
	boost::property_tree::ptree request2;
	request2.put ("action", "pruned_exists");
	request2.put ("hash", receive1->hash ().to_string ());
	auto response2 (wait_response (system, rpc_ctx, request2));
	ASSERT_FALSE (response2.get<bool> ("exists"));
}

TEST (rpc, work_peers_all)
{
	nano::test::system system;
	auto node1 = add_ipc_enabled_node (system);
	auto const rpc_ctx = add_rpc (system, node1);
	boost::property_tree::ptree request;
	request.put ("action", "work_peer_add");
	request.put ("address", "::1");
	request.put ("port", "0");
	auto response (wait_response (system, rpc_ctx, request));
	std::string success (response.get<std::string> ("success", ""));
	ASSERT_TRUE (success.empty ());
	boost::property_tree::ptree request1;
	request1.put ("action", "work_peers");
	auto response1 (wait_response (system, rpc_ctx, request1));
	auto & peers_node (response1.get_child ("work_peers"));
	std::vector<std::string> peers;
	for (auto i (peers_node.begin ()), n (peers_node.end ()); i != n; ++i)
	{
		peers.push_back (i->second.get<std::string> (""));
	}
	ASSERT_EQ (1, peers.size ());
	ASSERT_EQ ("::1:0", peers[0]);
	boost::property_tree::ptree request2;
	request2.put ("action", "work_peers_clear");
	auto response2 (wait_response (system, rpc_ctx, request2));
	success = response2.get<std::string> ("success", "");
	ASSERT_TRUE (success.empty ());
	auto response3 (wait_response (system, rpc_ctx, request1, 10s));
	peers_node = response3.get_child ("work_peers");
	ASSERT_EQ (0, peers_node.size ());
}

TEST (rpc, populate_backlog)
{
	nano::test::system system;
	nano::node_config node_config (nano::test::get_available_port (), system.logging);
	// Disable automatic backlog population
	node_config.frontiers_confirmation = nano::frontiers_confirmation_mode::disabled;
	auto node = add_ipc_enabled_node (system, node_config);

	// Create and process a block that won't get automatically scheduled for confirmation
	nano::keypair key;
	nano::block_builder builder;
	auto latest (node->latest (nano::dev::genesis_key.pub));
	auto genesis_balance (nano::dev::constants.genesis_amount);
	auto send_amount (genesis_balance - 100);
	auto send = builder
				.send ()
				.previous (latest)
				.destination (key.pub)
				.balance (genesis_balance)
				.sign (nano::dev::genesis_key.prv, nano::dev::genesis_key.pub)
				.work (*node->work_generate_blocking (latest))
				.build ();
	ASSERT_EQ (nano::process_result::progress, node->process (*send).code);
	ASSERT_FALSE (node->block_arrival.recent (send->hash ()));

	auto const rpc_ctx = add_rpc (system, node);
	boost::property_tree::ptree request;
	request.put ("action", "populate_backlog");
	auto response (wait_response (system, rpc_ctx, request));
	std::string success (response.get<std::string> ("success", ""));
	ASSERT_TRUE (success.empty ());

	// Ensure block got activated and election was started
	ASSERT_TIMELY (5s, node->active.active (*send));
}

TEST (rpc, ledger)
{
	nano::test::system system;
	auto node = add_ipc_enabled_node (system);
	nano::keypair key;
	auto latest (node->latest (nano::dev::genesis_key.pub));
	auto genesis_balance (nano::dev::constants.genesis_amount);
	auto send_amount (genesis_balance - 100);
	genesis_balance -= send_amount;
	nano::block_builder builder;
	auto send = builder
				.send ()
				.previous (latest)
				.destination (key.pub)
				.balance (genesis_balance)
				.sign (nano::dev::genesis_key.prv, nano::dev::genesis_key.pub)
				.work (*node->work_generate_blocking (latest))
				.build ();
	ASSERT_EQ (nano::process_result::progress, node->process (*send).code);
	auto open = builder
				.open ()
				.source (send->hash ())
				.representative (nano::dev::genesis_key.pub)
				.account (key.pub)
				.sign (key.prv, key.pub)
				.work (*node->work_generate_blocking (key.pub))
				.build ();
	ASSERT_EQ (nano::process_result::progress, node->process (*open).code);
	auto time (nano::seconds_since_epoch ());
	auto const rpc_ctx = add_rpc (system, node);
	boost::property_tree::ptree request;
	request.put ("action", "ledger");
	request.put ("sorting", true);
	request.put ("count", "1");
	{
		auto response (wait_response (system, rpc_ctx, request));
		for (auto & account : response.get_child ("accounts"))
		{
			std::string account_text (account.first);
			ASSERT_EQ (key.pub.to_account (), account_text);
			std::string frontier (account.second.get<std::string> ("frontier"));
			ASSERT_EQ (open->hash ().to_string (), frontier);
			std::string open_block (account.second.get<std::string> ("open_block"));
			ASSERT_EQ (open->hash ().to_string (), open_block);
			std::string representative_block (account.second.get<std::string> ("representative_block"));
			ASSERT_EQ (open->hash ().to_string (), representative_block);
			std::string balance_text (account.second.get<std::string> ("balance"));
			ASSERT_EQ (send_amount.convert_to<std::string> (), balance_text);
			std::string modified_timestamp (account.second.get<std::string> ("modified_timestamp"));
			ASSERT_LT (std::abs ((long)time - stol (modified_timestamp)), 5);
			std::string block_count (account.second.get<std::string> ("block_count"));
			ASSERT_EQ ("1", block_count);
			boost::optional<std::string> weight (account.second.get_optional<std::string> ("weight"));
			ASSERT_FALSE (weight.is_initialized ());
			boost::optional<std::string> pending (account.second.get_optional<std::string> ("pending"));
			ASSERT_FALSE (pending.is_initialized ());
			boost::optional<std::string> representative (account.second.get_optional<std::string> ("representative"));
			ASSERT_FALSE (representative.is_initialized ());
		}
	}
	// Test for optional values
	request.put ("weight", true);
	request.put ("pending", true);
	request.put ("representative", true);
	{
		auto response (wait_response (system, rpc_ctx, request));
		for (auto & account : response.get_child ("accounts"))
		{
			boost::optional<std::string> weight (account.second.get_optional<std::string> ("weight"));
			ASSERT_TRUE (weight.is_initialized ());
			ASSERT_EQ ("0", weight.get ());
			boost::optional<std::string> pending (account.second.get_optional<std::string> ("pending"));
			ASSERT_TRUE (pending.is_initialized ());
			ASSERT_EQ ("0", pending.get ());
			boost::optional<std::string> representative (account.second.get_optional<std::string> ("representative"));
			ASSERT_TRUE (representative.is_initialized ());
			ASSERT_EQ (nano::dev::genesis_key.pub.to_account (), representative.get ());
		}
	}
	// Test threshold
	request.put ("count", 2);
	request.put ("threshold", genesis_balance + 1);
	{
		auto response (wait_response (system, rpc_ctx, request));
		auto & accounts (response.get_child ("accounts"));
		ASSERT_EQ (1, accounts.size ());
		auto account (accounts.begin ());
		ASSERT_EQ (key.pub.to_account (), account->first);
		std::string balance_text (account->second.get<std::string> ("balance"));
		ASSERT_EQ (send_amount.convert_to<std::string> (), balance_text);
	}
	auto send2_amount (50);
	genesis_balance -= send2_amount;
	auto send2 = builder
				 .send ()
				 .previous (send->hash ())
				 .destination (key.pub)
				 .balance (genesis_balance)
				 .sign (nano::dev::genesis_key.prv, nano::dev::genesis_key.pub)
				 .work (*node->work_generate_blocking (send->hash ()))
				 .build ();
	rpc_ctx.io_scope->reset ();
	ASSERT_EQ (nano::process_result::progress, node->process (*send2).code);
	rpc_ctx.io_scope->renew ();
	// When asking for pending, pending amount is taken into account for threshold so the account must show up
	request.put ("count", 2);
	request.put ("threshold", (send_amount + send2_amount).convert_to<std::string> ());
	request.put ("pending", true);
	{
		auto response (wait_response (system, rpc_ctx, request));
		auto & accounts (response.get_child ("accounts"));
		ASSERT_EQ (1, accounts.size ());
		auto account (accounts.begin ());
		ASSERT_EQ (key.pub.to_account (), account->first);
		std::string balance_text (account->second.get<std::string> ("balance"));
		ASSERT_EQ (send_amount.convert_to<std::string> (), balance_text);
		std::string pending_text (account->second.get<std::string> ("pending"));
		ASSERT_EQ (std::to_string (send2_amount), pending_text);
	}
}

TEST (rpc, accounts_create)
{
	nano::test::system system;
	auto node = add_ipc_enabled_node (system);
	auto const rpc_ctx = add_rpc (system, node);
	boost::property_tree::ptree request;
	request.put ("action", "accounts_create");
	request.put ("wallet", node->wallets.items.begin ()->first.to_string ());
	request.put ("count", "8");
	auto response (wait_response (system, rpc_ctx, request));
	auto & accounts (response.get_child ("accounts"));
	for (auto i (accounts.begin ()), n (accounts.end ()); i != n; ++i)
	{
		std::string account_text (i->second.get<std::string> (""));
		nano::account account;
		ASSERT_FALSE (account.decode_account (account_text));
		ASSERT_TRUE (system.wallet (0)->exists (account));
	}
	ASSERT_EQ (8, accounts.size ());
}

TEST (rpc, block_create)
{
	nano::test::system system;
	auto node1 = add_ipc_enabled_node (system);
	nano::keypair key;
	system.wallet (0)->insert_adhoc (nano::dev::genesis_key.prv);
	system.wallet (0)->insert_adhoc (key.prv);
	auto latest (node1->latest (nano::dev::genesis_key.pub));
	auto send_work = *node1->work_generate_blocking (latest);
	nano::block_builder builder;
	auto send = builder
				.send ()
				.previous (latest)
				.destination (key.pub)
				.balance (100)
				.sign (nano::dev::genesis_key.prv, nano::dev::genesis_key.pub)
				.work (send_work)
				.build ();
	auto open_work = *node1->work_generate_blocking (key.pub);
	auto open = builder
				.open ()
				.source (send->hash ())
				.representative (nano::dev::genesis_key.pub)
				.account (key.pub)
				.sign (key.prv, key.pub)
				.work (open_work)
				.build ();
	auto const rpc_ctx = add_rpc (system, node1);
	boost::property_tree::ptree request;
	request.put ("action", "block_create");
	request.put ("type", "send");
	request.put ("wallet", node1->wallets.items.begin ()->first.to_string ());
	request.put ("account", nano::dev::genesis_key.pub.to_account ());
	request.put ("previous", latest.to_string ());
	request.put ("amount", "340282366920938463463374607431768211355");
	request.put ("destination", key.pub.to_account ());
	request.put ("work", nano::to_string_hex (send_work));
	auto response (wait_response (system, rpc_ctx, request));
	std::string send_hash (response.get<std::string> ("hash"));
	ASSERT_EQ (send->hash ().to_string (), send_hash);
	std::string send_difficulty (response.get<std::string> ("difficulty"));
	ASSERT_EQ (nano::to_string_hex (nano::dev::network_params.work.difficulty (*send)), send_difficulty);
	auto send_text (response.get<std::string> ("block"));
	boost::property_tree::ptree block_l;
	std::stringstream block_stream (send_text);
	boost::property_tree::read_json (block_stream, block_l);
	auto send_block (nano::deserialize_block_json (block_l));
	ASSERT_EQ (send->hash (), send_block->hash ());
	rpc_ctx.io_scope->reset ();
	ASSERT_EQ (nano::process_result::progress, node1->process (*send).code);
	rpc_ctx.io_scope->renew ();
	boost::property_tree::ptree request1;
	request1.put ("action", "block_create");
	request1.put ("type", "open");
	std::string key_text;
	key.prv.encode_hex (key_text);
	request1.put ("key", key_text);
	request1.put ("representative", nano::dev::genesis_key.pub.to_account ());
	request1.put ("source", send->hash ().to_string ());
	request1.put ("work", nano::to_string_hex (open_work));
	auto response1 (wait_response (system, rpc_ctx, request1));
	std::string open_hash (response1.get<std::string> ("hash"));
	ASSERT_EQ (open->hash ().to_string (), open_hash);
	auto open_text (response1.get<std::string> ("block"));
	std::stringstream block_stream1 (open_text);
	boost::property_tree::read_json (block_stream1, block_l);
	auto open_block (nano::deserialize_block_json (block_l));
	ASSERT_EQ (open->hash (), open_block->hash ());
	rpc_ctx.io_scope->reset ();
	ASSERT_EQ (nano::process_result::progress, node1->process (*open).code);
	rpc_ctx.io_scope->renew ();
	request1.put ("representative", key.pub.to_account ());
	auto response2 (wait_response (system, rpc_ctx, request1));
	std::string open2_hash (response2.get<std::string> ("hash"));
	ASSERT_NE (open->hash ().to_string (), open2_hash); // different blocks with wrong representative
	auto change_work = *node1->work_generate_blocking (open->hash ());
	auto change = builder
				  .change ()
				  .previous (open->hash ())
				  .representative (key.pub)
				  .sign (key.prv, key.pub)
				  .work (change_work)
				  .build ();
	request1.put ("type", "change");
	request1.put ("work", nano::to_string_hex (change_work));
	auto response4 (wait_response (system, rpc_ctx, request1));
	std::string change_hash (response4.get<std::string> ("hash"));
	ASSERT_EQ (change->hash ().to_string (), change_hash);
	auto change_text (response4.get<std::string> ("block"));
	std::stringstream block_stream4 (change_text);
	boost::property_tree::read_json (block_stream4, block_l);
	auto change_block (nano::deserialize_block_json (block_l));
	ASSERT_EQ (change->hash (), change_block->hash ());
	rpc_ctx.io_scope->reset ();
	ASSERT_EQ (nano::process_result::progress, node1->process (*change).code);
	auto send2 = builder
				 .send ()
				 .previous (send->hash ())
				 .destination (key.pub)
				 .balance (0)
				 .sign (nano::dev::genesis_key.prv, nano::dev::genesis_key.pub)
				 .work (*node1->work_generate_blocking (send->hash ()))
				 .build ();
	ASSERT_EQ (nano::process_result::progress, node1->process (*send2).code);
	rpc_ctx.io_scope->renew ();
	boost::property_tree::ptree request2;
	request2.put ("action", "block_create");
	request2.put ("type", "receive");
	request2.put ("wallet", node1->wallets.items.begin ()->first.to_string ());
	request2.put ("account", key.pub.to_account ());
	request2.put ("source", send2->hash ().to_string ());
	request2.put ("previous", change->hash ().to_string ());
	request2.put ("work", nano::to_string_hex (*node1->work_generate_blocking (change->hash ())));
	auto response5 (wait_response (system, rpc_ctx, request2));
	std::string receive_hash (response4.get<std::string> ("hash"));
	auto receive_text (response5.get<std::string> ("block"));
	std::stringstream block_stream5 (change_text);
	boost::property_tree::read_json (block_stream5, block_l);
	auto receive_block (nano::deserialize_block_json (block_l));
	ASSERT_EQ (receive_hash, receive_block->hash ().to_string ());
	node1->process_active (std::move (receive_block));
	latest = node1->latest (key.pub);
	ASSERT_EQ (receive_hash, latest.to_string ());
}

TEST (rpc, block_create_state)
{
	nano::test::system system;
	auto node = add_ipc_enabled_node (system);
	nano::keypair key;
	system.wallet (0)->insert_adhoc (nano::dev::genesis_key.prv);
	auto const rpc_ctx = add_rpc (system, node);
	boost::property_tree::ptree request;
	request.put ("action", "block_create");
	request.put ("type", "state");
	request.put ("wallet", node->wallets.items.begin ()->first.to_string ());
	request.put ("account", nano::dev::genesis_key.pub.to_account ());
	request.put ("previous", nano::dev::genesis->hash ().to_string ());
	request.put ("representative", nano::dev::genesis_key.pub.to_account ());
	request.put ("balance", (nano::dev::constants.genesis_amount - nano::Gxrb_ratio).convert_to<std::string> ());
	request.put ("link", key.pub.to_account ());
	request.put ("work", nano::to_string_hex (*node->work_generate_blocking (nano::dev::genesis->hash ())));
	auto response (wait_response (system, rpc_ctx, request));
	std::string state_hash (response.get<std::string> ("hash"));
	auto state_text (response.get<std::string> ("block"));
	std::stringstream block_stream (state_text);
	boost::property_tree::ptree block_l;
	boost::property_tree::read_json (block_stream, block_l);
	auto state_block (nano::deserialize_block_json (block_l));
	ASSERT_NE (nullptr, state_block);
	ASSERT_EQ (nano::block_type::state, state_block->type ());
	ASSERT_EQ (state_hash, state_block->hash ().to_string ());
	rpc_ctx.io_scope->reset ();
	auto process_result (node->process (*state_block));
	ASSERT_EQ (nano::process_result::progress, process_result.code);
}

TEST (rpc, block_create_state_open)
{
	nano::test::system system;
	auto node = add_ipc_enabled_node (system);
	nano::keypair key;
	system.wallet (0)->insert_adhoc (nano::dev::genesis_key.prv);
	auto send_block (system.wallet (0)->send_action (nano::dev::genesis_key.pub, key.pub, nano::Gxrb_ratio));
	ASSERT_NE (nullptr, send_block);
	auto const rpc_ctx = add_rpc (system, node);
	boost::property_tree::ptree request;
	request.put ("action", "block_create");
	request.put ("type", "state");
	request.put ("key", key.prv.to_string ());
	request.put ("account", key.pub.to_account ());
	request.put ("previous", 0);
	request.put ("representative", nano::dev::genesis_key.pub.to_account ());
	request.put ("balance", nano::Gxrb_ratio.convert_to<std::string> ());
	request.put ("link", send_block->hash ().to_string ());
	request.put ("work", nano::to_string_hex (*node->work_generate_blocking (key.pub)));
	auto response (wait_response (system, rpc_ctx, request));
	std::string state_hash (response.get<std::string> ("hash"));
	auto state_text (response.get<std::string> ("block"));
	std::stringstream block_stream (state_text);
	boost::property_tree::ptree block_l;
	boost::property_tree::read_json (block_stream, block_l);
	auto state_block (nano::deserialize_block_json (block_l));
	ASSERT_NE (nullptr, state_block);
	ASSERT_EQ (nano::block_type::state, state_block->type ());
	ASSERT_EQ (state_hash, state_block->hash ().to_string ());
	auto difficulty (nano::dev::network_params.work.difficulty (*state_block));
	ASSERT_GT (difficulty, nano::dev::network_params.work.threshold (state_block->work_version (), nano::block_details (nano::epoch::epoch_0, false, true, false)));
	ASSERT_TRUE (node->latest (key.pub).is_zero ());
	rpc_ctx.io_scope->reset ();
	auto process_result (node->process (*state_block));
	ASSERT_EQ (nano::process_result::progress, process_result.code);
	ASSERT_EQ (state_block->sideband ().details ().epoch (), nano::epoch::epoch_0);
	ASSERT_TRUE (state_block->sideband ().details ().is_receive ());
	ASSERT_FALSE (node->latest (key.pub).is_zero ());
}

// Missing "work" parameter should cause work to be generated for us.
TEST (rpc, block_create_state_request_work)
{
	// Test work generation for state blocks both with and without previous (in the latter
	// case, the account will be used for work generation)
	std::unique_ptr<nano::state_block> epoch2;
	{
		nano::test::system system (1);
		system.upgrade_genesis_epoch (*system.nodes.front (), nano::epoch::epoch_1);
		epoch2 = system.upgrade_genesis_epoch (*system.nodes.front (), nano::epoch::epoch_2);
	}

	std::vector<std::string> previous_test_input{ epoch2->hash ().to_string (), std::string ("0") };
	for (auto previous : previous_test_input)
	{
		nano::test::system system;
		auto node = add_ipc_enabled_node (system);
		nano::keypair key;
		system.wallet (0)->insert_adhoc (nano::dev::genesis_key.prv);
		auto const rpc_ctx = add_rpc (system, node);
		boost::property_tree::ptree request;
		request.put ("action", "block_create");
		request.put ("type", "state");
		request.put ("wallet", node->wallets.items.begin ()->first.to_string ());
		request.put ("account", nano::dev::genesis_key.pub.to_account ());
		request.put ("representative", nano::dev::genesis_key.pub.to_account ());
		request.put ("balance", (nano::dev::constants.genesis_amount - nano::Gxrb_ratio).convert_to<std::string> ());
		request.put ("link", key.pub.to_account ());
		request.put ("previous", previous);
		auto response (wait_response (system, rpc_ctx, request));
		boost::property_tree::ptree block_l;
		std::stringstream block_stream (response.get<std::string> ("block"));
		boost::property_tree::read_json (block_stream, block_l);
		auto block (nano::deserialize_block_json (block_l));
		ASSERT_NE (nullptr, block);
		ASSERT_GE (nano::dev::network_params.work.difficulty (*block), node->default_difficulty (nano::work_version::work_1));
	}
}

TEST (rpc, block_create_open_epoch_v2)
{
	nano::test::system system;
	auto node = add_ipc_enabled_node (system);
	nano::keypair key;
	system.wallet (0)->insert_adhoc (nano::dev::genesis_key.prv);
	ASSERT_NE (nullptr, system.upgrade_genesis_epoch (*node, nano::epoch::epoch_1));
	ASSERT_NE (nullptr, system.upgrade_genesis_epoch (*node, nano::epoch::epoch_2));
	auto send_block (system.wallet (0)->send_action (nano::dev::genesis_key.pub, key.pub, nano::Gxrb_ratio));
	ASSERT_NE (nullptr, send_block);
	auto const rpc_ctx = add_rpc (system, node);
	boost::property_tree::ptree request;
	request.put ("action", "block_create");
	request.put ("type", "state");
	request.put ("key", key.prv.to_string ());
	request.put ("account", key.pub.to_account ());
	request.put ("previous", 0);
	request.put ("representative", nano::dev::genesis_key.pub.to_account ());
	request.put ("balance", nano::Gxrb_ratio.convert_to<std::string> ());
	request.put ("link", send_block->hash ().to_string ());
	auto response (wait_response (system, rpc_ctx, request));
	std::string state_hash (response.get<std::string> ("hash"));
	auto state_text (response.get<std::string> ("block"));
	std::stringstream block_stream (state_text);
	boost::property_tree::ptree block_l;
	boost::property_tree::read_json (block_stream, block_l);
	auto state_block (nano::deserialize_block_json (block_l));
	ASSERT_NE (nullptr, state_block);
	ASSERT_EQ (nano::block_type::state, state_block->type ());
	ASSERT_EQ (state_hash, state_block->hash ().to_string ());
	auto difficulty (nano::dev::network_params.work.difficulty (*state_block));
	ASSERT_GT (difficulty, nano::dev::network_params.work.threshold (state_block->work_version (), nano::block_details (nano::epoch::epoch_2, false, true, false)));
	ASSERT_TRUE (node->latest (key.pub).is_zero ());
	rpc_ctx.io_scope->reset ();
	auto process_result (node->process (*state_block));
	ASSERT_EQ (nano::process_result::progress, process_result.code);
	ASSERT_EQ (state_block->sideband ().details ().epoch (), nano::epoch::epoch_2);
	ASSERT_TRUE (state_block->sideband ().details ().is_receive ());
	ASSERT_FALSE (node->latest (key.pub).is_zero ());
}

TEST (rpc, block_create_receive_epoch_v2)
{
	nano::test::system system;
	auto node = add_ipc_enabled_node (system);
	nano::keypair key;
	system.wallet (0)->insert_adhoc (nano::dev::genesis_key.prv);
	ASSERT_NE (nullptr, system.upgrade_genesis_epoch (*node, nano::epoch::epoch_1));
	auto send_block (system.wallet (0)->send_action (nano::dev::genesis_key.pub, key.pub, nano::Gxrb_ratio));
	ASSERT_NE (nullptr, send_block);
	nano::block_builder builder;
	auto open = builder
				.state ()
				.account (key.pub)
				.previous (0)
				.representative (nano::dev::genesis_key.pub)
				.balance (nano::Gxrb_ratio)
				.link (send_block->hash ())
				.sign (key.prv, key.pub)
				.work (*node->work_generate_blocking (key.pub))
				.build ();
	ASSERT_EQ (nano::process_result::progress, node->process (*open).code);
	ASSERT_NE (nullptr, system.upgrade_genesis_epoch (*node, nano::epoch::epoch_2));
	auto send_block_2 (system.wallet (0)->send_action (nano::dev::genesis_key.pub, key.pub, nano::Gxrb_ratio));
	auto const rpc_ctx = add_rpc (system, node);
	boost::property_tree::ptree request;
	request.put ("action", "block_create");
	request.put ("type", "state");
	request.put ("key", key.prv.to_string ());
	request.put ("account", key.pub.to_account ());
	request.put ("previous", open->hash ().to_string ());
	request.put ("representative", nano::dev::genesis_key.pub.to_account ());
	request.put ("balance", (2 * nano::Gxrb_ratio).convert_to<std::string> ());
	request.put ("link", send_block_2->hash ().to_string ());
	auto response (wait_response (system, rpc_ctx, request));
	std::string state_hash (response.get<std::string> ("hash"));
	auto state_text (response.get<std::string> ("block"));
	std::stringstream block_stream (state_text);
	boost::property_tree::ptree block_l;
	boost::property_tree::read_json (block_stream, block_l);
	auto state_block (nano::deserialize_block_json (block_l));
	ASSERT_NE (nullptr, state_block);
	ASSERT_EQ (nano::block_type::state, state_block->type ());
	ASSERT_EQ (state_hash, state_block->hash ().to_string ());
	auto difficulty (nano::dev::network_params.work.difficulty (*state_block));
	ASSERT_GT (difficulty, nano::dev::network_params.work.threshold (state_block->work_version (), nano::block_details (nano::epoch::epoch_2, false, true, false)));
	rpc_ctx.io_scope->reset ();
	auto process_result (node->process (*state_block));
	ASSERT_EQ (nano::process_result::progress, process_result.code);
	ASSERT_EQ (state_block->sideband ().details ().epoch (), nano::epoch::epoch_2);
	ASSERT_TRUE (state_block->sideband ().details ().is_receive ());
	ASSERT_FALSE (node->latest (key.pub).is_zero ());
}

TEST (rpc, block_create_send_epoch_v2)
{
	nano::test::system system;
	auto node = add_ipc_enabled_node (system);
	nano::keypair key;
	system.wallet (0)->insert_adhoc (nano::dev::genesis_key.prv);
	ASSERT_NE (nullptr, system.upgrade_genesis_epoch (*node, nano::epoch::epoch_1));
	ASSERT_NE (nullptr, system.upgrade_genesis_epoch (*node, nano::epoch::epoch_2));
	auto send_block (system.wallet (0)->send_action (nano::dev::genesis_key.pub, key.pub, nano::Gxrb_ratio));
	ASSERT_NE (nullptr, send_block);
	nano::block_builder builder;
	auto open = builder
				.state ()
				.account (key.pub)
				.previous (0)
				.representative (nano::dev::genesis_key.pub)
				.balance (nano::Gxrb_ratio)
				.link (send_block->hash ())
				.sign (key.prv, key.pub)
				.work (*node->work_generate_blocking (key.pub))
				.build ();
	ASSERT_EQ (nano::process_result::progress, node->process (*open).code);
	auto const rpc_ctx = add_rpc (system, node);
	boost::property_tree::ptree request;
	request.put ("action", "block_create");
	request.put ("type", "state");
	request.put ("key", key.prv.to_string ());
	request.put ("account", key.pub.to_account ());
	request.put ("previous", open->hash ().to_string ());
	request.put ("representative", nano::dev::genesis_key.pub.to_account ());
	request.put ("balance", 0);
	request.put ("link", nano::dev::genesis_key.pub.to_string ());
	auto response (wait_response (system, rpc_ctx, request));
	std::string state_hash (response.get<std::string> ("hash"));
	auto state_text (response.get<std::string> ("block"));
	std::stringstream block_stream (state_text);
	boost::property_tree::ptree block_l;
	boost::property_tree::read_json (block_stream, block_l);
	auto state_block (nano::deserialize_block_json (block_l));
	ASSERT_NE (nullptr, state_block);
	ASSERT_EQ (nano::block_type::state, state_block->type ());
	ASSERT_EQ (state_hash, state_block->hash ().to_string ());
	auto difficulty (nano::dev::network_params.work.difficulty (*state_block));
	ASSERT_GT (difficulty, nano::dev::network_params.work.threshold (state_block->work_version (), nano::block_details (nano::epoch::epoch_2, true, false, false)));
	rpc_ctx.io_scope->reset ();
	auto process_result (node->process (*state_block));
	ASSERT_EQ (nano::process_result::progress, process_result.code);
	ASSERT_EQ (state_block->sideband ().details ().epoch (), nano::epoch::epoch_2);
	ASSERT_TRUE (state_block->sideband ().details ().is_send ());
	ASSERT_FALSE (node->latest (key.pub).is_zero ());
}

TEST (rpc, block_hash)
{
	nano::test::system system;
	auto node1 = add_ipc_enabled_node (system);
	auto const rpc_ctx = add_rpc (system, node1);
	nano::keypair key;
	auto latest (node1->latest (nano::dev::genesis_key.pub));
	nano::block_builder builder;
	auto send = builder
				.send ()
				.previous (latest)
				.destination (key.pub)
				.balance (100)
				.sign (nano::dev::genesis_key.prv, nano::dev::genesis_key.pub)
				.work (*node1->work_generate_blocking (latest))
				.build ();
	boost::property_tree::ptree request;
	request.put ("action", "block_hash");
	std::string json;
	send->serialize_json (json);
	request.put ("block", json);
	auto response (wait_response (system, rpc_ctx, request));
	std::string send_hash (response.get<std::string> ("hash"));
	ASSERT_EQ (send->hash ().to_string (), send_hash);
}

TEST (rpc, wallet_lock)
{
	nano::test::system system;
	auto node = add_ipc_enabled_node (system);
	auto const rpc_ctx = add_rpc (system, node);
	boost::property_tree::ptree request;
	std::string wallet;
	node->wallets.items.begin ()->first.encode_hex (wallet);
	{
		auto transaction (system.wallet (0)->wallets.tx_begin_read ());
		ASSERT_TRUE (system.wallet (0)->store.valid_password (*transaction));
	}
	request.put ("wallet", wallet);
	request.put ("action", "wallet_lock");
	auto response (wait_response (system, rpc_ctx, request));
	std::string account_text1 (response.get<std::string> ("locked"));
	ASSERT_EQ (account_text1, "1");
	auto transaction (system.wallet (0)->wallets.tx_begin_read ());
	ASSERT_FALSE (system.wallet (0)->store.valid_password (*transaction));
}

TEST (rpc, wallet_locked)
{
	nano::test::system system;
	auto node = add_ipc_enabled_node (system);
	auto const rpc_ctx = add_rpc (system, node);
	boost::property_tree::ptree request;
	std::string wallet;
	node->wallets.items.begin ()->first.encode_hex (wallet);
	request.put ("wallet", wallet);
	request.put ("action", "wallet_locked");
	auto response (wait_response (system, rpc_ctx, request));
	std::string account_text1 (response.get<std::string> ("locked"));
	ASSERT_EQ (account_text1, "0");
}

TEST (rpc, wallet_create_fail)
{
	nano::test::system system;
	auto node = add_ipc_enabled_node (system);
	// lmdb_max_dbs should be removed once the wallet store is refactored to support more wallets.
	for (int i = 0; i < 127; i++)
	{
		node->wallets.create (nano::random_wallet_id ());
	}
	auto const rpc_ctx = add_rpc (system, node);
	boost::property_tree::ptree request;
	request.put ("action", "wallet_create");
	auto response (wait_response (system, rpc_ctx, request));
	ASSERT_EQ (std::error_code (nano::error_common::wallet_lmdb_max_dbs).message (), response.get<std::string> ("error"));
}

TEST (rpc, wallet_ledger)
{
	nano::test::system system;
	auto node1 = add_ipc_enabled_node (system);
	nano::keypair key;
	system.wallet (0)->insert_adhoc (key.prv);
	auto latest (node1->latest (nano::dev::genesis_key.pub));
	nano::block_builder builder;
	auto send = builder
				.send ()
				.previous (latest)
				.destination (key.pub)
				.balance (100)
				.sign (nano::dev::genesis_key.prv, nano::dev::genesis_key.pub)
				.work (*node1->work_generate_blocking (latest))
				.build ();
	ASSERT_EQ (nano::process_result::progress, node1->process (*send).code);
	auto open = builder
				.open ()
				.source (send->hash ())
				.representative (nano::dev::genesis_key.pub)
				.account (key.pub)
				.sign (key.prv, key.pub)
				.work (*node1->work_generate_blocking (key.pub))
				.build ();
	ASSERT_EQ (nano::process_result::progress, node1->process (*open).code);
	auto time (nano::seconds_since_epoch ());
	auto const rpc_ctx = add_rpc (system, node1);
	boost::property_tree::ptree request;
	request.put ("action", "wallet_ledger");
	request.put ("wallet", node1->wallets.items.begin ()->first.to_string ());
	request.put ("sorting", "1");
	request.put ("count", "1");
	auto response (wait_response (system, rpc_ctx, request));
	for (auto & accounts : response.get_child ("accounts"))
	{
		std::string account_text (accounts.first);
		ASSERT_EQ (key.pub.to_account (), account_text);
		std::string frontier (accounts.second.get<std::string> ("frontier"));
		ASSERT_EQ (open->hash ().to_string (), frontier);
		std::string open_block (accounts.second.get<std::string> ("open_block"));
		ASSERT_EQ (open->hash ().to_string (), open_block);
		std::string representative_block (accounts.second.get<std::string> ("representative_block"));
		ASSERT_EQ (open->hash ().to_string (), representative_block);
		std::string balance_text (accounts.second.get<std::string> ("balance"));
		ASSERT_EQ ("340282366920938463463374607431768211355", balance_text);
		std::string modified_timestamp (accounts.second.get<std::string> ("modified_timestamp"));
		ASSERT_LT (std::abs ((long)time - stol (modified_timestamp)), 5);
		std::string block_count (accounts.second.get<std::string> ("block_count"));
		ASSERT_EQ ("1", block_count);
		boost::optional<std::string> weight (accounts.second.get_optional<std::string> ("weight"));
		ASSERT_FALSE (weight.is_initialized ());
		boost::optional<std::string> pending (accounts.second.get_optional<std::string> ("pending"));
		ASSERT_FALSE (pending.is_initialized ());
		boost::optional<std::string> representative (accounts.second.get_optional<std::string> ("representative"));
		ASSERT_FALSE (representative.is_initialized ());
	}
	// Test for optional values
	request.put ("weight", "true");
	request.put ("pending", "1");
	request.put ("representative", "false");
	auto response2 (wait_response (system, rpc_ctx, request));
	for (auto & accounts : response2.get_child ("accounts"))
	{
		boost::optional<std::string> weight (accounts.second.get_optional<std::string> ("weight"));
		ASSERT_TRUE (weight.is_initialized ());
		ASSERT_EQ ("0", weight.get ());
		boost::optional<std::string> pending (accounts.second.get_optional<std::string> ("pending"));
		ASSERT_TRUE (pending.is_initialized ());
		ASSERT_EQ ("0", pending.get ());
		boost::optional<std::string> representative (accounts.second.get_optional<std::string> ("representative"));
		ASSERT_FALSE (representative.is_initialized ());
	}
}

TEST (rpc, wallet_add_watch)
{
	nano::test::system system;
	auto node = add_ipc_enabled_node (system);
	auto const rpc_ctx = add_rpc (system, node);
	boost::property_tree::ptree request;
	std::string wallet;
	node->wallets.items.begin ()->first.encode_hex (wallet);
	request.put ("wallet", wallet);
	request.put ("action", "wallet_add_watch");
	boost::property_tree::ptree entry;
	boost::property_tree::ptree peers_l;
	entry.put ("", nano::dev::genesis_key.pub.to_account ());
	peers_l.push_back (std::make_pair ("", entry));
	request.add_child ("accounts", peers_l);
	auto response (wait_response (system, rpc_ctx, request));
	std::string success (response.get<std::string> ("success"));
	ASSERT_TRUE (success.empty ());
	ASSERT_TRUE (system.wallet (0)->exists (nano::dev::genesis_key.pub));

	// Make sure using special wallet key as pubkey fails
	nano::public_key bad_key (1);
	entry.put ("", bad_key.to_account ());
	peers_l.push_back (std::make_pair ("", entry));
	request.erase ("accounts");
	request.add_child ("accounts", peers_l);

	auto response_error (wait_response (system, rpc_ctx, request));
	std::error_code ec (nano::error_common::bad_public_key);
	ASSERT_EQ (response_error.get<std::string> ("error"), ec.message ());
}

TEST (rpc, online_reps)
{
	nano::test::system system (1);
	auto node1 (system.nodes[0]);
	auto node2 = add_ipc_enabled_node (system);
	nano::keypair key;
	system.wallet (0)->insert_adhoc (nano::dev::genesis_key.prv);
	ASSERT_EQ (node2->online_reps.online (), 0);
	auto send_block (system.wallet (0)->send_action (nano::dev::genesis_key.pub, key.pub, nano::Gxrb_ratio));
	ASSERT_NE (nullptr, send_block);
	ASSERT_TIMELY (10s, !node2->online_reps.list ().empty ());
	ASSERT_EQ (node2->online_reps.online (), nano::dev::constants.genesis_amount - nano::Gxrb_ratio);
	auto const rpc_ctx = add_rpc (system, node2);
	boost::property_tree::ptree request;
	request.put ("action", "representatives_online");
	auto response (wait_response (system, rpc_ctx, request));
	auto representatives (response.get_child ("representatives"));
	auto item (representatives.begin ());
	ASSERT_NE (representatives.end (), item);
	ASSERT_EQ (nano::dev::genesis_key.pub.to_account (), item->second.get<std::string> (""));
	boost::optional<std::string> weight (item->second.get_optional<std::string> ("weight"));
	ASSERT_FALSE (weight.is_initialized ());
	ASSERT_TIMELY (5s, node2->block (send_block->hash ()));
	// Test weight option
	request.put ("weight", "true");
	auto response2 (wait_response (system, rpc_ctx, request));
	auto representatives2 (response2.get_child ("representatives"));
	auto item2 (representatives2.begin ());
	ASSERT_NE (representatives2.end (), item2);
	ASSERT_EQ (nano::dev::genesis_key.pub.to_account (), item2->first);
	auto weight2 (item2->second.get<std::string> ("weight"));
	ASSERT_EQ (node2->weight (nano::dev::genesis_key.pub).convert_to<std::string> (), weight2);
	// Test accounts filter
	rpc_ctx.io_scope->reset ();
	auto new_rep (system.wallet (1)->deterministic_insert ());
	auto send (system.wallet (0)->send_action (nano::dev::genesis_key.pub, new_rep, node1->config->receive_minimum.number ()));
	rpc_ctx.io_scope->renew ();
	ASSERT_NE (nullptr, send);
	ASSERT_TIMELY (10s, node2->block (send->hash ()));
	rpc_ctx.io_scope->reset ();
	auto receive (system.wallet (1)->receive_action (send->hash (), new_rep, node1->config->receive_minimum.number (), send->link ().as_account ()));
	rpc_ctx.io_scope->renew ();
	ASSERT_NE (nullptr, receive);
	ASSERT_TIMELY (5s, node2->block (receive->hash ()));
	rpc_ctx.io_scope->reset ();
	auto change (system.wallet (0)->change_action (nano::dev::genesis_key.pub, new_rep));
	rpc_ctx.io_scope->renew ();
	ASSERT_NE (nullptr, change);
	ASSERT_TIMELY (5s, node2->block (change->hash ()));
	ASSERT_TIMELY (5s, node2->online_reps.list ().size () == 2);
	boost::property_tree::ptree child_rep;
	child_rep.put ("", new_rep.to_account ());
	boost::property_tree::ptree filtered_accounts;
	filtered_accounts.push_back (std::make_pair ("", child_rep));
	request.add_child ("accounts", filtered_accounts);
	auto response3 (wait_response (system, rpc_ctx, request, 10s));
	auto representatives3 (response3.get_child ("representatives"));
	auto item3 (representatives3.begin ());
	ASSERT_NE (representatives3.end (), item3);
	ASSERT_EQ (new_rep.to_account (), item3->first);
	ASSERT_EQ (representatives3.size (), 1);
	node2->stop ();
}

TEST (rpc, confirmation_height_currently_processing)
{
	nano::test::system system;
	nano::node_flags node_flags;
	node_flags.set_force_use_write_database_queue (true);
	nano::node_config node_config (nano::test::get_available_port (), system.logging);
	node_config.frontiers_confirmation = nano::frontiers_confirmation_mode::disabled;

	auto node = add_ipc_enabled_node (system, node_config, node_flags);
	system.wallet (0)->insert_adhoc (nano::dev::genesis_key.prv);

	auto previous_genesis_chain_hash = node->latest (nano::dev::genesis_key.pub);
	{
		auto transaction = node->store.tx_begin_write ();
		nano::keypair key1;
		nano::block_builder builder;
		auto send = builder
					.send ()
					.previous (previous_genesis_chain_hash)
					.destination (key1.pub)
					.balance (nano::dev::constants.genesis_amount - nano::Gxrb_ratio - 1)
					.sign (nano::dev::genesis_key.prv, nano::dev::genesis_key.pub)
					.work (*system.work.generate (previous_genesis_chain_hash))
					.build ();
		ASSERT_EQ (nano::process_result::progress, node->ledger.process (*transaction, *send).code);
		previous_genesis_chain_hash = send->hash ();
	}

	std::shared_ptr<nano::block> frontier;
	{
		auto transaction = node->store.tx_begin_read ();
		frontier = node->store.block ().get (*transaction, previous_genesis_chain_hash);
	}

	boost::property_tree::ptree request;
	request.put ("action", "confirmation_height_currently_processing");

	auto const rpc_ctx = add_rpc (system, node);

	// Begin process for confirming the block (and setting confirmation height)
	{
		// Write guard prevents the confirmation height processor writing the blocks, so that we can inspect contents during the response
		auto write_guard = node->write_database_queue.wait (nano::writer::testing);
		node->block_confirm (frontier);

		ASSERT_TIMELY (10s, node->confirmation_height_processor.current () == frontier->hash ());

		// Make the request
		{
			auto response (wait_response (system, rpc_ctx, request, 10s));
			auto hash (response.get<std::string> ("hash"));
			ASSERT_EQ (frontier->hash ().to_string (), hash);
		}
	}

	// Wait until confirmation has been set and not processing anything
	ASSERT_TIMELY (10s, node->confirmation_height_processor.current ().is_zero () && node->confirmation_height_processor.awaiting_processing_size () == 0);

	// Make the same request, it should now return an error
	{
		auto response (wait_response (system, rpc_ctx, request, 10s));
		std::error_code ec (nano::error_rpc::confirmation_height_not_processing);
		ASSERT_EQ (response.get<std::string> ("error"), ec.message ());
	}
}

TEST (rpc, confirmation_history)
{
	nano::test::system system;
	auto node = add_ipc_enabled_node (system);
	nano::keypair key;
	system.wallet (0)->insert_adhoc (nano::dev::genesis_key.prv);
	ASSERT_TRUE (node->active.recently_cemented.list ().empty ());
	auto block (system.wallet (0)->send_action (nano::dev::genesis_key.pub, key.pub, nano::Gxrb_ratio));
	ASSERT_TIMELY (10s, !node->active.recently_cemented.list ().empty ());
	auto const rpc_ctx = add_rpc (system, node);
	boost::property_tree::ptree request;
	request.put ("action", "confirmation_history");
	auto response (wait_response (system, rpc_ctx, request));
	auto representatives (response.get_child ("confirmations"));
	auto item (representatives.begin ());
	ASSERT_NE (representatives.end (), item);
	auto hash (item->second.get<std::string> ("hash"));
	auto tally (item->second.get<std::string> ("tally"));
	auto final_tally (item->second.get<std::string> ("final"));
	ASSERT_EQ (1, item->second.count ("duration"));
	ASSERT_EQ (1, item->second.count ("time"));
	ASSERT_EQ (1, item->second.count ("request_count"));
	ASSERT_EQ (1, item->second.count ("voters"));
	ASSERT_GE (1U, item->second.get<unsigned> ("blocks"));
	ASSERT_EQ (block->hash ().to_string (), hash);
	nano::amount tally_num;
	tally_num.decode_dec (tally);
	debug_assert (tally_num == nano::dev::constants.genesis_amount || tally_num == (nano::dev::constants.genesis_amount - nano::Gxrb_ratio));
	system.stop ();
}

TEST (rpc, confirmation_history_hash)
{
	nano::test::system system;
	auto node = add_ipc_enabled_node (system);
	nano::keypair key;
	system.wallet (0)->insert_adhoc (nano::dev::genesis_key.prv);
	ASSERT_TRUE (node->active.recently_cemented.list ().empty ());
	auto send1 (system.wallet (0)->send_action (nano::dev::genesis_key.pub, key.pub, nano::Gxrb_ratio));
	auto send2 (system.wallet (0)->send_action (nano::dev::genesis_key.pub, key.pub, nano::Gxrb_ratio));
	auto send3 (system.wallet (0)->send_action (nano::dev::genesis_key.pub, key.pub, nano::Gxrb_ratio));
	ASSERT_TIMELY (10s, node->active.recently_cemented.list ().size () == 3);
	auto const rpc_ctx = add_rpc (system, node);
	boost::property_tree::ptree request;
	request.put ("action", "confirmation_history");
	request.put ("hash", send2->hash ().to_string ());
	auto response (wait_response (system, rpc_ctx, request));
	auto representatives (response.get_child ("confirmations"));
	ASSERT_EQ (representatives.size (), 1);
	auto item (representatives.begin ());
	ASSERT_NE (representatives.end (), item);
	auto hash (item->second.get<std::string> ("hash"));
	auto tally (item->second.get<std::string> ("tally"));
	ASSERT_FALSE (item->second.get<std::string> ("duration", "").empty ());
	ASSERT_FALSE (item->second.get<std::string> ("time", "").empty ());
	ASSERT_EQ (send2->hash ().to_string (), hash);
	nano::amount tally_num;
	tally_num.decode_dec (tally);
	debug_assert (tally_num == nano::dev::constants.genesis_amount || tally_num == (nano::dev::constants.genesis_amount - nano::Gxrb_ratio) || tally_num == (nano::dev::constants.genesis_amount - 2 * nano::Gxrb_ratio) || tally_num == (nano::dev::constants.genesis_amount - 3 * nano::Gxrb_ratio));
	system.stop ();
}

TEST (rpc, block_confirm)
{
	nano::test::system system;
	auto node = add_ipc_enabled_node (system);
	system.wallet (0)->insert_adhoc (nano::dev::genesis_key.prv);
	nano::block_builder builder;
	auto send1 = builder
				 .state ()
				 .account (nano::dev::genesis_key.pub)
				 .previous (nano::dev::genesis->hash ())
				 .representative (nano::dev::genesis_key.pub)
				 .balance (nano::dev::constants.genesis_amount - nano::Gxrb_ratio)
				 .link (nano::dev::genesis_key.pub)
				 .sign (nano::dev::genesis_key.prv, nano::dev::genesis_key.pub)
				 .work (*node->work_generate_blocking (nano::dev::genesis->hash ()))
				 .build_shared ();
	{
		auto transaction (node->store.tx_begin_write ());
		ASSERT_EQ (nano::process_result::progress, node->ledger.process (*transaction, *send1).code);
	}
	auto const rpc_ctx = add_rpc (system, node);
	boost::property_tree::ptree request;
	request.put ("action", "block_confirm");
	request.put ("hash", send1->hash ().to_string ());
	auto response (wait_response (system, rpc_ctx, request));
	ASSERT_EQ ("1", response.get<std::string> ("started"));
}

TEST (rpc, block_confirm_absent)
{
	nano::test::system system;
	auto node = add_ipc_enabled_node (system);
	system.wallet (0)->insert_adhoc (nano::dev::genesis_key.prv);
	auto const rpc_ctx = add_rpc (system, node);
	boost::property_tree::ptree request;
	request.put ("action", "block_confirm");
	request.put ("hash", "0");
	auto response (wait_response (system, rpc_ctx, request));
	ASSERT_EQ (std::error_code (nano::error_blocks::not_found).message (), response.get<std::string> ("error"));
}

TEST (rpc, block_confirm_confirmed)
{
	nano::test::system system (1);
	auto path (nano::unique_path ());
	nano::node_config config;
	config.peering_port = nano::test::get_available_port ();
	config.callback_address = "localhost";
	config.callback_port = nano::test::get_available_port ();
	config.callback_target = "/";
	config.logging.init (path);
	auto node = add_ipc_enabled_node (system, config);
	{
		auto transaction (node->store.tx_begin_read ());
		ASSERT_TRUE (node->ledger.block_confirmed (*transaction, nano::dev::genesis->hash ()));
	}
	ASSERT_EQ (0, node->stats->count (nano::stat::type::error, nano::stat::detail::http_callback, nano::stat::dir::out));
	auto const rpc_ctx = add_rpc (system, node);
	boost::property_tree::ptree request;
	request.put ("action", "block_confirm");
	request.put ("hash", nano::dev::genesis->hash ().to_string ());
	auto response (wait_response (system, rpc_ctx, request));
	ASSERT_EQ ("1", response.get<std::string> ("started"));
	// Check confirmation history
	auto confirmed (node->active.recently_cemented.list ());
	ASSERT_EQ (1, confirmed.size ());
	ASSERT_EQ (nano::dev::genesis->hash (), confirmed.begin ()->get_winner ()->hash ());
	// Check callback
	ASSERT_TIMELY (10s, node->stats->count (nano::stat::type::error, nano::stat::detail::http_callback, nano::stat::dir::out) != 0);
	// Callback result is error because callback target port isn't listening
	ASSERT_EQ (1, node->stats->count (nano::stat::type::error, nano::stat::detail::http_callback, nano::stat::dir::out));
	node->stop ();
}

TEST (rpc, node_id)
{
	nano::test::system system;
	auto node = add_ipc_enabled_node (system);
	auto const rpc_ctx = add_rpc (system, node);
	boost::property_tree::ptree request;
	request.put ("action", "node_id");
	auto response (wait_response (system, rpc_ctx, request));
	ASSERT_EQ (node->node_id.prv.to_string (), response.get<std::string> ("private"));
	ASSERT_EQ (node->node_id.pub.to_account (), response.get<std::string> ("as_account"));
	ASSERT_EQ (node->node_id.pub.to_node_id (), response.get<std::string> ("node_id"));
}

TEST (rpc, stats_clear)
{
	nano::test::system system;
	auto node = add_ipc_enabled_node (system);
	auto const rpc_ctx = add_rpc (system, node);
	nano::keypair key;
	node->stats->inc (nano::stat::type::ledger, nano::stat::dir::in);
	ASSERT_EQ (1, node->stats->count (nano::stat::type::ledger, nano::stat::dir::in));
	boost::property_tree::ptree request;
	request.put ("action", "stats_clear");
	auto response (wait_response (system, rpc_ctx, request));
	std::string success (response.get<std::string> ("success"));
	ASSERT_TRUE (success.empty ());
	ASSERT_EQ (0, node->stats->count (nano::stat::type::ledger, nano::stat::dir::in));
	ASSERT_LE (node->stats->last_reset ().count (), 5);
}

// Tests the RPC command returns the correct data for the unchecked blocks
TEST (rpc, unchecked)
{
	nano::test::system system{};
	auto node = add_ipc_enabled_node (system);
	auto const rpc_ctx = add_rpc (system, node);
	nano::keypair key{};
	nano::block_builder builder;
	auto open = builder
				.state ()
				.account (key.pub)
				.previous (0)
				.representative (key.pub)
				.balance (1)
				.link (key.pub)
				.sign (key.prv, key.pub)
				.work (*system.work.generate (key.pub))
				.build_shared ();
	auto open2 = builder
				 .state ()
				 .account (key.pub)
				 .previous (0)
				 .representative (key.pub)
				 .balance (2)
				 .link (key.pub)
				 .sign (key.prv, key.pub)
				 .work (*system.work.generate (key.pub))
				 .build_shared ();
	node->process_active (open);
	node->process_active (open2);
	// Waits for the last block of the queue to get saved in the database
	ASSERT_TIMELY (10s, 2 == node->unchecked.count (*node->store.tx_begin_read ()));
	boost::property_tree::ptree request;
	request.put ("action", "unchecked");
	request.put ("count", 2);
	{
		auto response (wait_response (system, rpc_ctx, request));
		auto & blocks (response.get_child ("blocks"));
		ASSERT_EQ (2, blocks.size ());
		ASSERT_EQ (1, blocks.count (open->hash ().to_string ()));
		ASSERT_EQ (1, blocks.count (open2->hash ().to_string ()));
	}
	request.put ("json_block", true);
	{
		auto response (wait_response (system, rpc_ctx, request));
		auto & blocks (response.get_child ("blocks"));
		ASSERT_EQ (2, blocks.size ());
		auto & open_block (blocks.get_child (open->hash ().to_string ()));
		ASSERT_EQ ("state", open_block.get<std::string> ("type"));
	}
}

// Tests the RPC command returns the correct data for the unchecked blocks
TEST (rpc, unchecked_get)
{
	nano::test::system system{};
	auto node = add_ipc_enabled_node (system);
	auto const rpc_ctx = add_rpc (system, node);
	nano::keypair key{};
	nano::block_builder builder;
	auto open = builder
				.state ()
				.account (key.pub)
				.previous (0)
				.representative (key.pub)
				.balance (1)
				.link (key.pub)
				.sign (key.prv, key.pub)
				.work (*system.work.generate (key.pub))
				.build_shared ();
	node->process_active (open);
	// Waits for the open block to get saved in the database
	ASSERT_TIMELY (10s, 1 == node->unchecked.count (*node->store.tx_begin_read ()));
	boost::property_tree::ptree request{};
	request.put ("action", "unchecked_get");
	request.put ("hash", open->hash ().to_string ());
	{
		auto response (wait_response (system, rpc_ctx, request));
		ASSERT_EQ (1, response.count ("contents"));
		auto timestamp (response.get<uint64_t> ("modified_timestamp"));
		ASSERT_LE (timestamp, nano::seconds_since_epoch ());
	}
	request.put ("json_block", true);
	{
		auto response (wait_response (system, rpc_ctx, request));
		auto & contents (response.get_child ("contents"));
		ASSERT_EQ ("state", contents.get<std::string> ("type"));
		auto timestamp (response.get<uint64_t> ("modified_timestamp"));
		ASSERT_LE (timestamp, nano::seconds_since_epoch ());
	}
}

TEST (rpc, unchecked_clear)
{
	nano::test::system system{};
	auto node = add_ipc_enabled_node (system);
	auto const rpc_ctx = add_rpc (system, node);
	nano::keypair key{};
	nano::block_builder builder;
	auto open = builder
				.state ()
				.account (key.pub)
				.previous (0)
				.representative (key.pub)
				.balance (1)
				.link (key.pub)
				.sign (key.prv, key.pub)
				.work (*system.work.generate (key.pub))
				.build_shared ();
	node->process_active (open);
	boost::property_tree::ptree request{};
	// Waits for the open block to get saved in the database
	ASSERT_TIMELY (10s, 1 == node->unchecked.count (*node->store.tx_begin_read ()));
	request.put ("action", "unchecked_clear");
	auto response = wait_response (system, rpc_ctx, request);

	// Waits for the open block to get saved in the database
	ASSERT_TIMELY (10s, 0 == node->unchecked.count (*node->store.tx_begin_read ()));
}

TEST (rpc, unopened)
{
	nano::test::system system;
	auto node = add_ipc_enabled_node (system);
	system.wallet (0)->insert_adhoc (nano::dev::genesis_key.prv);
	nano::account account1 (1), account2 (account1.number () + 1);
	auto genesis (node->latest (nano::dev::genesis_key.pub));
	ASSERT_FALSE (genesis.is_zero ());
	auto send (system.wallet (0)->send_action (nano::dev::genesis_key.pub, account1, 1));
	ASSERT_NE (nullptr, send);
	auto send2 (system.wallet (0)->send_action (nano::dev::genesis_key.pub, account2, 10));
	ASSERT_NE (nullptr, send2);
	auto const rpc_ctx = add_rpc (system, node);
	{
		boost::property_tree::ptree request;
		request.put ("action", "unopened");
		auto response (wait_response (system, rpc_ctx, request));
		auto & accounts (response.get_child ("accounts"));
		ASSERT_EQ (2, accounts.size ());
		ASSERT_EQ ("1", accounts.get<std::string> (account1.to_account ()));
		ASSERT_EQ ("10", accounts.get<std::string> (account2.to_account ()));
	}
	{
		// starting at second account should get a single result
		boost::property_tree::ptree request;
		request.put ("action", "unopened");
		request.put ("account", account2.to_account ());
		auto response (wait_response (system, rpc_ctx, request));
		auto & accounts (response.get_child ("accounts"));
		ASSERT_EQ (1, accounts.size ());
		ASSERT_EQ ("10", accounts.get<std::string> (account2.to_account ()));
	}
	{
		// starting at third account should get no results
		boost::property_tree::ptree request;
		request.put ("action", "unopened");
		request.put ("account", nano::account (account2.number () + 1).to_account ());
		auto response (wait_response (system, rpc_ctx, request));
		auto & accounts (response.get_child ("accounts"));
		ASSERT_EQ (0, accounts.size ());
	}
	{
		// using count=1 should get a single result
		boost::property_tree::ptree request;
		request.put ("action", "unopened");
		request.put ("count", "1");
		auto response (wait_response (system, rpc_ctx, request));
		auto & accounts (response.get_child ("accounts"));
		ASSERT_EQ (1, accounts.size ());
		ASSERT_EQ ("1", accounts.get<std::string> (account1.to_account ()));
	}
	{
		// using threshold at 5 should get a single result
		boost::property_tree::ptree request;
		request.put ("action", "unopened");
		request.put ("threshold", 5);
		auto response (wait_response (system, rpc_ctx, request));
		auto & accounts (response.get_child ("accounts"));
		ASSERT_EQ (1, accounts.size ());
		ASSERT_EQ ("10", accounts.get<std::string> (account2.to_account ()));
	}
}

TEST (rpc, unopened_burn)
{
	nano::test::system system;
	auto node = add_ipc_enabled_node (system);
	system.wallet (0)->insert_adhoc (nano::dev::genesis_key.prv);
	auto genesis (node->latest (nano::dev::genesis_key.pub));
	ASSERT_FALSE (genesis.is_zero ());
	auto send (system.wallet (0)->send_action (nano::dev::genesis_key.pub, nano::dev::constants.burn_account, 1));
	ASSERT_NE (nullptr, send);
	auto const rpc_ctx = add_rpc (system, node);
	boost::property_tree::ptree request;
	request.put ("action", "unopened");
	auto response (wait_response (system, rpc_ctx, request));
	auto & accounts (response.get_child ("accounts"));
	ASSERT_EQ (0, accounts.size ());
}

TEST (rpc, unopened_no_accounts)
{
	nano::test::system system;
	auto node = add_ipc_enabled_node (system);
	auto const rpc_ctx = add_rpc (system, node);
	boost::property_tree::ptree request;
	request.put ("action", "unopened");
	auto response (wait_response (system, rpc_ctx, request));
	auto & accounts (response.get_child ("accounts"));
	ASSERT_EQ (0, accounts.size ());
}

TEST (rpc, uptime)
{
	nano::test::system system;
	auto node = add_ipc_enabled_node (system);
	auto const rpc_ctx = add_rpc (system, node);
	boost::property_tree::ptree request;
	request.put ("action", "uptime");
	std::this_thread::sleep_for (std::chrono::seconds (1));
	auto response (wait_response (system, rpc_ctx, request));
	ASSERT_LE (1, response.get<int> ("seconds"));
}

// Test disabled because it's failing intermittently.
// PR in which it got disabled: https://github.com/nanocurrency/nano-node/pull/3512
// Issue for investigating it: https://github.com/nanocurrency/nano-node/issues/3514
TEST (rpc, DISABLED_wallet_history)
{
	nano::test::system system;
	nano::node_config node_config (nano::test::get_available_port (), system.logging);
	node_config.enable_voting = false;
	auto node = add_ipc_enabled_node (system, node_config);
	system.wallet (0)->insert_adhoc (nano::dev::genesis_key.prv);
	auto timestamp1 (nano::seconds_since_epoch ());
	auto send (system.wallet (0)->send_action (nano::dev::genesis_key.pub, nano::dev::genesis_key.pub, node->config->receive_minimum.number ()));
	ASSERT_NE (nullptr, send);
	auto timestamp2 (nano::seconds_since_epoch ());
	auto receive (system.wallet (0)->receive_action (send->hash (), nano::dev::genesis_key.pub, node->config->receive_minimum.number (), send->link ().as_account ()));
	ASSERT_NE (nullptr, receive);
	nano::keypair key;
	auto timestamp3 (nano::seconds_since_epoch ());
	auto send2 (system.wallet (0)->send_action (nano::dev::genesis_key.pub, key.pub, node->config->receive_minimum.number ()));
	ASSERT_NE (nullptr, send2);
	system.deadline_set (10s);
	auto const rpc_ctx = add_rpc (system, node);
	boost::property_tree::ptree request;
	request.put ("action", "wallet_history");
	request.put ("wallet", node->wallets.items.begin ()->first.to_string ());
	auto response (wait_response (system, rpc_ctx, request));
	std::vector<std::tuple<std::string, std::string, std::string, std::string, std::string, std::string>> history_l;
	auto & history_node (response.get_child ("history"));
	for (auto i (history_node.begin ()), n (history_node.end ()); i != n; ++i)
	{
		history_l.emplace_back (i->second.get<std::string> ("type"), i->second.get<std::string> ("account"), i->second.get<std::string> ("amount"), i->second.get<std::string> ("hash"), i->second.get<std::string> ("block_account"), i->second.get<std::string> ("local_timestamp"));
	}
	ASSERT_EQ (4, history_l.size ());
	ASSERT_EQ ("send", std::get<0> (history_l[0]));
	ASSERT_EQ (key.pub.to_account (), std::get<1> (history_l[0]));
	ASSERT_EQ (node->config->receive_minimum.to_string_dec (), std::get<2> (history_l[0]));
	ASSERT_EQ (send2->hash ().to_string (), std::get<3> (history_l[0]));
	ASSERT_EQ (nano::dev::genesis_key.pub.to_account (), std::get<4> (history_l[0]));
	ASSERT_EQ (std::to_string (timestamp3), std::get<5> (history_l[0]));
	ASSERT_EQ ("receive", std::get<0> (history_l[1]));
	ASSERT_EQ (nano::dev::genesis_key.pub.to_account (), std::get<1> (history_l[1]));
	ASSERT_EQ (node->config->receive_minimum.to_string_dec (), std::get<2> (history_l[1]));
	ASSERT_EQ (receive->hash ().to_string (), std::get<3> (history_l[1]));
	ASSERT_EQ (nano::dev::genesis_key.pub.to_account (), std::get<4> (history_l[1]));
	ASSERT_EQ (std::to_string (timestamp2), std::get<5> (history_l[1]));
	ASSERT_EQ ("send", std::get<0> (history_l[2]));
	ASSERT_EQ (nano::dev::genesis_key.pub.to_account (), std::get<1> (history_l[2]));
	ASSERT_EQ (node->config->receive_minimum.to_string_dec (), std::get<2> (history_l[2]));
	ASSERT_EQ (send->hash ().to_string (), std::get<3> (history_l[2]));
	ASSERT_EQ (nano::dev::genesis_key.pub.to_account (), std::get<4> (history_l[2]));
	ASSERT_EQ (std::to_string (timestamp1), std::get<5> (history_l[2]));
	// Genesis block
	ASSERT_EQ ("receive", std::get<0> (history_l[3]));
	ASSERT_EQ (nano::dev::genesis_key.pub.to_account (), std::get<1> (history_l[3]));
	ASSERT_EQ (nano::dev::constants.genesis_amount.convert_to<std::string> (), std::get<2> (history_l[3]));
	ASSERT_EQ (nano::dev::genesis->hash ().to_string (), std::get<3> (history_l[3]));
	ASSERT_EQ (nano::dev::genesis_key.pub.to_account (), std::get<4> (history_l[3]));
}

TEST (rpc, sign_hash)
{
	nano::test::system system;
	auto node1 = add_ipc_enabled_node (system);
	nano::keypair key;
	nano::block_builder builder;
	auto send = builder
				.state ()
				.account (nano::dev::genesis->account ())
				.previous (node1->latest (nano::dev::genesis_key.pub))
				.representative (nano::dev::genesis->account ())
				.balance (nano::dev::constants.genesis_amount - nano::Gxrb_ratio)
				.link (key.pub)
				.sign (nano::dev::genesis_key.prv, nano::dev::genesis_key.pub)
				.work (0)
				.build ();
	auto const rpc_ctx = add_rpc (system, node1);
	boost::property_tree::ptree request;
	request.put ("action", "sign");
	request.put ("hash", send->hash ().to_string ());
	request.put ("key", key.prv.to_string ());
	auto response (wait_response (system, rpc_ctx, request, 10s));
	std::error_code ec (nano::error_rpc::sign_hash_disabled);
	ASSERT_EQ (response.get<std::string> ("error"), ec.message ());
	rpc_ctx.node_rpc_config->enable_sign_hash = true;
	auto response2 (wait_response (system, rpc_ctx, request, 10s));
	nano::signature signature;
	std::string signature_text (response2.get<std::string> ("signature"));
	ASSERT_FALSE (signature.decode_hex (signature_text));
	ASSERT_FALSE (nano::validate_message (key.pub, send->hash (), signature));
}

TEST (rpc, sign_block)
{
	nano::test::system system;
	auto node1 = add_ipc_enabled_node (system);
	nano::keypair key;
	system.wallet (0)->insert_adhoc (key.prv);
	nano::block_builder builder;
	auto send = builder
				.state ()
				.account (nano::dev::genesis->account ())
				.previous (node1->latest (nano::dev::genesis_key.pub))
				.representative (nano::dev::genesis->account ())
				.balance (nano::dev::constants.genesis_amount - nano::Gxrb_ratio)
				.link (key.pub)
				.sign (nano::dev::genesis_key.prv, nano::dev::genesis_key.pub)
				.work (0)
				.build ();
	auto const rpc_ctx = add_rpc (system, node1);
	boost::property_tree::ptree request;
	request.put ("action", "sign");
	std::string wallet;
	node1->wallets.items.begin ()->first.encode_hex (wallet);
	request.put ("wallet", wallet);
	request.put ("account", key.pub.to_account ());
	std::string json;
	send->serialize_json (json);
	request.put ("block", json);
	auto response (wait_response (system, rpc_ctx, request, 10s));
	auto contents (response.get<std::string> ("block"));
	boost::property_tree::ptree block_l;
	std::stringstream block_stream (contents);
	boost::property_tree::read_json (block_stream, block_l);
	auto block (nano::deserialize_block_json (block_l));
	ASSERT_FALSE (nano::validate_message (key.pub, send->hash (), block->block_signature ()));
	ASSERT_NE (block->block_signature (), send->block_signature ());
	ASSERT_EQ (block->hash (), send->hash ());
}

TEST (rpc, memory_stats)
{
	nano::test::system system;
	auto node = add_ipc_enabled_node (system);
	auto const rpc_ctx = add_rpc (system, node);

	// Preliminary test adding to the vote uniquer and checking json output is correct
	nano::keypair key;
	nano::block_builder builder;
	auto block = builder
				 .state ()
				 .account (0)
				 .previous (0)
				 .representative (0)
				 .balance (0)
				 .link (0)
				 .sign (key.prv, key.pub)
				 .work (0)
				 .build_shared ();
	std::vector<nano::block_hash> hashes;
	hashes.push_back (block->hash ());
	auto vote (std::make_shared<nano::vote> (key.pub, key.prv, 0, 0, hashes));
	node->vote_uniquer.unique (vote);
	boost::property_tree::ptree request;
	request.put ("action", "stats");
	request.put ("type", "objects");
	{
		auto response (wait_response (system, rpc_ctx, request));

		ASSERT_EQ (response.get_child ("node").get_child ("vote_uniquer").get_child ("votes").get<std::string> ("count"), "1");
	}

	request.put ("type", "database");
	{
		auto response (wait_response (system, rpc_ctx, request));
		ASSERT_TRUE (!response.empty ());
	}
}

TEST (rpc, block_confirmed)
{
	nano::test::system system;
	auto node = add_ipc_enabled_node (system);
	auto const rpc_ctx = add_rpc (system, node);
	boost::property_tree::ptree request;
	request.put ("action", "block_info");
	request.put ("hash", "bad_hash1337");
	auto response (wait_response (system, rpc_ctx, request));
	ASSERT_EQ (std::error_code (nano::error_blocks::invalid_block_hash).message (), response.get<std::string> ("error"));

	request.put ("hash", "0");
	auto response1 (wait_response (system, rpc_ctx, request));
	ASSERT_EQ (std::error_code (nano::error_blocks::not_found).message (), response1.get<std::string> ("error"));

	rpc_ctx.io_scope->reset ();
	nano::keypair key;
	nano::block_builder builder;

	// Open an account directly in the ledger
	{
		auto transaction = node->store.tx_begin_write ();
		nano::block_hash latest (node->latest (nano::dev::genesis_key.pub));
		auto send1 = builder
					 .send ()
					 .previous (latest)
					 .destination (key.pub)
					 .balance (300)
					 .sign (nano::dev::genesis_key.prv, nano::dev::genesis_key.pub)
					 .work (*system.work.generate (latest))
					 .build ();
		ASSERT_EQ (nano::process_result::progress, node->ledger.process (*transaction, *send1).code);

		auto open1 = builder
					 .open ()
					 .source (send1->hash ())
					 .representative (nano::dev::genesis->account ())
					 .account (key.pub)
					 .sign (key.prv, key.pub)
					 .work (*system.work.generate (key.pub))
					 .build ();
		ASSERT_EQ (nano::process_result::progress, node->ledger.process (*transaction, *open1).code);
	}
	rpc_ctx.io_scope->renew ();

	// This should not be confirmed
	nano::block_hash latest (node->latest (nano::dev::genesis_key.pub));
	request.put ("hash", latest.to_string ());
	auto response2 (wait_response (system, rpc_ctx, request));
	ASSERT_FALSE (response2.get<bool> ("confirmed"));

	// Create and process a new send block
	auto send = builder
				.send ()
				.previous (latest)
				.destination (key.pub)
				.balance (10)
				.sign (nano::dev::genesis_key.prv, nano::dev::genesis_key.pub)
				.work (*system.work.generate (latest))
				.build_shared ();
	node->process_active (send);
	node->block_processor.flush ();
	node->block_confirm (send);
	auto election = node->active.election (send->qualified_root ());
	ASSERT_NE (nullptr, election);
	election->force_confirm ();

	// Wait until the confirmation height has been set
	ASSERT_TIMELY (10s, node->ledger.block_confirmed (*node->store.tx_begin_read (), send->hash ()) && !node->confirmation_height_processor.is_processing_block (send->hash ()));

	// Requesting confirmation for this should now succeed
	request.put ("hash", send->hash ().to_string ());
	auto response3 (wait_response (system, rpc_ctx, request));
	ASSERT_TRUE (response3.get<bool> ("confirmed"));
}

TEST (rpc, database_txn_tracker)
{
	// First try when database tracking is disabled
	{
		nano::test::system system;
		auto node = add_ipc_enabled_node (system);
		auto const rpc_ctx = add_rpc (system, node);

		boost::property_tree::ptree request;
		request.put ("action", "database_txn_tracker");
		{
			auto response (wait_response (system, rpc_ctx, request));
			std::error_code ec (nano::error_common::tracking_not_enabled);
			ASSERT_EQ (response.get<std::string> ("error"), ec.message ());
		}
	}

	// Now try enabling it but with invalid amounts
	nano::test::system system;
	nano::node_config node_config (nano::test::get_available_port (), system.logging);
	node_config.diagnostics_config.txn_tracking.enable = true;
	auto node = add_ipc_enabled_node (system, node_config);
	auto const rpc_ctx = add_rpc (system, node);

	boost::property_tree::ptree request;
	auto check_not_correct_amount = [&system, &rpc_ctx, &request] () {
		auto response (wait_response (system, rpc_ctx, request));
		std::error_code ec (nano::error_common::invalid_amount);
		ASSERT_EQ (response.get<std::string> ("error"), ec.message ());
	};

	request.put ("action", "database_txn_tracker");
	request.put ("min_read_time", "not a time");
	check_not_correct_amount ();

	// Read is valid now, but write isn't
	request.put ("min_read_time", "1000");
	request.put ("min_write_time", "bad time");
	check_not_correct_amount ();

	// Now try where times are large unattainable numbers
	request.put ("min_read_time", "1000000");
	request.put ("min_write_time", "1000000");

	std::promise<void> keep_txn_alive_promise;
	std::promise<void> txn_created_promise;
	std::thread thread ([&store = node->store, &keep_txn_alive_promise, &txn_created_promise] () {
		// Use rpc_process_container as a placeholder as this thread is only instantiated by the daemon so won't be used
		nano::thread_role::set (nano::thread_role::name::rpc_process_container);

		// Create a read transaction to test
		auto read_tx = store.tx_begin_read ();
		// Sleep so that the read transaction has been alive for at least 1 seconds. A write lock is not used in this test as it can cause a deadlock with
		// other writes done in the background
		std::this_thread::sleep_for (1s);
		txn_created_promise.set_value ();
		keep_txn_alive_promise.get_future ().wait ();
	});

	txn_created_promise.get_future ().wait ();

	// Adjust minimum read time so that it can detect the read transaction being opened
	request.put ("min_read_time", "1000");
	// It can take a long time to generate stack traces
	auto response (wait_response (system, rpc_ctx, request, 60s));
	keep_txn_alive_promise.set_value ();
	std::vector<std::tuple<std::string, std::string, std::string, std::vector<std::tuple<std::string, std::string, std::string, std::string>>>> json_l;
	auto & json_node (response.get_child ("txn_tracking"));
	for (auto & stat : json_node)
	{
		auto & stack_trace = stat.second.get_child ("stacktrace");
		std::vector<std::tuple<std::string, std::string, std::string, std::string>> frames_json_l;
		for (auto & frame : stack_trace)
		{
			frames_json_l.emplace_back (frame.second.get<std::string> ("name"), frame.second.get<std::string> ("address"), frame.second.get<std::string> ("source_file"), frame.second.get<std::string> ("source_line"));
		}

		json_l.emplace_back (stat.second.get<std::string> ("thread"), stat.second.get<std::string> ("time_held_open"), stat.second.get<std::string> ("write"), std::move (frames_json_l));
	}

	ASSERT_EQ (1, json_l.size ());
	// auto thread_name = nano::thread_role::get_string (nano::thread_role::name::rpc_process_container);
	std::string thread_name{ "unnamed" }; // thread names are currently not available in Rust
	// Should only have a read transaction
	ASSERT_EQ (thread_name, std::get<0> (json_l.front ()));
	ASSERT_LE (1000u, boost::lexical_cast<unsigned> (std::get<1> (json_l.front ())));
	ASSERT_EQ ("false", std::get<2> (json_l.front ()));
	// Due to results being different for different compilers/build options we cannot reliably check the contents.
	// The best we can do is just check that there are entries.
	ASSERT_TRUE (!std::get<3> (json_l.front ()).empty ());
	thread.join ();
}

TEST (rpc, active_difficulty)
{
	nano::test::system system;
	auto node = add_ipc_enabled_node (system);
	auto const rpc_ctx = add_rpc (system, node);
	ASSERT_EQ (node->default_difficulty (nano::work_version::work_1), node->network_params.work.get_epoch_2 ());
	boost::property_tree::ptree request;
	request.put ("action", "active_difficulty");
	auto expected_multiplier{ 1.0 };
	{
		auto response (wait_response (system, rpc_ctx, request));
		auto network_minimum_text (response.get<std::string> ("network_minimum"));
		uint64_t network_minimum;
		ASSERT_FALSE (nano::from_string_hex (network_minimum_text, network_minimum));
		ASSERT_EQ (node->default_difficulty (nano::work_version::work_1), network_minimum);
		auto network_receive_minimum_text (response.get<std::string> ("network_receive_minimum"));
		uint64_t network_receive_minimum;
		ASSERT_FALSE (nano::from_string_hex (network_receive_minimum_text, network_receive_minimum));
		ASSERT_EQ (node->default_receive_difficulty (nano::work_version::work_1), network_receive_minimum);
		auto multiplier (response.get<double> ("multiplier"));
		ASSERT_NEAR (expected_multiplier, multiplier, 1e-6);
		auto network_current_text (response.get<std::string> ("network_current"));
		uint64_t network_current;
		ASSERT_FALSE (nano::from_string_hex (network_current_text, network_current));
		ASSERT_EQ (nano::difficulty::from_multiplier (expected_multiplier, node->default_difficulty (nano::work_version::work_1)), network_current);
		auto network_receive_current_text (response.get<std::string> ("network_receive_current"));
		uint64_t network_receive_current;
		ASSERT_FALSE (nano::from_string_hex (network_receive_current_text, network_receive_current));
		auto network_receive_current_multiplier (nano::difficulty::to_multiplier (network_receive_current, network_receive_minimum));
		auto network_receive_current_normalized_multiplier (nano::dev::network_params.work.normalized_multiplier (network_receive_current_multiplier, network_receive_minimum));
		ASSERT_NEAR (network_receive_current_normalized_multiplier, multiplier, 1e-6);
		ASSERT_EQ (response.not_found (), response.find ("difficulty_trend"));
	}
	// Test include_trend optional
	request.put ("include_trend", true);
	{
		auto response (wait_response (system, rpc_ctx, request));
		auto trend_opt (response.get_child_optional ("difficulty_trend"));
		ASSERT_TRUE (trend_opt.is_initialized ());
		auto & trend (trend_opt.get ());
		ASSERT_EQ (1, trend.size ());
	}
}

// This is mainly to check for threading issues with TSAN
TEST (rpc, simultaneous_calls)
{
	// This tests simulatenous calls to the same node in different threads
	nano::test::system system;
	auto node = add_ipc_enabled_node (system);
	scoped_io_thread_name_change scoped_thread_name_io;
	nano::thread_runner runner (system.io_ctx, node->config->io_threads);
	nano::node_rpc_config node_rpc_config;
	nano::ipc::ipc_server ipc_server (*node, node_rpc_config);
	nano::rpc_config rpc_config{ nano::dev::network_params.network, nano::test::get_available_port (), true };
	const auto ipc_tcp_port = ipc_server.listening_tcp_port ();
	ASSERT_TRUE (ipc_tcp_port.has_value ());
	rpc_config.rpc_process.num_ipc_connections = 8;
	nano::ipc_rpc_processor ipc_rpc_processor (system.io_ctx, rpc_config, ipc_tcp_port.value ());
	nano::rpc rpc (system.io_ctx, rpc_config, ipc_rpc_processor);
	rpc.start ();
	boost::property_tree::ptree request;
	request.put ("action", "account_block_count");
	request.put ("account", nano::dev::genesis_key.pub.to_account ());

	constexpr auto num = 100;
	std::array<std::unique_ptr<test_response>, num> test_responses;
	for (int i = 0; i < num; ++i)
	{
		test_responses[i] = std::make_unique<test_response> (request, system.io_ctx);
	}

	std::promise<void> promise;
	std::atomic<int> count{ num };
	for (int i = 0; i < num; ++i)
	{
		std::thread ([&test_responses, &promise, &count, i, port = rpc.listening_port ()] () {
			test_responses[i]->run (port);
			if (--count == 0)
			{
				promise.set_value ();
			}
		})
		.detach ();
	}

	promise.get_future ().wait ();

	ASSERT_TIMELY (60s, std::all_of (test_responses.begin (), test_responses.end (), [] (auto const & test_response) { return test_response->status != 0; }));

	for (int i = 0; i < num; ++i)
	{
		ASSERT_EQ (200, test_responses[i]->status);
		std::string block_count_text (test_responses[i]->json.get<std::string> ("block_count"));
		ASSERT_EQ ("1", block_count_text);
	}
	rpc.stop ();
	system.stop ();
	ipc_server.stop ();
	system.io_ctx.stop ();
	runner.join ();
}

// This tests that the inprocess RPC (i.e without using IPC) works correctly
TEST (rpc, in_process)
{
	nano::test::system system;
	auto node = add_ipc_enabled_node (system);
	auto const rpc_ctx = add_rpc (system, node);
	boost::property_tree::ptree request;
	request.put ("action", "account_balance");
	request.put ("account", nano::dev::genesis_key.pub.to_account ());
	auto response (wait_response (system, rpc_ctx, request));
	std::string balance_text (response.get<std::string> ("balance"));
	ASSERT_EQ ("340282366920938463463374607431768211455", balance_text);
	std::string pending_text (response.get<std::string> ("pending"));
	ASSERT_EQ ("0", pending_text);
}

TEST (rpc, deprecated_account_format)
{
	nano::test::system system;
	auto node = add_ipc_enabled_node (system);
	auto const rpc_ctx = add_rpc (system, node);
	boost::property_tree::ptree request;
	request.put ("action", "account_info");
	request.put ("account", nano::dev::genesis_key.pub.to_account ());
	auto response (wait_response (system, rpc_ctx, request));
	boost::optional<std::string> deprecated_account_format (response.get_optional<std::string> ("deprecated_account_format"));
	ASSERT_FALSE (deprecated_account_format.is_initialized ());
	std::string account_text (nano::dev::genesis_key.pub.to_account ());
	account_text[4] = '-';
	request.put ("account", account_text);
	auto response2 (wait_response (system, rpc_ctx, request));
	std::string frontier (response2.get<std::string> ("frontier"));
	ASSERT_EQ (nano::dev::genesis->hash ().to_string (), frontier);
	boost::optional<std::string> deprecated_account_format2 (response2.get_optional<std::string> ("deprecated_account_format"));
	ASSERT_TRUE (deprecated_account_format2.is_initialized ());
}

TEST (rpc, epoch_upgrade)
{
	nano::test::system system;
	auto node = add_ipc_enabled_node (system);
	nano::keypair key1, key2, key3;
	nano::keypair epoch_signer (nano::dev::genesis_key);
	nano::block_builder builder;
	auto send1 = builder
				 .state ()
				 .account (nano::dev::genesis_key.pub)
				 .previous (nano::dev::genesis->hash ())
				 .representative (nano::dev::genesis_key.pub)
				 .balance (nano::dev::constants.genesis_amount - 1)
				 .link (key1.pub)
				 .sign (nano::dev::genesis_key.prv, nano::dev::genesis_key.pub)
				 .work (*system.work.generate (nano::dev::genesis->hash ()))
				 .build_shared (); // to opened account
	ASSERT_EQ (nano::process_result::progress, node->process (*send1).code);
	auto send2 = builder
				 .state ()
				 .account (nano::dev::genesis_key.pub)
				 .previous (send1->hash ())
				 .representative (nano::dev::genesis_key.pub)
				 .balance (nano::dev::constants.genesis_amount - 2)
				 .link (key2.pub)
				 .sign (nano::dev::genesis_key.prv, nano::dev::genesis_key.pub)
				 .work (*system.work.generate (send1->hash ()))
				 .build_shared (); // to unopened account (pending)
	ASSERT_EQ (nano::process_result::progress, node->process (*send2).code);
	auto send3 = builder
				 .state ()
				 .account (nano::dev::genesis_key.pub)
				 .previous (send2->hash ())
				 .representative (nano::dev::genesis_key.pub)
				 .balance (nano::dev::constants.genesis_amount - 3)
				 .link (0)
				 .sign (nano::dev::genesis_key.prv, nano::dev::genesis_key.pub)
				 .work (*system.work.generate (send2->hash ()))
				 .build_shared (); // to burn (0)
	ASSERT_EQ (nano::process_result::progress, node->process (*send3).code);
	nano::account max_account (std::numeric_limits<nano::uint256_t>::max ());
	auto send4 = builder
				 .state ()
				 .account (nano::dev::genesis_key.pub)
				 .previous (send3->hash ())
				 .representative (nano::dev::genesis_key.pub)
				 .balance (nano::dev::constants.genesis_amount - 4)
				 .link (max_account)
				 .sign (nano::dev::genesis_key.prv, nano::dev::genesis_key.pub)
				 .work (*system.work.generate (send3->hash ()))
				 .build_shared (); // to max account
	ASSERT_EQ (nano::process_result::progress, node->process (*send4).code);
	auto open = builder
				.state ()
				.account (key1.pub)
				.previous (0)
				.representative (key1.pub)
				.balance (1)
				.link (send1->hash ())
				.sign (key1.prv, key1.pub)
				.work (*system.work.generate (key1.pub))
				.build_shared ();
	ASSERT_EQ (nano::process_result::progress, node->process (*open).code);
	// Check accounts epochs
	{
		auto transaction (node->store.tx_begin_read ());
		ASSERT_EQ (2, node->store.account ().count (*transaction));
		for (auto i (node->store.account ().begin (*transaction)); i != node->store.account ().end (); ++i)
		{
			nano::account_info info (i->second);
			ASSERT_EQ (info.epoch (), nano::epoch::epoch_0);
		}
	}
	auto const rpc_ctx = add_rpc (system, node);
	boost::property_tree::ptree request;
	request.put ("action", "epoch_upgrade");
	request.put ("epoch", 1);
	request.put ("key", epoch_signer.prv.to_string ());
	auto response (wait_response (system, rpc_ctx, request));
	ASSERT_EQ ("1", response.get<std::string> ("started"));
	ASSERT_TIMELY (10s, 4 == node->store.account ().count (*node->store.tx_begin_read ()));
	// Check upgrade
	{
		auto transaction (node->store.tx_begin_read ());
		ASSERT_EQ (4, node->store.account ().count (*transaction));
		for (auto i (node->store.account ().begin (*transaction)); i != node->store.account ().end (); ++i)
		{
			nano::account_info info (i->second);
			ASSERT_EQ (info.epoch (), nano::epoch::epoch_1);
		}
		ASSERT_TRUE (node->store.account ().exists (*transaction, key1.pub));
		ASSERT_TRUE (node->store.account ().exists (*transaction, key2.pub));
		ASSERT_TRUE (node->store.account ().exists (*transaction, std::numeric_limits<nano::uint256_t>::max ()));
		ASSERT_FALSE (node->store.account ().exists (*transaction, 0));
	}

	rpc_ctx.io_scope->reset ();
	// Epoch 2 upgrade
	auto genesis_latest (node->latest (nano::dev::genesis_key.pub));
	auto send5 = builder
				 .state ()
				 .account (nano::dev::genesis_key.pub)
				 .previous (genesis_latest)
				 .representative (nano::dev::genesis_key.pub)
				 .balance (nano::dev::constants.genesis_amount - 5)
				 .link (0)
				 .sign (nano::dev::genesis_key.prv, nano::dev::genesis_key.pub)
				 .work (*system.work.generate (genesis_latest))
				 .build_shared (); // to burn (0)
	ASSERT_EQ (nano::process_result::progress, node->process (*send5).code);
	auto send6 = builder
				 .state ()
				 .account (nano::dev::genesis_key.pub)
				 .previous (send5->hash ())
				 .representative (nano::dev::genesis_key.pub)
				 .balance (nano::dev::constants.genesis_amount - 6)
				 .link (key1.pub)
				 .sign (nano::dev::genesis_key.prv, nano::dev::genesis_key.pub)
				 .work (*system.work.generate (send5->hash ()))
				 .build_shared (); // to key1 (again)
	ASSERT_EQ (nano::process_result::progress, node->process (*send6).code);
	auto key1_latest (node->latest (key1.pub));
	auto send7 = builder
				 .state ()
				 .account (key1.pub)
				 .previous (key1_latest)
				 .representative (key1.pub)
				 .balance (0)
				 .link (key3.pub)
				 .sign (key1.prv, key1.pub)
				 .work (*system.work.generate (key1_latest))
				 .build_shared (); // to key3
	ASSERT_EQ (nano::process_result::progress, node->process (*send7).code);
	{
		// Check pending entry
		auto transaction (node->store.tx_begin_read ());
		nano::pending_info info;
		ASSERT_FALSE (node->store.pending ().get (*transaction, nano::pending_key (key3.pub, send7->hash ()), info));
		ASSERT_EQ (nano::epoch::epoch_1, info.epoch);
	}

	rpc_ctx.io_scope->renew ();
	request.put ("epoch", 2);
	auto response2 (wait_response (system, rpc_ctx, request));
	ASSERT_EQ ("1", response2.get<std::string> ("started"));
	ASSERT_TIMELY (10s, 5 == node->store.account ().count (*node->store.tx_begin_read ()));
	// Check upgrade
	{
		auto transaction (node->store.tx_begin_read ());
		ASSERT_EQ (5, node->store.account ().count (*transaction));
		for (auto i (node->store.account ().begin (*transaction)); i != node->store.account ().end (); ++i)
		{
			nano::account_info info (i->second);
			ASSERT_EQ (info.epoch (), nano::epoch::epoch_2);
		}
		ASSERT_TRUE (node->store.account ().exists (*transaction, key1.pub));
		ASSERT_TRUE (node->store.account ().exists (*transaction, key2.pub));
		ASSERT_TRUE (node->store.account ().exists (*transaction, key3.pub));
		ASSERT_TRUE (node->store.account ().exists (*transaction, std::numeric_limits<nano::uint256_t>::max ()));
		ASSERT_FALSE (node->store.account ().exists (*transaction, 0));
	}
}

TEST (rpc, epoch_upgrade_multithreaded)
{
	nano::test::system system;
	nano::node_config node_config (nano::test::get_available_port (), system.logging);
	node_config.work_threads = 4;
	auto node = add_ipc_enabled_node (system, node_config);
	nano::keypair key1, key2, key3;
	nano::keypair epoch_signer (nano::dev::genesis_key);
	nano::block_builder builder;
	auto send1 = builder
				 .state ()
				 .account (nano::dev::genesis_key.pub)
				 .previous (nano::dev::genesis->hash ())
				 .representative (nano::dev::genesis_key.pub)
				 .balance (nano::dev::constants.genesis_amount - 1)
				 .link (key1.pub)
				 .sign (nano::dev::genesis_key.prv, nano::dev::genesis_key.pub)
				 .work (*system.work.generate (nano::dev::genesis->hash ()))
				 .build_shared (); // to opened account
	ASSERT_EQ (nano::process_result::progress, node->process (*send1).code);
	auto send2 = builder
				 .state ()
				 .account (nano::dev::genesis_key.pub)
				 .previous (send1->hash ())
				 .representative (nano::dev::genesis_key.pub)
				 .balance (nano::dev::constants.genesis_amount - 2)
				 .link (key2.pub)
				 .sign (nano::dev::genesis_key.prv, nano::dev::genesis_key.pub)
				 .work (*system.work.generate (send1->hash ()))
				 .build_shared (); // to unopened account (pending)
	ASSERT_EQ (nano::process_result::progress, node->process (*send2).code);
	auto send3 = builder
				 .state ()
				 .account (nano::dev::genesis_key.pub)
				 .previous (send2->hash ())
				 .representative (nano::dev::genesis_key.pub)
				 .balance (nano::dev::constants.genesis_amount - 3)
				 .link (0)
				 .sign (nano::dev::genesis_key.prv, nano::dev::genesis_key.pub)
				 .work (*system.work.generate (send2->hash ()))
				 .build_shared (); // to burn (0)
	ASSERT_EQ (nano::process_result::progress, node->process (*send3).code);
	nano::account max_account (std::numeric_limits<nano::uint256_t>::max ());
	auto send4 = builder
				 .state ()
				 .account (nano::dev::genesis_key.pub)
				 .previous (send3->hash ())
				 .representative (nano::dev::genesis_key.pub)
				 .balance (nano::dev::constants.genesis_amount - 4)
				 .link (max_account)
				 .sign (nano::dev::genesis_key.prv, nano::dev::genesis_key.pub)
				 .work (*system.work.generate (send3->hash ()))
				 .build_shared (); // to max account
	ASSERT_EQ (nano::process_result::progress, node->process (*send4).code);
	auto open = builder
				.state ()
				.account (key1.pub)
				.previous (0)
				.representative (key1.pub)
				.balance (1)
				.link (send1->hash ())
				.sign (key1.prv, key1.pub)
				.work (*system.work.generate (key1.pub))
				.build_shared ();
	ASSERT_EQ (nano::process_result::progress, node->process (*open).code);
	// Check accounts epochs
	{
		auto transaction (node->store.tx_begin_read ());
		ASSERT_EQ (2, node->store.account ().count (*transaction));
		for (auto i (node->store.account ().begin (*transaction)); i != node->store.account ().end (); ++i)
		{
			nano::account_info info (i->second);
			ASSERT_EQ (info.epoch (), nano::epoch::epoch_0);
		}
	}
	auto const rpc_ctx = add_rpc (system, node);
	boost::property_tree::ptree request;
	request.put ("action", "epoch_upgrade");
	request.put ("threads", 2);
	request.put ("epoch", 1);
	request.put ("key", epoch_signer.prv.to_string ());
	auto response (wait_response (system, rpc_ctx, request));
	ASSERT_EQ ("1", response.get<std::string> ("started"));
	ASSERT_TIMELY (5s, 4 == node->store.account ().count (*node->store.tx_begin_read ()));
	// Check upgrade
	{
		auto transaction (node->store.tx_begin_read ());
		ASSERT_EQ (4, node->store.account ().count (*transaction));
		for (auto i (node->store.account ().begin (*transaction)); i != node->store.account ().end (); ++i)
		{
			nano::account_info info (i->second);
			ASSERT_EQ (info.epoch (), nano::epoch::epoch_1);
		}
		ASSERT_TRUE (node->store.account ().exists (*transaction, key1.pub));
		ASSERT_TRUE (node->store.account ().exists (*transaction, key2.pub));
		ASSERT_TRUE (node->store.account ().exists (*transaction, std::numeric_limits<nano::uint256_t>::max ()));
		ASSERT_FALSE (node->store.account ().exists (*transaction, 0));
	}

	rpc_ctx.io_scope->reset ();
	// Epoch 2 upgrade
	auto genesis_latest (node->latest (nano::dev::genesis_key.pub));
	auto send5 = builder
				 .state ()
				 .account (nano::dev::genesis_key.pub)
				 .previous (genesis_latest)
				 .representative (nano::dev::genesis_key.pub)
				 .balance (nano::dev::constants.genesis_amount - 5)
				 .link (0)
				 .sign (nano::dev::genesis_key.prv, nano::dev::genesis_key.pub)
				 .work (*system.work.generate (genesis_latest))
				 .build_shared (); // to burn (0)
	ASSERT_EQ (nano::process_result::progress, node->process (*send5).code);
	auto send6 = builder
				 .state ()
				 .account (nano::dev::genesis_key.pub)
				 .previous (send5->hash ())
				 .representative (nano::dev::genesis_key.pub)
				 .balance (nano::dev::constants.genesis_amount - 6)
				 .link (key1.pub)
				 .sign (nano::dev::genesis_key.prv, nano::dev::genesis_key.pub)
				 .work (*system.work.generate (send5->hash ()))
				 .build_shared (); // to key1 (again)
	ASSERT_EQ (nano::process_result::progress, node->process (*send6).code);
	auto key1_latest (node->latest (key1.pub));
	auto send7 = builder
				 .state ()
				 .account (key1.pub)
				 .previous (key1_latest)
				 .representative (key1.pub)
				 .balance (0)
				 .link (key3.pub)
				 .sign (key1.prv, key1.pub)
				 .work (*system.work.generate (key1_latest))
				 .build_shared (); // to key3
	ASSERT_EQ (nano::process_result::progress, node->process (*send7).code);
	{
		// Check pending entry
		auto transaction (node->store.tx_begin_read ());
		nano::pending_info info;
		ASSERT_FALSE (node->store.pending ().get (*transaction, nano::pending_key (key3.pub, send7->hash ()), info));
		ASSERT_EQ (nano::epoch::epoch_1, info.epoch);
	}

	rpc_ctx.io_scope->renew ();
	request.put ("epoch", 2);
	auto response2 (wait_response (system, rpc_ctx, request));
	ASSERT_EQ ("1", response2.get<std::string> ("started"));
	ASSERT_TIMELY (5s, 5 == node->store.account ().count (*node->store.tx_begin_read ()));
	// Check upgrade
	{
		auto transaction (node->store.tx_begin_read ());
		ASSERT_EQ (5, node->store.account ().count (*transaction));
		for (auto i (node->store.account ().begin (*transaction)); i != node->store.account ().end (); ++i)
		{
			nano::account_info info (i->second);
			ASSERT_EQ (info.epoch (), nano::epoch::epoch_2);
		}
		ASSERT_TRUE (node->store.account ().exists (*transaction, key1.pub));
		ASSERT_TRUE (node->store.account ().exists (*transaction, key2.pub));
		ASSERT_TRUE (node->store.account ().exists (*transaction, key3.pub));
		ASSERT_TRUE (node->store.account ().exists (*transaction, std::numeric_limits<nano::uint256_t>::max ()));
		ASSERT_FALSE (node->store.account ().exists (*transaction, 0));
	}
}

TEST (rpc, account_lazy_start)
{
	nano::test::system system{};
	nano::node_flags node_flags{};
	node_flags.set_disable_legacy_bootstrap (true);
	auto node1 = system.add_node (node_flags);
	nano::keypair key{};
	nano::block_builder builder;
	// Generating test chain
	auto send1 = builder
				 .state ()
				 .account (nano::dev::genesis_key.pub)
				 .previous (nano::dev::genesis->hash ())
				 .representative (nano::dev::genesis_key.pub)
				 .balance (nano::dev::constants.genesis_amount - nano::Gxrb_ratio)
				 .link (key.pub)
				 .sign (nano::dev::genesis_key.prv, nano::dev::genesis_key.pub)
				 .work (*system.work.generate (nano::dev::genesis->hash ()))
				 .build_shared ();
	ASSERT_EQ (nano::process_result::progress, node1->process (*send1).code);
	auto open = builder
				.open ()
				.source (send1->hash ())
				.representative (key.pub)
				.account (key.pub)
				.sign (key.prv, key.pub)
				.work (*system.work.generate (key.pub))
				.build_shared ();
	ASSERT_EQ (nano::process_result::progress, node1->process (*open).code);

	// Start lazy bootstrap with account
	nano::node_config node_config{ nano::test::get_available_port (), system.logging };
	node_config.ipc_config.transport_tcp.enabled = true;
	node_config.ipc_config.transport_tcp.port = nano::test::get_available_port ();
	auto node2 = system.add_node (node_config, node_flags);
	nano::test::establish_tcp (system, *node2, node1->network->endpoint ());
	auto const rpc_ctx = add_rpc (system, node2);
	boost::property_tree::ptree request;
	request.put ("action", "account_info");
	request.put ("account", key.pub.to_account ());
	auto response = wait_response (system, rpc_ctx, request);
	boost::optional<std::string> account_error{ response.get_optional<std::string> ("error") };
	ASSERT_TRUE (account_error.is_initialized ());

	// Check processed blocks
	ASSERT_TIMELY (10s, !node2->bootstrap_initiator.in_progress ());

	// needs timed assert because the writing (put) operation is done by a different
	// thread, it might not get done before DB get operation.
	ASSERT_TIMELY (10s, node2->ledger.block_or_pruned_exists (send1->hash ()));
	ASSERT_TIMELY (10s, node2->ledger.block_or_pruned_exists (open->hash ()));
}

TEST (rpc, receive)
{
	nano::test::system system;
	auto node = add_ipc_enabled_node (system);
	auto wallet = system.wallet (0);
	std::string wallet_text;
	node->wallets.items.begin ()->first.encode_hex (wallet_text);
	wallet->insert_adhoc (nano::dev::genesis_key.prv);
	nano::keypair key1;
	wallet->insert_adhoc (key1.prv);
	auto send1 (wallet->send_action (nano::dev::genesis_key.pub, key1.pub, node->config->receive_minimum.number (), *node->work_generate_blocking (nano::dev::genesis->hash ())));
	ASSERT_TIMELY (5s, node->balance (nano::dev::genesis_key.pub) != nano::dev::constants.genesis_amount);
	ASSERT_TIMELY (10s, !node->store.account ().exists (*node->store.tx_begin_read (), key1.pub));
	// Send below minimum receive amount
	auto send2 (wallet->send_action (nano::dev::genesis_key.pub, key1.pub, node->config->receive_minimum.number () - 1, *node->work_generate_blocking (send1->hash ())));
	auto const rpc_ctx = add_rpc (system, node);
	boost::property_tree::ptree request;
	request.put ("action", "receive");
	request.put ("wallet", wallet_text);
	request.put ("account", key1.pub.to_account ());
	request.put ("block", send2->hash ().to_string ());
	{
		auto response (wait_response (system, rpc_ctx, request));
		auto receive_text (response.get<std::string> ("block"));
<<<<<<< HEAD
		nano::account_info info;
		ASSERT_FALSE (node->store.account ().get (*node->store.tx_begin_read (), key1.pub, info));
		ASSERT_EQ (info.head (), nano::block_hash{ receive_text });
=======
		auto info = node->ledger.account_info (node->store.tx_begin_read (), key1.pub);
		ASSERT_TRUE (info);
		ASSERT_EQ (info->head, nano::block_hash{ receive_text });
>>>>>>> 0d30fbed
	}
	// Trying to receive the same block should fail with unreceivable
	{
		auto response (wait_response (system, rpc_ctx, request));
		ASSERT_EQ (std::error_code (nano::error_process::unreceivable).message (), response.get<std::string> ("error"));
	}
	// Trying to receive a non-existing block should fail
	request.put ("block", nano::block_hash (send2->hash ().number () + 1).to_string ());
	{
		auto response (wait_response (system, rpc_ctx, request));
		ASSERT_EQ (std::error_code (nano::error_blocks::not_found).message (), response.get<std::string> ("error"));
	}
}

TEST (rpc, receive_unopened)
{
	nano::test::system system;
	auto node = add_ipc_enabled_node (system);
	auto wallet = system.wallet (0);
	std::string wallet_text;
	node->wallets.items.begin ()->first.encode_hex (wallet_text);
	wallet->insert_adhoc (nano::dev::genesis_key.prv);
	// Test receiving for unopened account
	nano::keypair key1;
	auto send1 (wallet->send_action (nano::dev::genesis_key.pub, key1.pub, node->config->receive_minimum.number () - 1, *node->work_generate_blocking (nano::dev::genesis->hash ())));
	ASSERT_TIMELY (5s, !node->balance (nano::dev::genesis_key.pub) != nano::dev::constants.genesis_amount);
	ASSERT_FALSE (node->store.account ().exists (*node->store.tx_begin_read (), key1.pub));
	ASSERT_TRUE (node->store.block ().exists (*node->store.tx_begin_read (), send1->hash ()));
	wallet->insert_adhoc (key1.prv); // should not auto receive, amount sent was lower than minimum
	auto const rpc_ctx = add_rpc (system, node);
	boost::property_tree::ptree request;
	request.put ("action", "receive");
	request.put ("wallet", wallet_text);
	request.put ("account", key1.pub.to_account ());
	request.put ("block", send1->hash ().to_string ());
	{
		auto response (wait_response (system, rpc_ctx, request));
		auto receive_text (response.get<std::string> ("block"));
<<<<<<< HEAD
		nano::account_info info;
		ASSERT_FALSE (node->store.account ().get (*node->store.tx_begin_read (), key1.pub, info));
		ASSERT_EQ (info.head (), info.open_block ());
		ASSERT_EQ (info.head ().to_string (), receive_text);
		ASSERT_EQ (info.representative (), nano::dev::genesis_key.pub);
=======
		auto info = node->ledger.account_info (node->store.tx_begin_read (), key1.pub);
		ASSERT_TRUE (info);
		ASSERT_EQ (info->head, info->open_block);
		ASSERT_EQ (info->head.to_string (), receive_text);
		ASSERT_EQ (info->representative, nano::dev::genesis_key.pub);
>>>>>>> 0d30fbed
	}
	rpc_ctx.io_scope->reset ();

	// Test receiving for an unopened with a different wallet representative
	nano::keypair key2;
	auto prev_amount (node->balance (nano::dev::genesis_key.pub));
	auto send2 (wallet->send_action (nano::dev::genesis_key.pub, key2.pub, node->config->receive_minimum.number () - 1, *node->work_generate_blocking (send1->hash ())));
	ASSERT_TIMELY (5s, !node->balance (nano::dev::genesis_key.pub) != prev_amount);
	ASSERT_FALSE (node->store.account ().exists (*node->store.tx_begin_read (), key2.pub));
	ASSERT_TRUE (node->store.block ().exists (*node->store.tx_begin_read (), send2->hash ()));
	nano::public_key rep;
	wallet->store.representative_set (*node->wallets.tx_begin_write (), rep);
	wallet->insert_adhoc (key2.prv); // should not auto receive, amount sent was lower than minimum
	rpc_ctx.io_scope->renew ();
	request.put ("account", key2.pub.to_account ());
	request.put ("block", send2->hash ().to_string ());
	{
		auto response (wait_response (system, rpc_ctx, request));
		auto receive_text (response.get<std::string> ("block"));
<<<<<<< HEAD
		nano::account_info info;
		ASSERT_FALSE (node->store.account ().get (*node->store.tx_begin_read (), key2.pub, info));
		ASSERT_EQ (info.head (), info.open_block ());
		ASSERT_EQ (info.head ().to_string (), receive_text);
		ASSERT_EQ (info.representative (), rep);
=======
		auto info = node->ledger.account_info (node->store.tx_begin_read (), key2.pub);
		ASSERT_TRUE (info);
		ASSERT_EQ (info->head, info->open_block);
		ASSERT_EQ (info->head.to_string (), receive_text);
		ASSERT_EQ (info->representative, rep);
>>>>>>> 0d30fbed
	}
}

TEST (rpc, receive_work_disabled)
{
	nano::test::system system;
	nano::node_config config (nano::test::get_available_port (), system.logging);
	auto & worker_node = *system.add_node (config);
	config.peering_port = nano::test::get_available_port ();
	config.work_threads = 0;
	auto node = add_ipc_enabled_node (system, config);
	auto wallet = system.wallet (1);
	std::string wallet_text;
	node->wallets.items.begin ()->first.encode_hex (wallet_text);
	wallet->insert_adhoc (nano::dev::genesis_key.prv);
	nano::keypair key1;
	ASSERT_TRUE (worker_node.work_generation_enabled ());
	auto send1 (wallet->send_action (nano::dev::genesis_key.pub, key1.pub, node->config->receive_minimum.number () - 1, *worker_node.work_generate_blocking (nano::dev::genesis->hash ()), false));
	ASSERT_TRUE (send1 != nullptr);
	ASSERT_TIMELY (5s, node->balance (nano::dev::genesis_key.pub) != nano::dev::constants.genesis_amount);
	ASSERT_FALSE (node->store.account ().exists (*node->store.tx_begin_read (), key1.pub));
	ASSERT_TRUE (node->store.block ().exists (*node->store.tx_begin_read (), send1->hash ()));
	wallet->insert_adhoc (key1.prv);
	auto const rpc_ctx = add_rpc (system, node);
	boost::property_tree::ptree request;
	request.put ("action", "receive");
	request.put ("wallet", wallet_text);
	request.put ("account", key1.pub.to_account ());
	request.put ("block", send1->hash ().to_string ());
	{
		auto response (wait_response (system, rpc_ctx, request));
		ASSERT_EQ (std::error_code (nano::error_common::disabled_work_generation).message (), response.get<std::string> ("error"));
	}
}

TEST (rpc, receive_pruned)
{
	nano::test::system system;
	auto & node1 = *system.add_node ();
	nano::node_config node_config (nano::test::get_available_port (), system.logging);
	node_config.enable_voting = false; // Remove after allowing pruned voting
	nano::node_flags node_flags;
	node_flags.set_enable_pruning (true);
	auto node2 = add_ipc_enabled_node (system, node_config, node_flags);
	auto wallet1 = system.wallet (0);
	auto wallet2 = system.wallet (1);
	std::string wallet_text;
	node2->wallets.items.begin ()->first.encode_hex (wallet_text);
	wallet1->insert_adhoc (nano::dev::genesis_key.prv);
	nano::keypair key1;
	wallet2->insert_adhoc (key1.prv);
	auto send1 (wallet1->send_action (nano::dev::genesis_key.pub, key1.pub, node2->config->receive_minimum.number (), *node2->work_generate_blocking (nano::dev::genesis->hash ())));
	ASSERT_TIMELY (5s, node2->balance (nano::dev::genesis_key.pub) != nano::dev::constants.genesis_amount);
	ASSERT_TIMELY (10s, !node2->store.account ().exists (*node2->store.tx_begin_read (), key1.pub));
	// Send below minimum receive amount
	auto send2 (wallet1->send_action (nano::dev::genesis_key.pub, key1.pub, node2->config->receive_minimum.number () - 1, *node2->work_generate_blocking (send1->hash ())));
	// Extra send frontier
	auto send3 (wallet1->send_action (nano::dev::genesis_key.pub, key1.pub, node2->config->receive_minimum.number (), *node2->work_generate_blocking (send1->hash ())));
	// Pruning
	ASSERT_TIMELY (5s, node2->ledger.cache.cemented_count () == 6 && node2->confirmation_height_processor.current ().is_zero () && node2->confirmation_height_processor.awaiting_processing_size () == 0);
	{
		auto transaction (node2->store.tx_begin_write ());
		ASSERT_EQ (2, node2->ledger.pruning_action (*transaction, send2->hash (), 1));
	}
	ASSERT_EQ (2, node2->ledger.cache.pruned_count ());
	ASSERT_TRUE (node2->ledger.block_or_pruned_exists (send1->hash ()));
	ASSERT_FALSE (node2->store.block ().exists (*node2->store.tx_begin_read (), send1->hash ()));
	ASSERT_TRUE (node2->ledger.block_or_pruned_exists (send2->hash ()));
	ASSERT_FALSE (node2->store.block ().exists (*node2->store.tx_begin_read (), send2->hash ()));
	ASSERT_TRUE (node2->ledger.block_or_pruned_exists (send3->hash ()));

	auto const rpc_ctx = add_rpc (system, node2);
	boost::property_tree::ptree request;
	request.put ("action", "receive");
	request.put ("wallet", wallet_text);
	request.put ("account", key1.pub.to_account ());
	request.put ("block", send2->hash ().to_string ());
	{
		auto response (wait_response (system, rpc_ctx, request));
		auto receive_text (response.get<std::string> ("block"));
<<<<<<< HEAD
		nano::account_info info;
		ASSERT_FALSE (node2->store.account ().get (*node2->store.tx_begin_read (), key1.pub, info));
		ASSERT_EQ (info.head (), nano::block_hash{ receive_text });
=======
		auto info = node2->ledger.account_info (node2->store.tx_begin_read (), key1.pub);
		ASSERT_TRUE (info);
		ASSERT_EQ (info->head, nano::block_hash{ receive_text });
>>>>>>> 0d30fbed
	}
	// Trying to receive the same block should fail with unreceivable
	{
		auto response (wait_response (system, rpc_ctx, request));
		ASSERT_EQ (std::error_code (nano::error_process::unreceivable).message (), response.get<std::string> ("error"));
	}
	// Trying to receive a non-existing block should fail
	request.put ("block", nano::block_hash (send2->hash ().number () + 1).to_string ());
	{
		auto response (wait_response (system, rpc_ctx, request));
		ASSERT_EQ (std::error_code (nano::error_blocks::not_found).message (), response.get<std::string> ("error"));
	}
}

TEST (rpc, telemetry_single)
{
	nano::test::system system (1);
	auto node1 = add_ipc_enabled_node (system);
	auto const rpc_ctx = add_rpc (system, node1);

	// Wait until peers are stored as they are done in the background
	auto peers_stored = false;
	ASSERT_TIMELY (10s, node1->store.peer ().count (*node1->store.tx_begin_read ()) != 0);

	// Missing port
	boost::property_tree::ptree request;
	auto node = system.nodes.front ();
	request.put ("action", "telemetry");
	request.put ("address", "not_a_valid_address");

	{
		auto response (wait_response (system, rpc_ctx, request, 10s));
		ASSERT_EQ (std::error_code (nano::error_rpc::requires_port_and_address).message (), response.get<std::string> ("error"));
	}

	// Missing address
	request.erase ("address");
	request.put ("port", 65);

	{
		auto response (wait_response (system, rpc_ctx, request, 10s));
		ASSERT_EQ (std::error_code (nano::error_rpc::requires_port_and_address).message (), response.get<std::string> ("error"));
	}

	// Try with invalid address
	request.put ("address", "not_a_valid_address");
	request.put ("port", 65);

	{
		auto response (wait_response (system, rpc_ctx, request, 10s));
		ASSERT_EQ (std::error_code (nano::error_common::invalid_ip_address).message (), response.get<std::string> ("error"));
	}

	// Then invalid port
	request.put ("address", (boost::format ("%1%") % node->network->endpoint ().address ()).str ());
	request.put ("port", "invalid port");
	{
		auto response (wait_response (system, rpc_ctx, request, 10s));
		ASSERT_EQ (std::error_code (nano::error_common::invalid_port).message (), response.get<std::string> ("error"));
	}

	// Use correctly formed address and port
	request.put ("port", node->network->endpoint ().port ());
	{
		auto response (wait_response (system, rpc_ctx, request, 10s));

		nano::jsonconfig config (response);
		nano::telemetry_data telemetry_data;
		auto const should_ignore_identification_metrics = false;
		ASSERT_FALSE (telemetry_data.deserialize_json (config, should_ignore_identification_metrics));
		nano::test::compare_default_telemetry_response_data (telemetry_data, node->network_params, node->config->bandwidth_limit, node->default_difficulty (nano::work_version::work_1), node->node_id);
	}
}

TEST (rpc, telemetry_all)
{
	nano::test::system system (1);
	auto node1 = add_ipc_enabled_node (system);
	auto const rpc_ctx = add_rpc (system, node1);

	// Wait until peers are stored as they are done in the background
	ASSERT_TIMELY (10s, node1->store.peer ().count (*node1->store.tx_begin_read ()) != 0);

	// First need to set up the cached data
	std::atomic<bool> done{ false };
	auto node = system.nodes.front ();
	node1->telemetry->get_metrics_single_peer_async (node1->network->find_node_id (node->get_node_id ()), [&done] (nano::telemetry_data_response const & telemetry_data_response_a) {
		ASSERT_FALSE (telemetry_data_response_a.error);
		done = true;
	});

	ASSERT_TIMELY (10s, done);

	boost::property_tree::ptree request;
	request.put ("action", "telemetry");
	{
		auto response (wait_response (system, rpc_ctx, request, 10s));
		nano::jsonconfig config (response);
		nano::telemetry_data telemetry_data;
		auto const should_ignore_identification_metrics = true;
		ASSERT_FALSE (telemetry_data.deserialize_json (config, should_ignore_identification_metrics));
		nano::test::compare_default_telemetry_response_data_excluding_signature (telemetry_data, node->network_params, node->config->bandwidth_limit, node->default_difficulty (nano::work_version::work_1));
		ASSERT_FALSE (response.get_optional<std::string> ("node_id").is_initialized ());
		ASSERT_FALSE (response.get_optional<std::string> ("signature").is_initialized ());
	}

	request.put ("raw", "true");
	auto response (wait_response (system, rpc_ctx, request, 10s));

	// This may fail if the response has taken longer than the cache cutoff time.
	auto & all_metrics = response.get_child ("metrics");
	auto & metrics = all_metrics.front ().second;
	ASSERT_EQ (1, all_metrics.size ());

	nano::jsonconfig config (metrics);
	nano::telemetry_data data;
	auto const should_ignore_identification_metrics = false;
	ASSERT_FALSE (data.deserialize_json (config, should_ignore_identification_metrics));
	nano::test::compare_default_telemetry_response_data (data, node->network_params, node->config->bandwidth_limit, node->default_difficulty (nano::work_version::work_1), node->node_id);

	ASSERT_EQ (node->network->endpoint ().address ().to_string (), metrics.get<std::string> ("address"));
	ASSERT_EQ (node->network->endpoint ().port (), metrics.get<uint16_t> ("port"));
	ASSERT_TRUE (node1->network->find_node_id (data.get_node_id ()));
}

// Also tests all forms of ipv4/ipv6
TEST (rpc, telemetry_self)
{
	nano::test::system system{ 1 };
	auto node1 = add_ipc_enabled_node (system);
	auto const rpc_ctx = add_rpc (system, node1);

	auto outer_node = system.nodes[0];
	nano::test::establish_tcp (system, *node1, outer_node->network->endpoint ());

	boost::property_tree::ptree request;
	request.put ("action", "telemetry");
	request.put ("address", "::1");
	request.put ("port", node1->network->endpoint ().port ());
	auto const should_ignore_identification_metrics = false;
	{
		auto response (wait_response (system, rpc_ctx, request, 10s));
		nano::telemetry_data data;
		nano::jsonconfig config (response);
		ASSERT_FALSE (data.deserialize_json (config, should_ignore_identification_metrics));
		nano::test::compare_default_telemetry_response_data (data, node1->network_params, node1->config->bandwidth_limit, node1->default_difficulty (nano::work_version::work_1), node1->node_id);
	}

	request.put ("address", "[::1]");
	{
		auto response (wait_response (system, rpc_ctx, request, 10s));
		nano::telemetry_data data;
		nano::jsonconfig config (response);
		ASSERT_FALSE (data.deserialize_json (config, should_ignore_identification_metrics));
		nano::test::compare_default_telemetry_response_data (data, node1->network_params, node1->config->bandwidth_limit, node1->default_difficulty (nano::work_version::work_1), node1->node_id);
	}

	request.put ("address", "127.0.0.1");
	{
		auto response (wait_response (system, rpc_ctx, request, 10s));
		nano::telemetry_data data;
		nano::jsonconfig config (response);
		ASSERT_FALSE (data.deserialize_json (config, should_ignore_identification_metrics));
		nano::test::compare_default_telemetry_response_data (data, node1->network_params, node1->config->bandwidth_limit, node1->default_difficulty (nano::work_version::work_1), node1->node_id);
	}

	// Incorrect port should fail
	request.put ("port", "0");
	{
		auto response (wait_response (system, rpc_ctx, request, 10s));
		ASSERT_EQ (std::error_code (nano::error_rpc::peer_not_found).message (), response.get<std::string> ("error"));
	}
}

TEST (rpc, confirmation_active)
{
	nano::test::system system;
	nano::node_config node_config;
	node_config.ipc_config.transport_tcp.enabled = true;
	node_config.ipc_config.transport_tcp.port = nano::test::get_available_port ();
	nano::node_flags node_flags;
	node_flags.set_disable_request_loop (true);
	auto node1 (system.add_node (node_config, node_flags));
	auto const rpc_ctx = add_rpc (system, node1);

	nano::block_builder builder;
	auto send1 = builder
				 .send ()
				 .previous (nano::dev::genesis->hash ())
				 .destination (nano::public_key ())
				 .balance (nano::dev::constants.genesis_amount - 100)
				 .sign (nano::dev::genesis_key.prv, nano::dev::genesis_key.pub)
				 .work (*system.work.generate (nano::dev::genesis->hash ()))
				 .build_shared ();
	auto send2 = builder
				 .send ()
				 .previous (send1->hash ())
				 .destination (nano::public_key ())
				 .balance (nano::dev::constants.genesis_amount - 200)
				 .sign (nano::dev::genesis_key.prv, nano::dev::genesis_key.pub)
				 .work (*system.work.generate (send1->hash ()))
				 .build_shared ();
	node1->process_active (send1);
	node1->process_active (send2);
	nano::test::blocks_confirm (*node1, { send1, send2 });
	ASSERT_EQ (2, node1->active.size ());
	auto election (node1->active.election (send1->qualified_root ()));
	ASSERT_NE (nullptr, election);
	election->force_confirm ();

	boost::property_tree::ptree request;
	request.put ("action", "confirmation_active");
	{
		auto response (wait_response (system, rpc_ctx, request));
		auto & confirmations (response.get_child ("confirmations"));
		ASSERT_EQ (1, confirmations.size ());
		ASSERT_EQ (send2->qualified_root ().to_string (), confirmations.front ().second.get<std::string> (""));
		ASSERT_EQ (1, response.get<unsigned> ("unconfirmed"));
		ASSERT_EQ (1, response.get<unsigned> ("confirmed"));
	}
}

TEST (rpc, confirmation_info)
{
	nano::test::system system;
	auto node1 = add_ipc_enabled_node (system);
	auto const rpc_ctx = add_rpc (system, node1);

	nano::block_builder builder;
	auto send = builder
				.send ()
				.previous (nano::dev::genesis->hash ())
				.destination (nano::public_key ())
				.balance (nano::dev::constants.genesis_amount - 100)
				.sign (nano::dev::genesis_key.prv, nano::dev::genesis_key.pub)
				.work (*system.work.generate (nano::dev::genesis->hash ()))
				.build_shared ();
	node1->process_active (send);
	ASSERT_TIMELY (5s, !node1->active.empty ());

	boost::property_tree::ptree request;
	request.put ("action", "confirmation_info");
	request.put ("root", send->qualified_root ().to_string ());
	request.put ("representatives", "true");
	request.put ("json_block", "true");
	{
		auto response (wait_response (system, rpc_ctx, request));
		ASSERT_EQ (1, response.count ("announcements"));
		ASSERT_EQ (1, response.get<unsigned> ("voters"));
		ASSERT_EQ (send->hash ().to_string (), response.get<std::string> ("last_winner"));
		auto & blocks (response.get_child ("blocks"));
		ASSERT_EQ (1, blocks.size ());
		auto & representatives (blocks.front ().second.get_child ("representatives"));
		ASSERT_EQ (1, representatives.size ());
		ASSERT_EQ (0, response.get<unsigned> ("total_tally"));
	}
}

/** Test election scheduler container object stats
 * The test set the AEC size to 0 and then creates a block which gets stuck
 * in the election scheduler waiting for a slot in the AEC. Then it confirms that
 * the stats RPC call shows the corresponding scheduler bucket incrementing
 */
TEST (node, election_scheduler_container_info)
{
	nano::test::system system;
	nano::node_config node_config;
	node_config.active_elections_size = 0;
	nano::node_flags node_flags;
	auto node = add_ipc_enabled_node (system, node_config);
	auto const rpc_ctx = add_rpc (system, node);

	// create a send block
	auto send1 = nano::state_block_builder ()
				 .account (nano::dev::genesis_key.pub)
				 .previous (nano::dev::genesis->hash ())
				 .representative (nano::dev::genesis_key.pub)
				 .balance (nano::dev::constants.genesis_amount - 1)
				 .link (nano::public_key ())
				 .sign (nano::dev::genesis_key.prv, nano::dev::genesis_key.pub)
				 .work (*node->work_generate_blocking (nano::dev::genesis->hash ()))
				 .build_shared ();

	// process the block and wait for it to show up in the election scheduler
	node->process_active (send1);
	ASSERT_TIMELY (10s, node->scheduler.size () == 1);

	// now check the RPC call
	boost::property_tree::ptree request;
	request.put ("action", "stats");
	request.put ("type", "objects");
	auto response = wait_response (system, rpc_ctx, request);
	auto es = response.get_child ("node").get_child ("election_scheduler");
}<|MERGE_RESOLUTION|>--- conflicted
+++ resolved
@@ -7190,15 +7190,9 @@
 	{
 		auto response (wait_response (system, rpc_ctx, request));
 		auto receive_text (response.get<std::string> ("block"));
-<<<<<<< HEAD
-		nano::account_info info;
-		ASSERT_FALSE (node->store.account ().get (*node->store.tx_begin_read (), key1.pub, info));
-		ASSERT_EQ (info.head (), nano::block_hash{ receive_text });
-=======
-		auto info = node->ledger.account_info (node->store.tx_begin_read (), key1.pub);
+		auto info = node->ledger.account_info (*node->store.tx_begin_read (), key1.pub);
 		ASSERT_TRUE (info);
-		ASSERT_EQ (info->head, nano::block_hash{ receive_text });
->>>>>>> 0d30fbed
+		ASSERT_EQ (info->head (), nano::block_hash{ receive_text });
 	}
 	// Trying to receive the same block should fail with unreceivable
 	{
@@ -7237,19 +7231,11 @@
 	{
 		auto response (wait_response (system, rpc_ctx, request));
 		auto receive_text (response.get<std::string> ("block"));
-<<<<<<< HEAD
-		nano::account_info info;
-		ASSERT_FALSE (node->store.account ().get (*node->store.tx_begin_read (), key1.pub, info));
-		ASSERT_EQ (info.head (), info.open_block ());
-		ASSERT_EQ (info.head ().to_string (), receive_text);
-		ASSERT_EQ (info.representative (), nano::dev::genesis_key.pub);
-=======
-		auto info = node->ledger.account_info (node->store.tx_begin_read (), key1.pub);
+		auto info = node->ledger.account_info (*node->store.tx_begin_read (), key1.pub);
 		ASSERT_TRUE (info);
-		ASSERT_EQ (info->head, info->open_block);
-		ASSERT_EQ (info->head.to_string (), receive_text);
-		ASSERT_EQ (info->representative, nano::dev::genesis_key.pub);
->>>>>>> 0d30fbed
+		ASSERT_EQ (info->head (), info->open_block ());
+		ASSERT_EQ (info->head ().to_string (), receive_text);
+		ASSERT_EQ (info->representative (), nano::dev::genesis_key.pub);
 	}
 	rpc_ctx.io_scope->reset ();
 
@@ -7269,19 +7255,11 @@
 	{
 		auto response (wait_response (system, rpc_ctx, request));
 		auto receive_text (response.get<std::string> ("block"));
-<<<<<<< HEAD
-		nano::account_info info;
-		ASSERT_FALSE (node->store.account ().get (*node->store.tx_begin_read (), key2.pub, info));
-		ASSERT_EQ (info.head (), info.open_block ());
-		ASSERT_EQ (info.head ().to_string (), receive_text);
-		ASSERT_EQ (info.representative (), rep);
-=======
-		auto info = node->ledger.account_info (node->store.tx_begin_read (), key2.pub);
+		auto info = node->ledger.account_info (*node->store.tx_begin_read (), key2.pub);
 		ASSERT_TRUE (info);
-		ASSERT_EQ (info->head, info->open_block);
-		ASSERT_EQ (info->head.to_string (), receive_text);
-		ASSERT_EQ (info->representative, rep);
->>>>>>> 0d30fbed
+		ASSERT_EQ (info->head (), info->open_block ());
+		ASSERT_EQ (info->head ().to_string (), receive_text);
+		ASSERT_EQ (info->representative (), rep);
 	}
 }
 
@@ -7362,15 +7340,9 @@
 	{
 		auto response (wait_response (system, rpc_ctx, request));
 		auto receive_text (response.get<std::string> ("block"));
-<<<<<<< HEAD
-		nano::account_info info;
-		ASSERT_FALSE (node2->store.account ().get (*node2->store.tx_begin_read (), key1.pub, info));
-		ASSERT_EQ (info.head (), nano::block_hash{ receive_text });
-=======
-		auto info = node2->ledger.account_info (node2->store.tx_begin_read (), key1.pub);
+		auto info = node2->ledger.account_info (*node2->store.tx_begin_read (), key1.pub);
 		ASSERT_TRUE (info);
-		ASSERT_EQ (info->head, nano::block_hash{ receive_text });
->>>>>>> 0d30fbed
+		ASSERT_EQ (info->head (), nano::block_hash{ receive_text });
 	}
 	// Trying to receive the same block should fail with unreceivable
 	{
