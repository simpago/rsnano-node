#include <nano/boost/beast/core/flat_buffer.hpp>
#include <nano/boost/beast/http.hpp>
#include <nano/lib/rpcconfig.hpp>
#include <nano/lib/thread_runner.hpp>
#include <nano/lib/threading.hpp>
#include <nano/node/ipc/ipc_server.hpp>
#include <nano/node/json_handler.hpp>
#include <nano/node/node_rpc_config.hpp>
#include <nano/node/scheduler/component.hpp>
#include <nano/node/scheduler/manual.hpp>
#include <nano/node/scheduler/priority.hpp>
#include <nano/rpc/rpc.hpp>
#include <nano/rpc/rpc_request_processor.hpp>
#include <nano/rpc_test/common.hpp>
#include <nano/rpc_test/rpc_context.hpp>
#include <nano/rpc_test/test_response.hpp>
#include <nano/test_common/network.hpp>
#include <nano/test_common/system.hpp>
#include <nano/test_common/telemetry.hpp>
#include <nano/test_common/testutil.hpp>

#include <gtest/gtest.h>

#include <boost/property_tree/json_parser.hpp>

#include <algorithm>
#include <map>
#include <tuple>
#include <utility>

using namespace std::chrono_literals;
using namespace nano::test;

TEST (rpc, wrapped_task)
{
	nano::test::system system;
	auto & node = *add_ipc_enabled_node (system);
	nano::node_rpc_config node_rpc_config;
	std::atomic<bool> response (false);
	auto response_handler_l ([&response] (std::string const & response_a) {
		std::stringstream istream (response_a);
		boost::property_tree::ptree json_l;
		ASSERT_NO_THROW (boost::property_tree::read_json (istream, json_l));
		ASSERT_EQ (1, json_l.count ("error"));
		ASSERT_EQ ("Unable to parse JSON", json_l.get<std::string> ("error"));
		response = true;
	});
	auto handler_l (std::make_shared<nano::json_handler> (node, node_rpc_config, "", response_handler_l));
	auto task (handler_l->create_worker_task ([] (std::shared_ptr<nano::json_handler> const &) {
		// Exception should get caught
		throw std::runtime_error ("");
	}));
	system.nodes[0]->workers->push_task (task);
	ASSERT_TIMELY_EQ (5s, response, true);
}

TEST (rpc, account_balance)
{
	nano::test::system system;
	auto node = add_ipc_enabled_node (system);

	// Add a send block (which will add a pending entry too) for the genesis account
	nano::state_block_builder builder;

	auto send1 = builder.make_block ()
				 .account (nano::dev::genesis_key.pub)
				 .previous (nano::dev::genesis->hash ())
				 .representative (nano::dev::genesis_key.pub)
				 .balance (nano::dev::constants.genesis_amount - 1)
				 .link (nano::dev::genesis_key.pub)
				 .sign (nano::dev::genesis_key.prv, nano::dev::genesis_key.pub)
				 .work (*system.work.generate (nano::dev::genesis->hash ()))
				 .build ();

	ASSERT_EQ (nano::block_status::progress, node->process (send1));
	ASSERT_TIMELY (5s, !node->active.active (*send1));

	auto const rpc_ctx = add_rpc (system, node);

	boost::property_tree::ptree request;
	request.put ("action", "account_balance");
	request.put ("account", nano::dev::genesis_key.pub.to_account ());

	// The send and pending should be unconfirmed
	{
		auto response (wait_response (system, rpc_ctx, request));
		std::string balance_text (response.get<std::string> ("balance"));
		ASSERT_EQ ("340282366920938463463374607431768211455", balance_text);
		std::string pending_text (response.get<std::string> ("pending"));
		ASSERT_EQ ("0", pending_text);
	}

	request.put ("include_only_confirmed", false);
	{
		auto response (wait_response (system, rpc_ctx, request));
		std::string balance_text (response.get<std::string> ("balance"));
		ASSERT_EQ ("340282366920938463463374607431768211454", balance_text);
		std::string pending_text (response.get<std::string> ("pending"));
		ASSERT_EQ ("1", pending_text);
	}
}

TEST (rpc, account_block_count)
{
	nano::test::system system;
	auto node = add_ipc_enabled_node (system);
	auto const rpc_ctx = add_rpc (system, node);
	boost::property_tree::ptree request;
	request.put ("action", "account_block_count");
	request.put ("account", nano::dev::genesis_key.pub.to_account ());
	auto response (wait_response (system, rpc_ctx, request));
	std::string block_count_text (response.get<std::string> ("block_count"));
	ASSERT_EQ ("1", block_count_text);
}

TEST (rpc, account_create)
{
	nano::test::system system;
	auto node = add_ipc_enabled_node (system);
	auto const rpc_ctx = add_rpc (system, node);
	boost::property_tree::ptree request;
	request.put ("action", "account_create");
	request.put ("wallet", node->wallets.first_wallet_id ().to_string ());
	auto response0 (wait_response (system, rpc_ctx, request));
	auto account_text0 (response0.get<std::string> ("account"));
	nano::account account0;
	ASSERT_FALSE (account0.decode_account (account_text0));
	ASSERT_TRUE (node->wallets.exists (account0));
	constexpr uint64_t max_index (std::numeric_limits<uint32_t>::max ());
	request.put ("index", max_index);
	auto response1 (wait_response (system, rpc_ctx, request, 10s));
	auto account_text1 (response1.get<std::string> ("account"));
	nano::account account1;
	ASSERT_FALSE (account1.decode_account (account_text1));
	ASSERT_TRUE (node->wallets.exists (account1));
	request.put ("index", max_index + 1);
	auto response2 (wait_response (system, rpc_ctx, request));
	ASSERT_EQ (std::error_code (nano::error_common::invalid_index).message (), response2.get<std::string> ("error"));
}

TEST (rpc, account_weight)
{
	nano::keypair key;
	nano::test::system system;
	auto node1 = add_ipc_enabled_node (system);
	nano::block_hash latest (node1->latest (nano::dev::genesis_key.pub));
	nano::block_builder builder;
	auto block = builder
				 .change ()
				 .previous (latest)
				 .representative (key.pub)
				 .sign (nano::dev::genesis_key.prv, nano::dev::genesis_key.pub)
				 .work (*node1->work_generate_blocking (latest))
				 .build ();
	ASSERT_EQ (nano::block_status::progress, node1->process (block));
	auto const rpc_ctx = add_rpc (system, node1);
	boost::property_tree::ptree request;
	request.put ("action", "account_weight");
	request.put ("account", key.pub.to_account ());
	auto response (wait_response (system, rpc_ctx, request));
	std::string balance_text (response.get<std::string> ("weight"));
	ASSERT_EQ ("340282366920938463463374607431768211455", balance_text);
}

TEST (rpc, wallet_contains)
{
	nano::test::system system;
	auto node = add_ipc_enabled_node (system);
	(void)node->wallets.insert_adhoc (node->wallets.first_wallet_id (), nano::dev::genesis_key.prv);
	auto const rpc_ctx = add_rpc (system, node);
	boost::property_tree::ptree request;
	std::string wallet;
	node->wallets.first_wallet_id ().encode_hex (wallet);
	request.put ("wallet", wallet);
	request.put ("action", "wallet_contains");
	request.put ("account", nano::dev::genesis_key.pub.to_account ());
	auto response (wait_response (system, rpc_ctx, request));
	std::string exists_text (response.get<std::string> ("exists"));
	ASSERT_EQ ("1", exists_text);
}

TEST (rpc, wallet_doesnt_contain)
{
	nano::test::system system;
	auto node = add_ipc_enabled_node (system);
	auto const rpc_ctx = add_rpc (system, node);
	boost::property_tree::ptree request;
	std::string wallet;
	node->wallets.first_wallet_id ().encode_hex (wallet);
	request.put ("wallet", wallet);
	request.put ("action", "wallet_contains");
	request.put ("account", nano::dev::genesis_key.pub.to_account ());
	auto response (wait_response (system, rpc_ctx, request));
	std::string exists_text (response.get<std::string> ("exists"));
	ASSERT_EQ ("0", exists_text);
}

TEST (rpc, validate_account_number)
{
	nano::test::system system;
	auto node = add_ipc_enabled_node (system);
	auto const rpc_ctx = add_rpc (system, node);
	boost::property_tree::ptree request;
	request.put ("action", "validate_account_number");
	request.put ("account", nano::dev::genesis_key.pub.to_account ());
	auto response (wait_response (system, rpc_ctx, request));
	std::string exists_text (response.get<std::string> ("valid"));
	ASSERT_EQ ("1", exists_text);
}

TEST (rpc, validate_account_invalid)
{
	nano::test::system system;
	auto node = add_ipc_enabled_node (system);
	auto const rpc_ctx = add_rpc (system, node);
	std::string account;
	nano::dev::genesis_key.pub.encode_account (account);
	account[0] ^= 0x1;
	boost::property_tree::ptree request;
	request.put ("action", "validate_account_number");
	request.put ("account", account);
	auto response (wait_response (system, rpc_ctx, request));
	std::string exists_text (response.get<std::string> ("valid"));
	ASSERT_EQ ("0", exists_text);
}

TEST (rpc, send)
{
	nano::test::system system;
	auto node = add_ipc_enabled_node (system);
	(void)node->wallets.insert_adhoc (node->wallets.first_wallet_id (), nano::dev::genesis_key.prv);
	auto const rpc_ctx = add_rpc (system, node);
	boost::property_tree::ptree request;
	std::string wallet;
	node->wallets.first_wallet_id ().encode_hex (wallet);
	request.put ("wallet", wallet);
	request.put ("action", "send");
	request.put ("source", nano::dev::genesis_key.pub.to_account ());
	request.put ("destination", nano::dev::genesis_key.pub.to_account ());
	request.put ("amount", "100");
	ASSERT_EQ (node->balance (nano::dev::genesis_key.pub), nano::dev::constants.genesis_amount);
	auto response (wait_response (system, rpc_ctx, request, 10s));
	std::string block_text (response.get<std::string> ("block"));
	nano::block_hash block;
	ASSERT_FALSE (block.decode_hex (block_text));
	ASSERT_TRUE (node->ledger.block_or_pruned_exists (block));
	ASSERT_EQ (node->latest (nano::dev::genesis_key.pub), block);
	ASSERT_NE (node->balance (nano::dev::genesis_key.pub), nano::dev::constants.genesis_amount);
}

TEST (rpc, send_fail)
{
	nano::test::system system;
	auto node = add_ipc_enabled_node (system);
	auto const rpc_ctx = add_rpc (system, node);
	boost::property_tree::ptree request;
	std::string wallet;
	node->wallets.first_wallet_id ().encode_hex (wallet);
	request.put ("wallet", wallet);
	request.put ("action", "send");
	request.put ("source", nano::dev::genesis_key.pub.to_account ());
	request.put ("destination", nano::dev::genesis_key.pub.to_account ());
	request.put ("amount", "100");
	auto response (wait_response (system, rpc_ctx, request, 10s));
	ASSERT_EQ (std::error_code (nano::error_common::account_not_found_wallet).message (), response.get<std::string> ("error"));
}

TEST (rpc, send_work)
{
	nano::test::system system;
	auto node = add_ipc_enabled_node (system);
	(void)node->wallets.insert_adhoc (node->wallets.first_wallet_id (), nano::dev::genesis_key.prv);
	auto const rpc_ctx = add_rpc (system, node);
	boost::property_tree::ptree request;
	std::string wallet;
	node->wallets.first_wallet_id ().encode_hex (wallet);
	request.put ("wallet", wallet);
	request.put ("action", "send");
	request.put ("source", nano::dev::genesis_key.pub.to_account ());
	request.put ("destination", nano::dev::genesis_key.pub.to_account ());
	request.put ("amount", "100");
	request.put ("work", "1");
	auto response (wait_response (system, rpc_ctx, request, 10s));
	ASSERT_EQ (std::error_code (nano::error_common::invalid_work).message (), response.get<std::string> ("error"));
	request.erase ("work");
	request.put ("work", nano::to_string_hex (*node->work_generate_blocking (node->latest (nano::dev::genesis_key.pub))));
	auto response2 (wait_response (system, rpc_ctx, request, 10s));
	std::string block_text (response2.get<std::string> ("block"));
	nano::block_hash block;
	ASSERT_FALSE (block.decode_hex (block_text));
	ASSERT_TRUE (node->ledger.block_or_pruned_exists (block));
	ASSERT_EQ (node->latest (nano::dev::genesis_key.pub), block);
}

TEST (rpc, send_work_disabled)
{
	nano::test::system system;
	nano::node_config node_config = system.default_config ();
	node_config.work_threads = 0;
	auto node = add_ipc_enabled_node (system, node_config);
	(void)node->wallets.insert_adhoc (node->wallets.first_wallet_id (), nano::dev::genesis_key.prv);
	auto const rpc_ctx = add_rpc (system, node);
	boost::property_tree::ptree request;
	std::string wallet;
	node->wallets.first_wallet_id ().encode_hex (wallet);
	request.put ("wallet", wallet);
	request.put ("action", "send");
	request.put ("source", nano::dev::genesis_key.pub.to_account ());
	request.put ("destination", nano::dev::genesis_key.pub.to_account ());
	request.put ("amount", "100");
	auto response (wait_response (system, rpc_ctx, request, 10s));
	ASSERT_EQ (std::error_code (nano::error_common::disabled_work_generation).message (), response.get<std::string> ("error"));
}

TEST (rpc, send_idempotent)
{
	nano::test::system system;
	auto node = add_ipc_enabled_node (system);
	(void)node->wallets.insert_adhoc (node->wallets.first_wallet_id (), nano::dev::genesis_key.prv);
	auto const rpc_ctx = add_rpc (system, node);
	boost::property_tree::ptree request;
	std::string wallet;
	node->wallets.first_wallet_id ().encode_hex (wallet);
	request.put ("wallet", wallet);
	request.put ("action", "send");
	request.put ("source", nano::dev::genesis_key.pub.to_account ());
	request.put ("destination", nano::account{}.to_account ());
	request.put ("amount", (nano::dev::constants.genesis_amount - (nano::dev::constants.genesis_amount / 4)).convert_to<std::string> ());
	request.put ("id", "123abc");
	auto response (wait_response (system, rpc_ctx, request));
	std::string block_text (response.get<std::string> ("block"));
	nano::block_hash block;
	ASSERT_FALSE (block.decode_hex (block_text));
	ASSERT_TRUE (node->ledger.block_or_pruned_exists (block));
	ASSERT_EQ (node->balance (nano::dev::genesis_key.pub), nano::dev::constants.genesis_amount / 4);
	auto response2 (wait_response (system, rpc_ctx, request));
	ASSERT_EQ ("", response2.get<std::string> ("error", ""));
	ASSERT_EQ (block_text, response2.get<std::string> ("block"));
	ASSERT_EQ (node->balance (nano::dev::genesis_key.pub), nano::dev::constants.genesis_amount / 4);
	request.erase ("id");
	request.put ("id", "456def");
	auto response3 (wait_response (system, rpc_ctx, request));
	ASSERT_EQ (std::error_code (nano::error_common::insufficient_balance).message (), response3.get<std::string> ("error"));
}

// Test disabled because it's failing intermittently.
// PR in which it got disabled: https://github.com/nanocurrency/nano-node/pull/3560
// Issue for investigating it: https://github.com/nanocurrency/nano-node/issues/3561
// CI run in which it failed: https://github.com/nanocurrency/nano-node/runs/4280938039?check_suite_focus=true#step:5:1895
TEST (rpc, DISABLED_send_epoch_2)
{
	nano::test::system system;
	auto node = add_ipc_enabled_node (system);

	// Upgrade the genesis account to epoch 2
	ASSERT_NE (nullptr, system.upgrade_genesis_epoch (*node, nano::epoch::epoch_1));
	ASSERT_NE (nullptr, system.upgrade_genesis_epoch (*node, nano::epoch::epoch_2));

	(void)node->wallets.insert_adhoc (node->wallets.first_wallet_id (), nano::dev::genesis_key.prv, false);

	auto target_difficulty = nano::dev::network_params.work.threshold (nano::work_version::work_1, nano::block_details (nano::epoch::epoch_2, true, false, false));
	ASSERT_LT (node->network_params.work.get_entry (), target_difficulty);
	auto min_difficulty = node->network_params.work.get_entry ();

	auto const rpc_ctx = add_rpc (system, node);
	boost::property_tree::ptree request;
	std::string wallet;
	node->wallets.first_wallet_id ().encode_hex (wallet);
	request.put ("wallet", wallet);
	request.put ("action", "send");
	request.put ("source", nano::dev::genesis_key.pub.to_account ());
	request.put ("destination", nano::keypair ().pub.to_account ());
	request.put ("amount", "1");

	// Test that the correct error is given if there is insufficient work
	auto insufficient = system.work_generate_limited (nano::dev::genesis->hash (), min_difficulty, target_difficulty);
	request.put ("work", nano::to_string_hex (insufficient));
	{
		auto response (wait_response (system, rpc_ctx, request));
		std::error_code ec (nano::error_common::invalid_work);
		ASSERT_EQ (1, response.count ("error"));
		ASSERT_EQ (response.get<std::string> ("error"), ec.message ());
	}
}

TEST (rpc, send_ipc_random_id)
{
	nano::test::system system;
	auto node = add_ipc_enabled_node (system);
	auto const rpc_ctx = add_rpc (system, node);
	std::atomic<bool> got_request{ false };
	rpc_ctx.node_rpc_config->set_request_callback ([&got_request] (boost::property_tree::ptree const & request_a) {
		EXPECT_TRUE (request_a.count ("id"));
		got_request = true;
	});
	boost::property_tree::ptree request;
	request.put ("action", "send");
	auto response (wait_response (system, rpc_ctx, request, 10s));
	ASSERT_EQ (1, response.count ("error"));
	ASSERT_EQ ("Unable to parse JSON", response.get<std::string> ("error"));
	ASSERT_TRUE (got_request);
}

TEST (rpc, stop)
{
	nano::test::system system;
	auto node = add_ipc_enabled_node (system);
	auto const rpc_ctx = add_rpc (system, node);
	boost::property_tree::ptree request;
	request.put ("action", "stop");
	auto response (wait_response (system, rpc_ctx, request));
}

TEST (rpc, wallet_add)
{
	nano::test::system system;
	auto node = add_ipc_enabled_node (system);
	auto const rpc_ctx = add_rpc (system, node);
	nano::keypair key1;
	std::string key_text;
	key1.prv.encode_hex (key_text);
	boost::property_tree::ptree request;
	std::string wallet;
	node->wallets.first_wallet_id ().encode_hex (wallet);
	request.put ("wallet", wallet);
	request.put ("action", "wallet_add");
	request.put ("key", key_text);
	auto response (wait_response (system, rpc_ctx, request));
	std::string account_text1 (response.get<std::string> ("account"));
	ASSERT_EQ (account_text1, key1.pub.to_account ());
	ASSERT_TRUE (node->wallets.exists (key1.pub));
}

TEST (rpc, wallet_password_valid)
{
	nano::test::system system;
	auto node = add_ipc_enabled_node (system);
	auto const rpc_ctx = add_rpc (system, node);
	boost::property_tree::ptree request;
	std::string wallet;
	node->wallets.first_wallet_id ().encode_hex (wallet);
	request.put ("wallet", wallet);
	request.put ("action", "password_valid");
	auto response (wait_response (system, rpc_ctx, request));
	std::string account_text1 (response.get<std::string> ("valid"));
	ASSERT_EQ (account_text1, "1");
}

TEST (rpc, wallet_password_change)
{
	nano::test::system system;
	auto node = add_ipc_enabled_node (system);
	auto const rpc_ctx = add_rpc (system, node);
	boost::property_tree::ptree request;
	auto wallet_id{ node->wallets.first_wallet_id () };
	std::string wallet;
	wallet_id.encode_hex (wallet);
	request.put ("wallet", wallet);
	request.put ("action", "password_change");
	request.put ("password", "test");
	auto response (wait_response (system, rpc_ctx, request));
	std::string account_text1 (response.get<std::string> ("changed"));
	ASSERT_EQ (account_text1, "1");
	bool valid = false;
	(void)node->wallets.valid_password (wallet_id, valid);
	ASSERT_TRUE (valid);
	ASSERT_EQ (nano::wallets_error::invalid_password, node->wallets.enter_password (wallet_id, ""));
	(void)node->wallets.valid_password (wallet_id, valid);
	ASSERT_FALSE (valid);
	ASSERT_EQ (nano::wallets_error::none, node->wallets.enter_password (wallet_id, "test"));
	(void)node->wallets.valid_password (wallet_id, valid);
	ASSERT_TRUE (valid);
}

TEST (rpc, wallet_password_enter)
{
	nano::test::system system;
	auto node = add_ipc_enabled_node (system);
	auto wallet_id = node->wallets.first_wallet_id ();

	auto const rpc_ctx = add_rpc (system, node);
	nano::raw_key password_l;
	password_l.clear ();
	system.deadline_set (10s);
	while (password_l == 0)
	{
		ASSERT_NO_ERROR (system.poll ());
		node->wallets.password (wallet_id, password_l);
	}
	boost::property_tree::ptree request;
	std::string wallet;
	node->wallets.first_wallet_id ().encode_hex (wallet);
	request.put ("wallet", wallet);
	request.put ("action", "password_enter");
	request.put ("password", "");
	auto response (wait_response (system, rpc_ctx, request));
	std::string account_text1 (response.get<std::string> ("valid"));
	ASSERT_EQ (account_text1, "1");
}

TEST (rpc, wallet_representative)
{
	nano::test::system system;
	auto node = add_ipc_enabled_node (system);
	auto const rpc_ctx = add_rpc (system, node);
	boost::property_tree::ptree request;
	std::string wallet;
	node->wallets.first_wallet_id ().encode_hex (wallet);
	request.put ("wallet", wallet);
	request.put ("action", "wallet_representative");
	auto response (wait_response (system, rpc_ctx, request));
	std::string account_text1 (response.get<std::string> ("representative"));
	ASSERT_EQ (account_text1, nano::dev::genesis->account ().to_account ());
}

TEST (rpc, wallet_representative_set)
{
	nano::test::system system;
	auto node = add_ipc_enabled_node (system);
	auto const rpc_ctx = add_rpc (system, node);
	boost::property_tree::ptree request;
	std::string wallet;
	node->wallets.first_wallet_id ().encode_hex (wallet);
	request.put ("wallet", wallet);
	nano::keypair key;
	request.put ("action", "wallet_representative_set");
	request.put ("representative", key.pub.to_account ());
	auto response (wait_response (system, rpc_ctx, request));
	auto wallet_id{ node->wallets.first_wallet_id () };
	nano::account representative;
	ASSERT_EQ (nano::wallets_error::none, node->wallets.get_representative (wallet_id, representative));
	ASSERT_EQ (key.pub, representative);
}

TEST (rpc, wallet_representative_set_force)
{
	nano::test::system system;
	auto node = add_ipc_enabled_node (system);
	(void)node->wallets.insert_adhoc (node->wallets.first_wallet_id (), nano::dev::genesis_key.prv);
	auto const rpc_ctx = add_rpc (system, node);
	boost::property_tree::ptree request;
	std::string wallet;
	auto wallet_id = node->wallets.first_wallet_id ();
	wallet_id.encode_hex (wallet);
	request.put ("wallet", wallet);
	nano::keypair key;
	request.put ("action", "wallet_representative_set");
	request.put ("representative", key.pub.to_account ());
	request.put ("update_existing_accounts", true);
	auto response (wait_response (system, rpc_ctx, request));
	{
		nano::account representative;
		(void)node->wallets.get_representative (wallet_id, representative);
		ASSERT_EQ (key.pub, representative);
	}
	nano::account representative{};
	while (representative != key.pub)
	{
		auto transaction (node->store.tx_begin_read ());
		auto info = node->ledger.account_info (*transaction, nano::dev::genesis_key.pub);
		if (info)
		{
			representative = info->representative ();
		}
		ASSERT_NO_ERROR (system.poll ());
	}
}

TEST (rpc, account_list)
{
	nano::test::system system;
	auto node = add_ipc_enabled_node (system);
	nano::keypair key2;
	(void)node->wallets.insert_adhoc (node->wallets.first_wallet_id (), nano::dev::genesis_key.prv);
	(void)node->wallets.insert_adhoc (node->wallets.first_wallet_id (), key2.prv);
	auto const rpc_ctx = add_rpc (system, node);
	boost::property_tree::ptree request;
	std::string wallet;
	node->wallets.first_wallet_id ().encode_hex (wallet);
	request.put ("wallet", wallet);
	request.put ("action", "account_list");
	auto response (wait_response (system, rpc_ctx, request));
	auto & accounts_node (response.get_child ("accounts"));
	std::vector<nano::account> accounts;
	for (auto i (accounts_node.begin ()), j (accounts_node.end ()); i != j; ++i)
	{
		auto account (i->second.get<std::string> (""));
		nano::account number;
		ASSERT_FALSE (number.decode_account (account));
		accounts.push_back (number);
	}
	ASSERT_EQ (2, accounts.size ());
	for (auto i (accounts.begin ()), j (accounts.end ()); i != j; ++i)
	{
		ASSERT_TRUE (node->wallets.exists (*i));
	}
}

TEST (rpc, wallet_key_valid)
{
	nano::test::system system;
	auto node = add_ipc_enabled_node (system);
	(void)node->wallets.insert_adhoc (node->wallets.first_wallet_id (), nano::dev::genesis_key.prv);
	auto const rpc_ctx = add_rpc (system, node);
	boost::property_tree::ptree request;
	std::string wallet;
	node->wallets.first_wallet_id ().encode_hex (wallet);
	request.put ("wallet", wallet);
	request.put ("action", "wallet_key_valid");
	auto response (wait_response (system, rpc_ctx, request));
	std::string exists_text (response.get<std::string> ("valid"));
	ASSERT_EQ ("1", exists_text);
}

TEST (rpc, wallet_create)
{
	nano::test::system system;
	auto node = add_ipc_enabled_node (system);
	auto const rpc_ctx = add_rpc (system, node);
	boost::property_tree::ptree request;
	request.put ("action", "wallet_create");
	auto response (wait_response (system, rpc_ctx, request));
	std::string wallet_text (response.get<std::string> ("wallet"));
	nano::wallet_id wallet_id;
	ASSERT_FALSE (wallet_id.decode_hex (wallet_text));
	ASSERT_TRUE (node->wallets.wallet_exists (wallet_id));
}

TEST (rpc, wallet_create_seed)
{
	nano::test::system system;
	auto node = add_ipc_enabled_node (system);
	nano::raw_key seed;
	nano::random_pool::generate_block (seed.bytes.data (), seed.bytes.size ());
	auto prv = nano::deterministic_key (seed, 0);
	auto pub (nano::pub_key (prv));
	auto const rpc_ctx = add_rpc (system, node);
	boost::property_tree::ptree request;
	request.put ("action", "wallet_create");
	request.put ("seed", seed.to_string ());
	auto response (wait_response (system, rpc_ctx, request, 10s));
	std::string wallet_text (response.get<std::string> ("wallet"));
	nano::wallet_id wallet_id;
	ASSERT_FALSE (wallet_id.decode_hex (wallet_text));
	ASSERT_TRUE (node->wallets.wallet_exists (wallet_id));
	nano::raw_key seed0;
	(void)node->wallets.get_seed (wallet_id, seed0);
	ASSERT_EQ (seed, seed0);
	auto account_text (response.get<std::string> ("last_restored_account"));
	nano::account account;
	ASSERT_FALSE (account.decode_account (account_text));
	std::vector<nano::account> accounts;
	(void)node->wallets.get_accounts (wallet_id, accounts);
	ASSERT_NE (std::find (accounts.begin (), accounts.end (), account), accounts.end ());
	ASSERT_EQ (pub, account);
	ASSERT_EQ ("1", response.get<std::string> ("restored_count"));
}

TEST (rpc, wallet_export)
{
	nano::test::system system;
	auto node = add_ipc_enabled_node (system);
	(void)node->wallets.insert_adhoc (node->wallets.first_wallet_id (), nano::dev::genesis_key.prv);
	auto const rpc_ctx = add_rpc (system, node);
	auto wallet_id{ node->wallets.first_wallet_id () };
	boost::property_tree::ptree request;
	request.put ("action", "wallet_export");
	request.put ("wallet", wallet_id.to_string ());
	auto response (wait_response (system, rpc_ctx, request));
	std::string wallet_json (response.get<std::string> ("json"));

	std::string expected_json;
	ASSERT_EQ (nano::wallets_error::none, node->wallets.serialize (wallet_id, expected_json));
	ASSERT_EQ (expected_json, wallet_json);
}

TEST (rpc, wallet_destroy)
{
	nano::test::system system;
	auto node = add_ipc_enabled_node (system);
	(void)node->wallets.insert_adhoc (node->wallets.first_wallet_id (), nano::dev::genesis_key.prv);
	auto const rpc_ctx = add_rpc (system, node);
	auto wallet_id (node->wallets.first_wallet_id ());
	boost::property_tree::ptree request;
	request.put ("action", "wallet_destroy");
	request.put ("wallet", wallet_id.to_string ());
	auto response (wait_response (system, rpc_ctx, request));
	ASSERT_FALSE (node->wallets.wallet_exists (wallet_id));
}

TEST (rpc, account_move)
{
	nano::test::system system;
	auto node = add_ipc_enabled_node (system);
	auto wallet_id (node->wallets.first_wallet_id ());
	(void)node->wallets.insert_adhoc (node->wallets.first_wallet_id (), nano::dev::genesis_key.prv);
	nano::keypair key;
	auto source_id = nano::random_wallet_id ();
	node->wallets.create (source_id);
	nano::account account;
	ASSERT_EQ (nano::wallets_error::none, node->wallets.insert_adhoc (source_id, key.prv, true, account));
	auto const rpc_ctx = add_rpc (system, node);
	boost::property_tree::ptree request;
	request.put ("action", "account_move");
	request.put ("wallet", wallet_id.to_string ());
	request.put ("source", source_id.to_string ());
	boost::property_tree::ptree keys;
	boost::property_tree::ptree entry;
	entry.put ("", key.pub.to_account ());
	keys.push_back (std::make_pair ("", entry));
	request.add_child ("accounts", keys);
	auto response (wait_response (system, rpc_ctx, request));
	ASSERT_EQ ("1", response.get<std::string> ("moved"));
	ASSERT_TRUE (node->wallets.exists (key.pub));
	ASSERT_TRUE (node->wallets.exists (nano::dev::genesis_key.pub));
	std::vector<nano::account> accounts;
	ASSERT_EQ (nano::wallets_error::none, node->wallets.get_accounts (source_id, accounts));
	ASSERT_EQ (accounts.size (), 0);
}

TEST (rpc, block)
{
	nano::test::system system;
	auto node = add_ipc_enabled_node (system);
	auto const rpc_ctx = add_rpc (system, node);
	boost::property_tree::ptree request;
	request.put ("action", "block");
	request.put ("hash", node->latest (nano::dev::genesis->account ()).to_string ());
	auto response (wait_response (system, rpc_ctx, request));
	auto contents (response.get<std::string> ("contents"));
	ASSERT_FALSE (contents.empty ());
	ASSERT_TRUE (response.get<bool> ("confirmed")); // Genesis block is confirmed by default
}

TEST (rpc, block_account)
{
	nano::test::system system;
	auto node = add_ipc_enabled_node (system);
	auto const rpc_ctx = add_rpc (system, node);
	boost::property_tree::ptree request;
	request.put ("action", "block_account");
	request.put ("hash", nano::dev::genesis->hash ().to_string ());
	auto response (wait_response (system, rpc_ctx, request));
	std::string account_text (response.get<std::string> ("account"));
	nano::account account;
	ASSERT_FALSE (account.decode_account (account_text));
}

TEST (rpc, chain)
{
	nano::test::system system;
	auto node = add_ipc_enabled_node (system);
	auto wallet_id = node->wallets.first_wallet_id ();
	(void)node->wallets.insert_adhoc (wallet_id, nano::dev::genesis_key.prv);
	nano::keypair key;
	auto genesis (node->latest (nano::dev::genesis_key.pub));
	ASSERT_FALSE (genesis.is_zero ());
	auto block (node->wallets.send_action (wallet_id, nano::dev::genesis_key.pub, key.pub, 1));
	ASSERT_NE (nullptr, block);
	auto const rpc_ctx = add_rpc (system, node);
	boost::property_tree::ptree request;
	request.put ("action", "chain");
	request.put ("block", block->hash ().to_string ());
	request.put ("count", std::to_string (std::numeric_limits<uint64_t>::max ()));
	auto response (wait_response (system, rpc_ctx, request));
	auto & blocks_node (response.get_child ("blocks"));
	std::vector<nano::block_hash> blocks;
	for (auto i (blocks_node.begin ()), n (blocks_node.end ()); i != n; ++i)
	{
		blocks.push_back (nano::block_hash (i->second.get<std::string> ("")));
	}
	ASSERT_EQ (2, blocks.size ());
	ASSERT_EQ (block->hash (), blocks[0]);
	ASSERT_EQ (genesis, blocks[1]);
}

TEST (rpc, chain_limit)
{
	nano::test::system system;
	auto node = add_ipc_enabled_node (system);
	auto wallet_id = node->wallets.first_wallet_id ();
	(void)node->wallets.insert_adhoc (wallet_id, nano::dev::genesis_key.prv);
	nano::keypair key;
	auto genesis (node->latest (nano::dev::genesis_key.pub));
	ASSERT_FALSE (genesis.is_zero ());
	auto block (node->wallets.send_action (wallet_id, nano::dev::genesis_key.pub, key.pub, 1));
	ASSERT_NE (nullptr, block);
	auto const rpc_ctx = add_rpc (system, node);
	boost::property_tree::ptree request;
	request.put ("action", "chain");
	request.put ("block", block->hash ().to_string ());
	request.put ("count", 1);
	auto response (wait_response (system, rpc_ctx, request));
	auto & blocks_node (response.get_child ("blocks"));
	std::vector<nano::block_hash> blocks;
	for (auto i (blocks_node.begin ()), n (blocks_node.end ()); i != n; ++i)
	{
		blocks.push_back (nano::block_hash (i->second.get<std::string> ("")));
	}
	ASSERT_EQ (1, blocks.size ());
	ASSERT_EQ (block->hash (), blocks[0]);
}

TEST (rpc, chain_offset)
{
	nano::test::system system;
	auto node = add_ipc_enabled_node (system);
	auto wallet_id = node->wallets.first_wallet_id ();
	(void)node->wallets.insert_adhoc (wallet_id, nano::dev::genesis_key.prv);
	nano::keypair key;
	auto genesis (node->latest (nano::dev::genesis_key.pub));
	ASSERT_FALSE (genesis.is_zero ());
	auto block (node->wallets.send_action (wallet_id, nano::dev::genesis_key.pub, key.pub, 1));
	ASSERT_NE (nullptr, block);
	auto const rpc_ctx = add_rpc (system, node);
	boost::property_tree::ptree request;
	request.put ("action", "chain");
	request.put ("block", block->hash ().to_string ());
	request.put ("count", std::to_string (std::numeric_limits<uint64_t>::max ()));
	request.put ("offset", 1);
	auto response (wait_response (system, rpc_ctx, request));
	auto & blocks_node (response.get_child ("blocks"));
	std::vector<nano::block_hash> blocks;
	for (auto i (blocks_node.begin ()), n (blocks_node.end ()); i != n; ++i)
	{
		blocks.push_back (nano::block_hash (i->second.get<std::string> ("")));
	}
	ASSERT_EQ (1, blocks.size ());
	ASSERT_EQ (genesis, blocks[0]);
}

TEST (rpc, frontier)
{
	nano::test::system system;
	auto node = add_ipc_enabled_node (system);
	std::unordered_map<nano::account, nano::block_hash> source;
	{
		auto transaction (node->store.tx_begin_write ());
		for (auto i (0); i < 1000; ++i)
		{
			nano::keypair key;
			nano::block_hash hash;
			nano::random_pool::generate_block (hash.bytes.data (), hash.bytes.size ());
			source[key.pub] = hash;
			node->store.confirmation_height ().put (*transaction, key.pub, { 0, nano::block_hash (0) });
			node->store.account ().put (*transaction, key.pub, nano::account_info (hash, 0, 0, 0, 0, 0, nano::epoch::epoch_0));
		}
	}
	nano::keypair key;
	auto const rpc_ctx = add_rpc (system, node);
	boost::property_tree::ptree request;
	request.put ("action", "frontiers");
	request.put ("account", nano::account{}.to_account ());
	request.put ("count", std::to_string (std::numeric_limits<uint64_t>::max ()));
	auto response (wait_response (system, rpc_ctx, request));
	auto & frontiers_node (response.get_child ("frontiers"));
	std::unordered_map<nano::account, nano::block_hash> frontiers;
	for (auto i (frontiers_node.begin ()), j (frontiers_node.end ()); i != j; ++i)
	{
		nano::account account;
		account.decode_account (i->first);
		nano::block_hash frontier;
		frontier.decode_hex (i->second.get<std::string> (""));
		frontiers[account] = frontier;
	}
	ASSERT_EQ (1, frontiers.erase (nano::dev::genesis_key.pub));
	ASSERT_EQ (source, frontiers);
}

TEST (rpc, frontier_limited)
{
	nano::test::system system;
	auto node = add_ipc_enabled_node (system);
	std::unordered_map<nano::account, nano::block_hash> source;
	{
		auto transaction (node->store.tx_begin_write ());
		for (auto i (0); i < 1000; ++i)
		{
			nano::keypair key;
			nano::block_hash hash;
			nano::random_pool::generate_block (hash.bytes.data (), hash.bytes.size ());
			source[key.pub] = hash;
			node->store.confirmation_height ().put (*transaction, key.pub, { 0, nano::block_hash (0) });
			node->store.account ().put (*transaction, key.pub, nano::account_info (hash, 0, 0, 0, 0, 0, nano::epoch::epoch_0));
		}
	}
	nano::keypair key;
	auto const rpc_ctx = add_rpc (system, node);
	boost::property_tree::ptree request;
	request.put ("action", "frontiers");
	request.put ("account", nano::account{}.to_account ());
	request.put ("count", std::to_string (100));
	auto response (wait_response (system, rpc_ctx, request));
	auto & frontiers_node (response.get_child ("frontiers"));
	ASSERT_EQ (100, frontiers_node.size ());
}

TEST (rpc, frontier_startpoint)
{
	nano::test::system system;
	auto node = add_ipc_enabled_node (system);
	std::unordered_map<nano::account, nano::block_hash> source;
	{
		auto transaction (node->store.tx_begin_write ());
		for (auto i (0); i < 1000; ++i)
		{
			nano::keypair key;
			nano::block_hash hash;
			nano::random_pool::generate_block (hash.bytes.data (), hash.bytes.size ());
			source[key.pub] = hash;
			node->store.confirmation_height ().put (*transaction, key.pub, { 0, nano::block_hash (0) });
			node->store.account ().put (*transaction, key.pub, nano::account_info (hash, 0, 0, 0, 0, 0, nano::epoch::epoch_0));
		}
	}
	nano::keypair key;
	auto const rpc_ctx = add_rpc (system, node);
	boost::property_tree::ptree request;
	request.put ("action", "frontiers");
	request.put ("account", source.begin ()->first.to_account ());
	request.put ("count", std::to_string (1));
	auto response (wait_response (system, rpc_ctx, request));
	auto & frontiers_node (response.get_child ("frontiers"));
	ASSERT_EQ (1, frontiers_node.size ());
	ASSERT_EQ (source.begin ()->first.to_account (), frontiers_node.begin ()->first);
}

TEST (rpc, history)
{
	nano::test::system system;
	auto node0 = add_ipc_enabled_node (system);
	auto wallet_id = node0->wallets.first_wallet_id ();
	(void)node0->wallets.insert_adhoc (wallet_id, nano::dev::genesis_key.prv);
	auto change (node0->wallets.change_action (wallet_id, nano::dev::genesis_key.pub, nano::dev::genesis_key.pub));
	ASSERT_NE (nullptr, change);
	auto send (node0->wallets.send_action (wallet_id, nano::dev::genesis_key.pub, nano::dev::genesis_key.pub, node0->config->receive_minimum.number ()));
	ASSERT_NE (nullptr, send);
	auto receive (node0->wallets.receive_action (wallet_id, send->hash (), nano::dev::genesis_key.pub, node0->config->receive_minimum.number (), send->link ().as_account ()));
	ASSERT_NE (nullptr, receive);
	nano::block_builder builder;
	auto usend = builder
				 .state ()
				 .account (nano::dev::genesis->account ())
				 .previous (node0->latest (nano::dev::genesis->account ()))
				 .representative (nano::dev::genesis->account ())
				 .balance (nano::dev::constants.genesis_amount - nano::Gxrb_ratio)
				 .link (nano::dev::genesis->account ())
				 .sign (nano::dev::genesis_key.prv, nano::dev::genesis_key.pub)
				 .work (*node0->work_generate_blocking (node0->latest (nano::dev::genesis->account ())))
				 .build ();
	auto ureceive = builder
					.state ()
					.account (nano::dev::genesis->account ())
					.previous (usend->hash ())
					.representative (nano::dev::genesis->account ())
					.balance (nano::dev::constants.genesis_amount)
					.link (usend->hash ())
					.sign (nano::dev::genesis_key.prv, nano::dev::genesis_key.pub)
					.work (*node0->work_generate_blocking (usend->hash ()))
					.build ();
	auto uchange = builder
				   .state ()
				   .account (nano::dev::genesis->account ())
				   .previous (ureceive->hash ())
				   .representative (nano::keypair ().pub)
				   .balance (nano::dev::constants.genesis_amount)
				   .link (0)
				   .sign (nano::dev::genesis_key.prv, nano::dev::genesis_key.pub)
				   .work (*node0->work_generate_blocking (ureceive->hash ()))
				   .build ();
	{
		auto transaction (node0->store.tx_begin_write ());
		ASSERT_EQ (nano::block_status::progress, node0->ledger.process (*transaction, usend));
		ASSERT_EQ (nano::block_status::progress, node0->ledger.process (*transaction, ureceive));
		ASSERT_EQ (nano::block_status::progress, node0->ledger.process (*transaction, uchange));
	}
	auto const rpc_ctx = add_rpc (system, node0);
	boost::property_tree::ptree request;
	request.put ("action", "history");
	request.put ("hash", uchange->hash ().to_string ());
	request.put ("count", 100);
	auto response (wait_response (system, rpc_ctx, request));
	std::vector<std::tuple<std::string, std::string, std::string, std::string>> history_l;
	auto & history_node (response.get_child ("history"));
	for (auto i (history_node.begin ()), n (history_node.end ()); i != n; ++i)
	{
		history_l.push_back (std::make_tuple (i->second.get<std::string> ("type"), i->second.get<std::string> ("account"), i->second.get<std::string> ("amount"), i->second.get<std::string> ("hash")));
	}
	ASSERT_EQ (5, history_l.size ());
	ASSERT_EQ ("receive", std::get<0> (history_l[0]));
	ASSERT_EQ (ureceive->hash ().to_string (), std::get<3> (history_l[0]));
	ASSERT_EQ (nano::dev::genesis_key.pub.to_account (), std::get<1> (history_l[0]));
	ASSERT_EQ (nano::Gxrb_ratio.convert_to<std::string> (), std::get<2> (history_l[0]));
	ASSERT_EQ (5, history_l.size ());
	ASSERT_EQ ("send", std::get<0> (history_l[1]));
	ASSERT_EQ (usend->hash ().to_string (), std::get<3> (history_l[1]));
	ASSERT_EQ (nano::dev::genesis_key.pub.to_account (), std::get<1> (history_l[1]));
	ASSERT_EQ (nano::Gxrb_ratio.convert_to<std::string> (), std::get<2> (history_l[1]));
	ASSERT_EQ ("receive", std::get<0> (history_l[2]));
	ASSERT_EQ (nano::dev::genesis_key.pub.to_account (), std::get<1> (history_l[2]));
	ASSERT_EQ (node0->config->receive_minimum.to_string_dec (), std::get<2> (history_l[2]));
	ASSERT_EQ (receive->hash ().to_string (), std::get<3> (history_l[2]));
	ASSERT_EQ ("send", std::get<0> (history_l[3]));
	ASSERT_EQ (nano::dev::genesis_key.pub.to_account (), std::get<1> (history_l[3]));
	ASSERT_EQ (node0->config->receive_minimum.to_string_dec (), std::get<2> (history_l[3]));
	ASSERT_EQ (send->hash ().to_string (), std::get<3> (history_l[3]));
	ASSERT_EQ ("receive", std::get<0> (history_l[4]));
	ASSERT_EQ (nano::dev::genesis_key.pub.to_account (), std::get<1> (history_l[4]));
	ASSERT_EQ (nano::dev::constants.genesis_amount.convert_to<std::string> (), std::get<2> (history_l[4]));
	ASSERT_EQ (nano::dev::genesis->hash ().to_string (), std::get<3> (history_l[4]));
}

TEST (rpc, account_history)
{
	nano::test::system system;
	auto node0 = add_ipc_enabled_node (system);
	auto wallet_id = node0->wallets.first_wallet_id ();
	(void)node0->wallets.insert_adhoc (wallet_id, nano::dev::genesis_key.prv);
	auto change (node0->wallets.change_action (wallet_id, nano::dev::genesis_key.pub, nano::dev::genesis_key.pub));
	ASSERT_NE (nullptr, change);
	auto send (node0->wallets.send_action (wallet_id, nano::dev::genesis_key.pub, nano::dev::genesis_key.pub, node0->config->receive_minimum.number ()));
	ASSERT_NE (nullptr, send);
	auto receive (node0->wallets.receive_action (wallet_id, send->hash (), nano::dev::genesis_key.pub, node0->config->receive_minimum.number (), send->link ().as_account ()));
	ASSERT_NE (nullptr, receive);
	nano::block_builder builder;
	auto usend = builder
				 .state ()
				 .account (nano::dev::genesis->account ())
				 .previous (node0->latest (nano::dev::genesis->account ()))
				 .representative (nano::dev::genesis->account ())
				 .balance (nano::dev::constants.genesis_amount - nano::Gxrb_ratio)
				 .link (nano::dev::genesis->account ())
				 .sign (nano::dev::genesis_key.prv, nano::dev::genesis_key.pub)
				 .work (*node0->work_generate_blocking (node0->latest (nano::dev::genesis->account ())))
				 .build ();
	auto ureceive = builder
					.state ()
					.account (nano::dev::genesis->account ())
					.previous (usend->hash ())
					.representative (nano::dev::genesis->account ())
					.balance (nano::dev::constants.genesis_amount)
					.link (usend->hash ())
					.sign (nano::dev::genesis_key.prv, nano::dev::genesis_key.pub)
					.work (*node0->work_generate_blocking (usend->hash ()))
					.build ();
	auto uchange = builder
				   .state ()
				   .account (nano::dev::genesis->account ())
				   .previous (ureceive->hash ())
				   .representative (nano::keypair ().pub)
				   .balance (nano::dev::constants.genesis_amount)
				   .link (0)
				   .sign (nano::dev::genesis_key.prv, nano::dev::genesis_key.pub)
				   .work (*node0->work_generate_blocking (ureceive->hash ()))
				   .build ();
	{
		auto transaction (node0->store.tx_begin_write ());
		ASSERT_EQ (nano::block_status::progress, node0->ledger.process (*transaction, usend));
		ASSERT_EQ (nano::block_status::progress, node0->ledger.process (*transaction, ureceive));
		ASSERT_EQ (nano::block_status::progress, node0->ledger.process (*transaction, uchange));
	}
	auto const rpc_ctx = add_rpc (system, node0);
	{
		boost::property_tree::ptree request;
		request.put ("action", "account_history");
		request.put ("account", nano::dev::genesis->account ().to_account ());
		request.put ("count", 100);
		auto response (wait_response (system, rpc_ctx, request, 10s));
		std::vector<std::tuple<std::string, std::string, std::string, std::string, std::string, bool>> history_l;
		auto & history_node (response.get_child ("history"));
		for (auto i (history_node.begin ()), n (history_node.end ()); i != n; ++i)
		{
			history_l.push_back (std::make_tuple (i->second.get<std::string> ("type"), i->second.get<std::string> ("account"), i->second.get<std::string> ("amount"), i->second.get<std::string> ("hash"), i->second.get<std::string> ("height"), i->second.get<bool> ("confirmed")));
		}

		ASSERT_EQ (5, history_l.size ());
		ASSERT_EQ ("receive", std::get<0> (history_l[0]));
		ASSERT_EQ (ureceive->hash ().to_string (), std::get<3> (history_l[0]));
		ASSERT_EQ (nano::dev::genesis_key.pub.to_account (), std::get<1> (history_l[0]));
		ASSERT_EQ (nano::Gxrb_ratio.convert_to<std::string> (), std::get<2> (history_l[0]));
		ASSERT_EQ ("6", std::get<4> (history_l[0])); // change block (height 7) is skipped by account_history since "raw" is not set
		ASSERT_FALSE (std::get<5> (history_l[0]));
		ASSERT_EQ ("send", std::get<0> (history_l[1]));
		ASSERT_EQ (usend->hash ().to_string (), std::get<3> (history_l[1]));
		ASSERT_EQ (nano::dev::genesis_key.pub.to_account (), std::get<1> (history_l[1]));
		ASSERT_EQ (nano::Gxrb_ratio.convert_to<std::string> (), std::get<2> (history_l[1]));
		ASSERT_EQ ("5", std::get<4> (history_l[1]));
		ASSERT_FALSE (std::get<5> (history_l[1]));
		ASSERT_EQ ("receive", std::get<0> (history_l[2]));
		ASSERT_EQ (nano::dev::genesis_key.pub.to_account (), std::get<1> (history_l[2]));
		ASSERT_EQ (node0->config->receive_minimum.to_string_dec (), std::get<2> (history_l[2]));
		ASSERT_EQ (receive->hash ().to_string (), std::get<3> (history_l[2]));
		ASSERT_EQ ("4", std::get<4> (history_l[2]));
		ASSERT_FALSE (std::get<5> (history_l[2]));
		ASSERT_EQ ("send", std::get<0> (history_l[3]));
		ASSERT_EQ (nano::dev::genesis_key.pub.to_account (), std::get<1> (history_l[3]));
		ASSERT_EQ (node0->config->receive_minimum.to_string_dec (), std::get<2> (history_l[3]));
		ASSERT_EQ (send->hash ().to_string (), std::get<3> (history_l[3]));
		ASSERT_EQ ("3", std::get<4> (history_l[3]));
		ASSERT_FALSE (std::get<5> (history_l[3]));
		ASSERT_EQ ("receive", std::get<0> (history_l[4]));
		ASSERT_EQ (nano::dev::genesis_key.pub.to_account (), std::get<1> (history_l[4]));
		ASSERT_EQ (nano::dev::constants.genesis_amount.convert_to<std::string> (), std::get<2> (history_l[4]));
		ASSERT_EQ (nano::dev::genesis->hash ().to_string (), std::get<3> (history_l[4]));
		ASSERT_EQ ("1", std::get<4> (history_l[4])); // change block (height 2) is skipped
		ASSERT_TRUE (std::get<5> (history_l[4]));
	}
	// Test count and reverse
	{
		boost::property_tree::ptree request;
		request.put ("action", "account_history");
		request.put ("account", nano::dev::genesis->account ().to_account ());
		request.put ("reverse", true);
		request.put ("count", 1);
		auto response (wait_response (system, rpc_ctx, request, 10s));
		auto & history_node (response.get_child ("history"));
		ASSERT_EQ (1, history_node.size ());
		ASSERT_EQ ("1", history_node.begin ()->second.get<std::string> ("height"));
		ASSERT_EQ (change->hash ().to_string (), response.get<std::string> ("next"));
	}

	// Test filtering
	nano::public_key account2;
	(void)node0->wallets.deterministic_insert (wallet_id, true, account2);
	auto send2 (node0->wallets.send_action (wallet_id, nano::dev::genesis_key.pub, account2, node0->config->receive_minimum.number ()));
	ASSERT_NE (nullptr, send2);
	auto receive2 (node0->wallets.receive_action (wallet_id, send2->hash (), account2, node0->config->receive_minimum.number (), send2->link ().as_account ()));
	// Test filter for send state blocks
	ASSERT_NE (nullptr, receive2);
	{
		boost::property_tree::ptree request;
		request.put ("action", "account_history");
		request.put ("account", nano::dev::genesis_key.pub.to_account ());
		boost::property_tree::ptree other_account;
		other_account.put ("", account2.to_account ());
		boost::property_tree::ptree filtered_accounts;
		filtered_accounts.push_back (std::make_pair ("", other_account));
		request.add_child ("account_filter", filtered_accounts);
		request.put ("count", 100);
		auto response (wait_response (system, rpc_ctx, request));
		auto history_node (response.get_child ("history"));
		ASSERT_EQ (history_node.size (), 2);
	}
	// Test filter for receive state blocks
	{
		boost::property_tree::ptree request;
		request.put ("action", "account_history");
		request.put ("account", account2.to_account ());
		boost::property_tree::ptree other_account;
		other_account.put ("", nano::dev::genesis_key.pub.to_account ());
		boost::property_tree::ptree filtered_accounts;
		filtered_accounts.push_back (std::make_pair ("", other_account));
		request.add_child ("account_filter", filtered_accounts);
		request.put ("count", 100);
		auto response (wait_response (system, rpc_ctx, request));
		auto history_node (response.get_child ("history"));
		ASSERT_EQ (history_node.size (), 1);
	}
}

TEST (rpc, history_count)
{
	nano::test::system system;
	auto node = add_ipc_enabled_node (system);
	auto wallet_id = node->wallets.first_wallet_id ();
	(void)node->wallets.insert_adhoc (wallet_id, nano::dev::genesis_key.prv);
	auto change (node->wallets.change_action (wallet_id, nano::dev::genesis_key.pub, nano::dev::genesis_key.pub));
	ASSERT_NE (nullptr, change);
	auto send (node->wallets.send_action (wallet_id, nano::dev::genesis_key.pub, nano::dev::genesis_key.pub, node->config->receive_minimum.number ()));
	ASSERT_NE (nullptr, send);
	auto receive (node->wallets.receive_action (wallet_id, send->hash (), nano::dev::genesis_key.pub, node->config->receive_minimum.number (), send->link ().as_account ()));
	ASSERT_NE (nullptr, receive);
	auto const rpc_ctx = add_rpc (system, node);
	boost::property_tree::ptree request;
	request.put ("action", "history");
	request.put ("hash", receive->hash ().to_string ());
	request.put ("count", 1);
	auto response (wait_response (system, rpc_ctx, request));
	auto & history_node (response.get_child ("history"));
	ASSERT_EQ (1, history_node.size ());
}

TEST (rpc, history_pruning)
{
	nano::test::system system;
	nano::node_config node_config = system.default_config ();
	node_config.enable_voting = false; // Remove after allowing pruned voting
	nano::node_flags node_flags;
	node_flags.set_enable_pruning (true);
	auto node0 = add_ipc_enabled_node (system, node_config, node_flags);
	auto wallet_id = node0->wallets.first_wallet_id ();
	std::vector<std::shared_ptr<nano::block>> blocks;

	nano::block_builder builder;

	// noop change block
	auto change = builder
				  .change ()
				  .previous (nano::dev::genesis->hash ())
				  .representative (nano::dev::genesis_key.pub)
				  .sign (nano::dev::genesis_key.prv, nano::dev::genesis_key.pub)
				  .work (*node0->work.generate (nano::dev::genesis->hash ()))
				  .build ();
	blocks.push_back (change);

	// legacy send to itself
	auto send = builder
				.send ()
				.previous (change->hash ())
				.destination (nano::dev::genesis_key.pub)
				.balance (nano::dev::constants.genesis_amount - node0->config->receive_minimum.number ())
				.sign (nano::dev::genesis_key.prv, nano::dev::genesis_key.pub)
				.work (*node0->work.generate (change->hash ()))
				.build ();
	blocks.push_back (send);

	// legacy receive the legacy self send
	auto receive = builder
				   .receive ()
				   .previous (send->hash ())
				   .source (send->hash ())
				   .sign (nano::dev::genesis_key.prv, nano::dev::genesis_key.pub)
				   .work (*node0->work.generate (send->hash ()))
				   .build ();
	blocks.push_back (receive);

	// non legacy self send
	auto usend = builder
				 .state ()
				 .account (nano::dev::genesis->account ())
				 .previous (receive->hash ())
				 .representative (nano::dev::genesis->account ())
				 .balance (nano::dev::constants.genesis_amount - nano::Gxrb_ratio)
				 .link (nano::dev::genesis->account ())
				 .sign (nano::dev::genesis_key.prv, nano::dev::genesis_key.pub)
				 .work (*node0->work_generate_blocking (receive->hash ()))
				 .build ();
	blocks.push_back (usend);

	// non legacy receive of the non legacy self send
	auto ureceive = builder
					.state ()
					.account (nano::dev::genesis->account ())
					.previous (usend->hash ())
					.representative (nano::dev::genesis->account ())
					.balance (nano::dev::constants.genesis_amount)
					.link (usend->hash ())
					.sign (nano::dev::genesis_key.prv, nano::dev::genesis_key.pub)
					.work (*node0->work_generate_blocking (usend->hash ()))
					.build ();
	blocks.push_back (ureceive);

	// change genesis to a random rep
	auto uchange = builder
				   .state ()
				   .account (nano::dev::genesis->account ())
				   .previous (ureceive->hash ())
				   .representative (nano::keypair ().pub)
				   .balance (nano::dev::constants.genesis_amount)
				   .link (0)
				   .sign (nano::dev::genesis_key.prv, nano::dev::genesis_key.pub)
				   .work (*node0->work_generate_blocking (ureceive->hash ()))
				   .build ();
	blocks.push_back (uchange);

	nano::test::process_live (*node0, blocks);
	ASSERT_TIMELY (5s, nano::test::exists (*node0, blocks));
	(void)node0->wallets.insert_adhoc (wallet_id, nano::dev::genesis_key.prv);

	ASSERT_TRUE (nano::test::start_elections (system, *node0, blocks, true));
	ASSERT_TIMELY (5s, node0->block_confirmed (uchange->hash ()));
	nano::confirmation_height_info confirmation_height_info;
	node0->store.confirmation_height ().get (*node0->store.tx_begin_read (), nano::dev::genesis_key.pub, confirmation_height_info);
	ASSERT_EQ (7, confirmation_height_info.height ());

	// Prune block "change"
	{
		auto transaction (node0->store.tx_begin_write ());
		ASSERT_EQ (1, node0->ledger.pruning_action (*transaction, change->hash (), 1));
	}

	auto const rpc_ctx = add_rpc (system, node0);
	boost::property_tree::ptree request;
	request.put ("action", "history");
	request.put ("hash", send->hash ().to_string ());
	request.put ("count", 100);
	auto response = wait_response (system, rpc_ctx, request);
	auto history_node = response.get_child ("history");
	ASSERT_EQ (history_node.size (), 1);
	auto entry = (*history_node.begin ()).second;
	ASSERT_EQ ("send", entry.get<std::string> ("type"));
	ASSERT_EQ (nano::dev::genesis_key.pub.to_account (), entry.get<std::string> ("account", "N/A"));
	ASSERT_EQ ("N/A", entry.get<std::string> ("amount", "N/A"));
	ASSERT_EQ (send->hash ().to_string (), entry.get<std::string> ("hash"));

	// Prune block "send"
	{
		auto transaction (node0->store.tx_begin_write ());
		ASSERT_EQ (1, node0->ledger.pruning_action (*transaction, send->hash (), 1));
	}

	boost::property_tree::ptree request2;
	request2.put ("action", "history");
	request2.put ("hash", receive->hash ().to_string ());
	request2.put ("count", 100);
	response = wait_response (system, rpc_ctx, request2);
	history_node = response.get_child ("history");
	ASSERT_EQ (history_node.size (), 1);
	entry = (*history_node.begin ()).second;
	ASSERT_EQ ("receive", entry.get<std::string> ("type"));
	ASSERT_EQ ("N/A", entry.get<std::string> ("account", "N/A"));
	ASSERT_EQ ("N/A", entry.get<std::string> ("amount", "N/A"));
	ASSERT_EQ (receive->hash ().to_string (), entry.get<std::string> ("hash"));

	// Prune block "receive"
	{
		auto transaction (node0->store.tx_begin_write ());
		ASSERT_EQ (1, node0->ledger.pruning_action (*transaction, receive->hash (), 1));
	}

	boost::property_tree::ptree request3;
	request3.put ("action", "history");
	request3.put ("hash", uchange->hash ().to_string ());
	request3.put ("count", 100);
	response = wait_response (system, rpc_ctx, request3);
	history_node = response.get_child ("history");
	ASSERT_EQ (history_node.size (), 2);

	// first array element
	entry = (*history_node.begin ()).second;
	ASSERT_EQ ("receive", entry.get<std::string> ("type"));
	ASSERT_EQ (ureceive->hash ().to_string (), entry.get<std::string> ("hash"));
	ASSERT_EQ (nano::dev::genesis_key.pub.to_account (), entry.get<std::string> ("account", "N/A"));
	ASSERT_EQ (nano::Gxrb_ratio.convert_to<std::string> (), entry.get<std::string> ("amount", "N/A"));

	// second array element
	entry = (*(++history_node.begin ())).second;
	ASSERT_EQ ("unknown", entry.get<std::string> ("type"));
	ASSERT_EQ ("N/A", entry.get<std::string> ("account", "N/A"));
	ASSERT_EQ ("N/A", entry.get<std::string> ("amount", "N/A"));
	ASSERT_EQ (usend->hash ().to_string (), entry.get<std::string> ("hash"));
}

TEST (rpc, process_block)
{
	nano::test::system system;
	auto node1 = add_ipc_enabled_node (system);
	auto const rpc_ctx = add_rpc (system, node1);
	nano::keypair key;
	auto latest (node1->latest (nano::dev::genesis_key.pub));
	nano::block_builder builder;
	auto send = builder
				.send ()
				.previous (latest)
				.destination (key.pub)
				.balance (100)
				.sign (nano::dev::genesis_key.prv, nano::dev::genesis_key.pub)
				.work (*node1->work_generate_blocking (latest))
				.build ();
	boost::property_tree::ptree request;
	request.put ("action", "process");
	std::string json;
	send->serialize_json (json);
	request.put ("block", json);
	{
		auto response (wait_response (system, rpc_ctx, request));
		ASSERT_TIMELY_EQ (10s, node1->latest (nano::dev::genesis_key.pub), send->hash ());
		std::string send_hash (response.get<std::string> ("hash"));
		ASSERT_EQ (send->hash ().to_string (), send_hash);
	}
	request.put ("json_block", true);
	{
		auto response (wait_response (system, rpc_ctx, request));
		std::error_code ec (nano::error_blocks::invalid_block);
		ASSERT_EQ (ec.message (), response.get<std::string> ("error"));
	}
}

TEST (rpc, process_json_block)
{
	nano::test::system system;
	auto node1 = add_ipc_enabled_node (system);
	auto const rpc_ctx = add_rpc (system, node1);
	nano::keypair key;
	auto latest (node1->latest (nano::dev::genesis_key.pub));
	nano::block_builder builder;
	auto send = builder
				.send ()
				.previous (latest)
				.destination (key.pub)
				.balance (100)
				.sign (nano::dev::genesis_key.prv, nano::dev::genesis_key.pub)
				.work (*node1->work_generate_blocking (latest))
				.build ();
	boost::property_tree::ptree request;
	request.put ("action", "process");
	boost::property_tree::ptree block_node;
	send->serialize_json (block_node);
	request.add_child ("block", block_node);
	{
		auto response (wait_response (system, rpc_ctx, request));
		std::error_code ec (nano::error_blocks::invalid_block);
		ASSERT_EQ (ec.message (), response.get<std::string> ("error"));
	}
	request.put ("json_block", true);
	{
		auto response (wait_response (system, rpc_ctx, request));
		ASSERT_TIMELY_EQ (10s, node1->latest (nano::dev::genesis_key.pub), send->hash ());
		std::string send_hash (response.get<std::string> ("hash"));
		ASSERT_EQ (send->hash ().to_string (), send_hash);
	}
}

TEST (rpc, process_block_async)
{
	nano::test::system system;
	auto node1 = add_ipc_enabled_node (system);
	auto const rpc_ctx = add_rpc (system, node1);
	nano::keypair key;
	auto latest (node1->latest (nano::dev::genesis_key.pub));
	nano::block_builder builder;
	auto send = builder
				.send ()
				.previous (latest)
				.destination (key.pub)
				.balance (100)
				.sign (nano::dev::genesis_key.prv, nano::dev::genesis_key.pub)
				.work (*node1->work_generate_blocking (latest))
				.build ();
	boost::property_tree::ptree request;
	request.put ("action", "process");
	request.put ("async", "true");
	std::string json;
	send->serialize_json (json);
	request.put ("block", json);
	request.put ("json_block", true);
	{
		auto response (wait_response (system, rpc_ctx, request));
		std::error_code ec (nano::error_blocks::invalid_block);
		ASSERT_EQ (ec.message (), response.get<std::string> ("error"));
	}
	request.put ("json_block", false);
	{
		auto response (wait_response (system, rpc_ctx, request));
		std::error_code ec (nano::error_common::is_not_state_block);
		ASSERT_EQ (ec.message (), response.get<std::string> ("error"));
	}

	auto state_send = builder
					  .state ()
					  .account (nano::dev::genesis_key.pub)
					  .previous (latest)
					  .representative (nano::dev::genesis_key.pub)
					  .balance (nano::dev::constants.genesis_amount - 100)
					  .link (nano::dev::genesis_key.pub)
					  .sign (nano::dev::genesis_key.prv, nano::dev::genesis_key.pub)
					  .work (*system.work.generate (latest))
					  .build ();
	std::string json1;
	state_send->serialize_json (json1);
	request.put ("block", json1);
	{
		auto response (wait_response (system, rpc_ctx, request));
		ASSERT_EQ ("1", response.get<std::string> ("started"));
		ASSERT_TIMELY_EQ (10s, node1->latest (nano::dev::genesis_key.pub), state_send->hash ());
	}
}

TEST (rpc, process_block_no_work)
{
	nano::test::system system;
	auto node1 = add_ipc_enabled_node (system);
	auto const rpc_ctx = add_rpc (system, node1);
	nano::keypair key;
	auto latest (node1->latest (nano::dev::genesis_key.pub));
	nano::block_builder builder;
	auto send = builder
				.send ()
				.previous (latest)
				.destination (key.pub)
				.balance (100)
				.sign (nano::dev::genesis_key.prv, nano::dev::genesis_key.pub)
				.work (*node1->work_generate_blocking (latest))
				.build ();
	send->block_work_set (0);
	boost::property_tree::ptree request;
	request.put ("action", "process");
	std::string json;
	send->serialize_json (json);
	request.put ("block", json);
	auto response (wait_response (system, rpc_ctx, request));
	ASSERT_FALSE (response.get<std::string> ("error", "").empty ());
}

TEST (rpc, process_republish)
{
	nano::test::system system (2);
	auto & node1 (*system.nodes[0]);
	auto & node2 (*system.nodes[1]);
	auto node3 = add_ipc_enabled_node (system);
	auto const rpc_ctx = add_rpc (system, node3);
	nano::keypair key;
	auto latest (node1.latest (nano::dev::genesis_key.pub));
	nano::block_builder builder;
	auto send = builder
				.send ()
				.previous (latest)
				.destination (key.pub)
				.balance (100)
				.sign (nano::dev::genesis_key.prv, nano::dev::genesis_key.pub)
				.work (*node3->work_generate_blocking (latest))
				.build ();
	boost::property_tree::ptree request;
	request.put ("action", "process");
	std::string json;
	send->serialize_json (json);
	request.put ("block", json);
	auto response (wait_response (system, rpc_ctx, request));
	ASSERT_TIMELY_EQ (10s, node2.latest (nano::dev::genesis_key.pub), send->hash ());
}

TEST (rpc, process_subtype_send)
{
	nano::test::system system;
	auto node1 = add_ipc_enabled_node (system);
	system.add_node ();
	auto const rpc_ctx = add_rpc (system, node1);
	nano::keypair key;
	auto latest (node1->latest (nano::dev::genesis_key.pub));
	nano::block_builder builder;
	auto send = builder
				.state ()
				.account (nano::dev::genesis->account ())
				.previous (latest)
				.representative (nano::dev::genesis->account ())
				.balance (nano::dev::constants.genesis_amount - nano::Gxrb_ratio)
				.link (key.pub)
				.sign (nano::dev::genesis_key.prv, nano::dev::genesis_key.pub)
				.work (*node1->work_generate_blocking (latest))
				.build ();
	boost::property_tree::ptree request;
	request.put ("action", "process");
	std::string json;
	send->serialize_json (json);
	request.put ("block", json);
	request.put ("subtype", "receive");
	auto response (wait_response (system, rpc_ctx, request));
	std::error_code ec (nano::error_rpc::invalid_subtype_balance);
	ASSERT_EQ (response.get<std::string> ("error"), ec.message ());
	request.put ("subtype", "change");
	auto response2 (wait_response (system, rpc_ctx, request));
	ASSERT_EQ (response2.get<std::string> ("error"), ec.message ());
	request.put ("subtype", "send");
	auto response3 (wait_response (system, rpc_ctx, request));
	ASSERT_EQ (send->hash ().to_string (), response3.get<std::string> ("hash"));
	ASSERT_TIMELY_EQ (10s, system.nodes[1]->latest (nano::dev::genesis_key.pub), send->hash ());
}

TEST (rpc, process_subtype_open)
{
	nano::test::system system;
	auto node1 = add_ipc_enabled_node (system);
	auto & node2 = *system.add_node ();
	nano::keypair key;
	auto latest (node1->latest (nano::dev::genesis_key.pub));
	nano::block_builder builder;
	auto send = builder
				.state ()
				.account (nano::dev::genesis->account ())
				.previous (latest)
				.representative (nano::dev::genesis->account ())
				.balance (nano::dev::constants.genesis_amount - nano::Gxrb_ratio)
				.link (key.pub)
				.sign (nano::dev::genesis_key.prv, nano::dev::genesis_key.pub)
				.work (*node1->work_generate_blocking (latest))
				.build ();
	ASSERT_EQ (nano::block_status::progress, node1->process (send));
	ASSERT_EQ (nano::block_status::progress, node2.process (send));
	auto const rpc_ctx = add_rpc (system, node1);
	node1->scheduler.manual.push (send);
	auto open = builder
				.state ()
				.account (key.pub)
				.previous (0)
				.representative (key.pub)
				.balance (nano::Gxrb_ratio)
				.link (send->hash ())
				.sign (key.prv, key.pub)
				.work (*node1->work_generate_blocking (key.pub))
				.build ();
	boost::property_tree::ptree request;
	request.put ("action", "process");
	std::string json;
	open->serialize_json (json);
	request.put ("block", json);
	request.put ("subtype", "send");
	auto response (wait_response (system, rpc_ctx, request));
	std::error_code ec (nano::error_rpc::invalid_subtype_balance);
	ASSERT_EQ (response.get<std::string> ("error"), ec.message ());
	request.put ("subtype", "epoch");
	auto response2 (wait_response (system, rpc_ctx, request));
	ASSERT_EQ (response2.get<std::string> ("error"), ec.message ());
	request.put ("subtype", "open");
	auto response3 (wait_response (system, rpc_ctx, request));
	ASSERT_EQ (open->hash ().to_string (), response3.get<std::string> ("hash"));
	ASSERT_TIMELY_EQ (10s, node2.latest (key.pub), open->hash ());
}

TEST (rpc, process_subtype_receive)
{
	nano::test::system system;
	auto node1 = add_ipc_enabled_node (system);
	auto & node2 = *system.add_node ();
	auto latest (node1->latest (nano::dev::genesis_key.pub));
	nano::block_builder builder;
	auto send = builder
				.state ()
				.account (nano::dev::genesis->account ())
				.previous (latest)
				.representative (nano::dev::genesis->account ())
				.balance (nano::dev::constants.genesis_amount - nano::Gxrb_ratio)
				.link (nano::dev::genesis_key.pub)
				.sign (nano::dev::genesis_key.prv, nano::dev::genesis_key.pub)
				.work (*node1->work_generate_blocking (latest))
				.build ();
	ASSERT_EQ (nano::block_status::progress, node1->process (send));
	ASSERT_EQ (nano::block_status::progress, node2.process (send));
	auto const rpc_ctx = add_rpc (system, node1);
	node1->scheduler.manual.push (send);
	auto receive = builder
				   .state ()
				   .account (nano::dev::genesis_key.pub)
				   .previous (send->hash ())
				   .representative (nano::dev::genesis_key.pub)
				   .balance (nano::dev::constants.genesis_amount)
				   .link (send->hash ())
				   .sign (nano::dev::genesis_key.prv, nano::dev::genesis_key.pub)
				   .work (*node1->work_generate_blocking (send->hash ()))
				   .build ();
	boost::property_tree::ptree request;
	request.put ("action", "process");
	std::string json;
	receive->serialize_json (json);
	request.put ("block", json);
	request.put ("subtype", "send");
	auto response (wait_response (system, rpc_ctx, request));
	std::error_code ec (nano::error_rpc::invalid_subtype_balance);
	ASSERT_EQ (response.get<std::string> ("error"), ec.message ());
	request.put ("subtype", "open");
	auto response2 (wait_response (system, rpc_ctx, request));
	ec = nano::error_rpc::invalid_subtype_previous;
	ASSERT_EQ (response2.get<std::string> ("error"), ec.message ());
	request.put ("subtype", "receive");
	auto response3 (wait_response (system, rpc_ctx, request));
	ASSERT_EQ (receive->hash ().to_string (), response3.get<std::string> ("hash"));
	ASSERT_TIMELY_EQ (10s, node2.latest (nano::dev::genesis_key.pub), receive->hash ());
}

TEST (rpc, process_ledger_insufficient_work)
{
	nano::test::system system;
	auto node = add_ipc_enabled_node (system);
	auto const rpc_ctx = add_rpc (system, node);
	ASSERT_LT (node->network_params.work.get_entry (), node->network_params.work.get_epoch_1 ());
	auto latest (node->latest (nano::dev::genesis_key.pub));
	auto min_difficulty = node->network_params.work.get_entry ();
	auto max_difficulty = node->network_params.work.get_epoch_1 ();
	nano::block_builder builder;
	auto send = builder
				.state ()
				.account (nano::dev::genesis->account ())
				.previous (latest)
				.representative (nano::dev::genesis->account ())
				.balance (nano::dev::constants.genesis_amount - nano::Gxrb_ratio)
				.link (nano::dev::genesis_key.pub)
				.sign (nano::dev::genesis_key.prv, nano::dev::genesis_key.pub)
				.work (system.work_generate_limited (latest, min_difficulty, max_difficulty))
				.build ();
	ASSERT_LT (nano::dev::network_params.work.difficulty (*send), max_difficulty);
	ASSERT_GE (nano::dev::network_params.work.difficulty (*send), min_difficulty);
	boost::property_tree::ptree request;
	request.put ("action", "process");
	std::string json;
	send->serialize_json (json);
	request.put ("block", json);
	request.put ("subtype", "send");
	auto response (wait_response (system, rpc_ctx, request));
	std::error_code ec (nano::error_process::insufficient_work);
	ASSERT_EQ (1, response.count ("error"));
	ASSERT_EQ (response.get<std::string> ("error"), ec.message ());
}

TEST (rpc, keepalive)
{
	nano::test::system system;
	auto node0 = add_ipc_enabled_node (system);
	auto node1 (std::make_shared<nano::node> (system.async_rt, system.get_available_port (), nano::unique_path (), system.work));
	node1->start ();
	system.nodes.push_back (node1);
	auto const rpc_ctx = add_rpc (system, node0);
	boost::property_tree::ptree request;
	request.put ("action", "keepalive");
	auto address (boost::str (boost::format ("%1%") % node1->network->endpoint ().address ()));
	auto port (boost::str (boost::format ("%1%") % node1->network->endpoint ().port ()));
	request.put ("address", address);
	request.put ("port", port);
	ASSERT_EQ (nullptr, node0->network->tcp_channels->find_node_id (node1->get_node_id ()));
	ASSERT_EQ (0, node0->network->size ());
	auto response (wait_response (system, rpc_ctx, request));
	system.deadline_set (10s);
	while (node0->network->find_node_id (node1->get_node_id ()) == nullptr)
	{
		ASSERT_EQ (0, node0->network->size ());
		ASSERT_NO_ERROR (system.poll ());
	}
	node1->stop ();
}

TEST (rpc, peers)
{
	nano::test::system system;
	auto node = add_ipc_enabled_node (system);
	auto const node2 = system.add_node ();
	auto const rpc_ctx = add_rpc (system, node);
	boost::property_tree::ptree request;
	request.put ("action", "peers");
	auto response (wait_response (system, rpc_ctx, request));
	auto & peers_node (response.get_child ("peers"));
	ASSERT_EQ (1, peers_node.size ());
	ASSERT_EQ (std::to_string (node->network_params.network.protocol_version), peers_node.get<std::string> ((boost::format ("[::1]:%1%") % node2->network->endpoint ().port ()).str ()));
	// The previous version of this test had an UDP connection to an arbitrary IP address, so it could check for two peers. This doesn't work with TCP.
}

TEST (rpc, peers_node_id)
{
	nano::test::system system;
	auto node = add_ipc_enabled_node (system);
	auto const node2 = system.add_node ();
	auto const rpc_ctx = add_rpc (system, node);
	boost::property_tree::ptree request;
	request.put ("action", "peers");
	request.put ("peer_details", true);
	auto response (wait_response (system, rpc_ctx, request));
	auto & peers_node (response.get_child ("peers"));
	ASSERT_EQ (1, peers_node.size ());
	auto tree1 (peers_node.get_child ((boost::format ("[::1]:%1%") % node2->network->endpoint ().port ()).str ()));
	ASSERT_EQ (std::to_string (node->network_params.network.protocol_version), tree1.get<std::string> ("protocol_version"));
	ASSERT_EQ (system.nodes[1]->node_id.pub.to_node_id (), tree1.get<std::string> ("node_id"));
	// The previous version of this test had an UDP connection to an arbitrary IP address, so it could check for two peers. This doesn't work with TCP.
}

TEST (rpc, version)
{
	nano::test::system system;
	auto node1 = add_ipc_enabled_node (system);
	auto const rpc_ctx = add_rpc (system, node1);
	boost::property_tree::ptree request1;
	request1.put ("action", "version");
	test_response response1 (request1, rpc_ctx.rpc->listening_port (), system.async_rt.io_ctx);
	ASSERT_TIMELY (5s, response1.status != 0);
	ASSERT_EQ (200, response1.status);
	ASSERT_EQ ("1", response1.json.get<std::string> ("rpc_version"));
	{
		auto transaction (node1->store.tx_begin_read ());
		ASSERT_EQ (std::to_string (node1->store.version ().get (*transaction)), response1.json.get<std::string> ("store_version"));
	}
	ASSERT_EQ (std::to_string (node1->network_params.network.protocol_version), response1.json.get<std::string> ("protocol_version"));
	ASSERT_EQ (boost::str (boost::format ("RsNano %1%") % NANO_VERSION_STRING), response1.json.get<std::string> ("node_vendor"));
	ASSERT_EQ (node1->store.vendor_get (), response1.json.get<std::string> ("store_vendor"));
	auto network_label (node1->network_params.network.get_current_network_as_string ());
	ASSERT_EQ (network_label, response1.json.get<std::string> ("network"));
	auto genesis_open (node1->latest (nano::dev::genesis_key.pub));
	ASSERT_EQ (genesis_open.to_string (), response1.json.get<std::string> ("network_identifier"));
	ASSERT_EQ (BUILD_INFO, response1.json.get<std::string> ("build_info"));
	auto headers (response1.resp.base ());
	auto allow (headers.at ("Allow"));
	auto content_type (headers.at ("Content-Type"));
	auto access_control_allow_origin (headers.at ("Access-Control-Allow-Origin"));
	auto access_control_allow_methods (headers.at ("Access-Control-Allow-Methods"));
	auto access_control_allow_headers (headers.at ("Access-Control-Allow-Headers"));
	auto connection (headers.at ("Connection"));
	ASSERT_EQ ("POST, OPTIONS", allow);
	ASSERT_EQ ("application/json", content_type);
	ASSERT_EQ ("*", access_control_allow_origin);
	ASSERT_EQ (allow, access_control_allow_methods);
	ASSERT_EQ ("Accept, Accept-Language, Content-Language, Content-Type", access_control_allow_headers);
	ASSERT_EQ ("close", connection);
}

TEST (rpc, work_generate)
{
	nano::test::system system;
	auto node = add_ipc_enabled_node (system);
	auto const rpc_ctx = add_rpc (system, node);
	nano::block_hash hash (1);
	boost::property_tree::ptree request;
	request.put ("action", "work_generate");
	request.put ("hash", hash.to_string ());
	auto verify_response = [&node, &rpc_ctx, &system] (auto & request, auto & hash) {
		auto response (wait_response (system, rpc_ctx, request));
		ASSERT_EQ (hash.to_string (), response.template get<std::string> ("hash"));
		auto work_text (response.template get<std::string> ("work"));
		uint64_t work;
		ASSERT_FALSE (nano::from_string_hex (work_text, work));
		auto result_difficulty (nano::dev::network_params.work.difficulty (nano::work_version::work_1, hash, work));
		auto response_difficulty_text (response.template get<std::string> ("difficulty"));
		uint64_t response_difficulty;
		ASSERT_FALSE (nano::from_string_hex (response_difficulty_text, response_difficulty));
		ASSERT_EQ (result_difficulty, response_difficulty);
		auto multiplier = response.template get<double> ("multiplier");
		ASSERT_NEAR (nano::difficulty::to_multiplier (result_difficulty, node->default_difficulty (nano::work_version::work_1)), multiplier, 1e-6);
	};
	verify_response (request, hash);
	request.put ("use_peers", "true");
	verify_response (request, hash);
}

TEST (rpc, work_generate_difficulty)
{
	nano::test::system system;
	nano::node_config node_config = system.default_config ();
	node_config.max_work_generate_multiplier = 1000;
	auto node = add_ipc_enabled_node (system);
	auto const rpc_ctx = add_rpc (system, node);
	nano::block_hash hash (1);
	boost::property_tree::ptree request;
	request.put ("action", "work_generate");
	request.put ("hash", hash.to_string ());
	{
		uint64_t difficulty (0xfff0000000000000);
		request.put ("difficulty", nano::to_string_hex (difficulty));
		auto response (wait_response (system, rpc_ctx, request, 10s));
		auto work_text (response.get<std::string> ("work"));
		uint64_t work;
		ASSERT_FALSE (nano::from_string_hex (work_text, work));
		auto result_difficulty (nano::dev::network_params.work.difficulty (nano::work_version::work_1, hash, work));
		auto response_difficulty_text (response.get<std::string> ("difficulty"));
		uint64_t response_difficulty;
		ASSERT_FALSE (nano::from_string_hex (response_difficulty_text, response_difficulty));
		ASSERT_EQ (result_difficulty, response_difficulty);
		auto multiplier = response.get<double> ("multiplier");
		// Expected multiplier from base threshold, not from the given difficulty
		ASSERT_NEAR (nano::difficulty::to_multiplier (result_difficulty, node->default_difficulty (nano::work_version::work_1)), multiplier, 1e-10);
		ASSERT_GE (result_difficulty, difficulty);
	}
	{
		uint64_t difficulty (0xffff000000000000);
		request.put ("difficulty", nano::to_string_hex (difficulty));
		auto response (wait_response (system, rpc_ctx, request));
		auto work_text (response.get<std::string> ("work"));
		uint64_t work;
		ASSERT_FALSE (nano::from_string_hex (work_text, work));
		auto result_difficulty (nano::dev::network_params.work.difficulty (nano::work_version::work_1, hash, work));
		ASSERT_GE (result_difficulty, difficulty);
	}
	{
		uint64_t difficulty (node->max_work_generate_difficulty (nano::work_version::work_1) + 1);
		request.put ("difficulty", nano::to_string_hex (difficulty));
		auto response (wait_response (system, rpc_ctx, request));
		std::error_code ec (nano::error_rpc::difficulty_limit);
		ASSERT_EQ (response.get<std::string> ("error"), ec.message ());
	}
}

TEST (rpc, work_generate_multiplier)
{
	nano::test::system system;
	nano::node_config node_config = system.default_config ();
	node_config.max_work_generate_multiplier = 100;
	auto node = add_ipc_enabled_node (system, node_config);
	auto const rpc_ctx = add_rpc (system, node);
	nano::block_hash hash (1);
	boost::property_tree::ptree request;
	request.put ("action", "work_generate");
	request.put ("hash", hash.to_string ());
	{
		// When both difficulty and multiplier are given, should use multiplier
		// Give base difficulty and very high multiplier to test
		request.put ("difficulty", nano::to_string_hex (static_cast<uint64_t> (0xff00000000000000)));
		double multiplier{ 100.0 };
		request.put ("multiplier", multiplier);
		auto response (wait_response (system, rpc_ctx, request, 10s));
		auto work_text (response.get_optional<std::string> ("work"));
		ASSERT_TRUE (work_text.is_initialized ());
		uint64_t work;
		ASSERT_FALSE (nano::from_string_hex (*work_text, work));
		auto result_difficulty (nano::dev::network_params.work.difficulty (nano::work_version::work_1, hash, work));
		auto response_difficulty_text (response.get<std::string> ("difficulty"));
		uint64_t response_difficulty;
		ASSERT_FALSE (nano::from_string_hex (response_difficulty_text, response_difficulty));
		ASSERT_EQ (result_difficulty, response_difficulty);
		auto result_multiplier = response.get<double> ("multiplier");
		ASSERT_GE (result_multiplier, multiplier);
	}
	{
		request.put ("multiplier", -1.5);
		auto response (wait_response (system, rpc_ctx, request));
		std::error_code ec (nano::error_rpc::bad_multiplier_format);
		ASSERT_EQ (response.get<std::string> ("error"), ec.message ());
	}
	{
		double max_multiplier (nano::difficulty::to_multiplier (node->max_work_generate_difficulty (nano::work_version::work_1), node->default_difficulty (nano::work_version::work_1)));
		request.put ("multiplier", max_multiplier + 1);
		auto response (wait_response (system, rpc_ctx, request));
		std::error_code ec (nano::error_rpc::difficulty_limit);
		ASSERT_EQ (response.get<std::string> ("error"), ec.message ());
	}
}

TEST (rpc, work_generate_block_high)
{
	nano::test::system system;
	auto node = add_ipc_enabled_node (system);
	auto const rpc_ctx = add_rpc (system, node);
	nano::keypair key;
	nano::block_builder builder;
	auto block = builder
				 .state ()
				 .account (key.pub)
				 .previous (0)
				 .representative (nano::dev::genesis_key.pub)
				 .balance (nano::Gxrb_ratio)
				 .link (123)
				 .sign (key.prv, key.pub)
				 .work (*node->work_generate_blocking (key.pub))
				 .build ();
	nano::block_hash hash (block->root ().as_block_hash ());
	auto block_difficulty (nano::dev::network_params.work.difficulty (nano::work_version::work_1, hash, block->block_work ()));
	boost::property_tree::ptree request;
	request.put ("action", "work_generate");
	request.put ("hash", hash.to_string ());
	request.put ("json_block", "true");
	boost::property_tree::ptree json;
	block->serialize_json (json);
	request.add_child ("block", json);
	{
		auto response (wait_response (system, rpc_ctx, request));
		ASSERT_EQ (1, response.count ("error"));
		ASSERT_EQ (std::error_code (nano::error_rpc::block_work_enough).message (), response.get<std::string> ("error"));
	}
}

TEST (rpc, work_generate_block_low)
{
	nano::test::system system;
	auto node = add_ipc_enabled_node (system);
	auto const rpc_ctx = add_rpc (system, node);
	nano::keypair key;
	nano::block_builder builder;
	auto block = builder
				 .state ()
				 .account (key.pub)
				 .previous (0)
				 .representative (nano::dev::genesis_key.pub)
				 .balance (nano::Gxrb_ratio)
				 .link (123)
				 .sign (key.prv, key.pub)
				 .work (0)
				 .build ();
	auto threshold (node->default_difficulty (block->work_version ()));
	block->block_work_set (system.work_generate_limited (block->root ().as_block_hash (), threshold, nano::difficulty::from_multiplier (node->config->max_work_generate_multiplier / 10, threshold)));
	nano::block_hash hash (block->root ().as_block_hash ());
	auto block_difficulty (nano::dev::network_params.work.difficulty (*block));
	boost::property_tree::ptree request;
	request.put ("action", "work_generate");
	request.put ("hash", hash.to_string ());
	request.put ("difficulty", nano::to_string_hex (block_difficulty + 1));
	request.put ("json_block", "false");
	std::string json;
	block->serialize_json (json);
	request.put ("block", json);
	{
		auto response (wait_response (system, rpc_ctx, request, 10s));
		auto work_text (response.get_optional<std::string> ("work"));
		ASSERT_TRUE (work_text.is_initialized ());
		uint64_t work;
		ASSERT_FALSE (nano::from_string_hex (*work_text, work));
		ASSERT_NE (block->block_work (), work);
		auto result_difficulty (nano::dev::network_params.work.difficulty (nano::work_version::work_1, hash, work));
		auto response_difficulty_text (response.get<std::string> ("difficulty"));
		uint64_t response_difficulty;
		ASSERT_FALSE (nano::from_string_hex (response_difficulty_text, response_difficulty));
		ASSERT_EQ (result_difficulty, response_difficulty);
		ASSERT_LT (block_difficulty, result_difficulty);
	}
}

TEST (rpc, work_generate_block_root_mismatch)
{
	nano::test::system system;
	auto node = add_ipc_enabled_node (system);
	auto const rpc_ctx = add_rpc (system, node);
	nano::keypair key;
	nano::block_builder builder;
	auto block = builder
				 .state ()
				 .account (key.pub)
				 .previous (0)
				 .representative (nano::dev::genesis_key.pub)
				 .balance (nano::Gxrb_ratio)
				 .link (123)
				 .sign (key.prv, key.pub)
				 .work (*node->work_generate_blocking (key.pub))
				 .build ();
	nano::block_hash hash (1);
	boost::property_tree::ptree request;
	request.put ("action", "work_generate");
	request.put ("hash", hash.to_string ());
	request.put ("json_block", "false");
	std::string json;
	block->serialize_json (json);
	request.put ("block", json);
	{
		auto response (wait_response (system, rpc_ctx, request));
		ASSERT_EQ (1, response.count ("error"));
		ASSERT_EQ (std::error_code (nano::error_rpc::block_root_mismatch).message (), response.get<std::string> ("error"));
	}
}

TEST (rpc, work_generate_block_ledger_epoch_2)
{
	nano::test::system system;
	auto node = add_ipc_enabled_node (system);
	auto wallet_id = node->wallets.first_wallet_id ();
	auto epoch1 = system.upgrade_genesis_epoch (*node, nano::epoch::epoch_1);
	ASSERT_NE (nullptr, epoch1);
	auto epoch2 = system.upgrade_genesis_epoch (*node, nano::epoch::epoch_2);
	ASSERT_NE (nullptr, epoch2);
	nano::keypair key;
	(void)node->wallets.insert_adhoc (wallet_id, nano::dev::genesis_key.prv);
	auto send_block (node->wallets.send_action (wallet_id, nano::dev::genesis_key.pub, key.pub, nano::Gxrb_ratio));
	ASSERT_NE (nullptr, send_block);
	nano::block_builder builder;
	auto block = builder
				 .state ()
				 .account (key.pub)
				 .previous (0)
				 .representative (nano::dev::genesis_key.pub)
				 .balance (nano::Gxrb_ratio)
				 .link (send_block->hash ())
				 .sign (key.prv, key.pub)
				 .work (0)
				 .build ();
	auto threshold (nano::dev::network_params.work.threshold (block->work_version (), nano::block_details (nano::epoch::epoch_2, false, true, false)));
	block->block_work_set (system.work_generate_limited (block->root ().as_block_hash (), 1, threshold - 1));
	nano::block_hash hash (block->root ().as_block_hash ());
	auto const rpc_ctx = add_rpc (system, node);
	boost::property_tree::ptree request;
	request.put ("action", "work_generate");
	request.put ("hash", hash.to_string ());
	request.put ("json_block", "false");
	std::string json;
	block->serialize_json (json);
	request.put ("block", json);
	bool finished (false);
	auto iteration (0);
	while (!finished)
	{
		auto response (wait_response (system, rpc_ctx, request, 10s));
		auto work_text (response.get_optional<std::string> ("work"));
		ASSERT_TRUE (work_text.is_initialized ());
		uint64_t work;
		ASSERT_FALSE (nano::from_string_hex (*work_text, work));
		auto result_difficulty (nano::dev::network_params.work.difficulty (nano::work_version::work_1, hash, work));
		auto response_difficulty_text (response.get<std::string> ("difficulty"));
		uint64_t response_difficulty;
		ASSERT_FALSE (nano::from_string_hex (response_difficulty_text, response_difficulty));
		ASSERT_EQ (result_difficulty, response_difficulty);
		ASSERT_GE (result_difficulty, node->network_params.work.get_epoch_2_receive ());
		finished = result_difficulty < node->network_params.work.get_epoch_1 ();
		ASSERT_LT (++iteration, 200);
	}
}

TEST (rpc, work_cancel)
{
	nano::test::system system;
	auto node1 = add_ipc_enabled_node (system);
	auto const rpc_ctx = add_rpc (system, node1);
	nano::block_hash hash1 (1);
	boost::property_tree::ptree request1;
	request1.put ("action", "work_cancel");
	request1.put ("hash", hash1.to_string ());
	std::atomic<bool> done (false);
	system.deadline_set (10s);
	while (!done)
	{
		system.work.generate (nano::work_version::work_1, hash1, node1->network_params.work.get_base (), [&done] (boost::optional<uint64_t> work_a) {
			done = !work_a;
		});
		auto response1 (wait_response (system, rpc_ctx, request1));
		std::error_code ec;
		ASSERT_NO_ERROR (ec);
		std::string success (response1.get<std::string> ("success"));
		ASSERT_TRUE (success.empty ());
	}
}

TEST (rpc, work_peer_bad)
{
	nano::test::system system;
	auto node1 = add_ipc_enabled_node (system);
	auto & node2 = *system.add_node ();
	node2.config->work_peers.emplace_back (boost::asio::ip::address_v6::any ().to_string (), 0);
	auto const rpc_ctx = add_rpc (system, node1);
	nano::block_hash hash1 (1);
	std::atomic<uint64_t> work (0);
	node2.work_generate (nano::work_version::work_1, hash1, node2.network_params.work.get_base (), [&work] (boost::optional<uint64_t> work_a) {
		ASSERT_TRUE (work_a.is_initialized ());
		work = *work_a;
	});
	ASSERT_TIMELY (5s, nano::dev::network_params.work.difficulty (nano::work_version::work_1, hash1, work) >= nano::dev::network_params.work.threshold_base (nano::work_version::work_1));
}

// Test disabled because it's failing intermittently.
// PR in which it got disabled: https://github.com/nanocurrency/nano-node/pull/3629
// Issue for investigating it: https://github.com/nanocurrency/nano-node/issues/3639
TEST (rpc, DISABLED_work_peer_one)
{
	nano::test::system system;
	auto node1 = add_ipc_enabled_node (system);
	auto & node2 = *system.add_node ();
	auto const rpc_ctx = add_rpc (system, node1);
	node2.config->work_peers.emplace_back (node1->network->endpoint ().address ().to_string (), rpc_ctx.rpc->listening_port ());
	nano::keypair key1;
	std::atomic<uint64_t> work (0);
	node2.work_generate (nano::work_version::work_1, key1.pub, node1->network_params.work.get_base (), [&work] (boost::optional<uint64_t> work_a) {
		ASSERT_TRUE (work_a.is_initialized ());
		work = *work_a;
	});
	ASSERT_TIMELY (5s, nano::dev::network_params.work.difficulty (nano::work_version::work_1, key1.pub, work) >= nano::dev::network_params.work.threshold_base (nano::work_version::work_1));
}

// Test disabled because it's failing intermittently.
// PR in which it got disabled: https://github.com/nanocurrency/nano-node/pull/3629
// Issue for investigating it: https://github.com/nanocurrency/nano-node/issues/3636
TEST (rpc, DISABLED_work_peer_many)
{
	nano::test::system system1 (1);
	nano::test::system system2;
	nano::test::system system3 (1);
	nano::test::system system4 (1);
	auto & node1 (*system1.nodes[0]);
	auto node2 = add_ipc_enabled_node (system2);
	auto node3 = add_ipc_enabled_node (system3);
	auto node4 = add_ipc_enabled_node (system4);
	const auto rpc_ctx_2 = add_rpc (system2, node2);
	const auto rpc_ctx_3 = add_rpc (system3, node3);
	const auto rpc_ctx_4 = add_rpc (system4, node4);
	node1.config->work_peers.emplace_back (node2->network->endpoint ().address ().to_string (), rpc_ctx_2.rpc->listening_port ());
	node1.config->work_peers.emplace_back (node3->network->endpoint ().address ().to_string (), rpc_ctx_3.rpc->listening_port ());
	node1.config->work_peers.emplace_back (node4->network->endpoint ().address ().to_string (), rpc_ctx_4.rpc->listening_port ());

	std::array<std::atomic<uint64_t>, 10> works{};
	for (auto & work : works)
	{
		nano::keypair key1;
		node1.work_generate (nano::work_version::work_1, key1.pub, node1.network_params.work.get_base (), [&work] (boost::optional<uint64_t> work_a) {
			work = *work_a;
		});
		while (nano::dev::network_params.work.difficulty (nano::work_version::work_1, key1.pub, work) < nano::dev::network_params.work.threshold_base (nano::work_version::work_1))
		{
			system1.poll ();
			system2.poll ();
			system3.poll ();
			system4.poll ();
		}
	}
	node1.stop ();
}

// Test disabled because it's failing intermittently.
// PR in which it got disabled: https://github.com/nanocurrency/nano-node/pull/3629
// Issue for investigating it: https://github.com/nanocurrency/nano-node/issues/3637
TEST (rpc, DISABLED_work_version_invalid)
{
	nano::test::system system;
	auto node = add_ipc_enabled_node (system);
	auto const rpc_ctx = add_rpc (system, node);
	nano::block_hash hash (1);
	boost::property_tree::ptree request;
	request.put ("action", "work_generate");
	request.put ("hash", hash.to_string ());
	request.put ("version", "work_invalid");
	{
		auto response (wait_response (system, rpc_ctx, request));
		ASSERT_EQ (1, response.count ("error"));
		ASSERT_EQ (std::error_code (nano::error_rpc::bad_work_version).message (), response.get<std::string> ("error"));
	}
	request.put ("action", "work_validate");
	{
		auto response (wait_response (system, rpc_ctx, request));
		ASSERT_EQ (1, response.count ("error"));
		ASSERT_EQ (std::error_code (nano::error_rpc::bad_work_version).message (), response.get<std::string> ("error"));
	}
}

TEST (rpc, block_count)
{
	{
		nano::test::system system;
		auto node1 = add_ipc_enabled_node (system);
		auto const rpc_ctx = add_rpc (system, node1);
		boost::property_tree::ptree request1;
		request1.put ("action", "block_count");
		{
			auto response1 (wait_response (system, rpc_ctx, request1));
			ASSERT_EQ ("1", response1.get<std::string> ("count"));
			ASSERT_EQ ("0", response1.get<std::string> ("unchecked"));
			ASSERT_EQ ("1", response1.get<std::string> ("cemented"));
		}
	}

	// Should be able to get all counts even when enable_control is false.
	{
		nano::test::system system;
		auto node1 = add_ipc_enabled_node (system);
		auto const rpc_ctx = add_rpc (system, node1);
		boost::property_tree::ptree request1;
		request1.put ("action", "block_count");
		{
			auto response1 (wait_response (system, rpc_ctx, request1));
			ASSERT_EQ ("1", response1.get<std::string> ("count"));
			ASSERT_EQ ("0", response1.get<std::string> ("unchecked"));
			ASSERT_EQ ("1", response1.get<std::string> ("cemented"));
		}
	}
}

TEST (rpc, block_count_pruning)
{
	nano::test::system system;
	auto & node0 = *system.add_node ();
	auto wallet_id = node0.wallets.first_wallet_id ();
	nano::node_config node_config = system.default_config ();
	node_config.enable_voting = false; // Remove after allowing pruned voting
	nano::node_flags node_flags;
	node_flags.set_enable_pruning (true);
	auto node1 = add_ipc_enabled_node (system, node_config, node_flags);
	auto latest (node1->latest (nano::dev::genesis_key.pub));
	nano::block_builder builder;
	auto send1 = builder
				 .send ()
				 .previous (latest)
				 .destination (nano::dev::genesis_key.pub)
				 .balance (nano::dev::constants.genesis_amount - nano::Gxrb_ratio)
				 .sign (nano::dev::genesis_key.prv, nano::dev::genesis_key.pub)
				 .work (*node1->work_generate_blocking (latest))
				 .build ();
	node1->process_local (send1);
	auto receive1 = builder
					.receive ()
					.previous (send1->hash ())
					.source (send1->hash ())
					.sign (nano::dev::genesis_key.prv, nano::dev::genesis_key.pub)
					.work (*node1->work_generate_blocking (send1->hash ()))
					.build ();
<<<<<<< HEAD
	node1->process_active (receive1);
	(void)node0.wallets.insert_adhoc (wallet_id, nano::dev::genesis_key.prv);
=======
	node1->process_local (receive1);
	system.wallet (0)->insert_adhoc (nano::dev::genesis_key.prv);
>>>>>>> 5f28f1a8
	ASSERT_TIMELY (5s, node1->block_confirmed (receive1->hash ()));
	// Pruning action
	{
		auto transaction (node1->store.tx_begin_write ());
		ASSERT_EQ (1, node1->ledger.pruning_action (*transaction, send1->hash (), 1));
	}
	auto const rpc_ctx = add_rpc (system, node1);
	boost::property_tree::ptree request1;
	request1.put ("action", "block_count");
	{
		auto response1 (wait_response (system, rpc_ctx, request1));
		ASSERT_EQ ("3", response1.get<std::string> ("count"));
		ASSERT_EQ ("0", response1.get<std::string> ("unchecked"));
		ASSERT_EQ ("3", response1.get<std::string> ("cemented"));
		ASSERT_EQ ("2", response1.get<std::string> ("full"));
		ASSERT_EQ ("1", response1.get<std::string> ("pruned"));
	}
}

TEST (rpc, frontier_count)
{
	nano::test::system system;
	auto node1 = add_ipc_enabled_node (system);
	auto const rpc_ctx = add_rpc (system, node1);
	boost::property_tree::ptree request1;
	request1.put ("action", "frontier_count");
	auto response1 (wait_response (system, rpc_ctx, request1));
	ASSERT_EQ ("1", response1.get<std::string> ("count"));
}

TEST (rpc, account_count)
{
	nano::test::system system;
	auto node1 = add_ipc_enabled_node (system);
	auto const rpc_ctx = add_rpc (system, node1);
	boost::property_tree::ptree request1;
	request1.put ("action", "account_count");
	auto response1 (wait_response (system, rpc_ctx, request1));
	ASSERT_EQ ("1", response1.get<std::string> ("count"));
}

TEST (rpc, available_supply)
{
	nano::test::system system;
	auto node1 = add_ipc_enabled_node (system);
	auto wallet_id = node1->wallets.first_wallet_id ();
	auto const rpc_ctx = add_rpc (system, node1);
	boost::property_tree::ptree request1;
	request1.put ("action", "available_supply");
	auto response1 (wait_response (system, rpc_ctx, request1));
	ASSERT_EQ ("0", response1.get<std::string> ("available"));
	(void)node1->wallets.insert_adhoc (wallet_id, nano::dev::genesis_key.prv);
	nano::keypair key;
	auto block (node1->wallets.send_action (wallet_id, nano::dev::genesis_key.pub, key.pub, 1));
	auto response2 (wait_response (system, rpc_ctx, request1));
	ASSERT_EQ ("1", response2.get<std::string> ("available"));
	auto block2 (node1->wallets.send_action (wallet_id, nano::dev::genesis_key.pub, 0, 100)); // Sending to burning 0 account
	auto response3 (wait_response (system, rpc_ctx, request1, 10s));
	ASSERT_EQ ("1", response3.get<std::string> ("available"));
}

TEST (rpc, mrai_to_raw)
{
	nano::test::system system;
	auto node1 = add_ipc_enabled_node (system);
	auto const rpc_ctx = add_rpc (system, node1);
	boost::property_tree::ptree request1;
	request1.put ("action", "mrai_to_raw");
	request1.put ("amount", "1");
	auto response1 (wait_response (system, rpc_ctx, request1));
	ASSERT_EQ (nano::Mxrb_ratio.convert_to<std::string> (), response1.get<std::string> ("amount"));
}

TEST (rpc, mrai_from_raw)
{
	nano::test::system system;
	auto node1 = add_ipc_enabled_node (system);
	auto const rpc_ctx = add_rpc (system, node1);
	boost::property_tree::ptree request1;
	request1.put ("action", "mrai_from_raw");
	request1.put ("amount", nano::Mxrb_ratio.convert_to<std::string> ());
	auto response1 (wait_response (system, rpc_ctx, request1));
	ASSERT_EQ ("1", response1.get<std::string> ("amount"));
}

TEST (rpc, krai_to_raw)
{
	nano::test::system system;
	auto node1 = add_ipc_enabled_node (system);
	auto const rpc_ctx = add_rpc (system, node1);
	boost::property_tree::ptree request1;
	request1.put ("action", "krai_to_raw");
	request1.put ("amount", "1");
	auto response1 (wait_response (system, rpc_ctx, request1));
	ASSERT_EQ (nano::kxrb_ratio.convert_to<std::string> (), response1.get<std::string> ("amount"));
}

TEST (rpc, krai_from_raw)
{
	nano::test::system system;
	auto node1 = add_ipc_enabled_node (system);
	auto const rpc_ctx = add_rpc (system, node1);
	boost::property_tree::ptree request1;
	request1.put ("action", "krai_from_raw");
	request1.put ("amount", nano::kxrb_ratio.convert_to<std::string> ());
	auto response1 (wait_response (system, rpc_ctx, request1));
	ASSERT_EQ ("1", response1.get<std::string> ("amount"));
}

TEST (rpc, nano_to_raw)
{
	nano::test::system system;
	auto node1 = add_ipc_enabled_node (system);
	auto const rpc_ctx = add_rpc (system, node1);
	boost::property_tree::ptree request1;
	request1.put ("action", "nano_to_raw");
	request1.put ("amount", "1");
	auto response1 (wait_response (system, rpc_ctx, request1));
	ASSERT_EQ (nano::Mxrb_ratio.convert_to<std::string> (), response1.get<std::string> ("amount"));
}

TEST (rpc, raw_to_nano)
{
	nano::test::system system;
	auto node1 = add_ipc_enabled_node (system);
	auto const rpc_ctx = add_rpc (system, node1);
	boost::property_tree::ptree request1;
	request1.put ("action", "raw_to_nano");
	request1.put ("amount", nano::Mxrb_ratio.convert_to<std::string> ());
	auto response1 (wait_response (system, rpc_ctx, request1));
	ASSERT_EQ ("1", response1.get<std::string> ("amount"));
}

TEST (rpc, account_representative)
{
	nano::test::system system;
	auto node = add_ipc_enabled_node (system);
	auto const rpc_ctx = add_rpc (system, node);
	boost::property_tree::ptree request;
	request.put ("account", nano::dev::genesis->account ().to_account ());
	request.put ("action", "account_representative");
	auto response (wait_response (system, rpc_ctx, request));
	std::string account_text1 (response.get<std::string> ("representative"));
	ASSERT_EQ (account_text1, nano::dev::genesis->account ().to_account ());
}

TEST (rpc, account_representative_set)
{
	nano::test::system system;
	auto node = add_ipc_enabled_node (system);
	auto wallet_id = node->wallets.first_wallet_id ();
	(void)node->wallets.insert_adhoc (wallet_id, nano::dev::genesis_key.prv);

	// create a 2nd account and send it some nano
	nano::keypair key2;
	(void)node->wallets.insert_adhoc (wallet_id, key2.prv);
	auto key2_open_block_hash = node->wallets.send_sync (wallet_id, nano::dev::genesis_key.pub, key2.pub, node->config->receive_minimum.number ());
	ASSERT_TIMELY (5s, node->ledger.block_confirmed (*node->store.tx_begin_read (), key2_open_block_hash));
	auto key2_open_block = node->store.block ().get (*node->store.tx_begin_read (), key2_open_block_hash);
	ASSERT_EQ (nano::dev::genesis_key.pub, key2_open_block->representative ());

	// now change the representative of key2 to be genesis
	auto const rpc_ctx = add_rpc (system, node);
	boost::property_tree::ptree request;
	request.put ("account", key2.pub.to_account ());
	request.put ("representative", key2.pub.to_account ());
	request.put ("wallet", node->wallets.first_wallet_id ().to_string ());
	request.put ("action", "account_representative_set");
	auto response (wait_response (system, rpc_ctx, request));
	std::string block_text1 (response.get<std::string> ("block"));

	// check that the rep change succeeded
	nano::block_hash hash;
	ASSERT_FALSE (hash.decode_hex (block_text1));
	ASSERT_FALSE (hash.is_zero ());
	auto block = node->store.block ().get (*node->store.tx_begin_read (), hash);
	ASSERT_NE (block, nullptr);
	ASSERT_TIMELY (5s, node->ledger.block_confirmed (*node->store.tx_begin_read (), hash));
	ASSERT_EQ (key2.pub, block->representative ());
}

TEST (rpc, account_representative_set_work_disabled)
{
	nano::test::system system;
	nano::node_config node_config = system.default_config ();
	node_config.work_threads = 0;
	auto node = add_ipc_enabled_node (system, node_config);
	auto wallet_id = node->wallets.first_wallet_id ();
	(void)node->wallets.insert_adhoc (wallet_id, nano::dev::genesis_key.prv);
	auto const rpc_ctx = add_rpc (system, node);
	boost::property_tree::ptree request;
	nano::keypair rep;
	request.put ("account", nano::dev::genesis->account ().to_account ());
	request.put ("representative", rep.pub.to_account ());
	request.put ("wallet", node->wallets.first_wallet_id ().to_string ());
	request.put ("action", "account_representative_set");
	{
		auto response (wait_response (system, rpc_ctx, request, 10s));
		ASSERT_EQ (std::error_code (nano::error_common::disabled_work_generation).message (), response.get<std::string> ("error"));
	}
}

TEST (rpc, account_representative_set_epoch_2_insufficient_work)
{
	nano::test::system system;
	auto node = add_ipc_enabled_node (system);
	auto wallet_id = node->wallets.first_wallet_id ();
	(void)node->wallets.insert_adhoc (wallet_id, nano::dev::genesis_key.prv, false);

	// Upgrade the genesis account to epoch 2
	ASSERT_NE (nullptr, system.upgrade_genesis_epoch (*node, nano::epoch::epoch_1));
	ASSERT_NE (nullptr, system.upgrade_genesis_epoch (*node, nano::epoch::epoch_2));

	// speed up the cementing process, otherwise the node waits for frontiers confirmation to notice the unconfirmed epoch blocks, which takes time
	node->scheduler.priority.activate (nano::dev::genesis_key.pub, *node->store.tx_begin_read ());

	// wait for the epoch blocks to be cemented
	ASSERT_TIMELY_EQ (5s, node->get_confirmation_height (*node->store.tx_begin_read (), nano::dev::genesis_key.pub), 3);

	auto target_difficulty = nano::dev::network_params.work.threshold (nano::work_version::work_1, nano::block_details (nano::epoch::epoch_2, false, false, false));
	ASSERT_LT (node->network_params.work.get_entry (), target_difficulty);
	auto min_difficulty = node->network_params.work.get_entry ();

	auto const rpc_ctx = add_rpc (system, node);
	boost::property_tree::ptree request;
	std::string wallet;
	node->wallets.first_wallet_id ().encode_hex (wallet);
	request.put ("wallet", wallet);
	request.put ("action", "account_representative_set");
	request.put ("account", nano::dev::genesis_key.pub.to_account ());
	request.put ("representative", nano::keypair ().pub.to_account ());

	// Test that the correct error is given if there is insufficient work
	auto latest = node->ledger.latest (*node->store.tx_begin_read (), nano::dev::genesis_key.pub);
	auto insufficient = system.work_generate_limited (latest, min_difficulty, target_difficulty);
	request.put ("work", nano::to_string_hex (insufficient));
	{
		auto response (wait_response (system, rpc_ctx, request));
		std::error_code ec (nano::error_common::invalid_work);
		ASSERT_EQ (1, response.count ("error"));
		ASSERT_EQ (response.get<std::string> ("error"), ec.message ());
	}
}

TEST (rpc, bootstrap)
{
	nano::test::system system0;
	auto node = add_ipc_enabled_node (system0);
	nano::test::system system1 (1);
	auto node1 = system1.nodes[0];
	auto latest (node1->latest (nano::dev::genesis_key.pub));
	nano::block_builder builder;
	auto send = builder
				.send ()
				.previous (latest)
				.destination (nano::dev::genesis->account ())
				.balance (100)
				.sign (nano::dev::genesis_key.prv, nano::dev::genesis_key.pub)
				.work (*node1->work_generate_blocking (latest))
				.build ();
	{
		auto transaction (node1->store.tx_begin_write ());
		ASSERT_EQ (nano::block_status::progress, node1->ledger.process (*transaction, send));
	}
	auto const rpc_ctx = add_rpc (system0, node);
	boost::property_tree::ptree request;
	request.put ("action", "bootstrap");
	request.put ("address", "::ffff:127.0.0.1");
	request.put ("port", node1->network->endpoint ().port ());
	test_response response (request, rpc_ctx.rpc->listening_port (), system0.async_rt.io_ctx);
	while (response.status == 0)
	{
		system0.poll ();
	}
	system1.deadline_set (10s);
	while (node->latest (nano::dev::genesis->account ()) != node1->latest (nano::dev::genesis->account ()))
	{
		ASSERT_NO_ERROR (system0.poll ());
		ASSERT_NO_ERROR (system1.poll ());
	}
}

TEST (rpc, account_remove)
{
	nano::test::system system0;
	auto node = add_ipc_enabled_node (system0);
	auto wallet_id = node->wallets.first_wallet_id ();
	nano::public_key key1;
	(void)node->wallets.deterministic_insert (wallet_id, true, key1);
	ASSERT_TRUE (node->wallets.exists (key1));
	auto const rpc_ctx = add_rpc (system0, node);
	boost::property_tree::ptree request;
	request.put ("action", "account_remove");
	request.put ("wallet", node->wallets.first_wallet_id ().to_string ());
	request.put ("account", key1.to_account ());
	auto response (wait_response (system0, rpc_ctx, request));
	ASSERT_FALSE (node->wallets.exists (key1));
}

TEST (rpc, representatives)
{
	nano::test::system system0;
	auto node = add_ipc_enabled_node (system0);
	auto const rpc_ctx = add_rpc (system0, node);
	boost::property_tree::ptree request;
	request.put ("action", "representatives");
	auto response (wait_response (system0, rpc_ctx, request));
	auto & representatives_node (response.get_child ("representatives"));
	std::vector<nano::account> representatives;
	for (auto i (representatives_node.begin ()), n (representatives_node.end ()); i != n; ++i)
	{
		nano::account account;
		ASSERT_FALSE (account.decode_account (i->first));
		representatives.push_back (account);
	}
	ASSERT_EQ (1, representatives.size ());
	ASSERT_EQ (nano::dev::genesis->account (), representatives[0]);
}

// wallet_seed is only available over IPC's unsafe encoding, and when running on test network
TEST (rpc, wallet_seed)
{
	nano::test::system system;
	auto node = add_ipc_enabled_node (system);
	auto wallet_id = node->wallets.first_wallet_id ();
	auto const rpc_ctx = add_rpc (system, node);
	nano::raw_key seed;
	(void)node->wallets.get_seed (wallet_id, seed);
	boost::property_tree::ptree request;
	request.put ("action", "wallet_seed");
	request.put ("wallet", node->wallets.first_wallet_id ().to_string ());
	auto response (wait_response (system, rpc_ctx, request));
	{
		std::string seed_text (response.get<std::string> ("seed"));
		ASSERT_EQ (seed.to_string (), seed_text);
	}
}

TEST (rpc, wallet_change_seed)
{
	nano::test::system system0;
	auto node = add_ipc_enabled_node (system0);
	auto wallet_id = node->wallets.first_wallet_id ();
	auto const rpc_ctx = add_rpc (system0, node);
	nano::raw_key seed;
	nano::random_pool::generate_block (seed.bytes.data (), seed.bytes.size ());
	nano::raw_key seed0;
	nano::random_pool::generate_block (seed0.bytes.data (), seed0.bytes.size ());
	(void)node->wallets.get_seed (wallet_id, seed0);
	ASSERT_NE (seed, seed0);
	auto prv = nano::deterministic_key (seed, 0);
	auto pub (nano::pub_key (prv));
	boost::property_tree::ptree request;
	request.put ("action", "wallet_change_seed");
	request.put ("wallet", node->wallets.first_wallet_id ().to_string ());
	request.put ("seed", seed.to_string ());
	auto response (wait_response (system0, rpc_ctx, request));
	(void)node->wallets.get_seed (wallet_id, seed0);
	ASSERT_EQ (seed, seed0);
	auto account_text (response.get<std::string> ("last_restored_account"));
	nano::account account;
	ASSERT_FALSE (account.decode_account (account_text));
	ASSERT_TRUE (node->wallets.exists (account));
	ASSERT_EQ (pub, account);
	ASSERT_EQ ("1", response.get<std::string> ("restored_count"));
}

TEST (rpc, wallet_frontiers)
{
	nano::test::system system0;
	auto node = add_ipc_enabled_node (system0);
	auto wallet_id = node->wallets.first_wallet_id ();
	(void)node->wallets.insert_adhoc (wallet_id, nano::dev::genesis_key.prv);
	auto const rpc_ctx = add_rpc (system0, node);
	boost::property_tree::ptree request;
	request.put ("action", "wallet_frontiers");
	request.put ("wallet", node->wallets.first_wallet_id ().to_string ());
	auto response (wait_response (system0, rpc_ctx, request));
	auto & frontiers_node (response.get_child ("frontiers"));
	std::vector<nano::account> frontiers;
	for (auto i (frontiers_node.begin ()), n (frontiers_node.end ()); i != n; ++i)
	{
		frontiers.push_back (nano::account (i->second.get<std::string> ("")));
	}
	ASSERT_EQ (1, frontiers.size ());
	ASSERT_EQ (node->latest (nano::dev::genesis->account ()), frontiers[0]);
}

TEST (rpc, work_validate)
{
	nano::test::system system;
	auto node1 = add_ipc_enabled_node (system);
	auto const rpc_ctx = add_rpc (system, node1);
	nano::block_hash hash (1);
	uint64_t work1 (*node1->work_generate_blocking (hash));
	boost::property_tree::ptree request;
	request.put ("action", "work_validate");
	request.put ("hash", hash.to_string ());
	request.put ("work", nano::to_string_hex (work1));
	{
		auto response (wait_response (system, rpc_ctx, request));
		ASSERT_EQ (0, response.count ("valid"));
		ASSERT_TRUE (response.get<bool> ("valid_all"));
		ASSERT_TRUE (response.get<bool> ("valid_receive"));
		std::string difficulty_text (response.get<std::string> ("difficulty"));
		uint64_t difficulty;
		ASSERT_FALSE (nano::from_string_hex (difficulty_text, difficulty));
		ASSERT_GE (difficulty, node1->default_difficulty (nano::work_version::work_1));
		double multiplier (response.get<double> ("multiplier"));
		ASSERT_NEAR (multiplier, nano::difficulty::to_multiplier (difficulty, node1->default_difficulty (nano::work_version::work_1)), 1e-6);
	}
	uint64_t work2 (0);
	request.put ("work", nano::to_string_hex (work2));
	{
		auto response (wait_response (system, rpc_ctx, request));
		ASSERT_EQ (0, response.count ("valid"));
		ASSERT_FALSE (response.get<bool> ("valid_all"));
		ASSERT_FALSE (response.get<bool> ("valid_receive"));
		std::string difficulty_text (response.get<std::string> ("difficulty"));
		uint64_t difficulty;
		ASSERT_FALSE (nano::from_string_hex (difficulty_text, difficulty));
		ASSERT_GE (node1->default_difficulty (nano::work_version::work_1), difficulty);
		double multiplier (response.get<double> ("multiplier"));
		ASSERT_NEAR (multiplier, nano::difficulty::to_multiplier (difficulty, node1->default_difficulty (nano::work_version::work_1)), 1e-6);
	}
	auto result_difficulty (nano::dev::network_params.work.difficulty (nano::work_version::work_1, hash, work1));
	ASSERT_GE (result_difficulty, node1->default_difficulty (nano::work_version::work_1));
	request.put ("work", nano::to_string_hex (work1));
	request.put ("difficulty", nano::to_string_hex (result_difficulty));
	{
		auto response (wait_response (system, rpc_ctx, request));
		ASSERT_TRUE (response.get<bool> ("valid"));
		ASSERT_TRUE (response.get<bool> ("valid_all"));
		ASSERT_TRUE (response.get<bool> ("valid_receive"));
	}
	uint64_t difficulty4 (0xfff0000000000000);
	request.put ("work", nano::to_string_hex (work1));
	request.put ("difficulty", nano::to_string_hex (difficulty4));
	{
		auto response (wait_response (system, rpc_ctx, request));
		ASSERT_EQ (result_difficulty >= difficulty4, response.get<bool> ("valid"));
		ASSERT_EQ (result_difficulty >= node1->default_difficulty (nano::work_version::work_1), response.get<bool> ("valid_all"));
		ASSERT_EQ (result_difficulty >= node1->network_params.work.get_epoch_2_receive (), response.get<bool> ("valid_all"));
	}
	uint64_t work3 (*node1->work_generate_blocking (hash, difficulty4));
	request.put ("work", nano::to_string_hex (work3));
	{
		auto response (wait_response (system, rpc_ctx, request));
		ASSERT_TRUE (response.get<bool> ("valid"));
		ASSERT_TRUE (response.get<bool> ("valid_all"));
		ASSERT_TRUE (response.get<bool> ("valid_receive"));
	}
}

TEST (rpc, work_validate_epoch_2)
{
	nano::test::system system;
	auto node = add_ipc_enabled_node (system);
	auto epoch1 = system.upgrade_genesis_epoch (*node, nano::epoch::epoch_1);
	ASSERT_NE (nullptr, epoch1);
	ASSERT_EQ (node->network_params.work.get_epoch_2 (), node->network_params.work.get_base ());
	auto work = system.work_generate_limited (epoch1->hash (), node->network_params.work.get_epoch_1 (), node->network_params.work.get_base ());
	auto const rpc_ctx = add_rpc (system, node);
	boost::property_tree::ptree request;
	request.put ("action", "work_validate");
	request.put ("hash", epoch1->hash ().to_string ());
	request.put ("work", nano::to_string_hex (work));
	{
		auto response (wait_response (system, rpc_ctx, request));
		ASSERT_EQ (0, response.count ("valid"));
		ASSERT_FALSE (response.get<bool> ("valid_all"));
		ASSERT_TRUE (response.get<bool> ("valid_receive"));
		std::string difficulty_text (response.get<std::string> ("difficulty"));
		uint64_t difficulty{ 0 };
		ASSERT_FALSE (nano::from_string_hex (difficulty_text, difficulty));
		double multiplier (response.get<double> ("multiplier"));
		ASSERT_NEAR (multiplier, nano::difficulty::to_multiplier (difficulty, node->network_params.work.get_epoch_2 ()), 1e-6);
	};
	// After upgrading, the higher difficulty is used to validate and calculate the multiplier
	ASSERT_NE (nullptr, system.upgrade_genesis_epoch (*node, nano::epoch::epoch_2));
	{
		auto response (wait_response (system, rpc_ctx, request));
		ASSERT_EQ (0, response.count ("valid"));
		ASSERT_FALSE (response.get<bool> ("valid_all"));
		ASSERT_TRUE (response.get<bool> ("valid_receive"));
		std::string difficulty_text (response.get<std::string> ("difficulty"));
		uint64_t difficulty{ 0 };
		ASSERT_FALSE (nano::from_string_hex (difficulty_text, difficulty));
		double multiplier (response.get<double> ("multiplier"));
		ASSERT_NEAR (multiplier, nano::difficulty::to_multiplier (difficulty, node->default_difficulty (nano::work_version::work_1)), 1e-6);
	};
}

TEST (rpc, successors)
{
	nano::test::system system;
	auto node = add_ipc_enabled_node (system);
	auto wallet_id = node->wallets.first_wallet_id ();
	(void)node->wallets.insert_adhoc (wallet_id, nano::dev::genesis_key.prv);
	nano::keypair key;
	auto genesis (node->latest (nano::dev::genesis_key.pub));
	ASSERT_FALSE (genesis.is_zero ());
	auto block (node->wallets.send_action (wallet_id, nano::dev::genesis_key.pub, key.pub, 1));
	ASSERT_NE (nullptr, block);
	auto const rpc_ctx = add_rpc (system, node);
	boost::property_tree::ptree request;
	request.put ("action", "successors");
	request.put ("block", genesis.to_string ());
	request.put ("count", std::to_string (std::numeric_limits<uint64_t>::max ()));
	auto response (wait_response (system, rpc_ctx, request));
	auto & blocks_node (response.get_child ("blocks"));
	std::vector<nano::block_hash> blocks;
	for (auto i (blocks_node.begin ()), n (blocks_node.end ()); i != n; ++i)
	{
		blocks.push_back (nano::block_hash (i->second.get<std::string> ("")));
	}
	ASSERT_EQ (2, blocks.size ());
	ASSERT_EQ (genesis, blocks[0]);
	ASSERT_EQ (block->hash (), blocks[1]);
	// RPC chain "reverse" option
	request.put ("action", "chain");
	request.put ("reverse", "true");
	auto response2 (wait_response (system, rpc_ctx, request, 10s));
	ASSERT_EQ (response, response2);
}

TEST (rpc, bootstrap_any)
{
	nano::test::system system0;
	auto node = add_ipc_enabled_node (system0);
	nano::test::system system1 (1);
	auto latest (system1.nodes[0]->latest (nano::dev::genesis_key.pub));
	nano::block_builder builder;
	auto send = builder
				.send ()
				.previous (latest)
				.destination (nano::dev::genesis->account ())
				.balance (100)
				.sign (nano::dev::genesis_key.prv, nano::dev::genesis_key.pub)
				.work (*system1.nodes[0]->work_generate_blocking (latest))
				.build ();
	{
		auto transaction (system1.nodes[0]->store.tx_begin_write ());
		ASSERT_EQ (nano::block_status::progress, system1.nodes[0]->ledger.process (*transaction, send));
	}
	auto const rpc_ctx = add_rpc (system0, node);
	boost::property_tree::ptree request;
	request.put ("action", "bootstrap_any");
	auto response (wait_response (system0, rpc_ctx, request));
	std::string success (response.get<std::string> ("success"));
	ASSERT_TRUE (success.empty ());
}

TEST (rpc, republish)
{
	nano::test::system system;
	nano::keypair key;
	auto node1 = add_ipc_enabled_node (system);
	system.add_node ();
	auto latest (node1->latest (nano::dev::genesis_key.pub));
	nano::block_builder builder;
	auto send = builder
				.send ()
				.previous (latest)
				.destination (key.pub)
				.balance (100)
				.sign (nano::dev::genesis_key.prv, nano::dev::genesis_key.pub)
				.work (*node1->work_generate_blocking (latest))
				.build ();
	ASSERT_EQ (nano::block_status::progress, node1->process (send));
	auto open = builder
				.open ()
				.source (send->hash ())
				.representative (key.pub)
				.account (key.pub)
				.sign (key.prv, key.pub)
				.work (*node1->work_generate_blocking (key.pub))
				.build ();
	ASSERT_EQ (nano::block_status::progress, node1->process (open));
	auto const rpc_ctx = add_rpc (system, node1);
	boost::property_tree::ptree request;
	request.put ("action", "republish");
	request.put ("hash", send->hash ().to_string ());
	auto response (wait_response (system, rpc_ctx, request));
	ASSERT_TIMELY (10s, system.nodes[1]->balance (nano::dev::genesis_key.pub) != nano::dev::constants.genesis_amount);
	auto & blocks_node (response.get_child ("blocks"));
	std::vector<nano::block_hash> blocks;
	for (auto i (blocks_node.begin ()), n (blocks_node.end ()); i != n; ++i)
	{
		blocks.push_back (nano::block_hash (i->second.get<std::string> ("")));
	}
	ASSERT_EQ (1, blocks.size ());
	ASSERT_EQ (send->hash (), blocks[0]);

	request.put ("hash", nano::dev::genesis->hash ().to_string ());
	request.put ("count", 1);
	auto response1 (wait_response (system, rpc_ctx, request));
	blocks_node = response1.get_child ("blocks");
	blocks.clear ();
	for (auto i (blocks_node.begin ()), n (blocks_node.end ()); i != n; ++i)
	{
		blocks.push_back (nano::block_hash (i->second.get<std::string> ("")));
	}
	ASSERT_EQ (1, blocks.size ());
	ASSERT_EQ (nano::dev::genesis->hash (), blocks[0]);

	request.put ("hash", open->hash ().to_string ());
	request.put ("sources", 2);
	auto response2 (wait_response (system, rpc_ctx, request));
	blocks_node = response2.get_child ("blocks");
	blocks.clear ();
	for (auto i (blocks_node.begin ()), n (blocks_node.end ()); i != n; ++i)
	{
		blocks.push_back (nano::block_hash (i->second.get<std::string> ("")));
	}
	ASSERT_EQ (3, blocks.size ());
	ASSERT_EQ (nano::dev::genesis->hash (), blocks[0]);
	ASSERT_EQ (send->hash (), blocks[1]);
	ASSERT_EQ (open->hash (), blocks[2]);
}

TEST (rpc, deterministic_key)
{
	nano::test::system system0;
	auto node = add_ipc_enabled_node (system0);
	auto wallet_id = node->wallets.first_wallet_id ();
	nano::raw_key seed;
	(void)node->wallets.get_seed (wallet_id, seed);
	nano::account account0;
	nano::account account1;
	nano::account account2;
	(void)node->wallets.deterministic_insert (wallet_id, true, account0);
	(void)node->wallets.deterministic_insert (wallet_id, true, account1);
	(void)node->wallets.deterministic_insert (wallet_id, true, account2);
	auto const rpc_ctx = add_rpc (system0, node);
	boost::property_tree::ptree request;
	request.put ("action", "deterministic_key");
	request.put ("seed", seed.to_string ());
	request.put ("index", "0");
	auto response0 (wait_response (system0, rpc_ctx, request));
	std::string validate_text (response0.get<std::string> ("account"));
	ASSERT_EQ (account0.to_account (), validate_text);
	request.put ("index", "2");
	auto response1 (wait_response (system0, rpc_ctx, request));
	validate_text = response1.get<std::string> ("account");
	ASSERT_NE (account1.to_account (), validate_text);
	ASSERT_EQ (account2.to_account (), validate_text);
}

/**
 * Test the RPC accounts_balances with 3 accounts, one good one, one with an invalid account ID and one with
 * an account that does not exist.
 */
TEST (rpc, accounts_balances)
{
	nano::test::system system;
	auto node = add_ipc_enabled_node (system);
	auto const rpc_ctx = add_rpc (system, node);
	boost::property_tree::ptree request;
	request.put ("action", "accounts_balances");
	boost::property_tree::ptree accounts_l;

	// Adds a valid account present in the ledger.
	boost::property_tree::ptree entry1;
	entry1.put ("", nano::dev::genesis_key.pub.to_account ());
	accounts_l.push_back (std::make_pair ("", entry1));

	// Adds a valid account string that isn't on the ledger for getting an error response.
	boost::property_tree::ptree entry2;
	auto const account_not_found = "nano_1os6txqxyuesnxrtshnfb5or1hesc1647wpk9rsr84pmki6eairwha79hk3j";
	entry2.put ("", account_not_found);
	accounts_l.push_back (std::make_pair ("", entry2));

	request.add_child ("accounts", accounts_l);
	auto response (wait_response (system, rpc_ctx, request));

	// Checking the valid entry is ok.
	auto genesis_entry = response.get_child (boost::str (boost::format ("balances.%1%") % nano::dev::genesis_key.pub.to_account ()));
	auto balance_text = genesis_entry.get<std::string> ("balance");
	ASSERT_EQ ("340282366920938463463374607431768211455", balance_text);
	auto receivable_text = genesis_entry.get<std::string> ("receivable");
	ASSERT_EQ ("0", receivable_text);

	// Checking the account not found response - we do not distinguish between account not found and zero balance, zero receivables
	auto account_not_found_entry = response.get_child (boost::str (boost::format ("balances.%1%") % account_not_found));
	auto account_balance_text = account_not_found_entry.get<std::string> ("balance");
	ASSERT_EQ ("0", account_balance_text);
	auto account_receivable_text = account_not_found_entry.get<std::string> ("receivable");
	ASSERT_EQ ("0", account_receivable_text);

	auto balances = response.get_child ("balances");
	ASSERT_EQ (2, balances.size ());

	auto errors = response.get_child_optional ("errors");
	ASSERT_FALSE (errors.has_value ());
}

/**
 * Test the RPC accounts_balances with 3 accounts, one good one, one with an invalid account ID and one with
 * an account that does not exist.
 */
TEST (rpc, accounts_balances_with_errors)
{
	nano::test::system system;
	auto node = add_ipc_enabled_node (system);
	auto const rpc_ctx = add_rpc (system, node);
	boost::property_tree::ptree request;
	request.put ("action", "accounts_balances");
	boost::property_tree::ptree accounts_l;

	// Adds a bad account string for getting an error response (the nano_ address checksum is wrong)
	boost::property_tree::ptree entry;
	auto const bad_account_number = "nano_3e3j5tkog48pnny9dmfzj1r16pg8t1e76dz5tmac6iq689wyjfpiij4txtd1";
	entry.put ("", bad_account_number);
	accounts_l.push_back (std::make_pair ("", entry));

	request.add_child ("accounts", accounts_l);
	auto response (wait_response (system, rpc_ctx, request));

	auto balances = response.get_child_optional ("balances");
	ASSERT_FALSE (balances.has_value ());

	auto get_error_message = [] (nano::error_common error_common) -> std::string {
		std::error_code ec = error_common;
		return ec.message ();
	};

	// Checking the bad account number response
	auto errors = response.get_child ("errors");
	ASSERT_EQ (1, errors.size ());
	ASSERT_EQ (1, errors.count (bad_account_number));
	auto bad_account_number_error_text = errors.get<std::string> (bad_account_number);
	ASSERT_EQ (get_error_message (nano::error_common::bad_account_number), bad_account_number_error_text);
}

/**
 * Test the case where an account has no blocks at all (unopened) but has receivables
 * In other words, sending to an a unopened account without receiving the funds
 * It also checks the operation of the include_only_confirmed flag
 */
TEST (rpc, accounts_balances_unopened_account_with_receivables)
{
	nano::test::system system;
	nano::node_config config;
	config.frontiers_confirmation = nano::frontiers_confirmation_mode::disabled;
	auto node = add_ipc_enabled_node (system, config);

	// send a 1 raw to the unopened account which will have receivables
	nano::keypair unopened_account;
	auto send = nano::state_block_builder{}
				.account (nano::dev::genesis_key.pub)
				.previous (nano::dev::genesis->hash ())
				.representative (nano::dev::genesis_key.pub)
				.balance (nano::dev::constants.genesis_amount - 1)
				.link (unopened_account.pub)
				.sign (nano::dev::genesis_key.prv, nano::dev::genesis_key.pub)
				.work (*node->work_generate_blocking (nano::dev::genesis->hash ()))
				.build ();
	{
		auto transaction = node->store.tx_begin_write ();
		ASSERT_EQ (nano::block_status::progress, node->ledger.process (*transaction, send));
	}
	ASSERT_TIMELY (5s, node->block (send->hash ()));
	ASSERT_TIMELY (5s, !node->active.active (*send));

	// create and send the rpc request for the unopened account and wait for the response
	auto const rpc_ctx = add_rpc (system, node);
	boost::property_tree::ptree request;
	boost::property_tree::ptree accounts_l;
	boost::property_tree::ptree entry;
	entry.put ("", unopened_account.pub.to_account ());
	accounts_l.push_back (std::make_pair ("", entry));
	request.add_child ("accounts", accounts_l);
	request.put ("action", "accounts_balances");

	// Check confirmed receivable amount
	auto response = wait_response (system, rpc_ctx, request);
	auto response_entry = response.get_child ("balances." + unopened_account.pub.to_account ());
	ASSERT_EQ ("0", response_entry.get<std::string> ("balance"));
	ASSERT_EQ ("0", response_entry.get<std::string> ("receivable"));

	// check unconfirmed receivable amount
	request.put ("include_only_confirmed", "false");
	response = wait_response (system, rpc_ctx, request);
	response_entry = response.get_child ("balances." + unopened_account.pub.to_account ());
	ASSERT_EQ ("0", response_entry.get<std::string> ("balance"));
	ASSERT_EQ ("1", response_entry.get<std::string> ("receivable"));

	// check confirmed receivable amount by explicitly setting include_only_confirmed
	request.put ("include_only_confirmed", "true");
	response = wait_response (system, rpc_ctx, request);
	response_entry = response.get_child ("balances." + unopened_account.pub.to_account ());
	ASSERT_EQ ("0", response_entry.get<std::string> ("balance"));
	ASSERT_EQ ("0", response_entry.get<std::string> ("receivable"));
}

// Tests the  happy path of retrieving an account's representative
TEST (rpc, accounts_representatives)
{
	nano::test::system system;
	auto node = add_ipc_enabled_node (system);
	auto const rpc_ctx = add_rpc (system, node);
	boost::property_tree::ptree request;
	request.put ("action", "accounts_representatives");
	boost::property_tree::ptree entry;
	boost::property_tree::ptree accounts;
	// Adds a valid account present in the ledger.
	entry.put ("", nano::dev::genesis_key.pub.to_account ());
	accounts.push_back (std::make_pair ("", entry));
	request.add_child ("accounts", accounts);
	auto response (wait_response (system, rpc_ctx, request));
	// Ensures the response is correct.
	auto response_representative (response.get_child ("representatives").get<std::string> (nano::dev::genesis->account ().to_account ()));
	ASSERT_EQ (response_representative, nano::dev::genesis->account ().to_account ());

	ASSERT_EQ (response.count ("errors"), 0);
}

/**
 * Test the RPC accounts_frontiers with 3 accounts, one good one, one with an invalid account ID and one with an account that does not exist.
 */
TEST (rpc, accounts_representatives_with_errors)
{
	nano::test::system system;
	auto node = add_ipc_enabled_node (system);
	auto const rpc_ctx = add_rpc (system, node);
	boost::property_tree::ptree request;
	request.put ("action", "accounts_representatives");
	boost::property_tree::ptree entry1, entry2, entry3;
	boost::property_tree::ptree accounts_l;

	// Adds a valid account present in the ledger.
	entry1.put ("", nano::dev::genesis_key.pub.to_account ());
	accounts_l.push_back (std::make_pair ("", entry1));

	// Adds an invalid account, malformed number with a wrong checksum.
	// Got with this formula: key1.substr(0, 40) + key2.substr(40, key2.size()).
	auto const bad_account_number = "nano_36uccgpjzhjsdbj44wm1y5hyz8gefx3wjpp1jircxt84nopxkxti5bzq1rnz";
	entry2.put ("", bad_account_number);
	accounts_l.push_back (std::make_pair ("", entry2));

	// Adds a valid key but that isn't on the ledger. It won't be found.
	auto const account_not_found = "nano_1hrts7hcoozxccnffoq9hqhngnn9jz783usapejm57ejtqcyz9dpso1bibuy";
	entry3.put ("", account_not_found);
	accounts_l.push_back (std::make_pair ("", entry3));

	// Packs all the account entries.
	request.add_child ("accounts", accounts_l);
	auto response (wait_response (system, rpc_ctx, request));

	ASSERT_EQ (response.count ("representatives"), 1);
	ASSERT_EQ (response.get_child ("representatives").size (), 1);
	ASSERT_EQ (response.get_child ("representatives").count (nano::dev::genesis_key.pub.to_account ()), 1);
	auto rep_text = response.get_child ("representatives").get<std::string> (nano::dev::genesis_key.pub.to_account ());
	ASSERT_EQ (rep_text, nano::dev::genesis->account ().to_account ());

	ASSERT_EQ (response.count ("errors"), 1);
	ASSERT_EQ (response.get_child ("errors").size (), 2);
	ASSERT_EQ (response.get_child ("errors").count (bad_account_number), 1);
	ASSERT_EQ (response.get_child ("errors").count (account_not_found), 1);
	ASSERT_EQ (response.get_child ("errors").get<std::string> (bad_account_number), make_error_code (nano::error_common::bad_account_number).message ());
	ASSERT_EQ (response.get_child ("errors").get<std::string> (account_not_found), make_error_code (nano::error_common::account_not_found).message ());
}

TEST (rpc, accounts_frontiers)
{
	nano::test::system system;
	auto node = add_ipc_enabled_node (system);
	auto wallet_id = node->wallets.first_wallet_id ();
	(void)node->wallets.insert_adhoc (wallet_id, nano::dev::genesis_key.prv);
	auto const rpc_ctx = add_rpc (system, node);

	boost::property_tree::ptree request;
	request.put ("action", "accounts_frontiers");
	boost::property_tree::ptree accounts_l;

	// Adds a valid account that will be found in the ledger.
	boost::property_tree::ptree entry1;
	entry1.put ("", nano::dev::genesis_key.pub.to_account ());
	accounts_l.push_back (std::make_pair ("", entry1));

	request.add_child ("accounts", accounts_l);
	auto response (wait_response (system, rpc_ctx, request));

	ASSERT_EQ (response.count ("frontiers"), 1);
	ASSERT_EQ (response.get_child ("frontiers").size (), 1);
	ASSERT_EQ (response.get_child ("frontiers").count (nano::dev::genesis_key.pub.to_account ()), 1);
	auto frontier_text = response.get_child ("frontiers").get<std::string> (nano::dev::genesis_key.pub.to_account ());
	ASSERT_EQ (nano::block_hash{ frontier_text }, node->latest (nano::dev::genesis->account ()));

	ASSERT_EQ (response.count ("errors"), 0);
}

TEST (rpc, accounts_frontiers_with_errors)
{
	nano::test::system system;
	auto node = add_ipc_enabled_node (system);
	auto wallet_id = node->wallets.first_wallet_id ();
	(void)node->wallets.insert_adhoc (wallet_id, nano::dev::genesis_key.prv);
	auto const rpc_ctx = add_rpc (system, node);

	boost::property_tree::ptree request;
	request.put ("action", "accounts_frontiers");
	boost::property_tree::ptree accounts_l;

	// Adds a valid account that will be found in the ledger.
	boost::property_tree::ptree entry1;
	entry1.put ("", nano::dev::genesis_key.pub.to_account ());
	accounts_l.push_back (std::make_pair ("", entry1));

	// Adds a bad account number for getting an error response.
	boost::property_tree::ptree entry2;
	auto const bad_account_number = "nano_3e3j5tkog48pnny9dmfzj1r16pg8t1e76dz5tmac6iq689wyjfpiij4txtd1";
	entry2.put ("", bad_account_number);
	accounts_l.push_back (std::make_pair ("", entry2));

	// Adds a valid account that isn't on the ledger for getting an error response.
	boost::property_tree::ptree entry3;
	auto const account_not_found = "nano_1os6txqxyuesnxrtshnfb5or1hesc1647wpk9rsr84pmki6eairwha79hk3j";
	entry3.put ("", account_not_found);
	accounts_l.push_back (std::make_pair ("", entry3));

	request.add_child ("accounts", accounts_l);
	auto response (wait_response (system, rpc_ctx, request));

	ASSERT_EQ (response.count ("frontiers"), 1);
	ASSERT_EQ (response.get_child ("frontiers").size (), 1);
	ASSERT_EQ (response.get_child ("frontiers").count (nano::dev::genesis_key.pub.to_account ()), 1);
	auto frontier_text = response.get_child ("frontiers").get<std::string> (nano::dev::genesis_key.pub.to_account ());
	ASSERT_EQ (nano::block_hash{ frontier_text }, node->latest (nano::dev::genesis->account ()));

	ASSERT_EQ (response.count ("errors"), 1);
	ASSERT_EQ (response.get_child ("errors").size (), 2);
	ASSERT_EQ (response.get_child ("errors").count (bad_account_number), 1);
	ASSERT_EQ (response.get_child ("errors").count (account_not_found), 1);
	ASSERT_EQ (response.get_child ("errors").get<std::string> (bad_account_number), make_error_code (nano::error_common::bad_account_number).message ());
	ASSERT_EQ (response.get_child ("errors").get<std::string> (account_not_found), make_error_code (nano::error_common::account_not_found).message ());
}

TEST (rpc, blocks)
{
	nano::test::system system;
	auto node = add_ipc_enabled_node (system);
	auto const rpc_ctx = add_rpc (system, node);
	boost::property_tree::ptree request;
	request.put ("action", "blocks");
	boost::property_tree::ptree entry;
	boost::property_tree::ptree peers_l;
	entry.put ("", node->latest (nano::dev::genesis->account ()).to_string ());
	peers_l.push_back (std::make_pair ("", entry));
	request.add_child ("hashes", peers_l);
	auto response (wait_response (system, rpc_ctx, request));
	for (auto & blocks : response.get_child ("blocks"))
	{
		std::string hash_text (blocks.first);
		ASSERT_EQ (node->latest (nano::dev::genesis->account ()).to_string (), hash_text);
		std::string blocks_text (blocks.second.get<std::string> (""));
		ASSERT_FALSE (blocks_text.empty ());
	}
}

TEST (rpc, wallet_info)
{
	nano::test::system system;
	nano::node_config node_config = system.default_config ();
	node_config.enable_voting = true;
	auto node = add_ipc_enabled_node (system, node_config);
	auto wallet_id = node->wallets.first_wallet_id ();
	(void)node->wallets.insert_adhoc (wallet_id, nano::dev::genesis_key.prv);
	nano::keypair key;
	(void)node->wallets.insert_adhoc (wallet_id, key.prv);

	auto send (node->wallets.send_action (wallet_id, nano::dev::genesis_key.pub, key.pub, nano::Gxrb_ratio));
	// after the send, expect 2 blocks immediately, then 2 confirmed in a timely manner,
	// and finally 3 blocks and 3 confirmed after the wallet generates the receive block for this send
	ASSERT_TIMELY (5s, node->block_confirmed (send->hash ())); // Send gets confirmed
	ASSERT_TIMELY (5s, !node->latest (key.pub).is_zero ()); // Receive gets generated
	ASSERT_TIMELY (5s, node->block_confirmed (node->latest (key.pub))); // Receive gets confirmed

	// do another send to be able to expect some "pending" down below
	auto send2 (node->wallets.send_action (wallet_id, nano::dev::genesis_key.pub, key.pub, 1));
	ASSERT_TIMELY (5s, node->block_confirmed (send2->hash ()));

	nano::account account;
	(void)node->wallets.deterministic_insert (wallet_id, true, account);
	ASSERT_EQ (nano::wallets_error::none, node->wallets.remove_account (wallet_id, account));
	(void)node->wallets.deterministic_insert (wallet_id, true, account);
	auto const rpc_ctx = add_rpc (system, node);
	boost::property_tree::ptree request;
	request.put ("action", "wallet_info");
	request.put ("wallet", node->wallets.first_wallet_id ().to_string ());
	auto response (wait_response (system, rpc_ctx, request));
	std::string balance_text (response.get<std::string> ("balance"));
	ASSERT_EQ ("340282366920938463463374607431768211454", balance_text);
	std::string pending_text (response.get<std::string> ("pending"));
	ASSERT_EQ ("1", pending_text);
	std::string count_text (response.get<std::string> ("accounts_count"));
	ASSERT_EQ ("3", count_text);
	std::string block_count_text (response.get<std::string> ("accounts_block_count"));
	ASSERT_EQ ("4", block_count_text);
	std::string cemented_block_count_text (response.get<std::string> ("accounts_cemented_block_count"));
	ASSERT_EQ ("4", cemented_block_count_text);
	std::string adhoc_count (response.get<std::string> ("adhoc_count"));
	ASSERT_EQ ("2", adhoc_count);
	std::string deterministic_count (response.get<std::string> ("deterministic_count"));
	ASSERT_EQ ("1", deterministic_count);
	std::string index_text (response.get<std::string> ("deterministic_index"));
	ASSERT_EQ ("2", index_text);
}

TEST (rpc, wallet_balances)
{
	nano::test::system system0;
	auto node = add_ipc_enabled_node (system0);
	auto wallet_id = node->wallets.first_wallet_id ();
	(void)node->wallets.insert_adhoc (wallet_id, nano::dev::genesis_key.prv);
	auto const rpc_ctx = add_rpc (system0, node);
	boost::property_tree::ptree request;
	request.put ("action", "wallet_balances");
	request.put ("wallet", node->wallets.first_wallet_id ().to_string ());
	auto response (wait_response (system0, rpc_ctx, request));
	for (auto & balances : response.get_child ("balances"))
	{
		std::string account_text (balances.first);
		ASSERT_EQ (nano::dev::genesis_key.pub.to_account (), account_text);
		std::string balance_text (balances.second.get<std::string> ("balance"));
		ASSERT_EQ ("340282366920938463463374607431768211455", balance_text);
		std::string pending_text (balances.second.get<std::string> ("pending"));
		ASSERT_EQ ("0", pending_text);
	}
	nano::keypair key;
	(void)node->wallets.insert_adhoc (wallet_id, key.prv);
	auto send (node->wallets.send_action (wallet_id, nano::dev::genesis_key.pub, key.pub, 1));
	request.put ("threshold", "2");
	auto response1 (wait_response (system0, rpc_ctx, request));
	for (auto & balances : response1.get_child ("balances"))
	{
		std::string account_text (balances.first);
		ASSERT_EQ (nano::dev::genesis_key.pub.to_account (), account_text);
		std::string balance_text (balances.second.get<std::string> ("balance"));
		ASSERT_EQ ("340282366920938463463374607431768211454", balance_text);
		std::string pending_text (balances.second.get<std::string> ("pending"));
		ASSERT_EQ ("0", pending_text);
	}
}

TEST (rpc, pending_exists)
{
	nano::test::system system;
	nano::node_config config;
	config.frontiers_confirmation = nano::frontiers_confirmation_mode::disabled;
	auto node = add_ipc_enabled_node (system, config);
	auto wallet_id = node->wallets.first_wallet_id ();
	nano::keypair key1;
	(void)node->wallets.insert_adhoc (wallet_id, nano::dev::genesis_key.prv);
	auto hash0 (node->latest (nano::dev::genesis->account ()));
	auto block1 (node->wallets.send_action (wallet_id, nano::dev::genesis_key.pub, key1.pub, 100));
	ASSERT_TIMELY (5s, node->block_confirmed (block1->hash ()));
	ASSERT_TIMELY (5s, !node->active.active (*block1));

	auto const rpc_ctx = add_rpc (system, node);
	boost::property_tree::ptree request;

	auto pending_exists = [&system, &rpc_ctx, &request] (char const * exists_a) {
		auto response0 (wait_response (system, rpc_ctx, request));
		std::string exists_text (response0.get<std::string> ("exists"));
		return exists_a == exists_text;
	};

	request.put ("action", "pending_exists");
	request.put ("hash", hash0.to_string ());
	ASSERT_TRUE (pending_exists ("0"));

	node->store.pending ().exists (*node->store.tx_begin_read (), nano::pending_key (nano::dev::genesis_key.pub, block1->hash ()));
	request.put ("hash", block1->hash ().to_string ());
	ASSERT_TRUE (pending_exists ("1"));

	ASSERT_TRUE (pending_exists ("1"));
	reset_confirmation_height (node->store, block1->account ());
	ASSERT_TRUE (pending_exists ("0"));
	request.put ("include_only_confirmed", "false");
	ASSERT_TRUE (pending_exists ("1"));
}

TEST (rpc, wallet_pending)
{
	nano::test::system system;
	auto node = add_ipc_enabled_node (system);
	auto wallet_id = node->wallets.first_wallet_id ();
	nano::keypair key1;
	(void)node->wallets.insert_adhoc (wallet_id, nano::dev::genesis_key.prv);
	(void)node->wallets.insert_adhoc (wallet_id, key1.prv);
	auto block1 = node->wallets.send_action (wallet_id, nano::dev::genesis_key.pub, key1.pub, 100);
	ASSERT_TIMELY_EQ (5s, node->get_confirmation_height (*node->store.tx_begin_read (), nano::dev::genesis_key.pub), 2);
	auto const rpc_ctx = add_rpc (system, node);
	boost::property_tree::ptree request;
	request.put ("action", "wallet_pending");
	request.put ("wallet", node->wallets.first_wallet_id ().to_string ());
	auto response (wait_response (system, rpc_ctx, request));
	ASSERT_EQ ("1", response.get<std::string> ("deprecated"));
	ASSERT_EQ (1, response.get_child ("blocks").size ());
	auto pending = response.get_child ("blocks").front ();
	ASSERT_EQ (key1.pub.to_account (), pending.first);
	nano::block_hash hash1{ pending.second.begin ()->second.get<std::string> ("") };
	ASSERT_EQ (block1->hash (), hash1);
}

TEST (rpc, wallet_receivable)
{
	nano::test::system system;
	nano::node_config config;
	config.frontiers_confirmation = nano::frontiers_confirmation_mode::disabled;
	auto node = add_ipc_enabled_node (system, config);
	auto wallet_id = node->wallets.first_wallet_id ();
	nano::keypair key1;
	(void)node->wallets.insert_adhoc (wallet_id, nano::dev::genesis_key.prv);
	(void)node->wallets.insert_adhoc (wallet_id, key1.prv);
	auto iterations (0);
	auto block1 (node->wallets.send_action (wallet_id, nano::dev::genesis_key.pub, key1.pub, 100));
	ASSERT_TIMELY (5s, node->block_confirmed (block1->hash ()));
	ASSERT_TIMELY (5s, !node->active.active (*block1));
	auto const rpc_ctx = add_rpc (system, node);
	boost::property_tree::ptree request;
	request.put ("action", "wallet_receivable");
	request.put ("wallet", node->wallets.first_wallet_id ().to_string ());
	request.put ("count", "100");
	auto response (wait_response (system, rpc_ctx, request));
	ASSERT_EQ (1, response.get_child ("blocks").size ());
	for (auto & pending : response.get_child ("blocks"))
	{
		std::string account_text (pending.first);
		ASSERT_EQ (key1.pub.to_account (), account_text);
		nano::block_hash hash1 (pending.second.begin ()->second.get<std::string> (""));
		ASSERT_EQ (block1->hash (), hash1);
	}
	request.put ("threshold", "100"); // Threshold test
	auto response0 (wait_response (system, rpc_ctx, request));
	std::unordered_map<nano::block_hash, nano::uint128_union> blocks;
	ASSERT_EQ (1, response0.get_child ("blocks").size ());
	for (auto & pending : response0.get_child ("blocks"))
	{
		std::string account_text (pending.first);
		ASSERT_EQ (key1.pub.to_account (), account_text);
		for (auto i (pending.second.begin ()), j (pending.second.end ()); i != j; ++i)
		{
			nano::block_hash hash;
			hash.decode_hex (i->first);
			nano::uint128_union amount;
			amount.decode_dec (i->second.get<std::string> (""));
			blocks[hash] = amount;
			boost::optional<std::string> source (i->second.get_optional<std::string> ("source"));
			ASSERT_FALSE (source.is_initialized ());
			boost::optional<uint8_t> min_version (i->second.get_optional<uint8_t> ("min_version"));
			ASSERT_FALSE (min_version.is_initialized ());
		}
	}
	ASSERT_EQ (blocks[block1->hash ()], 100);
	request.put ("threshold", "101");
	auto response1 (wait_response (system, rpc_ctx, request));
	auto & pending1 (response1.get_child ("blocks"));
	ASSERT_EQ (0, pending1.size ());
	request.put ("threshold", "0");
	request.put ("source", "true");
	request.put ("min_version", "true");
	auto response2 (wait_response (system, rpc_ctx, request));
	std::unordered_map<nano::block_hash, nano::uint128_union> amounts;
	std::unordered_map<nano::block_hash, nano::account> sources;
	ASSERT_EQ (1, response2.get_child ("blocks").size ());
	for (auto & pending : response2.get_child ("blocks"))
	{
		std::string account_text (pending.first);
		ASSERT_EQ (key1.pub.to_account (), account_text);
		for (auto i (pending.second.begin ()), j (pending.second.end ()); i != j; ++i)
		{
			nano::block_hash hash;
			hash.decode_hex (i->first);
			amounts[hash].decode_dec (i->second.get<std::string> ("amount"));
			sources[hash].decode_account (i->second.get<std::string> ("source"));
			ASSERT_EQ (i->second.get<uint8_t> ("min_version"), 0);
		}
	}
	ASSERT_EQ (amounts[block1->hash ()], 100);
	ASSERT_EQ (sources[block1->hash ()], nano::dev::genesis_key.pub);

	ASSERT_TRUE (check_block_response_count (system, rpc_ctx, request, 1));
	reset_confirmation_height (system.nodes.front ()->store, block1->account ());
	ASSERT_TRUE (check_block_response_count (system, rpc_ctx, request, 0));
	request.put ("include_only_confirmed", "false");
	ASSERT_TRUE (check_block_response_count (system, rpc_ctx, request, 1));
}

TEST (rpc, receive_minimum)
{
	nano::test::system system;
	auto node = add_ipc_enabled_node (system);
	auto const rpc_ctx = add_rpc (system, node);
	boost::property_tree::ptree request;
	request.put ("action", "receive_minimum");
	auto response (wait_response (system, rpc_ctx, request));
	std::string amount (response.get<std::string> ("amount"));
	ASSERT_EQ (node->config->receive_minimum.to_string_dec (), amount);
}

TEST (rpc, receive_minimum_set)
{
	nano::test::system system;
	auto node = add_ipc_enabled_node (system);
	auto const rpc_ctx = add_rpc (system, node);
	boost::property_tree::ptree request;
	request.put ("action", "receive_minimum_set");
	request.put ("amount", "100");
	ASSERT_NE (node->config->receive_minimum.to_string_dec (), "100");
	auto response (wait_response (system, rpc_ctx, request));
	std::string success (response.get<std::string> ("success"));
	ASSERT_TRUE (success.empty ());
	ASSERT_EQ (node->config->receive_minimum.to_string_dec (), "100");
}

TEST (rpc, work_get)
{
	nano::test::system system;
	auto node = add_ipc_enabled_node (system);
	auto wallet_id = node->wallets.first_wallet_id ();
	(void)node->wallets.insert_adhoc (wallet_id, nano::dev::genesis_key.prv);
	node->wallets.work_cache_blocking (wallet_id, nano::dev::genesis_key.pub, node->latest (nano::dev::genesis_key.pub));
	auto const rpc_ctx = add_rpc (system, node);
	boost::property_tree::ptree request;
	request.put ("action", "work_get");
	request.put ("wallet", node->wallets.first_wallet_id ().to_string ());
	request.put ("account", nano::dev::genesis_key.pub.to_account ());
	auto response (wait_response (system, rpc_ctx, request));
	std::string work_text (response.get<std::string> ("work"));
	auto work = node->wallets.work_get (node->wallets.first_wallet_id (), nano::dev::genesis->account ());
	ASSERT_EQ (nano::to_string_hex (work), work_text);
}

TEST (rpc, wallet_work_get)
{
	nano::test::system system;
	auto node = add_ipc_enabled_node (system);
	auto wallet_id = node->wallets.first_wallet_id ();
	(void)node->wallets.insert_adhoc (wallet_id, nano::dev::genesis_key.prv);
	node->wallets.work_cache_blocking (wallet_id, nano::dev::genesis_key.pub, node->latest (nano::dev::genesis_key.pub));
	auto const rpc_ctx = add_rpc (system, node);
	boost::property_tree::ptree request;
	request.put ("action", "wallet_work_get");
	request.put ("wallet", node->wallets.first_wallet_id ().to_string ());
	auto response (wait_response (system, rpc_ctx, request));
	for (auto & works : response.get_child ("works"))
	{
		std::string account_text (works.first);
		ASSERT_EQ (nano::dev::genesis_key.pub.to_account (), account_text);
		std::string work_text (works.second.get<std::string> (""));
		auto work = node->wallets.work_get (node->wallets.first_wallet_id (), nano::dev::genesis->account ());
		ASSERT_EQ (nano::to_string_hex (work), work_text);
	}
}

TEST (rpc, work_set)
{
	nano::test::system system;
	auto node = add_ipc_enabled_node (system);
	auto wallet_id = node->wallets.first_wallet_id ();
	(void)node->wallets.insert_adhoc (wallet_id, nano::dev::genesis_key.prv);
	auto const rpc_ctx = add_rpc (system, node);
	uint64_t work0 (100);
	boost::property_tree::ptree request;
	request.put ("action", "work_set");
	request.put ("wallet", wallet_id.to_string ());
	request.put ("account", nano::dev::genesis_key.pub.to_account ());
	request.put ("work", nano::to_string_hex (work0));
	auto response (wait_response (system, rpc_ctx, request));
	std::string success (response.get<std::string> ("success"));
	ASSERT_TRUE (success.empty ());
	auto work1 = node->wallets.work_get (wallet_id, nano::dev::genesis->account ());
	ASSERT_EQ (work1, work0);
}

TEST (rpc, search_receivable_all)
{
	nano::test::system system;
	auto node = add_ipc_enabled_node (system);
	auto wallet_id = node->wallets.first_wallet_id ();
	(void)node->wallets.insert_adhoc (wallet_id, nano::dev::genesis_key.prv);
	auto latest (node->latest (nano::dev::genesis_key.pub));
	nano::block_builder builder;
	auto block = builder
				 .send ()
				 .previous (latest)
				 .destination (nano::dev::genesis_key.pub)
				 .balance (nano::dev::constants.genesis_amount - node->config->receive_minimum.number ())
				 .sign (nano::dev::genesis_key.prv, nano::dev::genesis_key.pub)
				 .work (*node->work_generate_blocking (latest))
				 .build ();
	{
		auto transaction (node->store.tx_begin_write ());
		ASSERT_EQ (nano::block_status::progress, node->ledger.process (*transaction, block));
	}
	auto const rpc_ctx = add_rpc (system, node);
	boost::property_tree::ptree request;
	request.put ("action", "search_receivable_all");
	auto response (wait_response (system, rpc_ctx, request));
	ASSERT_TIMELY_EQ (10s, node->balance (nano::dev::genesis_key.pub), nano::dev::constants.genesis_amount);
}

TEST (rpc, wallet_republish)
{
	nano::test::system system;
	auto node1 = add_ipc_enabled_node (system);
	auto wallet_id = node1->wallets.first_wallet_id ();
	nano::keypair key;
	while (key.pub < nano::dev::genesis_key.pub)
	{
		nano::keypair key1;
		key.pub = key1.pub;
		key.prv = key1.prv;
	}
	(void)node1->wallets.insert_adhoc (wallet_id, nano::dev::genesis_key.prv);
	(void)node1->wallets.insert_adhoc (wallet_id, key.prv);
	auto latest (node1->latest (nano::dev::genesis_key.pub));
	nano::block_builder builder;
	auto send = builder
				.send ()
				.previous (latest)
				.destination (key.pub)
				.balance (100)
				.sign (nano::dev::genesis_key.prv, nano::dev::genesis_key.pub)
				.work (*node1->work_generate_blocking (latest))
				.build ();
	ASSERT_EQ (nano::block_status::progress, node1->process (send));
	auto open = builder
				.open ()
				.source (send->hash ())
				.representative (key.pub)
				.account (key.pub)
				.sign (key.prv, key.pub)
				.work (*node1->work_generate_blocking (key.pub))
				.build ();
	ASSERT_EQ (nano::block_status::progress, node1->process (open));
	auto const rpc_ctx = add_rpc (system, node1);
	boost::property_tree::ptree request;
	request.put ("action", "wallet_republish");
	request.put ("wallet", node1->wallets.first_wallet_id ().to_string ());
	request.put ("count", 1);
	auto response (wait_response (system, rpc_ctx, request));
	auto & blocks_node (response.get_child ("blocks"));
	std::vector<nano::block_hash> blocks;
	for (auto i (blocks_node.begin ()), n (blocks_node.end ()); i != n; ++i)
	{
		blocks.emplace_back (i->second.get<std::string> (""));
	}
	ASSERT_EQ (2, blocks.size ());
	ASSERT_EQ (send->hash (), blocks[0]);
	ASSERT_EQ (open->hash (), blocks[1]);
}

TEST (rpc, delegators)
{
	nano::test::system system;
	auto node1 = add_ipc_enabled_node (system);
	auto wallet_id = node1->wallets.first_wallet_id ();
	nano::keypair key;
	(void)node1->wallets.insert_adhoc (wallet_id, nano::dev::genesis_key.prv);
	(void)node1->wallets.insert_adhoc (wallet_id, key.prv);
	auto latest (node1->latest (nano::dev::genesis_key.pub));
	nano::block_builder builder;
	auto send = builder
				.send ()
				.previous (latest)
				.destination (key.pub)
				.balance (100)
				.sign (nano::dev::genesis_key.prv, nano::dev::genesis_key.pub)
				.work (*node1->work_generate_blocking (latest))
				.build ();
	ASSERT_EQ (nano::block_status::progress, node1->process (send));
	auto open = builder
				.open ()
				.source (send->hash ())
				.representative (nano::dev::genesis_key.pub)
				.account (key.pub)
				.sign (key.prv, key.pub)
				.work (*node1->work_generate_blocking (key.pub))
				.build ();
	ASSERT_EQ (nano::block_status::progress, node1->process (open));
	auto const rpc_ctx = add_rpc (system, node1);
	boost::property_tree::ptree request;
	request.put ("action", "delegators");
	request.put ("account", nano::dev::genesis_key.pub.to_account ());
	auto response (wait_response (system, rpc_ctx, request));
	auto & delegators_node (response.get_child ("delegators"));
	boost::property_tree::ptree delegators;
	for (auto i (delegators_node.begin ()), n (delegators_node.end ()); i != n; ++i)
	{
		delegators.put ((i->first), (i->second.get<std::string> ("")));
	}
	ASSERT_EQ (2, delegators.size ());
	ASSERT_EQ ("100", delegators.get<std::string> (nano::dev::genesis_key.pub.to_account ()));
	ASSERT_EQ ("340282366920938463463374607431768211355", delegators.get<std::string> (key.pub.to_account ()));
}

TEST (rpc, delegators_parameters)
{
	nano::test::system system;
	auto node1 = add_ipc_enabled_node (system);
	nano::keypair key;
	auto latest (node1->latest (nano::dev::genesis_key.pub));
	nano::block_builder builder;
	auto send = builder
				.send ()
				.previous (latest)
				.destination (key.pub)
				.balance (100)
				.sign (nano::dev::genesis_key.prv, nano::dev::genesis_key.pub)
				.work (*node1->work_generate_blocking (latest))
				.build ();
	ASSERT_EQ (nano::block_status::progress, node1->process (send));
	auto open = builder
				.open ()
				.source (send->hash ())
				.representative (nano::dev::genesis_key.pub)
				.account (key.pub)
				.sign (key.prv, key.pub)
				.work (*node1->work_generate_blocking (key.pub))
				.build ();
	ASSERT_EQ (nano::block_status::progress, node1->process (open));

	auto const rpc_ctx = add_rpc (system, node1);
	// Test with "count" = 2
	boost::property_tree::ptree request;
	request.put ("action", "delegators");
	request.put ("account", nano::dev::genesis_key.pub.to_account ());
	request.put ("count", 2);
	auto response (wait_response (system, rpc_ctx, request));
	auto & delegators_node (response.get_child ("delegators"));
	boost::property_tree::ptree delegators;
	for (auto i (delegators_node.begin ()), n (delegators_node.end ()); i != n; ++i)
	{
		delegators.put ((i->first), (i->second.get<std::string> ("")));
	}
	ASSERT_EQ (2, delegators.size ());
	ASSERT_EQ ("100", delegators.get<std::string> (nano::dev::genesis_key.pub.to_account ()));
	ASSERT_EQ ("340282366920938463463374607431768211355", delegators.get<std::string> (key.pub.to_account ()));

	// Test with "count" = 1
	request.put ("count", 1);
	auto response2 (wait_response (system, rpc_ctx, request));
	auto & delegators_node2 (response2.get_child ("delegators"));
	boost::property_tree::ptree delegators2;
	for (auto i (delegators_node2.begin ()), n (delegators_node2.end ()); i != n; ++i)
	{
		delegators2.put ((i->first), (i->second.get<std::string> ("")));
	}
	ASSERT_EQ (1, delegators2.size ());
	// What is first in ledger by public key?
	if (nano::dev::genesis_key.pub.number () < key.pub.number ())
	{
		ASSERT_EQ ("100", delegators2.get<std::string> (nano::dev::genesis_key.pub.to_account ()));
	}
	else
	{
		ASSERT_EQ ("340282366920938463463374607431768211355", delegators2.get<std::string> (key.pub.to_account ()));
	}

	// Test with "threshold"
	request.put ("count", 1024);
	request.put ("threshold", 101); // higher than remaining genesis balance
	auto response3 (wait_response (system, rpc_ctx, request));
	auto & delegators_node3 (response3.get_child ("delegators"));
	boost::property_tree::ptree delegators3;
	for (auto i (delegators_node3.begin ()), n (delegators_node3.end ()); i != n; ++i)
	{
		delegators3.put ((i->first), (i->second.get<std::string> ("")));
	}
	ASSERT_EQ (1, delegators3.size ());
	ASSERT_EQ ("340282366920938463463374607431768211355", delegators3.get<std::string> (key.pub.to_account ()));

	// Test with "start" before last account
	request.put ("threshold", 0);
	auto last_account (key.pub);
	if (nano::dev::genesis_key.pub.number () > key.pub.number ())
	{
		last_account = nano::dev::genesis_key.pub;
	}
	request.put ("start", nano::account (last_account.number () - 1).to_account ());

	auto response4 (wait_response (system, rpc_ctx, request));
	auto & delegators_node4 (response4.get_child ("delegators"));
	boost::property_tree::ptree delegators4;
	for (auto i (delegators_node4.begin ()), n (delegators_node4.end ()); i != n; ++i)
	{
		delegators4.put ((i->first), (i->second.get<std::string> ("")));
	}
	ASSERT_EQ (1, delegators4.size ());
	boost::optional<std::string> balance (delegators4.get_optional<std::string> (last_account.to_account ()));
	ASSERT_TRUE (balance.is_initialized ());

	// Test with "start" equal to last account
	request.put ("start", last_account.to_account ());
	auto response5 (wait_response (system, rpc_ctx, request));
	auto & delegators_node5 (response5.get_child ("delegators"));
	boost::property_tree::ptree delegators5;
	for (auto i (delegators_node5.begin ()), n (delegators_node5.end ()); i != n; ++i)
	{
		delegators5.put ((i->first), (i->second.get<std::string> ("")));
	}
	ASSERT_EQ (0, delegators5.size ());
}

TEST (rpc, delegators_count)
{
	nano::test::system system;
	auto node1 = add_ipc_enabled_node (system);
	auto wallet_id = node1->wallets.first_wallet_id ();
	nano::keypair key;
	(void)node1->wallets.insert_adhoc (wallet_id, nano::dev::genesis_key.prv);
	(void)node1->wallets.insert_adhoc (wallet_id, key.prv);
	auto latest (node1->latest (nano::dev::genesis_key.pub));
	nano::block_builder builder;
	auto send = builder
				.send ()
				.previous (latest)
				.destination (key.pub)
				.balance (100)
				.sign (nano::dev::genesis_key.prv, nano::dev::genesis_key.pub)
				.work (*node1->work_generate_blocking (latest))
				.build ();
	ASSERT_EQ (nano::block_status::progress, node1->process (send));
	auto open = builder
				.open ()
				.source (send->hash ())
				.representative (nano::dev::genesis_key.pub)
				.account (key.pub)
				.sign (key.prv, key.pub)
				.work (*node1->work_generate_blocking (key.pub))
				.build ();
	ASSERT_EQ (nano::block_status::progress, node1->process (open));
	auto const rpc_ctx = add_rpc (system, node1);
	boost::property_tree::ptree request;
	request.put ("action", "delegators_count");
	request.put ("account", nano::dev::genesis_key.pub.to_account ());
	auto response (wait_response (system, rpc_ctx, request));
	std::string count (response.get<std::string> ("count"));
	ASSERT_EQ ("2", count);
}

TEST (rpc, account_info)
{
	nano::test::system system;
	nano::keypair key;

	auto node1 = add_ipc_enabled_node (system);
	auto wallet_id = node1->wallets.first_wallet_id ();
	auto const rpc_ctx = add_rpc (system, node1);

	boost::property_tree::ptree request;
	request.put ("action", "account_info");
	request.put ("account", nano::account ().to_account ());

	// Test for a non existing account
	{
		auto response (wait_response (system, rpc_ctx, request));

		auto error (response.get_optional<std::string> ("error"));
		ASSERT_TRUE (error.is_initialized ());
		ASSERT_EQ (error.get (), std::error_code (nano::error_common::account_not_found).message ());
	}

	(void)node1->wallets.insert_adhoc (wallet_id, nano::dev::genesis_key.prv);
	(void)node1->wallets.insert_adhoc (wallet_id, key.prv);
	auto latest (node1->latest (nano::dev::genesis_key.pub));
	nano::block_builder builder;
	auto send = builder
				.send ()
				.previous (latest)
				.destination (key.pub)
				.balance (100)
				.sign (nano::dev::genesis_key.prv, nano::dev::genesis_key.pub)
				.work (*node1->work_generate_blocking (latest))
				.build ();
	ASSERT_EQ (nano::block_status::progress, node1->process (send));
	auto time = nano::seconds_since_epoch ();
	{
		auto transaction = node1->store.tx_begin_write ();
		node1->store.confirmation_height ().put (*transaction, nano::dev::genesis_key.pub, { 1, nano::dev::genesis->hash () });
	}

	request.put ("account", nano::dev::genesis_key.pub.to_account ());
	{
		auto response (wait_response (system, rpc_ctx, request));
		std::string frontier (response.get<std::string> ("frontier"));
		ASSERT_EQ (send->hash ().to_string (), frontier);
		std::string open_block (response.get<std::string> ("open_block"));
		ASSERT_EQ (nano::dev::genesis->hash ().to_string (), open_block);
		std::string representative_block (response.get<std::string> ("representative_block"));
		ASSERT_EQ (nano::dev::genesis->hash ().to_string (), representative_block);
		std::string balance (response.get<std::string> ("balance"));
		ASSERT_EQ ("100", balance);
		std::string modified_timestamp (response.get<std::string> ("modified_timestamp"));
		ASSERT_LT (std::abs ((long)time - stol (modified_timestamp)), 5);
		std::string block_count (response.get<std::string> ("block_count"));
		ASSERT_EQ ("2", block_count);
		std::string confirmation_height (response.get<std::string> ("confirmation_height"));
		ASSERT_EQ ("1", confirmation_height);
		std::string confirmation_height_frontier (response.get<std::string> ("confirmation_height_frontier"));
		ASSERT_EQ (nano::dev::genesis->hash ().to_string (), confirmation_height_frontier);
		ASSERT_EQ (0, response.get<uint8_t> ("account_version"));
		boost::optional<std::string> weight (response.get_optional<std::string> ("weight"));
		ASSERT_FALSE (weight.is_initialized ());
		boost::optional<std::string> receivable (response.get_optional<std::string> ("receivable"));
		ASSERT_FALSE (receivable.is_initialized ());
		boost::optional<std::string> representative (response.get_optional<std::string> ("representative"));
		ASSERT_FALSE (representative.is_initialized ());
	}

	// Test for optional values
	request.put ("weight", "true");
	request.put ("receivable", "1");
	request.put ("representative", "1");
	{
		auto response (wait_response (system, rpc_ctx, request));
		ASSERT_EQ ("100", response.get<std::string> ("weight"));
		ASSERT_EQ ("0", response.get<std::string> ("receivable"));
		std::string representative2 (response.get<std::string> ("representative"));
		ASSERT_EQ (nano::dev::genesis_key.pub.to_account (), representative2);
	}

	// Test for confirmed only blocks
	nano::keypair key1;
	{
		latest = node1->latest (nano::dev::genesis_key.pub);
		auto send1 = builder
					 .send ()
					 .previous (latest)
					 .destination (key1.pub)
					 .balance (50)
					 .sign (nano::dev::genesis_key.prv, nano::dev::genesis_key.pub)
					 .work (*node1->work_generate_blocking (latest))
					 .build ();
		ASSERT_EQ (nano::block_status::progress, node1->process (send1));
		auto send2 = builder
					 .send ()
					 .previous (send1->hash ())
					 .destination (key1.pub)
					 .balance (25)
					 .sign (nano::dev::genesis_key.prv, nano::dev::genesis_key.pub)
					 .work (*node1->work_generate_blocking (send1->hash ()))
					 .build ();
		ASSERT_EQ (nano::block_status::progress, node1->process (send2));

		auto state_change = builder
							.state ()
							.account (nano::dev::genesis_key.pub)
							.previous (send2->hash ())
							.representative (key1.pub)
							.balance (25)
							.link (0)
							.sign (nano::dev::genesis_key.prv, nano::dev::genesis_key.pub)
							.work (*node1->work_generate_blocking (send2->hash ()))
							.build ();
		ASSERT_EQ (nano::block_status::progress, node1->process (state_change));

		auto open = builder
					.open ()
					.source (send1->hash ())
					.representative (nano::dev::genesis_key.pub)
					.account (key1.pub)
					.sign (key1.prv, key1.pub)
					.work (*node1->work_generate_blocking (key1.pub))
					.build ();
		ASSERT_EQ (nano::block_status::progress, node1->process (open));
		ASSERT_TIMELY (5s, !node1->active.active (*state_change));
		ASSERT_TIMELY (5s, !node1->active.active (*open));
	}

	{
		auto response (wait_response (system, rpc_ctx, request));
		std::string balance (response.get<std::string> ("balance"));
		ASSERT_EQ ("25", balance);
	}

	request.put ("include_confirmed", true);
	{
		auto response (wait_response (system, rpc_ctx, request));
		auto balance (response.get<std::string> ("balance"));
		ASSERT_EQ ("25", balance);
		auto confirmed_balance (response.get<std::string> ("confirmed_balance"));
		ASSERT_EQ ("340282366920938463463374607431768211455", confirmed_balance);

		auto representative (response.get<std::string> ("representative"));
		ASSERT_EQ (representative, key1.pub.to_account ());

		auto confirmed_representative (response.get<std::string> ("confirmed_representative"));
		ASSERT_EQ (confirmed_representative, nano::dev::genesis_key.pub.to_account ());

		auto confirmed_frontier (response.get<std::string> ("confirmed_frontier"));
		ASSERT_EQ (nano::dev::genesis->hash ().to_string (), confirmed_frontier);

		auto confirmed_height (response.get<uint64_t> ("confirmed_height"));
		ASSERT_EQ (1, confirmed_height);
	}

	request.put ("account", key1.pub.to_account ());
	{
		auto response (wait_response (system, rpc_ctx, request));
		ASSERT_EQ ("25", response.get<std::string> ("receivable"));
		ASSERT_EQ ("0", response.get<std::string> ("confirmed_receivable"));
	}

	request.put ("include_confirmed", false);
	{
		auto response (wait_response (system, rpc_ctx, request));
		ASSERT_EQ ("25", response.get<std::string> ("receivable"));

		// These fields shouldn't exist
		auto confirmed_balance (response.get_optional<std::string> ("confirmed_balance"));
		ASSERT_FALSE (confirmed_balance.is_initialized ());

		auto confirmed_receivable (response.get_optional<std::string> ("confirmed_receivable"));
		ASSERT_FALSE (confirmed_receivable.is_initialized ());

		auto confirmed_representative (response.get_optional<std::string> ("confirmed_representative"));
		ASSERT_FALSE (confirmed_representative.is_initialized ());

		auto confirmed_frontier (response.get_optional<std::string> ("confirmed_frontier"));
		ASSERT_FALSE (confirmed_frontier.is_initialized ());

		auto confirmed_height (response.get_optional<uint64_t> ("confirmed_height"));
		ASSERT_FALSE (confirmed_height.is_initialized ());
	}
}

/** Make sure we can use json block literals instead of string as input */
TEST (rpc, json_block_input)
{
	nano::test::system system;
	auto node1 = add_ipc_enabled_node (system);
	auto wallet_id = node1->wallets.first_wallet_id ();
	nano::keypair key;
	(void)node1->wallets.insert_adhoc (wallet_id, key.prv);
	nano::block_builder builder;
	auto send = builder
				.state ()
				.account (nano::dev::genesis->account ())
				.previous (node1->latest (nano::dev::genesis_key.pub))
				.representative (nano::dev::genesis->account ())
				.balance (nano::dev::constants.genesis_amount - nano::Gxrb_ratio)
				.link (key.pub)
				.sign (nano::dev::genesis_key.prv, nano::dev::genesis_key.pub)
				.work (0)
				.build ();
	auto const rpc_ctx = add_rpc (system, node1);
	boost::property_tree::ptree request;
	request.put ("action", "sign");
	request.put ("json_block", "true");
	std::string wallet;
	node1->wallets.first_wallet_id ().encode_hex (wallet);
	request.put ("wallet", wallet);
	request.put ("account", key.pub.to_account ());
	boost::property_tree::ptree json;
	send->serialize_json (json);
	request.add_child ("block", json);
	auto response (wait_response (system, rpc_ctx, request, 10s));

	bool json_error{ false };
	nano::state_block block (json_error, response.get_child ("block"));
	ASSERT_FALSE (json_error);

	ASSERT_FALSE (nano::validate_message (key.pub, send->hash (), block.block_signature ()));
	ASSERT_NE (block.block_signature (), send->block_signature ());
	ASSERT_EQ (block.hash (), send->hash ());
}

/** Make sure we can receive json block literals instead of string as output */
TEST (rpc, json_block_output)
{
	nano::test::system system;
	auto node1 = add_ipc_enabled_node (system);
	nano::keypair key;
	auto latest (node1->latest (nano::dev::genesis_key.pub));
	nano::block_builder builder;
	auto send = builder
				.send ()
				.previous (latest)
				.destination (key.pub)
				.balance (100)
				.sign (nano::dev::genesis_key.prv, nano::dev::genesis_key.pub)
				.work (*node1->work_generate_blocking (latest))
				.build ();
	ASSERT_EQ (nano::block_status::progress, node1->process (send));
	auto const rpc_ctx = add_rpc (system, node1);
	boost::property_tree::ptree request;
	request.put ("action", "block_info");
	request.put ("json_block", "true");
	request.put ("hash", send->hash ().to_string ());
	auto response (wait_response (system, rpc_ctx, request));

	// Make sure contents contains a valid JSON subtree instread of stringified json
	bool json_error{ false };
	nano::send_block send_from_json (json_error, response.get_child ("contents"));
	ASSERT_FALSE (json_error);
}

TEST (rpc, blocks_info)
{
	nano::test::system system;
	auto node = add_ipc_enabled_node (system);
	auto const rpc_ctx = add_rpc (system, node);
	auto check_blocks = [node] (boost::property_tree::ptree & response) {
		for (auto & blocks : response.get_child ("blocks"))
		{
			std::string hash_text (blocks.first);
			ASSERT_EQ (node->latest (nano::dev::genesis->account ()).to_string (), hash_text);
			std::string account_text (blocks.second.get<std::string> ("block_account"));
			ASSERT_EQ (nano::dev::genesis_key.pub.to_account (), account_text);
			std::string amount_text (blocks.second.get<std::string> ("amount"));
			ASSERT_EQ (nano::dev::constants.genesis_amount.convert_to<std::string> (), amount_text);
			std::string blocks_text (blocks.second.get<std::string> ("contents"));
			ASSERT_FALSE (blocks_text.empty ());
			boost::optional<std::string> receivable (blocks.second.get_optional<std::string> ("receivable"));
			ASSERT_FALSE (receivable.is_initialized ());
			boost::optional<std::string> receive_hash (blocks.second.get_optional<std::string> ("receive_hash"));
			ASSERT_FALSE (receive_hash.is_initialized ());
			boost::optional<std::string> source (blocks.second.get_optional<std::string> ("source_account"));
			ASSERT_FALSE (source.is_initialized ());
			std::string balance_text (blocks.second.get<std::string> ("balance"));
			ASSERT_EQ (nano::dev::constants.genesis_amount.convert_to<std::string> (), balance_text);
			ASSERT_TRUE (blocks.second.get<bool> ("confirmed")); // Genesis block is confirmed by default
			std::string successor_text (blocks.second.get<std::string> ("successor"));
			ASSERT_EQ (nano::block_hash (0).to_string (), successor_text); // Genesis block doesn't have successor yet
		}
	};
	boost::property_tree::ptree request;
	request.put ("action", "blocks_info");
	boost::property_tree::ptree entry;
	boost::property_tree::ptree hashes;
	entry.put ("", node->latest (nano::dev::genesis->account ()).to_string ());
	hashes.push_back (std::make_pair ("", entry));
	request.add_child ("hashes", hashes);
	{
		auto response (wait_response (system, rpc_ctx, request));
		check_blocks (response);
	}
	std::string random_hash = nano::block_hash ().to_string ();
	entry.put ("", random_hash);
	hashes.push_back (std::make_pair ("", entry));
	request.erase ("hashes");
	request.add_child ("hashes", hashes);
	{
		auto response (wait_response (system, rpc_ctx, request));
		ASSERT_EQ (std::error_code (nano::error_blocks::not_found).message (), response.get<std::string> ("error"));
	}
	request.put ("include_not_found", "true");
	{
		auto response (wait_response (system, rpc_ctx, request));
		check_blocks (response);
		auto & blocks_not_found (response.get_child ("blocks_not_found"));
		ASSERT_EQ (1, blocks_not_found.size ());
		ASSERT_EQ (random_hash, blocks_not_found.begin ()->second.get<std::string> (""));
	}
	request.put ("source", "true");
	request.put ("receivable", "1");
	request.put ("receive_hash", "1");
	{
		auto response (wait_response (system, rpc_ctx, request));
		for (auto & blocks : response.get_child ("blocks"))
		{
			ASSERT_EQ ("0", blocks.second.get<std::string> ("source_account"));
			ASSERT_EQ ("0", blocks.second.get<std::string> ("receivable"));
			std::string receive_hash (blocks.second.get<std::string> ("receive_hash"));
			ASSERT_EQ (nano::block_hash (0).to_string (), receive_hash);
		}
	}
}

/**
 * Test to check the receive_hash option of blocks_info rpc command.
 * The test does 4 sends from genesis to key1.
 * Then it does 4 receives, one for each send.
 * Then it issues the blocks_info RPC command and checks that the receive block of each send block is correctly found.
 */
TEST (rpc, blocks_info_receive_hash)
{
	nano::test::system system;
	auto node = add_ipc_enabled_node (system);
	auto wallet_id = node->wallets.first_wallet_id ();
	nano::keypair key1;
	(void)node->wallets.insert_adhoc (wallet_id, key1.prv);
	(void)node->wallets.insert_adhoc (wallet_id, nano::dev::genesis_key.prv);

	// do 4 sends
	auto send1 = node->wallets.send_action (wallet_id, nano::dev::genesis_key.pub, key1.pub, 1);
	auto send2 = node->wallets.send_action (wallet_id, nano::dev::genesis_key.pub, key1.pub, 2);
	auto send3 = node->wallets.send_action (wallet_id, nano::dev::genesis_key.pub, key1.pub, 3);
	auto send4 = node->wallets.send_action (wallet_id, nano::dev::genesis_key.pub, key1.pub, 4);

	// do 4 receives, mix up the ordering a little
	auto recv1 (node->wallets.receive_action (wallet_id, send1->hash (), key1.pub, node->config->receive_minimum.number (), send1->link ().as_account ()));
	auto recv4 (node->wallets.receive_action (wallet_id, send4->hash (), key1.pub, node->config->receive_minimum.number (), send4->link ().as_account ()));
	auto recv3 (node->wallets.receive_action (wallet_id, send3->hash (), key1.pub, node->config->receive_minimum.number (), send3->link ().as_account ()));
	auto recv2 (node->wallets.receive_action (wallet_id, send2->hash (), key1.pub, node->config->receive_minimum.number (), send2->link ().as_account ()));

	// function to check that all 4 receive blocks are cemented
	auto all_blocks_cemented = [node, &key1] () -> bool {
		nano::confirmation_height_info info;
		if (node->store.confirmation_height ().get (*node->store.tx_begin_read (), key1.pub, info))
		{
			return false;
		}
		return info.height () == 4;
	};

	ASSERT_TIMELY (5s, all_blocks_cemented ());
	ASSERT_EQ (node->ledger.account_balance (*node->store.tx_begin_read (), key1.pub, true), 10);

	// create the RPC request
	boost::property_tree::ptree request;
	boost::property_tree::ptree hashes;
	boost::property_tree::ptree child;
	child.put ("", send1->hash ().to_string ());
	hashes.push_back (std::make_pair ("", child));
	child.put ("", send2->hash ().to_string ());
	hashes.push_back (std::make_pair ("", child));
	child.put ("", send3->hash ().to_string ());
	hashes.push_back (std::make_pair ("", child));
	child.put ("", send4->hash ().to_string ());
	hashes.push_back (std::make_pair ("", child));
	request.put ("action", "blocks_info");
	request.add_child ("hashes", hashes);
	request.put ("receive_hash", "true");
	request.put ("json_block", "true");

	// send the request
	auto const rpc_ctx = add_rpc (system, node);
	auto response = wait_response (system, rpc_ctx, request);

	// create a map of the expected receives hashes for each send hash
	std::map<std::string, std::string> send_recv_map{
		{ send1->hash ().to_string (), recv1->hash ().to_string () },
		{ send2->hash ().to_string (), recv2->hash ().to_string () },
		{ send3->hash ().to_string (), recv3->hash ().to_string () },
		{ send4->hash ().to_string (), recv4->hash ().to_string () },
	};

	for (auto & blocks : response.get_child ("blocks"))
	{
		auto hash = blocks.first;
		std::string receive_hash = blocks.second.get<std::string> ("receive_hash");
		ASSERT_EQ (receive_hash, send_recv_map[hash]);
		send_recv_map.erase (hash);
	}
	ASSERT_EQ (send_recv_map.size (), 0);
}

TEST (rpc, blocks_info_subtype)
{
	nano::test::system system;
	auto node1 = add_ipc_enabled_node (system);
	auto wallet_id = node1->wallets.first_wallet_id ();
	nano::keypair key;
	(void)node1->wallets.insert_adhoc (wallet_id, nano::dev::genesis_key.prv);
	(void)node1->wallets.insert_adhoc (wallet_id, key.prv);
	auto send (node1->wallets.send_action (wallet_id, nano::dev::genesis_key.pub, nano::dev::genesis_key.pub, nano::Gxrb_ratio));
	ASSERT_NE (nullptr, send);
	auto receive (node1->wallets.receive_action (wallet_id, send->hash (), key.pub, nano::Gxrb_ratio, send->link ().as_account ()));
	ASSERT_NE (nullptr, receive);
	auto change (node1->wallets.change_action (wallet_id, nano::dev::genesis_key.pub, key.pub));
	ASSERT_NE (nullptr, change);
	auto const rpc_ctx = add_rpc (system, node1);
	boost::property_tree::ptree request;
	request.put ("action", "blocks_info");
	boost::property_tree::ptree hashes;
	boost::property_tree::ptree entry;
	entry.put ("", send->hash ().to_string ());
	hashes.push_back (std::make_pair ("", entry));
	entry.put ("", receive->hash ().to_string ());
	hashes.push_back (std::make_pair ("", entry));
	entry.put ("", change->hash ().to_string ());
	hashes.push_back (std::make_pair ("", entry));
	request.add_child ("hashes", hashes);
	auto response (wait_response (system, rpc_ctx, request));
	auto & blocks (response.get_child ("blocks"));
	ASSERT_EQ (3, blocks.size ());
	auto send_subtype (blocks.get_child (send->hash ().to_string ()).get<std::string> ("subtype"));
	ASSERT_EQ (send_subtype, "send");
	auto receive_subtype (blocks.get_child (receive->hash ().to_string ()).get<std::string> ("subtype"));
	ASSERT_EQ (receive_subtype, "receive");
	auto change_subtype (blocks.get_child (change->hash ().to_string ()).get<std::string> ("subtype"));
	ASSERT_EQ (change_subtype, "change");
	// Successor fields
	auto send_successor (blocks.get_child (send->hash ().to_string ()).get<std::string> ("successor"));
	ASSERT_EQ (send_successor, receive->hash ().to_string ());
	auto receive_successor (blocks.get_child (receive->hash ().to_string ()).get<std::string> ("successor"));
	ASSERT_EQ (receive_successor, change->hash ().to_string ());
	auto change_successor (blocks.get_child (change->hash ().to_string ()).get<std::string> ("successor"));
	ASSERT_EQ (change_successor, nano::block_hash (0).to_string ()); // Change block doesn't have successor yet
}

TEST (rpc, block_info_successor)
{
	nano::test::system system;
	auto node1 = add_ipc_enabled_node (system);
	nano::keypair key;
	auto latest (node1->latest (nano::dev::genesis_key.pub));
	nano::block_builder builder;
	auto send = builder
				.send ()
				.previous (latest)
				.destination (key.pub)
				.balance (100)
				.sign (nano::dev::genesis_key.prv, nano::dev::genesis_key.pub)
				.work (*node1->work_generate_blocking (latest))
				.build ();
	ASSERT_EQ (nano::block_status::progress, node1->process (send));
	auto const rpc_ctx = add_rpc (system, node1);
	boost::property_tree::ptree request;
	request.put ("action", "block_info");
	request.put ("hash", latest.to_string ());
	auto response (wait_response (system, rpc_ctx, request));

	// Make sure send block is successor of genesis
	std::string successor_text (response.get<std::string> ("successor"));
	ASSERT_EQ (successor_text, send->hash ().to_string ());
	std::string account_text (response.get<std::string> ("block_account"));
	ASSERT_EQ (nano::dev::genesis_key.pub.to_account (), account_text);
	std::string amount_text (response.get<std::string> ("amount"));
	ASSERT_EQ (nano::dev::constants.genesis_amount.convert_to<std::string> (), amount_text);
}

TEST (rpc, block_info_pruning)
{
	nano::test::system system;
	nano::node_config node_config0 = system.default_config ();
	node_config0.receive_minimum = nano::dev::constants.genesis_amount; // Prevent auto-receive & receive1 block conflicts
	auto & node0 = *system.add_node (node_config0);
	nano::node_config node_config1 = system.default_config ();
	node_config1.enable_voting = false; // Remove after allowing pruned voting
	nano::node_flags node_flags;
	node_flags.set_enable_pruning (true);
	auto node1 = add_ipc_enabled_node (system, node_config1, node_flags);
	auto wallet_id1 = node1->wallets.first_wallet_id ();
	auto latest (node1->latest (nano::dev::genesis_key.pub));
	nano::block_builder builder;
	auto send1 = builder
				 .send ()
				 .previous (latest)
				 .destination (nano::dev::genesis_key.pub)
				 .balance (nano::dev::constants.genesis_amount - nano::Gxrb_ratio)
				 .sign (nano::dev::genesis_key.prv, nano::dev::genesis_key.pub)
				 .work (*node1->work_generate_blocking (latest))
				 .build ();
	node1->process_active (send1);
	auto receive1 = builder
					.receive ()
					.previous (send1->hash ())
					.source (send1->hash ())
					.sign (nano::dev::genesis_key.prv, nano::dev::genesis_key.pub)
					.work (*node1->work_generate_blocking (send1->hash ()))
					.build ();
	node1->process_active (receive1);
	(void)node1->wallets.insert_adhoc (wallet_id1, nano::dev::genesis_key.prv);
	ASSERT_TIMELY (5s, node1->block_confirmed (receive1->hash ()));
	// Pruning action
	{
		auto transaction (node1->store.tx_begin_write ());
		ASSERT_EQ (1, node1->ledger.pruning_action (*transaction, send1->hash (), 1));
		ASSERT_TRUE (node1->store.block ().exists (*transaction, receive1->hash ()));
	}
	auto const rpc_ctx = add_rpc (system, node1);
	// Pruned block
	boost::property_tree::ptree request;
	request.put ("action", "block_info");
	request.put ("hash", send1->hash ().to_string ());
	auto response (wait_response (system, rpc_ctx, request));
	ASSERT_EQ (std::error_code (nano::error_blocks::not_found).message (), response.get<std::string> ("error"));
	// Existing block with previous pruned
	boost::property_tree::ptree request2;
	request2.put ("action", "block_info");
	request2.put ("json_block", "true");
	request2.put ("hash", receive1->hash ().to_string ());
	auto response2 (wait_response (system, rpc_ctx, request2));
	std::string account_text (response2.get<std::string> ("block_account"));
	ASSERT_EQ (nano::dev::genesis_key.pub.to_account (), account_text);
	boost::optional<std::string> amount (response2.get_optional<std::string> ("amount"));
	ASSERT_FALSE (amount.is_initialized ()); // Cannot calculate amount
	bool json_error{ false };
	nano::receive_block receive_from_json (json_error, response2.get_child ("contents"));
	ASSERT_FALSE (json_error);
	ASSERT_EQ (receive1->full_hash (), receive_from_json.full_hash ());
	std::string balance_text (response2.get<std::string> ("balance"));
	ASSERT_EQ (nano::dev::constants.genesis_amount.convert_to<std::string> (), balance_text);
	ASSERT_TRUE (response2.get<bool> ("confirmed"));
	std::string successor_text (response2.get<std::string> ("successor"));
	ASSERT_EQ (successor_text, nano::block_hash (0).to_string ()); // receive1 block doesn't have successor yet
}

TEST (rpc, pruned_exists)
{
	nano::test::system system;
	nano::node_config node_config0 = system.default_config ();
	node_config0.receive_minimum = nano::dev::constants.genesis_amount; // Prevent auto-receive & receive1 block conflicts
	auto & node0 = *system.add_node (node_config0);
	auto wallet_id = node0.wallets.first_wallet_id ();
	nano::node_config node_config1 = system.default_config ();
	node_config1.enable_voting = false; // Remove after allowing pruned voting
	nano::node_flags node_flags;
	node_flags.set_enable_pruning (true);
	auto node1 = add_ipc_enabled_node (system, node_config1, node_flags);
	auto latest (node1->latest (nano::dev::genesis_key.pub));
	nano::block_builder builder;
	auto send1 = builder
				 .send ()
				 .previous (latest)
				 .destination (nano::dev::genesis_key.pub)
				 .balance (nano::dev::constants.genesis_amount - nano::Gxrb_ratio)
				 .sign (nano::dev::genesis_key.prv, nano::dev::genesis_key.pub)
				 .work (*node1->work_generate_blocking (latest))
				 .build ();
	node1->process_active (send1);
	auto receive1 = builder
					.receive ()
					.previous (send1->hash ())
					.source (send1->hash ())
					.sign (nano::dev::genesis_key.prv, nano::dev::genesis_key.pub)
					.work (*node1->work_generate_blocking (send1->hash ()))
					.build ();
	node1->process_active (receive1);
	(void)node0.wallets.insert_adhoc (wallet_id, nano::dev::genesis_key.prv);
	ASSERT_TIMELY (5s, node1->block_confirmed (receive1->hash ()));
	// Pruning action
	{
		auto transaction (node1->store.tx_begin_write ());
		ASSERT_EQ (1, node1->ledger.pruning_action (*transaction, send1->hash (), 1));
		ASSERT_TRUE (node1->store.block ().exists (*transaction, receive1->hash ()));
	}
	auto const rpc_ctx = add_rpc (system, node1);
	// Pruned block
	boost::property_tree::ptree request;
	request.put ("action", "pruned_exists");
	request.put ("hash", send1->hash ().to_string ());
	auto response (wait_response (system, rpc_ctx, request));
	ASSERT_TRUE (response.get<bool> ("exists"));
	// Existing block with previous pruned
	boost::property_tree::ptree request2;
	request2.put ("action", "pruned_exists");
	request2.put ("hash", receive1->hash ().to_string ());
	auto response2 (wait_response (system, rpc_ctx, request2));
	ASSERT_FALSE (response2.get<bool> ("exists"));
}

TEST (rpc, work_peers_all)
{
	nano::test::system system;
	auto node1 = add_ipc_enabled_node (system);
	auto const rpc_ctx = add_rpc (system, node1);
	boost::property_tree::ptree request;
	request.put ("action", "work_peer_add");
	request.put ("address", "::1");
	request.put ("port", "0");
	auto response (wait_response (system, rpc_ctx, request));
	std::string success (response.get<std::string> ("success", ""));
	ASSERT_TRUE (success.empty ());
	boost::property_tree::ptree request1;
	request1.put ("action", "work_peers");
	auto response1 (wait_response (system, rpc_ctx, request1));
	auto & peers_node (response1.get_child ("work_peers"));
	std::vector<std::string> peers;
	for (auto i (peers_node.begin ()), n (peers_node.end ()); i != n; ++i)
	{
		peers.push_back (i->second.get<std::string> (""));
	}
	ASSERT_EQ (1, peers.size ());
	ASSERT_EQ ("::1:0", peers[0]);
	boost::property_tree::ptree request2;
	request2.put ("action", "work_peers_clear");
	auto response2 (wait_response (system, rpc_ctx, request2));
	success = response2.get<std::string> ("success", "");
	ASSERT_TRUE (success.empty ());
	auto response3 (wait_response (system, rpc_ctx, request1, 10s));
	peers_node = response3.get_child ("work_peers");
	ASSERT_EQ (0, peers_node.size ());
}

TEST (rpc, populate_backlog)
{
	nano::test::system system;
	nano::node_config node_config = system.default_config ();
	// Disable automatic backlog population
	node_config.frontiers_confirmation = nano::frontiers_confirmation_mode::disabled;
	auto node = add_ipc_enabled_node (system, node_config);

	// Create and process a block that won't get automatically scheduled for confirmation
	nano::keypair key;
	nano::block_builder builder;
	auto latest (node->latest (nano::dev::genesis_key.pub));
	auto genesis_balance (nano::dev::constants.genesis_amount);
	auto send_amount (genesis_balance - 100);
	auto send = builder
				.send ()
				.previous (latest)
				.destination (key.pub)
				.balance (genesis_balance)
				.sign (nano::dev::genesis_key.prv, nano::dev::genesis_key.pub)
				.work (*node->work_generate_blocking (latest))
				.build ();
	ASSERT_EQ (nano::block_status::progress, node->process (send));

	auto const rpc_ctx = add_rpc (system, node);
	boost::property_tree::ptree request;
	request.put ("action", "populate_backlog");
	auto response (wait_response (system, rpc_ctx, request));
	std::string success (response.get<std::string> ("success", ""));
	ASSERT_TRUE (success.empty ());

	// Ensure block got activated and election was started
	ASSERT_TIMELY (5s, node->active.active (*send));
}

TEST (rpc, ledger)
{
	nano::test::system system;
	auto node = add_ipc_enabled_node (system);
	nano::keypair key;
	auto latest (node->latest (nano::dev::genesis_key.pub));
	auto genesis_balance (nano::dev::constants.genesis_amount);
	auto send_amount (genesis_balance - 100);
	genesis_balance -= send_amount;
	nano::block_builder builder;
	auto send = builder
				.send ()
				.previous (latest)
				.destination (key.pub)
				.balance (genesis_balance)
				.sign (nano::dev::genesis_key.prv, nano::dev::genesis_key.pub)
				.work (*node->work_generate_blocking (latest))
				.build ();
	ASSERT_EQ (nano::block_status::progress, node->process (send));
	auto open = builder
				.open ()
				.source (send->hash ())
				.representative (nano::dev::genesis_key.pub)
				.account (key.pub)
				.sign (key.prv, key.pub)
				.work (*node->work_generate_blocking (key.pub))
				.build ();
	ASSERT_EQ (nano::block_status::progress, node->process (open));
	auto time = nano::seconds_since_epoch ();
	auto const rpc_ctx = add_rpc (system, node);
	boost::property_tree::ptree request;
	request.put ("action", "ledger");
	request.put ("sorting", true);
	request.put ("count", "1");
	{
		auto response (wait_response (system, rpc_ctx, request));
		for (auto & account : response.get_child ("accounts"))
		{
			std::string account_text (account.first);
			ASSERT_EQ (key.pub.to_account (), account_text);
			std::string frontier (account.second.get<std::string> ("frontier"));
			ASSERT_EQ (open->hash ().to_string (), frontier);
			std::string open_block (account.second.get<std::string> ("open_block"));
			ASSERT_EQ (open->hash ().to_string (), open_block);
			std::string representative_block (account.second.get<std::string> ("representative_block"));
			ASSERT_EQ (open->hash ().to_string (), representative_block);
			std::string balance_text (account.second.get<std::string> ("balance"));
			ASSERT_EQ (send_amount.convert_to<std::string> (), balance_text);
			std::string modified_timestamp (account.second.get<std::string> ("modified_timestamp"));
			ASSERT_LT (std::abs ((long)time - stol (modified_timestamp)), 5);
			std::string block_count (account.second.get<std::string> ("block_count"));
			ASSERT_EQ ("1", block_count);
			boost::optional<std::string> weight (account.second.get_optional<std::string> ("weight"));
			ASSERT_FALSE (weight.is_initialized ());
			boost::optional<std::string> pending (account.second.get_optional<std::string> ("pending"));
			ASSERT_FALSE (pending.is_initialized ());
			boost::optional<std::string> representative (account.second.get_optional<std::string> ("representative"));
			ASSERT_FALSE (representative.is_initialized ());
		}
	}
	// Test for optional values
	request.put ("weight", true);
	request.put ("pending", true);
	request.put ("representative", true);
	{
		auto response (wait_response (system, rpc_ctx, request));
		for (auto & account : response.get_child ("accounts"))
		{
			boost::optional<std::string> weight (account.second.get_optional<std::string> ("weight"));
			ASSERT_TRUE (weight.is_initialized ());
			ASSERT_EQ ("0", weight.get ());
			boost::optional<std::string> pending (account.second.get_optional<std::string> ("pending"));
			ASSERT_TRUE (pending.is_initialized ());
			ASSERT_EQ ("0", pending.get ());
			boost::optional<std::string> representative (account.second.get_optional<std::string> ("representative"));
			ASSERT_TRUE (representative.is_initialized ());
			ASSERT_EQ (nano::dev::genesis_key.pub.to_account (), representative.get ());
		}
	}
	// Test threshold
	request.put ("count", 2);
	request.put ("threshold", genesis_balance + 1);
	{
		auto response (wait_response (system, rpc_ctx, request));
		auto & accounts (response.get_child ("accounts"));
		ASSERT_EQ (1, accounts.size ());
		auto account (accounts.begin ());
		ASSERT_EQ (key.pub.to_account (), account->first);
		std::string balance_text (account->second.get<std::string> ("balance"));
		ASSERT_EQ (send_amount.convert_to<std::string> (), balance_text);
	}
	auto send2_amount (50);
	genesis_balance -= send2_amount;
	auto send2 = builder
				 .send ()
				 .previous (send->hash ())
				 .destination (key.pub)
				 .balance (genesis_balance)
				 .sign (nano::dev::genesis_key.prv, nano::dev::genesis_key.pub)
				 .work (*node->work_generate_blocking (send->hash ()))
				 .build ();
	ASSERT_EQ (nano::block_status::progress, node->process (send2));
	// When asking for pending, pending amount is taken into account for threshold so the account must show up
	request.put ("count", 2);
	request.put ("threshold", (send_amount + send2_amount).convert_to<std::string> ());
	request.put ("pending", true);
	{
		auto response (wait_response (system, rpc_ctx, request));
		auto & accounts (response.get_child ("accounts"));
		ASSERT_EQ (1, accounts.size ());
		auto account (accounts.begin ());
		ASSERT_EQ (key.pub.to_account (), account->first);
		std::string balance_text (account->second.get<std::string> ("balance"));
		ASSERT_EQ (send_amount.convert_to<std::string> (), balance_text);
		std::string pending_text (account->second.get<std::string> ("pending"));
		ASSERT_EQ (std::to_string (send2_amount), pending_text);
	}
}

TEST (rpc, accounts_create)
{
	nano::test::system system;
	auto node = add_ipc_enabled_node (system);
	auto wallet_id = node->wallets.first_wallet_id ();
	auto const rpc_ctx = add_rpc (system, node);
	boost::property_tree::ptree request;
	request.put ("action", "accounts_create");
	request.put ("wallet", node->wallets.first_wallet_id ().to_string ());
	request.put ("count", "8");
	auto response (wait_response (system, rpc_ctx, request));
	auto & accounts (response.get_child ("accounts"));
	for (auto i (accounts.begin ()), n (accounts.end ()); i != n; ++i)
	{
		std::string account_text (i->second.get<std::string> (""));
		nano::account account;
		ASSERT_FALSE (account.decode_account (account_text));
		ASSERT_TRUE (node->wallets.exists (account));
	}
	ASSERT_EQ (8, accounts.size ());
}

TEST (rpc, block_create)
{
	nano::test::system system;
	auto node1 = add_ipc_enabled_node (system);
	auto wallet_id = node1->wallets.first_wallet_id ();
	nano::keypair key;
	(void)node1->wallets.insert_adhoc (wallet_id, nano::dev::genesis_key.prv);
	(void)node1->wallets.insert_adhoc (wallet_id, key.prv);
	auto latest (node1->latest (nano::dev::genesis_key.pub));
	auto send_work = *node1->work_generate_blocking (latest);
	nano::block_builder builder;
	auto send = builder
				.send ()
				.previous (latest)
				.destination (key.pub)
				.balance (100)
				.sign (nano::dev::genesis_key.prv, nano::dev::genesis_key.pub)
				.work (send_work)
				.build ();
	auto open_work = *node1->work_generate_blocking (key.pub);
	auto open = builder
				.open ()
				.source (send->hash ())
				.representative (nano::dev::genesis_key.pub)
				.account (key.pub)
				.sign (key.prv, key.pub)
				.work (open_work)
				.build ();
	auto const rpc_ctx = add_rpc (system, node1);
	boost::property_tree::ptree request;
	request.put ("action", "block_create");
	request.put ("type", "send");
	request.put ("wallet", node1->wallets.first_wallet_id ().to_string ());
	request.put ("account", nano::dev::genesis_key.pub.to_account ());
	request.put ("previous", latest.to_string ());
	request.put ("amount", "340282366920938463463374607431768211355");
	request.put ("destination", key.pub.to_account ());
	request.put ("work", nano::to_string_hex (send_work));
	auto response (wait_response (system, rpc_ctx, request));
	std::string send_hash (response.get<std::string> ("hash"));
	ASSERT_EQ (send->hash ().to_string (), send_hash);
	std::string send_difficulty (response.get<std::string> ("difficulty"));
	ASSERT_EQ (nano::to_string_hex (nano::dev::network_params.work.difficulty (*send)), send_difficulty);
	auto send_text (response.get<std::string> ("block"));
	boost::property_tree::ptree block_l;
	std::stringstream block_stream (send_text);
	boost::property_tree::read_json (block_stream, block_l);
	auto send_block (nano::deserialize_block_json (block_l));
	ASSERT_EQ (send->hash (), send_block->hash ());
	ASSERT_EQ (nano::block_status::progress, node1->process (send));
	boost::property_tree::ptree request1;
	request1.put ("action", "block_create");
	request1.put ("type", "open");
	std::string key_text;
	key.prv.encode_hex (key_text);
	request1.put ("key", key_text);
	request1.put ("representative", nano::dev::genesis_key.pub.to_account ());
	request1.put ("source", send->hash ().to_string ());
	request1.put ("work", nano::to_string_hex (open_work));
	auto response1 (wait_response (system, rpc_ctx, request1));
	std::string open_hash (response1.get<std::string> ("hash"));
	ASSERT_EQ (open->hash ().to_string (), open_hash);
	auto open_text (response1.get<std::string> ("block"));
	std::stringstream block_stream1 (open_text);
	boost::property_tree::read_json (block_stream1, block_l);
	auto open_block (nano::deserialize_block_json (block_l));
	ASSERT_EQ (open->hash (), open_block->hash ());
	ASSERT_EQ (nano::block_status::progress, node1->process (open));
	request1.put ("representative", key.pub.to_account ());
	auto response2 (wait_response (system, rpc_ctx, request1));
	std::string open2_hash (response2.get<std::string> ("hash"));
	ASSERT_NE (open->hash ().to_string (), open2_hash); // different blocks with wrong representative
	auto change_work = *node1->work_generate_blocking (open->hash ());
	auto change = builder
				  .change ()
				  .previous (open->hash ())
				  .representative (key.pub)
				  .sign (key.prv, key.pub)
				  .work (change_work)
				  .build ();
	request1.put ("type", "change");
	request1.put ("work", nano::to_string_hex (change_work));
	auto response4 (wait_response (system, rpc_ctx, request1));
	std::string change_hash (response4.get<std::string> ("hash"));
	ASSERT_EQ (change->hash ().to_string (), change_hash);
	auto change_text (response4.get<std::string> ("block"));
	std::stringstream block_stream4 (change_text);
	boost::property_tree::read_json (block_stream4, block_l);
	auto change_block (nano::deserialize_block_json (block_l));
	ASSERT_EQ (change->hash (), change_block->hash ());
	ASSERT_EQ (nano::block_status::progress, node1->process (change));
	auto send2 = builder
				 .send ()
				 .previous (send->hash ())
				 .destination (key.pub)
				 .balance (0)
				 .sign (nano::dev::genesis_key.prv, nano::dev::genesis_key.pub)
				 .work (*node1->work_generate_blocking (send->hash ()))
				 .build ();
	ASSERT_EQ (nano::block_status::progress, node1->process (send2));
	boost::property_tree::ptree request2;
	request2.put ("action", "block_create");
	request2.put ("type", "receive");
	request2.put ("wallet", node1->wallets.first_wallet_id ().to_string ());
	request2.put ("account", key.pub.to_account ());
	request2.put ("source", send2->hash ().to_string ());
	request2.put ("previous", change->hash ().to_string ());
	request2.put ("work", nano::to_string_hex (*node1->work_generate_blocking (change->hash ())));
	auto response5 (wait_response (system, rpc_ctx, request2));
	std::string receive_hash (response4.get<std::string> ("hash"));
	auto receive_text (response5.get<std::string> ("block"));
	std::stringstream block_stream5 (change_text);
	boost::property_tree::read_json (block_stream5, block_l);
	auto receive_block (nano::deserialize_block_json (block_l));
	ASSERT_EQ (receive_hash, receive_block->hash ().to_string ());
	node1->process_active (std::move (receive_block));
	latest = node1->latest (key.pub);
	ASSERT_EQ (receive_hash, latest.to_string ());
}

TEST (rpc, block_create_state)
{
	nano::test::system system;
	auto node = add_ipc_enabled_node (system);
	auto wallet_id = node->wallets.first_wallet_id ();
	nano::keypair key;
	(void)node->wallets.insert_adhoc (wallet_id, nano::dev::genesis_key.prv);
	auto const rpc_ctx = add_rpc (system, node);
	boost::property_tree::ptree request;
	request.put ("action", "block_create");
	request.put ("type", "state");
	request.put ("wallet", node->wallets.first_wallet_id ().to_string ());
	request.put ("account", nano::dev::genesis_key.pub.to_account ());
	request.put ("previous", nano::dev::genesis->hash ().to_string ());
	request.put ("representative", nano::dev::genesis_key.pub.to_account ());
	request.put ("balance", (nano::dev::constants.genesis_amount - nano::Gxrb_ratio).convert_to<std::string> ());
	request.put ("link", key.pub.to_account ());
	request.put ("work", nano::to_string_hex (*node->work_generate_blocking (nano::dev::genesis->hash ())));
	auto response (wait_response (system, rpc_ctx, request));
	std::string state_hash (response.get<std::string> ("hash"));
	auto state_text (response.get<std::string> ("block"));
	std::stringstream block_stream (state_text);
	boost::property_tree::ptree block_l;
	boost::property_tree::read_json (block_stream, block_l);
	auto state_block (nano::deserialize_block_json (block_l));
	ASSERT_NE (nullptr, state_block);
	ASSERT_EQ (nano::block_type::state, state_block->type ());
	ASSERT_EQ (state_hash, state_block->hash ().to_string ());
	auto block_status (node->process (state_block));
	ASSERT_EQ (nano::block_status::progress, block_status);
}

TEST (rpc, block_create_state_open)
{
	nano::test::system system;
	auto node = add_ipc_enabled_node (system);
	auto wallet_id = node->wallets.first_wallet_id ();
	nano::keypair key;
	(void)node->wallets.insert_adhoc (wallet_id, nano::dev::genesis_key.prv);
	auto send_block (node->wallets.send_action (wallet_id, nano::dev::genesis_key.pub, key.pub, nano::Gxrb_ratio));
	ASSERT_NE (nullptr, send_block);
	auto const rpc_ctx = add_rpc (system, node);
	boost::property_tree::ptree request;
	request.put ("action", "block_create");
	request.put ("type", "state");
	request.put ("key", key.prv.to_string ());
	request.put ("account", key.pub.to_account ());
	request.put ("previous", 0);
	request.put ("representative", nano::dev::genesis_key.pub.to_account ());
	request.put ("balance", nano::Gxrb_ratio.convert_to<std::string> ());
	request.put ("link", send_block->hash ().to_string ());
	request.put ("work", nano::to_string_hex (*node->work_generate_blocking (key.pub)));
	auto response (wait_response (system, rpc_ctx, request));
	std::string state_hash (response.get<std::string> ("hash"));
	auto state_text (response.get<std::string> ("block"));
	std::stringstream block_stream (state_text);
	boost::property_tree::ptree block_l;
	boost::property_tree::read_json (block_stream, block_l);
	auto state_block (nano::deserialize_block_json (block_l));
	ASSERT_NE (nullptr, state_block);
	ASSERT_EQ (nano::block_type::state, state_block->type ());
	ASSERT_EQ (state_hash, state_block->hash ().to_string ());
	auto difficulty (nano::dev::network_params.work.difficulty (*state_block));
	ASSERT_GT (difficulty, nano::dev::network_params.work.threshold (state_block->work_version (), nano::block_details (nano::epoch::epoch_0, false, true, false)));
	ASSERT_TRUE (node->latest (key.pub).is_zero ());
	auto process_result (node->process (state_block));
	ASSERT_EQ (nano::block_status::progress, process_result);
	ASSERT_EQ (state_block->sideband ().details ().epoch (), nano::epoch::epoch_0);
	ASSERT_TRUE (state_block->sideband ().details ().is_receive ());
	ASSERT_FALSE (node->latest (key.pub).is_zero ());
}

// Missing "work" parameter should cause work to be generated for us.
TEST (rpc, block_create_state_request_work)
{
	// Test work generation for state blocks both with and without previous (in the latter
	// case, the account will be used for work generation)
	std::shared_ptr<nano::state_block> epoch2;
	{
		nano::test::system system (1);
		system.upgrade_genesis_epoch (*system.nodes.front (), nano::epoch::epoch_1);
		epoch2 = system.upgrade_genesis_epoch (*system.nodes.front (), nano::epoch::epoch_2);
	}

	std::vector<std::string> previous_test_input{ epoch2->hash ().to_string (), std::string ("0") };
	for (auto previous : previous_test_input)
	{
		nano::test::system system;
		auto node = add_ipc_enabled_node (system);
		auto wallet_id = node->wallets.first_wallet_id ();
		nano::keypair key;
		(void)node->wallets.insert_adhoc (wallet_id, nano::dev::genesis_key.prv);
		auto const rpc_ctx = add_rpc (system, node);
		boost::property_tree::ptree request;
		request.put ("action", "block_create");
		request.put ("type", "state");
		request.put ("wallet", node->wallets.first_wallet_id ().to_string ());
		request.put ("account", nano::dev::genesis_key.pub.to_account ());
		request.put ("representative", nano::dev::genesis_key.pub.to_account ());
		request.put ("balance", (nano::dev::constants.genesis_amount - nano::Gxrb_ratio).convert_to<std::string> ());
		request.put ("link", key.pub.to_account ());
		request.put ("previous", previous);
		auto response (wait_response (system, rpc_ctx, request));
		boost::property_tree::ptree block_l;
		std::stringstream block_stream (response.get<std::string> ("block"));
		boost::property_tree::read_json (block_stream, block_l);
		auto block (nano::deserialize_block_json (block_l));
		ASSERT_NE (nullptr, block);
		ASSERT_GE (nano::dev::network_params.work.difficulty (*block), node->default_difficulty (nano::work_version::work_1));
	}
}

TEST (rpc, block_create_open_epoch_v2)
{
	nano::test::system system;
	auto node = add_ipc_enabled_node (system);
	auto wallet_id = node->wallets.first_wallet_id ();
	nano::keypair key;
	(void)node->wallets.insert_adhoc (wallet_id, nano::dev::genesis_key.prv);
	ASSERT_NE (nullptr, system.upgrade_genesis_epoch (*node, nano::epoch::epoch_1));
	ASSERT_NE (nullptr, system.upgrade_genesis_epoch (*node, nano::epoch::epoch_2));
	auto send_block (node->wallets.send_action (wallet_id, nano::dev::genesis_key.pub, key.pub, nano::Gxrb_ratio));
	ASSERT_NE (nullptr, send_block);
	auto const rpc_ctx = add_rpc (system, node);
	boost::property_tree::ptree request;
	request.put ("action", "block_create");
	request.put ("type", "state");
	request.put ("key", key.prv.to_string ());
	request.put ("account", key.pub.to_account ());
	request.put ("previous", 0);
	request.put ("representative", nano::dev::genesis_key.pub.to_account ());
	request.put ("balance", nano::Gxrb_ratio.convert_to<std::string> ());
	request.put ("link", send_block->hash ().to_string ());
	auto response (wait_response (system, rpc_ctx, request));
	std::string state_hash (response.get<std::string> ("hash"));
	auto state_text (response.get<std::string> ("block"));
	std::stringstream block_stream (state_text);
	boost::property_tree::ptree block_l;
	boost::property_tree::read_json (block_stream, block_l);
	auto state_block (nano::deserialize_block_json (block_l));
	ASSERT_NE (nullptr, state_block);
	ASSERT_EQ (nano::block_type::state, state_block->type ());
	ASSERT_EQ (state_hash, state_block->hash ().to_string ());
	auto difficulty (nano::dev::network_params.work.difficulty (*state_block));
	ASSERT_GT (difficulty, nano::dev::network_params.work.threshold (state_block->work_version (), nano::block_details (nano::epoch::epoch_2, false, true, false)));
	ASSERT_TRUE (node->latest (key.pub).is_zero ());
	auto process_result (node->process (state_block));
	ASSERT_EQ (nano::block_status::progress, process_result);
	ASSERT_EQ (state_block->sideband ().details ().epoch (), nano::epoch::epoch_2);
	ASSERT_TRUE (state_block->sideband ().details ().is_receive ());
	ASSERT_FALSE (node->latest (key.pub).is_zero ());
}

TEST (rpc, block_create_receive_epoch_v2)
{
	nano::test::system system;
	auto node = add_ipc_enabled_node (system);
	auto wallet_id = node->wallets.first_wallet_id ();
	nano::keypair key;
	(void)node->wallets.insert_adhoc (wallet_id, nano::dev::genesis_key.prv);
	ASSERT_NE (nullptr, system.upgrade_genesis_epoch (*node, nano::epoch::epoch_1));
	auto send_block (node->wallets.send_action (wallet_id, nano::dev::genesis_key.pub, key.pub, nano::Gxrb_ratio));
	ASSERT_NE (nullptr, send_block);
	nano::block_builder builder;
	auto open = builder
				.state ()
				.account (key.pub)
				.previous (0)
				.representative (nano::dev::genesis_key.pub)
				.balance (nano::Gxrb_ratio)
				.link (send_block->hash ())
				.sign (key.prv, key.pub)
				.work (*node->work_generate_blocking (key.pub))
				.build ();
	ASSERT_EQ (nano::block_status::progress, node->process (open));
	ASSERT_NE (nullptr, system.upgrade_genesis_epoch (*node, nano::epoch::epoch_2));
	auto send_block_2 (node->wallets.send_action (wallet_id, nano::dev::genesis_key.pub, key.pub, nano::Gxrb_ratio));
	auto const rpc_ctx = add_rpc (system, node);
	boost::property_tree::ptree request;
	request.put ("action", "block_create");
	request.put ("type", "state");
	request.put ("key", key.prv.to_string ());
	request.put ("account", key.pub.to_account ());
	request.put ("previous", open->hash ().to_string ());
	request.put ("representative", nano::dev::genesis_key.pub.to_account ());
	request.put ("balance", (2 * nano::Gxrb_ratio).convert_to<std::string> ());
	request.put ("link", send_block_2->hash ().to_string ());
	auto response (wait_response (system, rpc_ctx, request));
	std::string state_hash (response.get<std::string> ("hash"));
	auto state_text (response.get<std::string> ("block"));
	std::stringstream block_stream (state_text);
	boost::property_tree::ptree block_l;
	boost::property_tree::read_json (block_stream, block_l);
	auto state_block (nano::deserialize_block_json (block_l));
	ASSERT_NE (nullptr, state_block);
	ASSERT_EQ (nano::block_type::state, state_block->type ());
	ASSERT_EQ (state_hash, state_block->hash ().to_string ());
	auto difficulty (nano::dev::network_params.work.difficulty (*state_block));
	ASSERT_GT (difficulty, nano::dev::network_params.work.threshold (state_block->work_version (), nano::block_details (nano::epoch::epoch_2, false, true, false)));
	auto process_result (node->process (state_block));
	ASSERT_EQ (nano::block_status::progress, process_result);
	ASSERT_EQ (state_block->sideband ().details ().epoch (), nano::epoch::epoch_2);
	ASSERT_TRUE (state_block->sideband ().details ().is_receive ());
	ASSERT_FALSE (node->latest (key.pub).is_zero ());
}

TEST (rpc, block_create_send_epoch_v2)
{
	nano::test::system system;
	auto node = add_ipc_enabled_node (system);
	auto wallet_id = node->wallets.first_wallet_id ();
	nano::keypair key;
	(void)node->wallets.insert_adhoc (wallet_id, nano::dev::genesis_key.prv);
	ASSERT_NE (nullptr, system.upgrade_genesis_epoch (*node, nano::epoch::epoch_1));
	ASSERT_NE (nullptr, system.upgrade_genesis_epoch (*node, nano::epoch::epoch_2));
	auto send_block (node->wallets.send_action (wallet_id, nano::dev::genesis_key.pub, key.pub, nano::Gxrb_ratio));
	ASSERT_NE (nullptr, send_block);
	nano::block_builder builder;
	auto open = builder
				.state ()
				.account (key.pub)
				.previous (0)
				.representative (nano::dev::genesis_key.pub)
				.balance (nano::Gxrb_ratio)
				.link (send_block->hash ())
				.sign (key.prv, key.pub)
				.work (*node->work_generate_blocking (key.pub))
				.build ();
	ASSERT_EQ (nano::block_status::progress, node->process (open));
	auto const rpc_ctx = add_rpc (system, node);
	boost::property_tree::ptree request;
	request.put ("action", "block_create");
	request.put ("type", "state");
	request.put ("key", key.prv.to_string ());
	request.put ("account", key.pub.to_account ());
	request.put ("previous", open->hash ().to_string ());
	request.put ("representative", nano::dev::genesis_key.pub.to_account ());
	request.put ("balance", 0);
	request.put ("link", nano::dev::genesis_key.pub.to_string ());
	auto response (wait_response (system, rpc_ctx, request));
	std::string state_hash (response.get<std::string> ("hash"));
	auto state_text (response.get<std::string> ("block"));
	std::stringstream block_stream (state_text);
	boost::property_tree::ptree block_l;
	boost::property_tree::read_json (block_stream, block_l);
	auto state_block (nano::deserialize_block_json (block_l));
	ASSERT_NE (nullptr, state_block);
	ASSERT_EQ (nano::block_type::state, state_block->type ());
	ASSERT_EQ (state_hash, state_block->hash ().to_string ());
	auto difficulty (nano::dev::network_params.work.difficulty (*state_block));
	ASSERT_GT (difficulty, nano::dev::network_params.work.threshold (state_block->work_version (), nano::block_details (nano::epoch::epoch_2, true, false, false)));
	auto process_result (node->process (state_block));
	ASSERT_EQ (nano::block_status::progress, process_result);
	ASSERT_EQ (state_block->sideband ().details ().epoch (), nano::epoch::epoch_2);
	ASSERT_TRUE (state_block->sideband ().details ().is_send ());
	ASSERT_FALSE (node->latest (key.pub).is_zero ());
}

TEST (rpc, block_hash)
{
	nano::test::system system;
	auto node1 = add_ipc_enabled_node (system);
	auto const rpc_ctx = add_rpc (system, node1);
	nano::keypair key;
	auto latest (node1->latest (nano::dev::genesis_key.pub));
	nano::block_builder builder;
	auto send = builder
				.send ()
				.previous (latest)
				.destination (key.pub)
				.balance (100)
				.sign (nano::dev::genesis_key.prv, nano::dev::genesis_key.pub)
				.work (*node1->work_generate_blocking (latest))
				.build ();
	boost::property_tree::ptree request;
	request.put ("action", "block_hash");
	std::string json;
	send->serialize_json (json);
	request.put ("block", json);
	auto response (wait_response (system, rpc_ctx, request));
	std::string send_hash (response.get<std::string> ("hash"));
	ASSERT_EQ (send->hash ().to_string (), send_hash);
}

TEST (rpc, wallet_lock)
{
	nano::test::system system;
	auto node = add_ipc_enabled_node (system);
	auto wallet_id = node->wallets.first_wallet_id ();
	auto const rpc_ctx = add_rpc (system, node);
	boost::property_tree::ptree request;
	std::string wallet;
	node->wallets.first_wallet_id ().encode_hex (wallet);
	bool valid = false;
	(void)node->wallets.valid_password (wallet_id, valid);
	ASSERT_TRUE (valid);
	request.put ("wallet", wallet);
	request.put ("action", "wallet_lock");
	auto response (wait_response (system, rpc_ctx, request));
	std::string account_text1 (response.get<std::string> ("locked"));
	ASSERT_EQ (account_text1, "1");
	(void)node->wallets.valid_password (wallet_id, valid);
	ASSERT_FALSE (valid);
}

TEST (rpc, wallet_locked)
{
	nano::test::system system;
	auto node = add_ipc_enabled_node (system);
	auto const rpc_ctx = add_rpc (system, node);
	boost::property_tree::ptree request;
	std::string wallet;
	node->wallets.first_wallet_id ().encode_hex (wallet);
	request.put ("wallet", wallet);
	request.put ("action", "wallet_locked");
	auto response (wait_response (system, rpc_ctx, request));
	std::string account_text1 (response.get<std::string> ("locked"));
	ASSERT_EQ (account_text1, "0");
}

TEST (rpc, wallet_create_fail)
{
	nano::test::system system;
	auto node = add_ipc_enabled_node (system);
	// lmdb_max_dbs should be removed once the wallet store is refactored to support more wallets.
	for (int i = 0; i < 127; i++)
	{
		node->wallets.create (nano::random_wallet_id ());
	}
	auto const rpc_ctx = add_rpc (system, node);
	boost::property_tree::ptree request;
	request.put ("action", "wallet_create");
	auto response (wait_response (system, rpc_ctx, request));
	ASSERT_EQ (std::error_code (nano::error_common::wallet_lmdb_max_dbs).message (), response.get<std::string> ("error"));
}

TEST (rpc, wallet_ledger)
{
	nano::test::system system;
	auto node1 = add_ipc_enabled_node (system);
	auto wallet_id = node1->wallets.first_wallet_id ();
	nano::keypair key;
	(void)node1->wallets.insert_adhoc (wallet_id, key.prv);
	auto latest (node1->latest (nano::dev::genesis_key.pub));
	nano::block_builder builder;
	auto send = builder
				.send ()
				.previous (latest)
				.destination (key.pub)
				.balance (100)
				.sign (nano::dev::genesis_key.prv, nano::dev::genesis_key.pub)
				.work (*node1->work_generate_blocking (latest))
				.build ();
	ASSERT_EQ (nano::block_status::progress, node1->process (send));
	auto open = builder
				.open ()
				.source (send->hash ())
				.representative (nano::dev::genesis_key.pub)
				.account (key.pub)
				.sign (key.prv, key.pub)
				.work (*node1->work_generate_blocking (key.pub))
				.build ();
	ASSERT_EQ (nano::block_status::progress, node1->process (open));
	auto time = nano::seconds_since_epoch ();
	auto const rpc_ctx = add_rpc (system, node1);
	boost::property_tree::ptree request;
	request.put ("action", "wallet_ledger");
	request.put ("wallet", node1->wallets.first_wallet_id ().to_string ());
	request.put ("sorting", "1");
	request.put ("count", "1");
	auto response (wait_response (system, rpc_ctx, request));
	for (auto & accounts : response.get_child ("accounts"))
	{
		std::string account_text (accounts.first);
		ASSERT_EQ (key.pub.to_account (), account_text);
		std::string frontier (accounts.second.get<std::string> ("frontier"));
		ASSERT_EQ (open->hash ().to_string (), frontier);
		std::string open_block (accounts.second.get<std::string> ("open_block"));
		ASSERT_EQ (open->hash ().to_string (), open_block);
		std::string representative_block (accounts.second.get<std::string> ("representative_block"));
		ASSERT_EQ (open->hash ().to_string (), representative_block);
		std::string balance_text (accounts.second.get<std::string> ("balance"));
		ASSERT_EQ ("340282366920938463463374607431768211355", balance_text);
		std::string modified_timestamp (accounts.second.get<std::string> ("modified_timestamp"));
		ASSERT_LT (std::abs ((long)time - stol (modified_timestamp)), 5);
		std::string block_count (accounts.second.get<std::string> ("block_count"));
		ASSERT_EQ ("1", block_count);
		boost::optional<std::string> weight (accounts.second.get_optional<std::string> ("weight"));
		ASSERT_FALSE (weight.is_initialized ());
		boost::optional<std::string> pending (accounts.second.get_optional<std::string> ("pending"));
		ASSERT_FALSE (pending.is_initialized ());
		boost::optional<std::string> representative (accounts.second.get_optional<std::string> ("representative"));
		ASSERT_FALSE (representative.is_initialized ());
	}
	// Test for optional values
	request.put ("weight", "true");
	request.put ("pending", "1");
	request.put ("representative", "false");
	auto response2 (wait_response (system, rpc_ctx, request));
	for (auto & accounts : response2.get_child ("accounts"))
	{
		boost::optional<std::string> weight (accounts.second.get_optional<std::string> ("weight"));
		ASSERT_TRUE (weight.is_initialized ());
		ASSERT_EQ ("0", weight.get ());
		boost::optional<std::string> pending (accounts.second.get_optional<std::string> ("pending"));
		ASSERT_TRUE (pending.is_initialized ());
		ASSERT_EQ ("0", pending.get ());
		boost::optional<std::string> representative (accounts.second.get_optional<std::string> ("representative"));
		ASSERT_FALSE (representative.is_initialized ());
	}
}

TEST (rpc, wallet_add_watch)
{
	nano::test::system system;
	auto node = add_ipc_enabled_node (system);
	auto wallet_id = node->wallets.first_wallet_id ();
	auto const rpc_ctx = add_rpc (system, node);
	boost::property_tree::ptree request;
	std::string wallet;
	node->wallets.first_wallet_id ().encode_hex (wallet);
	request.put ("wallet", wallet);
	request.put ("action", "wallet_add_watch");
	boost::property_tree::ptree entry;
	boost::property_tree::ptree peers_l;
	entry.put ("", nano::dev::genesis_key.pub.to_account ());
	peers_l.push_back (std::make_pair ("", entry));
	request.add_child ("accounts", peers_l);
	auto response (wait_response (system, rpc_ctx, request));
	std::string success (response.get<std::string> ("success"));
	ASSERT_TRUE (success.empty ());
	ASSERT_TRUE (node->wallets.exists (nano::dev::genesis_key.pub));

	// Make sure using special wallet key as pubkey fails
	nano::public_key bad_key (1);
	entry.put ("", bad_key.to_account ());
	peers_l.push_back (std::make_pair ("", entry));
	request.erase ("accounts");
	request.add_child ("accounts", peers_l);

	auto response_error (wait_response (system, rpc_ctx, request));
	std::error_code ec (nano::error_common::bad_public_key);
	ASSERT_EQ (response_error.get<std::string> ("error"), ec.message ());
}

TEST (rpc, online_reps)
{
	nano::test::system system (1);
	auto node1 (system.nodes[0]);
	auto node2 = add_ipc_enabled_node (system);
	auto wallet_id1 = node1->wallets.first_wallet_id ();
	auto wallet_id2 = node2->wallets.first_wallet_id ();
	nano::keypair key;
	(void)node1->wallets.insert_adhoc (wallet_id1, nano::dev::genesis_key.prv);
	ASSERT_EQ (node2->online_reps.online (), 0);
	auto send_block (node1->wallets.send_action (wallet_id1, nano::dev::genesis_key.pub, key.pub, nano::Gxrb_ratio));
	ASSERT_NE (nullptr, send_block);
	ASSERT_TIMELY (10s, !node2->online_reps.list ().empty ());
	ASSERT_EQ (node2->online_reps.online (), nano::dev::constants.genesis_amount - nano::Gxrb_ratio);
	auto const rpc_ctx = add_rpc (system, node2);
	boost::property_tree::ptree request;
	request.put ("action", "representatives_online");
	auto response (wait_response (system, rpc_ctx, request));
	auto representatives (response.get_child ("representatives"));
	auto item (representatives.begin ());
	ASSERT_NE (representatives.end (), item);
	ASSERT_EQ (nano::dev::genesis_key.pub.to_account (), item->second.get<std::string> (""));
	boost::optional<std::string> weight (item->second.get_optional<std::string> ("weight"));
	ASSERT_FALSE (weight.is_initialized ());
	ASSERT_TIMELY (5s, node2->block (send_block->hash ()));
	// Test weight option
	request.put ("weight", "true");
	auto response2 (wait_response (system, rpc_ctx, request));
	auto representatives2 (response2.get_child ("representatives"));
	auto item2 (representatives2.begin ());
	ASSERT_NE (representatives2.end (), item2);
	ASSERT_EQ (nano::dev::genesis_key.pub.to_account (), item2->first);
	auto weight2 (item2->second.get<std::string> ("weight"));
	ASSERT_EQ (node2->weight (nano::dev::genesis_key.pub).convert_to<std::string> (), weight2);
	// Test accounts filter
	nano::public_key new_rep;
	(void)node2->wallets.deterministic_insert (wallet_id2, true, new_rep);
	auto send (node1->wallets.send_action (wallet_id1, nano::dev::genesis_key.pub, new_rep, node1->config->receive_minimum.number ()));
	ASSERT_NE (nullptr, send);
	ASSERT_TIMELY (10s, node2->block (send->hash ()));
	auto receive (node2->wallets.receive_action (wallet_id2, send->hash (), new_rep, node1->config->receive_minimum.number (), send->link ().as_account ()));
	ASSERT_NE (nullptr, receive);
	ASSERT_TIMELY (5s, node2->block (receive->hash ()));
	auto change (node1->wallets.change_action (wallet_id1, nano::dev::genesis_key.pub, new_rep));
	ASSERT_NE (nullptr, change);
	ASSERT_TIMELY (5s, node2->block (change->hash ()));
	ASSERT_TIMELY_EQ (5s, node2->online_reps.list ().size (), 2);
	boost::property_tree::ptree child_rep;
	child_rep.put ("", new_rep.to_account ());
	boost::property_tree::ptree filtered_accounts;
	filtered_accounts.push_back (std::make_pair ("", child_rep));
	request.add_child ("accounts", filtered_accounts);
	auto response3 (wait_response (system, rpc_ctx, request, 10s));
	auto representatives3 (response3.get_child ("representatives"));
	auto item3 (representatives3.begin ());
	ASSERT_NE (representatives3.end (), item3);
	ASSERT_EQ (new_rep.to_account (), item3->first);
	ASSERT_EQ (representatives3.size (), 1);
	node2->stop ();
}

TEST (rpc, confirmation_height_currently_processing)
{
	nano::test::system system;
	nano::node_flags node_flags;
	node_flags.set_force_use_write_database_queue (true);
	nano::node_config node_config = system.default_config ();
	node_config.frontiers_confirmation = nano::frontiers_confirmation_mode::disabled;

	auto node = add_ipc_enabled_node (system, node_config, node_flags);
	auto wallet_id = node->wallets.first_wallet_id ();
	(void)node->wallets.insert_adhoc (wallet_id, nano::dev::genesis_key.prv);

	auto previous_genesis_chain_hash = node->latest (nano::dev::genesis_key.pub);
	{
		auto transaction = node->store.tx_begin_write ();
		nano::keypair key1;
		nano::block_builder builder;
		auto send = builder
					.send ()
					.previous (previous_genesis_chain_hash)
					.destination (key1.pub)
					.balance (nano::dev::constants.genesis_amount - nano::Gxrb_ratio - 1)
					.sign (nano::dev::genesis_key.prv, nano::dev::genesis_key.pub)
					.work (*system.work.generate (previous_genesis_chain_hash))
					.build ();
		ASSERT_EQ (nano::block_status::progress, node->ledger.process (*transaction, send));
		previous_genesis_chain_hash = send->hash ();
	}

	std::shared_ptr<nano::block> frontier;
	{
		auto transaction = node->store.tx_begin_read ();
		frontier = node->store.block ().get (*transaction, previous_genesis_chain_hash);
	}

	boost::property_tree::ptree request;
	request.put ("action", "confirmation_height_currently_processing");

	auto const rpc_ctx = add_rpc (system, node);

	// Begin process for confirming the block (and setting confirmation height)
	{
		// Write guard prevents the confirmation height processor writing the blocks, so that we can inspect contents during the response
		auto write_guard = node->write_database_queue.wait (nano::writer::testing);
		nano::test::start_election (system, *node, frontier->hash ());

		ASSERT_TIMELY_EQ (5s, node->confirmation_height_processor.current (), frontier->hash ());

		// Make the request
		{
			auto response (wait_response (system, rpc_ctx, request, 10s));
			auto hash (response.get<std::string> ("hash"));
			ASSERT_EQ (frontier->hash ().to_string (), hash);
		}
	}

	// Wait until confirmation has been set and not processing anything
	ASSERT_TIMELY (10s, node->confirmation_height_processor.current ().is_zero () && node->confirmation_height_processor.awaiting_processing_size () == 0);

	// Make the same request, it should now return an error
	{
		auto response (wait_response (system, rpc_ctx, request, 10s));
		std::error_code ec (nano::error_rpc::confirmation_height_not_processing);
		ASSERT_EQ (response.get<std::string> ("error"), ec.message ());
	}
}

TEST (rpc, confirmation_history)
{
	nano::test::system system;
	auto node = add_ipc_enabled_node (system);
	auto wallet_id = node->wallets.first_wallet_id ();
	nano::keypair key;
	(void)node->wallets.insert_adhoc (wallet_id, nano::dev::genesis_key.prv);
	ASSERT_TRUE (node->active.recently_cemented.list ().empty ());
	auto block (node->wallets.send_action (wallet_id, nano::dev::genesis_key.pub, key.pub, nano::Gxrb_ratio));
	ASSERT_TIMELY (10s, !node->active.recently_cemented.list ().empty ());
	auto const rpc_ctx = add_rpc (system, node);
	boost::property_tree::ptree request;
	request.put ("action", "confirmation_history");
	auto response (wait_response (system, rpc_ctx, request));
	auto representatives (response.get_child ("confirmations"));
	auto item (representatives.begin ());
	ASSERT_NE (representatives.end (), item);
	auto hash (item->second.get<std::string> ("hash"));
	auto tally (item->second.get<std::string> ("tally"));
	auto final_tally (item->second.get<std::string> ("final"));
	ASSERT_EQ (1, item->second.count ("duration"));
	ASSERT_EQ (1, item->second.count ("time"));
	ASSERT_EQ (1, item->second.count ("request_count"));
	ASSERT_EQ (1, item->second.count ("voters"));
	ASSERT_GE (1U, item->second.get<unsigned> ("blocks"));
	ASSERT_EQ (block->hash ().to_string (), hash);
	nano::amount tally_num;
	tally_num.decode_dec (tally);
	debug_assert (tally_num == nano::dev::constants.genesis_amount || tally_num == (nano::dev::constants.genesis_amount - nano::Gxrb_ratio));
	system.stop ();
}

TEST (rpc, confirmation_history_hash)
{
	nano::test::system system;
	auto node = add_ipc_enabled_node (system);
	auto wallet_id = node->wallets.first_wallet_id ();
	nano::keypair key;
	(void)node->wallets.insert_adhoc (wallet_id, nano::dev::genesis_key.prv);
	ASSERT_TRUE (node->active.recently_cemented.list ().empty ());
	auto send1 (node->wallets.send_action (wallet_id, nano::dev::genesis_key.pub, key.pub, nano::Gxrb_ratio));
	auto send2 (node->wallets.send_action (wallet_id, nano::dev::genesis_key.pub, key.pub, nano::Gxrb_ratio));
	auto send3 (node->wallets.send_action (wallet_id, nano::dev::genesis_key.pub, key.pub, nano::Gxrb_ratio));
	ASSERT_TIMELY_EQ (10s, node->active.recently_cemented.list ().size (), 3);
	auto const rpc_ctx = add_rpc (system, node);
	boost::property_tree::ptree request;
	request.put ("action", "confirmation_history");
	request.put ("hash", send2->hash ().to_string ());
	auto response (wait_response (system, rpc_ctx, request));
	auto representatives (response.get_child ("confirmations"));
	ASSERT_EQ (representatives.size (), 1);
	auto item (representatives.begin ());
	ASSERT_NE (representatives.end (), item);
	auto hash (item->second.get<std::string> ("hash"));
	auto tally (item->second.get<std::string> ("tally"));
	ASSERT_FALSE (item->second.get<std::string> ("duration", "").empty ());
	ASSERT_FALSE (item->second.get<std::string> ("time", "").empty ());
	ASSERT_EQ (send2->hash ().to_string (), hash);
	nano::amount tally_num;
	tally_num.decode_dec (tally);
	debug_assert (tally_num == nano::dev::constants.genesis_amount || tally_num == (nano::dev::constants.genesis_amount - nano::Gxrb_ratio) || tally_num == (nano::dev::constants.genesis_amount - 2 * nano::Gxrb_ratio) || tally_num == (nano::dev::constants.genesis_amount - 3 * nano::Gxrb_ratio));
	system.stop ();
}

TEST (rpc, block_confirm)
{
	nano::test::system system;
	auto node = add_ipc_enabled_node (system);
	auto wallet_id = node->wallets.first_wallet_id ();
	(void)node->wallets.insert_adhoc (wallet_id, nano::dev::genesis_key.prv);
	nano::block_builder builder;
	auto send1 = builder
				 .state ()
				 .account (nano::dev::genesis_key.pub)
				 .previous (nano::dev::genesis->hash ())
				 .representative (nano::dev::genesis_key.pub)
				 .balance (nano::dev::constants.genesis_amount - nano::Gxrb_ratio)
				 .link (nano::dev::genesis_key.pub)
				 .sign (nano::dev::genesis_key.prv, nano::dev::genesis_key.pub)
				 .work (*node->work_generate_blocking (nano::dev::genesis->hash ()))
				 .build ();
	{
		auto transaction (node->store.tx_begin_write ());
		ASSERT_EQ (nano::block_status::progress, node->ledger.process (*transaction, send1));
	}
	auto const rpc_ctx = add_rpc (system, node);
	boost::property_tree::ptree request;
	request.put ("action", "block_confirm");
	request.put ("hash", send1->hash ().to_string ());
	auto response (wait_response (system, rpc_ctx, request));
	ASSERT_EQ ("1", response.get<std::string> ("started"));
}

TEST (rpc, block_confirm_absent)
{
	nano::test::system system;
	auto node = add_ipc_enabled_node (system);
	auto wallet_id = node->wallets.first_wallet_id ();
	(void)node->wallets.insert_adhoc (wallet_id, nano::dev::genesis_key.prv);
	auto const rpc_ctx = add_rpc (system, node);
	boost::property_tree::ptree request;
	request.put ("action", "block_confirm");
	request.put ("hash", "0");
	auto response (wait_response (system, rpc_ctx, request));
	ASSERT_EQ (std::error_code (nano::error_blocks::not_found).message (), response.get<std::string> ("error"));
}

TEST (rpc, block_confirm_confirmed)
{
	nano::test::system system (1);
	auto path (nano::unique_path ());
	nano::node_config config;
	config.peering_port = system.get_available_port ();
	config.callback_address = "localhost";
	config.callback_port = system.get_available_port ();
	config.callback_target = "/";
	auto node = add_ipc_enabled_node (system, config);
	{
		auto transaction (node->store.tx_begin_read ());
		ASSERT_TRUE (node->ledger.block_confirmed (*transaction, nano::dev::genesis->hash ()));
	}
	ASSERT_EQ (0, node->stats->count (nano::stat::type::error, nano::stat::detail::http_callback, nano::stat::dir::out));
	auto const rpc_ctx = add_rpc (system, node);
	boost::property_tree::ptree request;
	request.put ("action", "block_confirm");
	request.put ("hash", nano::dev::genesis->hash ().to_string ());
	auto response (wait_response (system, rpc_ctx, request));
	ASSERT_EQ ("1", response.get<std::string> ("started"));
	// Check confirmation history
	auto confirmed (node->active.recently_cemented.list ());
	ASSERT_EQ (1, confirmed.size ());
	ASSERT_EQ (nano::dev::genesis->hash (), confirmed.begin ()->get_winner ()->hash ());
	// Check callback
	ASSERT_TIMELY (10s, node->stats->count (nano::stat::type::error, nano::stat::detail::http_callback, nano::stat::dir::out) != 0);
	// Callback result is error because callback target port isn't listening
	ASSERT_EQ (1, node->stats->count (nano::stat::type::error, nano::stat::detail::http_callback, nano::stat::dir::out));
	node->stop ();
}

TEST (rpc, node_id)
{
	nano::test::system system;
	auto node = add_ipc_enabled_node (system);
	auto const rpc_ctx = add_rpc (system, node);
	boost::property_tree::ptree request;
	request.put ("action", "node_id");
	auto response (wait_response (system, rpc_ctx, request));
	ASSERT_EQ (node->node_id.prv.to_string (), response.get<std::string> ("private"));
	ASSERT_EQ (node->node_id.pub.to_account (), response.get<std::string> ("as_account"));
	ASSERT_EQ (node->node_id.pub.to_node_id (), response.get<std::string> ("node_id"));
}

TEST (rpc, stats_clear)
{
	nano::test::system system;
	auto node = add_ipc_enabled_node (system);
	auto const rpc_ctx = add_rpc (system, node);
	nano::keypair key;
	node->stats->inc (nano::stat::type::ledger, nano::stat::dir::in);
	ASSERT_EQ (1, node->stats->count (nano::stat::type::ledger, nano::stat::dir::in));
	boost::property_tree::ptree request;
	request.put ("action", "stats_clear");
	auto response (wait_response (system, rpc_ctx, request));
	std::string success (response.get<std::string> ("success"));
	ASSERT_TRUE (success.empty ());
	ASSERT_EQ (0, node->stats->count (nano::stat::type::ledger, nano::stat::dir::in));
	ASSERT_LE (node->stats->last_reset ().count (), 5);
}

// Tests the RPC command returns the correct data for the unchecked blocks
TEST (rpc, unchecked)
{
	nano::test::system system{};
	auto node = add_ipc_enabled_node (system);
	auto const rpc_ctx = add_rpc (system, node);
	nano::keypair key{};
	nano::block_builder builder;
	auto open = builder
				.state ()
				.account (key.pub)
				.previous (0)
				.representative (key.pub)
				.balance (1)
				.link (key.pub)
				.sign (key.prv, key.pub)
				.work (*system.work.generate (key.pub))
				.build ();
	auto open2 = builder
				 .state ()
				 .account (key.pub)
				 .previous (0)
				 .representative (key.pub)
				 .balance (2)
				 .link (key.pub)
				 .sign (key.prv, key.pub)
				 .work (*system.work.generate (key.pub))
				 .build ();
	node->process_active (open);
	node->process_active (open2);
	// Waits for the last block of the queue to get saved in the database
	ASSERT_TIMELY_EQ (10s, 2, node->unchecked.count ());
	boost::property_tree::ptree request;
	request.put ("action", "unchecked");
	request.put ("count", 2);
	{
		auto response (wait_response (system, rpc_ctx, request));
		auto & blocks (response.get_child ("blocks"));
		ASSERT_EQ (2, blocks.size ());
		ASSERT_EQ (1, blocks.count (open->hash ().to_string ()));
		ASSERT_EQ (1, blocks.count (open2->hash ().to_string ()));
	}
	request.put ("json_block", true);
	{
		auto response (wait_response (system, rpc_ctx, request));
		auto & blocks (response.get_child ("blocks"));
		ASSERT_EQ (2, blocks.size ());
		auto & open_block (blocks.get_child (open->hash ().to_string ()));
		ASSERT_EQ ("state", open_block.get<std::string> ("type"));
	}
}

// Tests the RPC command returns the correct data for the unchecked blocks
TEST (rpc, unchecked_get)
{
	nano::test::system system{};
	auto node = add_ipc_enabled_node (system);
	auto const rpc_ctx = add_rpc (system, node);
	nano::keypair key{};
	nano::block_builder builder;
	auto open = builder
				.state ()
				.account (key.pub)
				.previous (0)
				.representative (key.pub)
				.balance (1)
				.link (key.pub)
				.sign (key.prv, key.pub)
				.work (*system.work.generate (key.pub))
				.build ();
	node->process_active (open);
	// Waits for the open block to get saved in the database
	ASSERT_TIMELY_EQ (10s, 1, node->unchecked.count ());
	boost::property_tree::ptree request{};
	request.put ("action", "unchecked_get");
	request.put ("hash", open->hash ().to_string ());
	{
		auto response (wait_response (system, rpc_ctx, request));
		ASSERT_EQ (1, response.count ("contents"));
		auto timestamp (response.get<nano::seconds_t> ("modified_timestamp"));
		ASSERT_LE (timestamp, nano::seconds_since_epoch ());
	}
	request.put ("json_block", true);
	{
		auto response (wait_response (system, rpc_ctx, request));
		auto & contents (response.get_child ("contents"));
		ASSERT_EQ ("state", contents.get<std::string> ("type"));
		auto timestamp (response.get<nano::seconds_t> ("modified_timestamp"));
		ASSERT_LE (timestamp, nano::seconds_since_epoch ());
	}
}

TEST (rpc, unchecked_clear)
{
	nano::test::system system{};
	auto node = add_ipc_enabled_node (system);
	auto const rpc_ctx = add_rpc (system, node);
	nano::keypair key{};
	nano::block_builder builder;
	auto open = builder
				.state ()
				.account (key.pub)
				.previous (0)
				.representative (key.pub)
				.balance (1)
				.link (key.pub)
				.sign (key.prv, key.pub)
				.work (*system.work.generate (key.pub))
				.build ();
	node->process_active (open);
	boost::property_tree::ptree request{};
	// Waits for the open block to get saved in the database
	ASSERT_TIMELY_EQ (10s, 1, node->unchecked.count ());
	request.put ("action", "unchecked_clear");
	auto response = wait_response (system, rpc_ctx, request);

	// Waits for the open block to get saved in the database
	ASSERT_TIMELY_EQ (10s, 0, node->unchecked.count ());
}

TEST (rpc, unopened)
{
	nano::test::system system;
	auto node = add_ipc_enabled_node (system);
	auto wallet_id = node->wallets.first_wallet_id ();
	(void)node->wallets.insert_adhoc (wallet_id, nano::dev::genesis_key.prv);
	nano::account account1 (1), account2 (account1.number () + 1);
	auto genesis (node->latest (nano::dev::genesis_key.pub));
	ASSERT_FALSE (genesis.is_zero ());
	auto send (node->wallets.send_action (wallet_id, nano::dev::genesis_key.pub, account1, 1));
	ASSERT_NE (nullptr, send);
	auto send2 (node->wallets.send_action (wallet_id, nano::dev::genesis_key.pub, account2, 10));
	ASSERT_NE (nullptr, send2);
	auto const rpc_ctx = add_rpc (system, node);
	{
		boost::property_tree::ptree request;
		request.put ("action", "unopened");
		auto response (wait_response (system, rpc_ctx, request));
		auto & accounts (response.get_child ("accounts"));
		ASSERT_EQ (2, accounts.size ());
		ASSERT_EQ ("1", accounts.get<std::string> (account1.to_account ()));
		ASSERT_EQ ("10", accounts.get<std::string> (account2.to_account ()));
	}
	{
		// starting at second account should get a single result
		boost::property_tree::ptree request;
		request.put ("action", "unopened");
		request.put ("account", account2.to_account ());
		auto response (wait_response (system, rpc_ctx, request));
		auto & accounts (response.get_child ("accounts"));
		ASSERT_EQ (1, accounts.size ());
		ASSERT_EQ ("10", accounts.get<std::string> (account2.to_account ()));
	}
	{
		// starting at third account should get no results
		boost::property_tree::ptree request;
		request.put ("action", "unopened");
		request.put ("account", nano::account (account2.number () + 1).to_account ());
		auto response (wait_response (system, rpc_ctx, request));
		auto & accounts (response.get_child ("accounts"));
		ASSERT_EQ (0, accounts.size ());
	}
	{
		// using count=1 should get a single result
		boost::property_tree::ptree request;
		request.put ("action", "unopened");
		request.put ("count", "1");
		auto response (wait_response (system, rpc_ctx, request));
		auto & accounts (response.get_child ("accounts"));
		ASSERT_EQ (1, accounts.size ());
		ASSERT_EQ ("1", accounts.get<std::string> (account1.to_account ()));
	}
	{
		// using threshold at 5 should get a single result
		boost::property_tree::ptree request;
		request.put ("action", "unopened");
		request.put ("threshold", 5);
		auto response (wait_response (system, rpc_ctx, request));
		auto & accounts (response.get_child ("accounts"));
		ASSERT_EQ (1, accounts.size ());
		ASSERT_EQ ("10", accounts.get<std::string> (account2.to_account ()));
	}
}

TEST (rpc, unopened_burn)
{
	nano::test::system system;
	auto node = add_ipc_enabled_node (system);
	auto wallet_id = node->wallets.first_wallet_id ();
	(void)node->wallets.insert_adhoc (wallet_id, nano::dev::genesis_key.prv);
	auto genesis (node->latest (nano::dev::genesis_key.pub));
	ASSERT_FALSE (genesis.is_zero ());
	auto send (node->wallets.send_action (wallet_id, nano::dev::genesis_key.pub, nano::dev::constants.burn_account, 1));
	ASSERT_NE (nullptr, send);
	auto const rpc_ctx = add_rpc (system, node);
	boost::property_tree::ptree request;
	request.put ("action", "unopened");
	auto response (wait_response (system, rpc_ctx, request));
	auto & accounts (response.get_child ("accounts"));
	ASSERT_EQ (0, accounts.size ());
}

TEST (rpc, unopened_no_accounts)
{
	nano::test::system system;
	auto node = add_ipc_enabled_node (system);
	auto const rpc_ctx = add_rpc (system, node);
	boost::property_tree::ptree request;
	request.put ("action", "unopened");
	auto response (wait_response (system, rpc_ctx, request));
	auto & accounts (response.get_child ("accounts"));
	ASSERT_EQ (0, accounts.size ());
}

TEST (rpc, uptime)
{
	nano::test::system system;
	auto node = add_ipc_enabled_node (system);
	auto const rpc_ctx = add_rpc (system, node);
	boost::property_tree::ptree request;
	request.put ("action", "uptime");
	std::this_thread::sleep_for (std::chrono::seconds (1));
	auto response (wait_response (system, rpc_ctx, request));
	ASSERT_LE (1, response.get<int> ("seconds"));
}

// Test disabled because it's failing intermittently.
// PR in which it got disabled: https://github.com/nanocurrency/nano-node/pull/3512
// Issue for investigating it: https://github.com/nanocurrency/nano-node/issues/3514
TEST (rpc, DISABLED_wallet_history)
{
	nano::test::system system;
	nano::node_config node_config = system.default_config ();
	node_config.enable_voting = false;
	auto node = add_ipc_enabled_node (system, node_config);
	auto wallet_id = node->wallets.first_wallet_id ();
	(void)node->wallets.insert_adhoc (wallet_id, nano::dev::genesis_key.prv);
	auto timestamp1 = nano::seconds_since_epoch ();
	auto send (node->wallets.send_action (wallet_id, nano::dev::genesis_key.pub, nano::dev::genesis_key.pub, node->config->receive_minimum.number ()));
	ASSERT_NE (nullptr, send);
	auto timestamp2 = nano::seconds_since_epoch ();
	auto receive (node->wallets.receive_action (wallet_id, send->hash (), nano::dev::genesis_key.pub, node->config->receive_minimum.number (), send->link ().as_account ()));
	ASSERT_NE (nullptr, receive);
	nano::keypair key;
	auto timestamp3 = nano::seconds_since_epoch ();
	auto send2 (node->wallets.send_action (wallet_id, nano::dev::genesis_key.pub, key.pub, node->config->receive_minimum.number ()));
	ASSERT_NE (nullptr, send2);
	system.deadline_set (10s);
	auto const rpc_ctx = add_rpc (system, node);
	boost::property_tree::ptree request;
	request.put ("action", "wallet_history");
	request.put ("wallet", node->wallets.first_wallet_id ().to_string ());
	auto response (wait_response (system, rpc_ctx, request));
	std::vector<std::tuple<std::string, std::string, std::string, std::string, std::string, std::string>> history_l;
	auto & history_node (response.get_child ("history"));
	for (auto i (history_node.begin ()), n (history_node.end ()); i != n; ++i)
	{
		history_l.emplace_back (i->second.get<std::string> ("type"), i->second.get<std::string> ("account"), i->second.get<std::string> ("amount"), i->second.get<std::string> ("hash"), i->second.get<std::string> ("block_account"), i->second.get<std::string> ("local_timestamp"));
	}
	ASSERT_EQ (4, history_l.size ());
	ASSERT_EQ ("send", std::get<0> (history_l[0]));
	ASSERT_EQ (key.pub.to_account (), std::get<1> (history_l[0]));
	ASSERT_EQ (node->config->receive_minimum.to_string_dec (), std::get<2> (history_l[0]));
	ASSERT_EQ (send2->hash ().to_string (), std::get<3> (history_l[0]));
	ASSERT_EQ (nano::dev::genesis_key.pub.to_account (), std::get<4> (history_l[0]));
	ASSERT_EQ (std::to_string (timestamp3), std::get<5> (history_l[0]));
	ASSERT_EQ ("receive", std::get<0> (history_l[1]));
	ASSERT_EQ (nano::dev::genesis_key.pub.to_account (), std::get<1> (history_l[1]));
	ASSERT_EQ (node->config->receive_minimum.to_string_dec (), std::get<2> (history_l[1]));
	ASSERT_EQ (receive->hash ().to_string (), std::get<3> (history_l[1]));
	ASSERT_EQ (nano::dev::genesis_key.pub.to_account (), std::get<4> (history_l[1]));
	ASSERT_EQ (std::to_string (timestamp2), std::get<5> (history_l[1]));
	ASSERT_EQ ("send", std::get<0> (history_l[2]));
	ASSERT_EQ (nano::dev::genesis_key.pub.to_account (), std::get<1> (history_l[2]));
	ASSERT_EQ (node->config->receive_minimum.to_string_dec (), std::get<2> (history_l[2]));
	ASSERT_EQ (send->hash ().to_string (), std::get<3> (history_l[2]));
	ASSERT_EQ (nano::dev::genesis_key.pub.to_account (), std::get<4> (history_l[2]));
	ASSERT_EQ (std::to_string (timestamp1), std::get<5> (history_l[2]));
	// Genesis block
	ASSERT_EQ ("receive", std::get<0> (history_l[3]));
	ASSERT_EQ (nano::dev::genesis_key.pub.to_account (), std::get<1> (history_l[3]));
	ASSERT_EQ (nano::dev::constants.genesis_amount.convert_to<std::string> (), std::get<2> (history_l[3]));
	ASSERT_EQ (nano::dev::genesis->hash ().to_string (), std::get<3> (history_l[3]));
	ASSERT_EQ (nano::dev::genesis_key.pub.to_account (), std::get<4> (history_l[3]));
}

TEST (rpc, sign_hash)
{
	nano::test::system system;
	auto node1 = add_ipc_enabled_node (system);
	nano::keypair key;
	nano::block_builder builder;
	auto send = builder
				.state ()
				.account (nano::dev::genesis->account ())
				.previous (node1->latest (nano::dev::genesis_key.pub))
				.representative (nano::dev::genesis->account ())
				.balance (nano::dev::constants.genesis_amount - nano::Gxrb_ratio)
				.link (key.pub)
				.sign (nano::dev::genesis_key.prv, nano::dev::genesis_key.pub)
				.work (0)
				.build ();
	auto const rpc_ctx = add_rpc (system, node1);
	boost::property_tree::ptree request;
	request.put ("action", "sign");
	request.put ("hash", send->hash ().to_string ());
	request.put ("key", key.prv.to_string ());
	auto response (wait_response (system, rpc_ctx, request, 10s));
	std::error_code ec (nano::error_rpc::sign_hash_disabled);
	ASSERT_EQ (response.get<std::string> ("error"), ec.message ());
	rpc_ctx.node_rpc_config->enable_sign_hash = true;
	auto response2 (wait_response (system, rpc_ctx, request, 10s));
	nano::signature signature;
	std::string signature_text (response2.get<std::string> ("signature"));
	ASSERT_FALSE (signature.decode_hex (signature_text));
	ASSERT_FALSE (nano::validate_message (key.pub, send->hash (), signature));
}

TEST (rpc, sign_block)
{
	nano::test::system system;
	auto node1 = add_ipc_enabled_node (system);
	auto wallet_id = node1->wallets.first_wallet_id ();
	nano::keypair key;
	(void)node1->wallets.insert_adhoc (wallet_id, key.prv);
	nano::block_builder builder;
	auto send = builder
				.state ()
				.account (nano::dev::genesis->account ())
				.previous (node1->latest (nano::dev::genesis_key.pub))
				.representative (nano::dev::genesis->account ())
				.balance (nano::dev::constants.genesis_amount - nano::Gxrb_ratio)
				.link (key.pub)
				.sign (nano::dev::genesis_key.prv, nano::dev::genesis_key.pub)
				.work (0)
				.build ();
	auto const rpc_ctx = add_rpc (system, node1);
	boost::property_tree::ptree request;
	request.put ("action", "sign");
	std::string wallet;
	node1->wallets.first_wallet_id ().encode_hex (wallet);
	request.put ("wallet", wallet);
	request.put ("account", key.pub.to_account ());
	std::string json;
	send->serialize_json (json);
	request.put ("block", json);
	auto response (wait_response (system, rpc_ctx, request, 10s));
	auto contents (response.get<std::string> ("block"));
	boost::property_tree::ptree block_l;
	std::stringstream block_stream (contents);
	boost::property_tree::read_json (block_stream, block_l);
	auto block (nano::deserialize_block_json (block_l));
	ASSERT_FALSE (nano::validate_message (key.pub, send->hash (), block->block_signature ()));
	ASSERT_NE (block->block_signature (), send->block_signature ());
	ASSERT_EQ (block->hash (), send->hash ());
}

TEST (rpc, memory_stats)
{
	nano::test::system system;
	auto node = add_ipc_enabled_node (system);
	auto const rpc_ctx = add_rpc (system, node);

	boost::property_tree::ptree request;
	request.put ("action", "stats");
	request.put ("type", "objects");
	{
		auto response (wait_response (system, rpc_ctx, request));
	}

	request.put ("type", "database");
	{
		auto response (wait_response (system, rpc_ctx, request));
		ASSERT_TRUE (!response.empty ());
	}
}

TEST (rpc, block_confirmed)
{
	nano::test::system system;
	auto node = add_ipc_enabled_node (system);
	auto const rpc_ctx = add_rpc (system, node);
	boost::property_tree::ptree request;
	request.put ("action", "block_info");
	request.put ("hash", "bad_hash1337");
	auto response (wait_response (system, rpc_ctx, request));
	ASSERT_EQ (std::error_code (nano::error_blocks::invalid_block_hash).message (), response.get<std::string> ("error"));

	request.put ("hash", "0");
	auto response1 (wait_response (system, rpc_ctx, request));
	ASSERT_EQ (std::error_code (nano::error_blocks::not_found).message (), response1.get<std::string> ("error"));

	nano::keypair key;
	nano::block_builder builder;

	// Open an account directly in the ledger
	{
		auto transaction = node->store.tx_begin_write ();
		nano::block_hash latest (node->latest (nano::dev::genesis_key.pub));
		auto send1 = builder
					 .send ()
					 .previous (latest)
					 .destination (key.pub)
					 .balance (300)
					 .sign (nano::dev::genesis_key.prv, nano::dev::genesis_key.pub)
					 .work (*system.work.generate (latest))
					 .build ();
		ASSERT_EQ (nano::block_status::progress, node->ledger.process (*transaction, send1));

		auto open1 = builder
					 .open ()
					 .source (send1->hash ())
					 .representative (nano::dev::genesis->account ())
					 .account (key.pub)
					 .sign (key.prv, key.pub)
					 .work (*system.work.generate (key.pub))
					 .build ();
		ASSERT_EQ (nano::block_status::progress, node->ledger.process (*transaction, open1));
	}

	// This should not be confirmed
	nano::block_hash latest (node->latest (nano::dev::genesis_key.pub));
	request.put ("hash", latest.to_string ());
	auto response2 (wait_response (system, rpc_ctx, request));
	ASSERT_FALSE (response2.get<bool> ("confirmed"));

	// Create and process a new send block
	auto send = builder
				.send ()
				.previous (latest)
				.destination (key.pub)
				.balance (10)
				.sign (nano::dev::genesis_key.prv, nano::dev::genesis_key.pub)
				.work (*system.work.generate (latest))
				.build ();
	node->process_active (send);
	ASSERT_TRUE (nano::test::start_elections (system, *node, { send }, true));

	// Wait until the confirmation height has been set
	ASSERT_TIMELY (5s, node->ledger.block_confirmed (*node->store.tx_begin_read (), send->hash ()) && !node->confirmation_height_processor.is_processing_block (send->hash ()));

	// Requesting confirmation for this should now succeed
	request.put ("hash", send->hash ().to_string ());
	auto response3 (wait_response (system, rpc_ctx, request));
	ASSERT_TRUE (response3.get<bool> ("confirmed"));
}

TEST (rpc, database_txn_tracker)
{
	// First try when database tracking is disabled
	{
		nano::test::system system;
		auto node = add_ipc_enabled_node (system);
		auto const rpc_ctx = add_rpc (system, node);

		boost::property_tree::ptree request;
		request.put ("action", "database_txn_tracker");
		{
			auto response (wait_response (system, rpc_ctx, request));
			std::error_code ec (nano::error_common::tracking_not_enabled);
			ASSERT_EQ (response.get<std::string> ("error"), ec.message ());
		}
	}

	// Now try enabling it but with invalid amounts
	nano::test::system system;
	nano::node_config node_config = system.default_config ();
	node_config.diagnostics_config.txn_tracking.enable = true;
	auto node = add_ipc_enabled_node (system, node_config);
	auto const rpc_ctx = add_rpc (system, node);

	boost::property_tree::ptree request;
	auto check_not_correct_amount = [&system, &rpc_ctx, &request] () {
		auto response (wait_response (system, rpc_ctx, request));
		std::error_code ec (nano::error_common::invalid_amount);
		ASSERT_EQ (response.get<std::string> ("error"), ec.message ());
	};

	request.put ("action", "database_txn_tracker");
	request.put ("min_read_time", "not a time");
	check_not_correct_amount ();

	// Read is valid now, but write isn't
	request.put ("min_read_time", "1000");
	request.put ("min_write_time", "bad time");
	check_not_correct_amount ();

	// Now try where times are large unattainable numbers
	request.put ("min_read_time", "1000000");
	request.put ("min_write_time", "1000000");

	std::promise<void> keep_txn_alive_promise;
	std::promise<void> txn_created_promise;
	std::thread thread ([&store = node->store, &keep_txn_alive_promise, &txn_created_promise] () {
		// Use rpc_process_container as a placeholder as this thread is only instantiated by the daemon so won't be used
		nano::thread_role::set (nano::thread_role::name::rpc_process_container);

		// Create a read transaction to test
		auto read_tx = store.tx_begin_read ();
		// Sleep so that the read transaction has been alive for at least 1 seconds. A write lock is not used in this test as it can cause a deadlock with
		// other writes done in the background
		std::this_thread::sleep_for (1s);
		txn_created_promise.set_value ();
		keep_txn_alive_promise.get_future ().wait ();
	});

	txn_created_promise.get_future ().wait ();

	// Adjust minimum read time so that it can detect the read transaction being opened
	request.put ("min_read_time", "1000");
	// It can take a long time to generate stack traces
	auto response (wait_response (system, rpc_ctx, request, 60s));
	keep_txn_alive_promise.set_value ();
	std::vector<std::tuple<std::string, std::string, std::string, std::vector<std::tuple<std::string, std::string, std::string, std::string>>>> json_l;
	auto & json_node (response.get_child ("txn_tracking"));
	for (auto & stat : json_node)
	{
		auto & stack_trace = stat.second.get_child ("stacktrace");
		std::vector<std::tuple<std::string, std::string, std::string, std::string>> frames_json_l;
		for (auto & frame : stack_trace)
		{
			frames_json_l.emplace_back (frame.second.get<std::string> ("name"), frame.second.get<std::string> ("address"), frame.second.get<std::string> ("source_file"), frame.second.get<std::string> ("source_line"));
		}

		json_l.emplace_back (stat.second.get<std::string> ("thread"), stat.second.get<std::string> ("time_held_open"), stat.second.get<std::string> ("write"), std::move (frames_json_l));
	}

	ASSERT_EQ (1, json_l.size ());
	// auto thread_name = nano::thread_role::get_string (nano::thread_role::name::rpc_process_container);
	std::string thread_name{ "unnamed" }; // thread names are currently not available in Rust
	// Should only have a read transaction
	ASSERT_EQ (thread_name, std::get<0> (json_l.front ()));
	ASSERT_LE (1000u, boost::lexical_cast<unsigned> (std::get<1> (json_l.front ())));
	ASSERT_EQ ("false", std::get<2> (json_l.front ()));
	// Due to results being different for different compilers/build options we cannot reliably check the contents.
	// The best we can do is just check that there are entries.
	ASSERT_TRUE (!std::get<3> (json_l.front ()).empty ());
	thread.join ();
}

TEST (rpc, active_difficulty)
{
	nano::test::system system;
	auto node = add_ipc_enabled_node (system);
	auto const rpc_ctx = add_rpc (system, node);
	ASSERT_EQ (node->default_difficulty (nano::work_version::work_1), node->network_params.work.get_epoch_2 ());
	boost::property_tree::ptree request;
	request.put ("action", "active_difficulty");
	auto expected_multiplier{ 1.0 };
	{
		auto response (wait_response (system, rpc_ctx, request));
		auto network_minimum_text (response.get<std::string> ("network_minimum"));
		uint64_t network_minimum;
		ASSERT_FALSE (nano::from_string_hex (network_minimum_text, network_minimum));
		ASSERT_EQ (node->default_difficulty (nano::work_version::work_1), network_minimum);
		auto network_receive_minimum_text (response.get<std::string> ("network_receive_minimum"));
		uint64_t network_receive_minimum;
		ASSERT_FALSE (nano::from_string_hex (network_receive_minimum_text, network_receive_minimum));
		ASSERT_EQ (node->default_receive_difficulty (nano::work_version::work_1), network_receive_minimum);
		auto multiplier (response.get<double> ("multiplier"));
		ASSERT_NEAR (expected_multiplier, multiplier, 1e-6);
		auto network_current_text (response.get<std::string> ("network_current"));
		uint64_t network_current;
		ASSERT_FALSE (nano::from_string_hex (network_current_text, network_current));
		ASSERT_EQ (nano::difficulty::from_multiplier (expected_multiplier, node->default_difficulty (nano::work_version::work_1)), network_current);
		auto network_receive_current_text (response.get<std::string> ("network_receive_current"));
		uint64_t network_receive_current;
		ASSERT_FALSE (nano::from_string_hex (network_receive_current_text, network_receive_current));
		auto network_receive_current_multiplier (nano::difficulty::to_multiplier (network_receive_current, network_receive_minimum));
		auto network_receive_current_normalized_multiplier (nano::dev::network_params.work.normalized_multiplier (network_receive_current_multiplier, network_receive_minimum));
		ASSERT_NEAR (network_receive_current_normalized_multiplier, multiplier, 1e-6);
		ASSERT_EQ (response.not_found (), response.find ("difficulty_trend"));
	}
	// Test include_trend optional
	request.put ("include_trend", true);
	{
		auto response (wait_response (system, rpc_ctx, request));
		auto trend_opt (response.get_child_optional ("difficulty_trend"));
		ASSERT_TRUE (trend_opt.is_initialized ());
		auto & trend (trend_opt.get ());
		ASSERT_EQ (1, trend.size ());
	}
}

// This is mainly to check for threading issues with TSAN
TEST (rpc, simultaneous_calls)
{
	// This tests simulatenous calls to the same node in different threads
	nano::test::system system;
	auto node = add_ipc_enabled_node (system);
	nano::thread_runner runner (system.async_rt.io_ctx, node->config->io_threads);
	nano::node_rpc_config node_rpc_config;
	nano::ipc::ipc_server ipc_server (*node, node_rpc_config);
	nano::rpc_config rpc_config{ nano::dev::network_params.network, system.get_available_port (), true };
	const auto ipc_tcp_port = ipc_server.listening_tcp_port ();
	ASSERT_TRUE (ipc_tcp_port.has_value ());
	rpc_config.rpc_process.num_ipc_connections = 8;
	nano::ipc_rpc_processor ipc_rpc_processor (system.async_rt.io_ctx, rpc_config, ipc_tcp_port.value ());
	nano::rpc rpc (system.async_rt.io_ctx, rpc_config, ipc_rpc_processor);
	rpc.start ();
	boost::property_tree::ptree request;
	request.put ("action", "account_block_count");
	request.put ("account", nano::dev::genesis_key.pub.to_account ());

	constexpr auto num = 100;
	std::array<std::unique_ptr<test_response>, num> test_responses;
	for (int i = 0; i < num; ++i)
	{
		test_responses[i] = std::make_unique<test_response> (request, system.async_rt.io_ctx);
	}

	std::promise<void> promise;
	std::atomic<int> count{ num };
	for (int i = 0; i < num; ++i)
	{
		std::thread ([&test_responses, &promise, &count, i, port = rpc.listening_port ()] () {
			test_responses[i]->run (port);
			if (--count == 0)
			{
				promise.set_value ();
			}
		})
		.detach ();
	}

	promise.get_future ().wait ();

	ASSERT_TIMELY (60s, std::all_of (test_responses.begin (), test_responses.end (), [] (auto const & test_response) { return test_response->status != 0; }));

	for (int i = 0; i < num; ++i)
	{
		ASSERT_EQ (200, test_responses[i]->status);
		std::string block_count_text (test_responses[i]->json.get<std::string> ("block_count"));
		ASSERT_EQ ("1", block_count_text);
	}
	rpc.stop ();
	system.stop ();
	ipc_server.stop ();
	runner.join ();
	system.async_rt.stop ();
}

// This tests that the inprocess RPC (i.e without using IPC) works correctly
TEST (rpc, in_process)
{
	nano::test::system system;
	auto node = add_ipc_enabled_node (system);
	auto const rpc_ctx = add_rpc (system, node);
	boost::property_tree::ptree request;
	request.put ("action", "account_balance");
	request.put ("account", nano::dev::genesis_key.pub.to_account ());
	auto response (wait_response (system, rpc_ctx, request));
	std::string balance_text (response.get<std::string> ("balance"));
	ASSERT_EQ ("340282366920938463463374607431768211455", balance_text);
	std::string pending_text (response.get<std::string> ("pending"));
	ASSERT_EQ ("0", pending_text);
}

TEST (rpc, deprecated_account_format)
{
	nano::test::system system;
	auto node = add_ipc_enabled_node (system);
	auto const rpc_ctx = add_rpc (system, node);
	boost::property_tree::ptree request;
	request.put ("action", "account_info");
	request.put ("account", nano::dev::genesis_key.pub.to_account ());
	auto response (wait_response (system, rpc_ctx, request));
	boost::optional<std::string> deprecated_account_format (response.get_optional<std::string> ("deprecated_account_format"));
	ASSERT_FALSE (deprecated_account_format.is_initialized ());
	std::string account_text (nano::dev::genesis_key.pub.to_account ());
	account_text[4] = '-';
	request.put ("account", account_text);
	auto response2 (wait_response (system, rpc_ctx, request));
	std::string frontier (response2.get<std::string> ("frontier"));
	ASSERT_EQ (nano::dev::genesis->hash ().to_string (), frontier);
	boost::optional<std::string> deprecated_account_format2 (response2.get_optional<std::string> ("deprecated_account_format"));
	ASSERT_TRUE (deprecated_account_format2.is_initialized ());
}

TEST (rpc, epoch_upgrade)
{
	nano::test::system system;
	auto node = add_ipc_enabled_node (system);
	nano::keypair key1, key2, key3;
	nano::keypair epoch_signer (nano::dev::genesis_key);
	nano::block_builder builder;
	auto send1 = builder
				 .state ()
				 .account (nano::dev::genesis_key.pub)
				 .previous (nano::dev::genesis->hash ())
				 .representative (nano::dev::genesis_key.pub)
				 .balance (nano::dev::constants.genesis_amount - 1)
				 .link (key1.pub)
				 .sign (nano::dev::genesis_key.prv, nano::dev::genesis_key.pub)
				 .work (*system.work.generate (nano::dev::genesis->hash ()))
				 .build (); // to opened account
	ASSERT_EQ (nano::block_status::progress, node->process (send1));
	auto send2 = builder
				 .state ()
				 .account (nano::dev::genesis_key.pub)
				 .previous (send1->hash ())
				 .representative (nano::dev::genesis_key.pub)
				 .balance (nano::dev::constants.genesis_amount - 2)
				 .link (key2.pub)
				 .sign (nano::dev::genesis_key.prv, nano::dev::genesis_key.pub)
				 .work (*system.work.generate (send1->hash ()))
				 .build (); // to unopened account (pending)
	ASSERT_EQ (nano::block_status::progress, node->process (send2));
	auto send3 = builder
				 .state ()
				 .account (nano::dev::genesis_key.pub)
				 .previous (send2->hash ())
				 .representative (nano::dev::genesis_key.pub)
				 .balance (nano::dev::constants.genesis_amount - 3)
				 .link (0)
				 .sign (nano::dev::genesis_key.prv, nano::dev::genesis_key.pub)
				 .work (*system.work.generate (send2->hash ()))
				 .build (); // to burn (0)
	ASSERT_EQ (nano::block_status::progress, node->process (send3));
	nano::account max_account (std::numeric_limits<nano::uint256_t>::max ());
	auto send4 = builder
				 .state ()
				 .account (nano::dev::genesis_key.pub)
				 .previous (send3->hash ())
				 .representative (nano::dev::genesis_key.pub)
				 .balance (nano::dev::constants.genesis_amount - 4)
				 .link (max_account)
				 .sign (nano::dev::genesis_key.prv, nano::dev::genesis_key.pub)
				 .work (*system.work.generate (send3->hash ()))
				 .build (); // to max account
	ASSERT_EQ (nano::block_status::progress, node->process (send4));
	auto open = builder
				.state ()
				.account (key1.pub)
				.previous (0)
				.representative (key1.pub)
				.balance (1)
				.link (send1->hash ())
				.sign (key1.prv, key1.pub)
				.work (*system.work.generate (key1.pub))
				.build ();
	ASSERT_EQ (nano::block_status::progress, node->process (open));
	// Check accounts epochs
	{
		auto transaction (node->store.tx_begin_read ());
		ASSERT_EQ (2, node->store.account ().count (*transaction));
		for (auto i (node->store.account ().begin (*transaction)); i != node->store.account ().end (); ++i)
		{
			nano::account_info info (i->second);
			ASSERT_EQ (info.epoch (), nano::epoch::epoch_0);
		}
	}
	auto const rpc_ctx = add_rpc (system, node);
	boost::property_tree::ptree request;
	request.put ("action", "epoch_upgrade");
	request.put ("epoch", 1);
	request.put ("key", epoch_signer.prv.to_string ());
	auto response (wait_response (system, rpc_ctx, request));
	ASSERT_EQ ("1", response.get<std::string> ("started"));
	ASSERT_TIMELY_EQ (10s, 4, node->store.account ().count (*node->store.tx_begin_read ()));
	// Check upgrade
	{
		auto transaction (node->store.tx_begin_read ());
		ASSERT_EQ (4, node->store.account ().count (*transaction));
		for (auto i (node->store.account ().begin (*transaction)); i != node->store.account ().end (); ++i)
		{
			nano::account_info info (i->second);
			ASSERT_EQ (info.epoch (), nano::epoch::epoch_1);
		}
		ASSERT_TRUE (node->store.account ().exists (*transaction, key1.pub));
		ASSERT_TRUE (node->store.account ().exists (*transaction, key2.pub));
		ASSERT_TRUE (node->store.account ().exists (*transaction, std::numeric_limits<nano::uint256_t>::max ()));
		ASSERT_FALSE (node->store.account ().exists (*transaction, 0));
	}

	// Epoch 2 upgrade
	auto genesis_latest (node->latest (nano::dev::genesis_key.pub));
	auto send5 = builder
				 .state ()
				 .account (nano::dev::genesis_key.pub)
				 .previous (genesis_latest)
				 .representative (nano::dev::genesis_key.pub)
				 .balance (nano::dev::constants.genesis_amount - 5)
				 .link (0)
				 .sign (nano::dev::genesis_key.prv, nano::dev::genesis_key.pub)
				 .work (*system.work.generate (genesis_latest))
				 .build (); // to burn (0)
	ASSERT_EQ (nano::block_status::progress, node->process (send5));
	auto send6 = builder
				 .state ()
				 .account (nano::dev::genesis_key.pub)
				 .previous (send5->hash ())
				 .representative (nano::dev::genesis_key.pub)
				 .balance (nano::dev::constants.genesis_amount - 6)
				 .link (key1.pub)
				 .sign (nano::dev::genesis_key.prv, nano::dev::genesis_key.pub)
				 .work (*system.work.generate (send5->hash ()))
				 .build (); // to key1 (again)
	ASSERT_EQ (nano::block_status::progress, node->process (send6));
	auto key1_latest (node->latest (key1.pub));
	auto send7 = builder
				 .state ()
				 .account (key1.pub)
				 .previous (key1_latest)
				 .representative (key1.pub)
				 .balance (0)
				 .link (key3.pub)
				 .sign (key1.prv, key1.pub)
				 .work (*system.work.generate (key1_latest))
				 .build (); // to key3
	ASSERT_EQ (nano::block_status::progress, node->process (send7));
	{
		// Check pending entry
		auto transaction (node->store.tx_begin_read ());
		auto info = node->ledger.pending_info (*transaction, nano::pending_key (key3.pub, send7->hash ()));
		ASSERT_TRUE (info);
		ASSERT_EQ (nano::epoch::epoch_1, info->epoch);
	}

	request.put ("epoch", 2);
	auto response2 (wait_response (system, rpc_ctx, request));
	ASSERT_EQ ("1", response2.get<std::string> ("started"));
	ASSERT_TIMELY_EQ (10s, 5, node->store.account ().count (*node->store.tx_begin_read ()));
	// Check upgrade
	{
		auto transaction (node->store.tx_begin_read ());
		ASSERT_EQ (5, node->store.account ().count (*transaction));
		for (auto i (node->store.account ().begin (*transaction)); i != node->store.account ().end (); ++i)
		{
			nano::account_info info (i->second);
			ASSERT_EQ (info.epoch (), nano::epoch::epoch_2);
		}
		ASSERT_TRUE (node->store.account ().exists (*transaction, key1.pub));
		ASSERT_TRUE (node->store.account ().exists (*transaction, key2.pub));
		ASSERT_TRUE (node->store.account ().exists (*transaction, key3.pub));
		ASSERT_TRUE (node->store.account ().exists (*transaction, std::numeric_limits<nano::uint256_t>::max ()));
		ASSERT_FALSE (node->store.account ().exists (*transaction, 0));
	}
}

TEST (rpc, epoch_upgrade_multithreaded)
{
	nano::test::system system;
	nano::node_config node_config = system.default_config ();
	node_config.work_threads = 4;
	auto node = add_ipc_enabled_node (system, node_config);
	nano::keypair key1, key2, key3;
	nano::keypair epoch_signer (nano::dev::genesis_key);
	nano::block_builder builder;
	auto send1 = builder
				 .state ()
				 .account (nano::dev::genesis_key.pub)
				 .previous (nano::dev::genesis->hash ())
				 .representative (nano::dev::genesis_key.pub)
				 .balance (nano::dev::constants.genesis_amount - 1)
				 .link (key1.pub)
				 .sign (nano::dev::genesis_key.prv, nano::dev::genesis_key.pub)
				 .work (*system.work.generate (nano::dev::genesis->hash ()))
				 .build (); // to opened account
	ASSERT_EQ (nano::block_status::progress, node->process (send1));
	auto send2 = builder
				 .state ()
				 .account (nano::dev::genesis_key.pub)
				 .previous (send1->hash ())
				 .representative (nano::dev::genesis_key.pub)
				 .balance (nano::dev::constants.genesis_amount - 2)
				 .link (key2.pub)
				 .sign (nano::dev::genesis_key.prv, nano::dev::genesis_key.pub)
				 .work (*system.work.generate (send1->hash ()))
				 .build (); // to unopened account (pending)
	ASSERT_EQ (nano::block_status::progress, node->process (send2));
	auto send3 = builder
				 .state ()
				 .account (nano::dev::genesis_key.pub)
				 .previous (send2->hash ())
				 .representative (nano::dev::genesis_key.pub)
				 .balance (nano::dev::constants.genesis_amount - 3)
				 .link (0)
				 .sign (nano::dev::genesis_key.prv, nano::dev::genesis_key.pub)
				 .work (*system.work.generate (send2->hash ()))
				 .build (); // to burn (0)
	ASSERT_EQ (nano::block_status::progress, node->process (send3));
	nano::account max_account (std::numeric_limits<nano::uint256_t>::max ());
	auto send4 = builder
				 .state ()
				 .account (nano::dev::genesis_key.pub)
				 .previous (send3->hash ())
				 .representative (nano::dev::genesis_key.pub)
				 .balance (nano::dev::constants.genesis_amount - 4)
				 .link (max_account)
				 .sign (nano::dev::genesis_key.prv, nano::dev::genesis_key.pub)
				 .work (*system.work.generate (send3->hash ()))
				 .build (); // to max account
	ASSERT_EQ (nano::block_status::progress, node->process (send4));
	auto open = builder
				.state ()
				.account (key1.pub)
				.previous (0)
				.representative (key1.pub)
				.balance (1)
				.link (send1->hash ())
				.sign (key1.prv, key1.pub)
				.work (*system.work.generate (key1.pub))
				.build ();
	ASSERT_EQ (nano::block_status::progress, node->process (open));
	// Check accounts epochs
	{
		auto transaction (node->store.tx_begin_read ());
		ASSERT_EQ (2, node->store.account ().count (*transaction));
		for (auto i (node->store.account ().begin (*transaction)); i != node->store.account ().end (); ++i)
		{
			nano::account_info info (i->second);
			ASSERT_EQ (info.epoch (), nano::epoch::epoch_0);
		}
	}
	auto const rpc_ctx = add_rpc (system, node);
	boost::property_tree::ptree request;
	request.put ("action", "epoch_upgrade");
	request.put ("threads", 2);
	request.put ("epoch", 1);
	request.put ("key", epoch_signer.prv.to_string ());
	auto response (wait_response (system, rpc_ctx, request));
	ASSERT_EQ ("1", response.get<std::string> ("started"));
	ASSERT_TIMELY_EQ (5s, 4, node->store.account ().count (*node->store.tx_begin_read ()));
	// Check upgrade
	{
		auto transaction (node->store.tx_begin_read ());
		ASSERT_EQ (4, node->store.account ().count (*transaction));
		for (auto i (node->store.account ().begin (*transaction)); i != node->store.account ().end (); ++i)
		{
			nano::account_info info (i->second);
			ASSERT_EQ (info.epoch (), nano::epoch::epoch_1);
		}
		ASSERT_TRUE (node->store.account ().exists (*transaction, key1.pub));
		ASSERT_TRUE (node->store.account ().exists (*transaction, key2.pub));
		ASSERT_TRUE (node->store.account ().exists (*transaction, std::numeric_limits<nano::uint256_t>::max ()));
		ASSERT_FALSE (node->store.account ().exists (*transaction, 0));
	}

	// Epoch 2 upgrade
	auto genesis_latest (node->latest (nano::dev::genesis_key.pub));
	auto send5 = builder
				 .state ()
				 .account (nano::dev::genesis_key.pub)
				 .previous (genesis_latest)
				 .representative (nano::dev::genesis_key.pub)
				 .balance (nano::dev::constants.genesis_amount - 5)
				 .link (0)
				 .sign (nano::dev::genesis_key.prv, nano::dev::genesis_key.pub)
				 .work (*system.work.generate (genesis_latest))
				 .build (); // to burn (0)
	ASSERT_EQ (nano::block_status::progress, node->process (send5));
	auto send6 = builder
				 .state ()
				 .account (nano::dev::genesis_key.pub)
				 .previous (send5->hash ())
				 .representative (nano::dev::genesis_key.pub)
				 .balance (nano::dev::constants.genesis_amount - 6)
				 .link (key1.pub)
				 .sign (nano::dev::genesis_key.prv, nano::dev::genesis_key.pub)
				 .work (*system.work.generate (send5->hash ()))
				 .build (); // to key1 (again)
	ASSERT_EQ (nano::block_status::progress, node->process (send6));
	auto key1_latest (node->latest (key1.pub));
	auto send7 = builder
				 .state ()
				 .account (key1.pub)
				 .previous (key1_latest)
				 .representative (key1.pub)
				 .balance (0)
				 .link (key3.pub)
				 .sign (key1.prv, key1.pub)
				 .work (*system.work.generate (key1_latest))
				 .build (); // to key3
	ASSERT_EQ (nano::block_status::progress, node->process (send7));
	{
		// Check pending entry
		auto transaction (node->store.tx_begin_read ());
		auto info = node->ledger.pending_info (*transaction, nano::pending_key (key3.pub, send7->hash ()));
		ASSERT_TRUE (info);
		ASSERT_EQ (nano::epoch::epoch_1, info->epoch);
	}

	request.put ("epoch", 2);
	auto response2 (wait_response (system, rpc_ctx, request));
	ASSERT_EQ ("1", response2.get<std::string> ("started"));
	ASSERT_TIMELY_EQ (5s, 5, node->store.account ().count (*node->store.tx_begin_read ()));
	// Check upgrade
	{
		auto transaction (node->store.tx_begin_read ());
		ASSERT_EQ (5, node->store.account ().count (*transaction));
		for (auto i (node->store.account ().begin (*transaction)); i != node->store.account ().end (); ++i)
		{
			nano::account_info info (i->second);
			ASSERT_EQ (info.epoch (), nano::epoch::epoch_2);
		}
		ASSERT_TRUE (node->store.account ().exists (*transaction, key1.pub));
		ASSERT_TRUE (node->store.account ().exists (*transaction, key2.pub));
		ASSERT_TRUE (node->store.account ().exists (*transaction, key3.pub));
		ASSERT_TRUE (node->store.account ().exists (*transaction, std::numeric_limits<nano::uint256_t>::max ()));
		ASSERT_FALSE (node->store.account ().exists (*transaction, 0));
	}
}

TEST (rpc, account_lazy_start)
{
	nano::test::system system{};
	nano::node_flags node_flags{};
	node_flags.set_disable_legacy_bootstrap (true);
	auto node1 = system.add_node (node_flags);
	nano::keypair key{};
	nano::block_builder builder;
	// Generating test chain
	auto send1 = builder
				 .state ()
				 .account (nano::dev::genesis_key.pub)
				 .previous (nano::dev::genesis->hash ())
				 .representative (nano::dev::genesis_key.pub)
				 .balance (nano::dev::constants.genesis_amount - nano::Gxrb_ratio)
				 .link (key.pub)
				 .sign (nano::dev::genesis_key.prv, nano::dev::genesis_key.pub)
				 .work (*system.work.generate (nano::dev::genesis->hash ()))
				 .build ();
	ASSERT_EQ (nano::block_status::progress, node1->process (send1));
	auto open = builder
				.open ()
				.source (send1->hash ())
				.representative (key.pub)
				.account (key.pub)
				.sign (key.prv, key.pub)
				.work (*system.work.generate (key.pub))
				.build ();
	ASSERT_EQ (nano::block_status::progress, node1->process (open));

	// Start lazy bootstrap with account
	nano::node_config node_config = system.default_config ();
	node_config.ipc_config.transport_tcp.enabled = true;
	node_config.ipc_config.transport_tcp.port = system.get_available_port ();
	auto node2 = system.add_node (node_config, node_flags);
	nano::test::establish_tcp (system, *node2, node1->network->endpoint ());
	auto const rpc_ctx = add_rpc (system, node2);
	boost::property_tree::ptree request;
	request.put ("action", "account_info");
	request.put ("account", key.pub.to_account ());
	auto response = wait_response (system, rpc_ctx, request);
	boost::optional<std::string> account_error{ response.get_optional<std::string> ("error") };
	ASSERT_TRUE (account_error.is_initialized ());

	// Check processed blocks
	ASSERT_TIMELY (10s, !node2->bootstrap_initiator.in_progress ());

	// needs timed assert because the writing (put) operation is done by a different
	// thread, it might not get done before DB get operation.
	ASSERT_TIMELY (15s, nano::test::block_or_pruned_all_exists (*node2, { send1, open }));
}

TEST (rpc, receive)
{
	nano::test::system system;
	auto node = add_ipc_enabled_node (system);
	auto wallet_id = node->wallets.first_wallet_id ();
	std::string wallet_text;
	wallet_id.encode_hex (wallet_text);
	(void)node->wallets.insert_adhoc (wallet_id, nano::dev::genesis_key.prv);
	nano::keypair key1;
	(void)node->wallets.insert_adhoc (wallet_id, key1.prv);
	auto send1 (node->wallets.send_action (wallet_id, nano::dev::genesis_key.pub, key1.pub, node->config->receive_minimum.number (), *node->work_generate_blocking (nano::dev::genesis->hash ())));
	ASSERT_TIMELY (5s, node->balance (nano::dev::genesis_key.pub) != nano::dev::constants.genesis_amount);
	ASSERT_TIMELY (10s, !node->store.account ().exists (*node->store.tx_begin_read (), key1.pub));
	// Send below minimum receive amount
	auto send2 (node->wallets.send_action (wallet_id, nano::dev::genesis_key.pub, key1.pub, node->config->receive_minimum.number () - 1, *node->work_generate_blocking (send1->hash ())));
	auto const rpc_ctx = add_rpc (system, node);
	boost::property_tree::ptree request;
	request.put ("action", "receive");
	request.put ("wallet", wallet_text);
	request.put ("account", key1.pub.to_account ());
	request.put ("block", send2->hash ().to_string ());
	{
		auto response (wait_response (system, rpc_ctx, request));
		auto receive_text (response.get<std::string> ("block"));
		auto info = node->ledger.account_info (*node->store.tx_begin_read (), key1.pub);
		ASSERT_TRUE (info);
		ASSERT_EQ (info->head (), nano::block_hash{ receive_text });
	}
	// Trying to receive the same block should fail with unreceivable
	{
		auto response (wait_response (system, rpc_ctx, request));
		ASSERT_EQ (std::error_code (nano::error_process::unreceivable).message (), response.get<std::string> ("error"));
	}
	// Trying to receive a non-existing block should fail
	request.put ("block", nano::block_hash (send2->hash ().number () + 1).to_string ());
	{
		auto response (wait_response (system, rpc_ctx, request));
		ASSERT_EQ (std::error_code (nano::error_blocks::not_found).message (), response.get<std::string> ("error"));
	}
}

TEST (rpc, receive_unopened)
{
	nano::test::system system;
	auto node = add_ipc_enabled_node (system);
	auto wallet_id = node->wallets.first_wallet_id ();
	std::string wallet_text;
	node->wallets.first_wallet_id ().encode_hex (wallet_text);
	(void)node->wallets.insert_adhoc (wallet_id, nano::dev::genesis_key.prv);
	// Test receiving for unopened account
	nano::keypair key1;
	auto send1 (node->wallets.send_action (wallet_id, nano::dev::genesis_key.pub, key1.pub, node->config->receive_minimum.number () - 1, *node->work_generate_blocking (nano::dev::genesis->hash ())));
	ASSERT_TIMELY (5s, !node->balance (nano::dev::genesis_key.pub) != nano::dev::constants.genesis_amount);
	ASSERT_FALSE (node->store.account ().exists (*node->store.tx_begin_read (), key1.pub));
	ASSERT_TRUE (node->store.block ().exists (*node->store.tx_begin_read (), send1->hash ()));
	(void)node->wallets.insert_adhoc (wallet_id, key1.prv); // should not auto receive, amount sent was lower than minimum
	auto const rpc_ctx = add_rpc (system, node);
	boost::property_tree::ptree request;
	request.put ("action", "receive");
	request.put ("wallet", wallet_text);
	request.put ("account", key1.pub.to_account ());
	request.put ("block", send1->hash ().to_string ());
	{
		auto response (wait_response (system, rpc_ctx, request));
		auto receive_text (response.get<std::string> ("block"));
		auto info = node->ledger.account_info (*node->store.tx_begin_read (), key1.pub);
		ASSERT_TRUE (info);
		ASSERT_EQ (info->head (), info->open_block ());
		ASSERT_EQ (info->head ().to_string (), receive_text);
		ASSERT_EQ (info->representative (), nano::dev::genesis_key.pub);
	}

	// Test receiving for an unopened with a different wallet representative
	nano::keypair key2;
	auto prev_amount (node->balance (nano::dev::genesis_key.pub));
	auto send2 (node->wallets.send_action (wallet_id, nano::dev::genesis_key.pub, key2.pub, node->config->receive_minimum.number () - 1, *node->work_generate_blocking (send1->hash ())));
	ASSERT_TIMELY (5s, !node->balance (nano::dev::genesis_key.pub) != prev_amount);
	ASSERT_FALSE (node->store.account ().exists (*node->store.tx_begin_read (), key2.pub));
	ASSERT_TRUE (node->store.block ().exists (*node->store.tx_begin_read (), send2->hash ()));
	nano::public_key rep;
	(void)node->wallets.set_representative (wallet_id, rep);
	(void)node->wallets.insert_adhoc (wallet_id, key2.prv); // should not auto receive, amount sent was lower than minimum
	request.put ("account", key2.pub.to_account ());
	request.put ("block", send2->hash ().to_string ());
	{
		auto response (wait_response (system, rpc_ctx, request));
		auto receive_text (response.get<std::string> ("block"));
		auto info = node->ledger.account_info (*node->store.tx_begin_read (), key2.pub);
		ASSERT_TRUE (info);
		ASSERT_EQ (info->head (), info->open_block ());
		ASSERT_EQ (info->head ().to_string (), receive_text);
		ASSERT_EQ (info->representative (), rep);
	}
}

TEST (rpc, receive_work_disabled)
{
	nano::test::system system;
	nano::node_config config = system.default_config ();
	auto & worker_node = *system.add_node (config);
	config.peering_port = system.get_available_port ();
	config.work_threads = 0;
	auto node = add_ipc_enabled_node (system, config);
	auto wallet_id = node->wallets.first_wallet_id ();
	std::string wallet_text;
	wallet_id.encode_hex (wallet_text);
	(void)node->wallets.insert_adhoc (wallet_id, nano::dev::genesis_key.prv);
	nano::keypair key1;
	ASSERT_TRUE (worker_node.work_generation_enabled ());
	auto send1 (node->wallets.send_action (wallet_id, nano::dev::genesis_key.pub, key1.pub, node->config->receive_minimum.number () - 1, *worker_node.work_generate_blocking (nano::dev::genesis->hash ()), false));
	ASSERT_NE (send1, nullptr);
	ASSERT_TIMELY (5s, node->balance (nano::dev::genesis_key.pub) != nano::dev::constants.genesis_amount);
	ASSERT_FALSE (node->store.account ().exists (*node->store.tx_begin_read (), key1.pub));
	ASSERT_TRUE (node->store.block ().exists (*node->store.tx_begin_read (), send1->hash ()));
	(void)node->wallets.insert_adhoc (wallet_id, key1.prv);
	auto const rpc_ctx = add_rpc (system, node);
	boost::property_tree::ptree request;
	request.put ("action", "receive");
	request.put ("wallet", wallet_text);
	request.put ("account", key1.pub.to_account ());
	request.put ("block", send1->hash ().to_string ());
	{
		auto response (wait_response (system, rpc_ctx, request));
		ASSERT_EQ (std::error_code (nano::error_common::disabled_work_generation).message (), response.get<std::string> ("error"));
	}
}

TEST (rpc, receive_pruned)
{
	nano::test::system system;
	auto & node1 = *system.add_node ();
	nano::node_config node_config = system.default_config ();
	node_config.enable_voting = false; // Remove after allowing pruned voting
	nano::node_flags node_flags;
	node_flags.set_enable_pruning (true);
	auto node2 = add_ipc_enabled_node (system, node_config, node_flags);
	auto wallet_id1 = node1.wallets.first_wallet_id ();
	auto wallet_id2 = node2->wallets.first_wallet_id ();
	std::string wallet_text;
	node2->wallets.first_wallet_id ().encode_hex (wallet_text);
	(void)node1.wallets.insert_adhoc (wallet_id1, nano::dev::genesis_key.prv);
	nano::keypair key1;
	(void)node2->wallets.insert_adhoc (wallet_id2, key1.prv);
	auto send1 (node1.wallets.send_action (wallet_id1, nano::dev::genesis_key.pub, key1.pub, node2->config->receive_minimum.number (), *node2->work_generate_blocking (nano::dev::genesis->hash ())));
	ASSERT_TIMELY (5s, node2->balance (nano::dev::genesis_key.pub) != nano::dev::constants.genesis_amount);
	ASSERT_TIMELY (10s, !node2->store.account ().exists (*node2->store.tx_begin_read (), key1.pub));
	// Send below minimum receive amount
	auto send2 (node1.wallets.send_action (wallet_id1, nano::dev::genesis_key.pub, key1.pub, node2->config->receive_minimum.number () - 1, *node2->work_generate_blocking (send1->hash ())));
	// Extra send frontier
	auto send3 (node1.wallets.send_action (wallet_id1, nano::dev::genesis_key.pub, key1.pub, node2->config->receive_minimum.number (), *node2->work_generate_blocking (send1->hash ())));
	// Pruning
	ASSERT_TIMELY (5s, node2->block_confirmed (send3->hash ()));
	{
		auto transaction (node2->store.tx_begin_write ());
		ASSERT_EQ (2, node2->ledger.pruning_action (*transaction, send2->hash (), 1));
	}
	ASSERT_EQ (2, node2->ledger.cache.pruned_count ());
	ASSERT_TRUE (node2->ledger.block_or_pruned_exists (send1->hash ()));
	ASSERT_FALSE (node2->store.block ().exists (*node2->store.tx_begin_read (), send1->hash ()));
	ASSERT_TRUE (node2->ledger.block_or_pruned_exists (send2->hash ()));
	ASSERT_FALSE (node2->store.block ().exists (*node2->store.tx_begin_read (), send2->hash ()));
	ASSERT_TRUE (node2->ledger.block_or_pruned_exists (send3->hash ()));

	auto const rpc_ctx = add_rpc (system, node2);
	boost::property_tree::ptree request;
	request.put ("action", "receive");
	request.put ("wallet", wallet_text);
	request.put ("account", key1.pub.to_account ());
	request.put ("block", send2->hash ().to_string ());
	{
		auto response (wait_response (system, rpc_ctx, request));
		auto receive_text (response.get<std::string> ("block"));
		auto info = node2->ledger.account_info (*node2->store.tx_begin_read (), key1.pub);
		ASSERT_TRUE (info);
		ASSERT_EQ (info->head (), nano::block_hash{ receive_text });
	}
	// Trying to receive the same block should fail with unreceivable
	{
		auto response (wait_response (system, rpc_ctx, request));
		ASSERT_EQ (std::error_code (nano::error_process::unreceivable).message (), response.get<std::string> ("error"));
	}
	// Trying to receive a non-existing block should fail
	request.put ("block", nano::block_hash (send2->hash ().number () + 1).to_string ());
	{
		auto response (wait_response (system, rpc_ctx, request));
		ASSERT_EQ (std::error_code (nano::error_blocks::not_found).message (), response.get<std::string> ("error"));
	}
}

TEST (rpc, telemetry_single)
{
	nano::test::system system (1);
	auto node1 = add_ipc_enabled_node (system);
	auto const rpc_ctx = add_rpc (system, node1);

	// Wait until peers are stored as they are done in the background
	auto peers_stored = false;
	ASSERT_TIMELY (10s, node1->store.peer ().count (*node1->store.tx_begin_read ()) != 0);

	// Missing port
	boost::property_tree::ptree request;
	auto node = system.nodes.front ();
	request.put ("action", "telemetry");
	request.put ("address", "not_a_valid_address");

	{
		auto response (wait_response (system, rpc_ctx, request, 10s));
		ASSERT_EQ (std::error_code (nano::error_rpc::requires_port_and_address).message (), response.get<std::string> ("error"));
	}

	// Missing address
	request.erase ("address");
	request.put ("port", 65);

	{
		auto response (wait_response (system, rpc_ctx, request, 10s));
		ASSERT_EQ (std::error_code (nano::error_rpc::requires_port_and_address).message (), response.get<std::string> ("error"));
	}

	// Try with invalid address
	request.put ("address", "not_a_valid_address");
	request.put ("port", 65);

	{
		auto response (wait_response (system, rpc_ctx, request, 10s));
		ASSERT_EQ (std::error_code (nano::error_common::invalid_ip_address).message (), response.get<std::string> ("error"));
	}

	// Then invalid port
	request.put ("address", (boost::format ("%1%") % node->network->endpoint ().address ()).str ());
	request.put ("port", "invalid port");
	{
		auto response (wait_response (system, rpc_ctx, request, 10s));
		ASSERT_EQ (std::error_code (nano::error_common::invalid_port).message (), response.get<std::string> ("error"));
	}

	// Use correctly formed address and port
	request.put ("port", node->network->endpoint ().port ());
	{
		auto response (wait_response (system, rpc_ctx, request, 10s));

		nano::jsonconfig config (response);
		nano::telemetry_data telemetry_data;
		auto const should_ignore_identification_metrics = false;
		ASSERT_FALSE (telemetry_data.deserialize_json (config, should_ignore_identification_metrics));
		ASSERT_TRUE (nano::test::compare_telemetry (telemetry_data, *node));
	}
}

TEST (rpc, telemetry_all)
{
	nano::test::system system (1);
	auto node1 = add_ipc_enabled_node (system);
	auto const rpc_ctx = add_rpc (system, node1);

	// Wait until peers are stored as they are done in the background
	ASSERT_TIMELY (10s, node1->store.peer ().count (*node1->store.tx_begin_read ()) != 0);

	// First need to set up the cached data
	auto node = system.nodes.front ();

	auto channel = node1->network->find_node_id (node->get_node_id ());
	ASSERT_TRUE (channel);
	ASSERT_TIMELY (10s, node1->telemetry->get_telemetry (channel->get_remote_endpoint ()));

	boost::property_tree::ptree request;
	request.put ("action", "telemetry");
	{
		auto response (wait_response (system, rpc_ctx, request, 10s));
		nano::jsonconfig config (response);
		nano::telemetry_data telemetry_data;
		auto const should_ignore_identification_metrics = true;
		ASSERT_FALSE (telemetry_data.deserialize_json (config, should_ignore_identification_metrics));
		ASSERT_TRUE (nano::test::compare_telemetry_data (telemetry_data, node->local_telemetry ()));
		ASSERT_FALSE (response.get_optional<std::string> ("node_id").is_initialized ());
		ASSERT_FALSE (response.get_optional<std::string> ("signature").is_initialized ());
	}

	request.put ("raw", "true");
	auto response (wait_response (system, rpc_ctx, request, 10s));

	// This may fail if the response has taken longer than the cache cutoff time.
	auto & all_metrics = response.get_child ("metrics");
	auto & metrics = all_metrics.front ().second;
	ASSERT_EQ (1, all_metrics.size ());

	nano::jsonconfig config (metrics);
	nano::telemetry_data data;
	auto const should_ignore_identification_metrics = false;
	ASSERT_FALSE (data.deserialize_json (config, should_ignore_identification_metrics));
	ASSERT_TRUE (nano::test::compare_telemetry (data, *node));

	ASSERT_EQ (node->network->endpoint ().address ().to_string (), metrics.get<std::string> ("address"));
	ASSERT_EQ (node->network->endpoint ().port (), metrics.get<uint16_t> ("port"));
	ASSERT_TRUE (node1->network->find_node_id (data.get_node_id ()));
}

// Also tests all forms of ipv4/ipv6
TEST (rpc, telemetry_self)
{
	nano::test::system system{ 1 };
	auto node1 = add_ipc_enabled_node (system);
	auto const rpc_ctx = add_rpc (system, node1);

	auto outer_node = system.nodes[0];
	nano::test::establish_tcp (system, *node1, outer_node->network->endpoint ());

	boost::property_tree::ptree request;
	request.put ("action", "telemetry");
	request.put ("address", "::1");
	request.put ("port", node1->network->endpoint ().port ());
	auto const should_ignore_identification_metrics = false;
	{
		auto response (wait_response (system, rpc_ctx, request, 10s));
		nano::telemetry_data data;
		nano::jsonconfig config (response);
		ASSERT_FALSE (data.deserialize_json (config, should_ignore_identification_metrics));
		ASSERT_TRUE (nano::test::compare_telemetry (data, *node1));
	}

	request.put ("address", "[::1]");
	{
		auto response (wait_response (system, rpc_ctx, request, 10s));
		nano::telemetry_data data;
		nano::jsonconfig config (response);
		ASSERT_FALSE (data.deserialize_json (config, should_ignore_identification_metrics));
		ASSERT_TRUE (nano::test::compare_telemetry (data, *node1));
	}

	request.put ("address", "127.0.0.1");
	{
		auto response (wait_response (system, rpc_ctx, request, 10s));
		nano::telemetry_data data;
		nano::jsonconfig config (response);
		ASSERT_FALSE (data.deserialize_json (config, should_ignore_identification_metrics));
		ASSERT_TRUE (nano::test::compare_telemetry (data, *node1));
	}

	// Incorrect port should fail
	request.put ("port", "0");
	{
		auto response (wait_response (system, rpc_ctx, request, 10s));
		ASSERT_EQ (std::error_code (nano::error_rpc::peer_not_found).message (), response.get<std::string> ("error"));
	}
}

TEST (rpc, confirmation_active)
{
	nano::test::system system;
	nano::node_config node_config;
	node_config.ipc_config.transport_tcp.enabled = true;
	node_config.ipc_config.transport_tcp.port = system.get_available_port ();
	nano::node_flags node_flags;
	node_flags.set_disable_request_loop (true);
	auto node1 (system.add_node (node_config, node_flags));
	auto const rpc_ctx = add_rpc (system, node1);

	nano::block_builder builder;
	auto send1 = builder
				 .send ()
				 .previous (nano::dev::genesis->hash ())
				 .destination (nano::public_key ())
				 .balance (nano::dev::constants.genesis_amount - 100)
				 .sign (nano::dev::genesis_key.prv, nano::dev::genesis_key.pub)
				 .work (*system.work.generate (nano::dev::genesis->hash ()))
				 .build ();
	auto send2 = builder
				 .send ()
				 .previous (send1->hash ())
				 .destination (nano::public_key ())
				 .balance (nano::dev::constants.genesis_amount - 200)
				 .sign (nano::dev::genesis_key.prv, nano::dev::genesis_key.pub)
				 .work (*system.work.generate (send1->hash ()))
				 .build ();
	node1->process_active (send1);
	node1->process_active (send2);
	ASSERT_TRUE (nano::test::start_elections (system, *node1, { send1, send2 }));
	ASSERT_EQ (2, node1->active.size ());
	auto election (node1->active.election (send1->qualified_root ()));
	ASSERT_NE (nullptr, election);
	node1->active.force_confirm (*election);
	ASSERT_TIMELY (5s, node1->active.confirmed (*election));

	boost::property_tree::ptree request;
	request.put ("action", "confirmation_active");
	{
		auto response (wait_response (system, rpc_ctx, request));
		auto & confirmations (response.get_child ("confirmations"));
		ASSERT_EQ (1, confirmations.size ());
		ASSERT_EQ (send2->qualified_root ().to_string (), confirmations.front ().second.get<std::string> (""));
		ASSERT_EQ (1, response.get<unsigned> ("unconfirmed"));
		ASSERT_EQ (1, response.get<unsigned> ("confirmed"));
	}
}

TEST (rpc, confirmation_info)
{
	nano::test::system system;
	auto node1 = add_ipc_enabled_node (system);
	auto const rpc_ctx = add_rpc (system, node1);

	nano::block_builder builder;
	auto send = builder
				.send ()
				.previous (nano::dev::genesis->hash ())
				.destination (nano::public_key ())
				.balance (nano::dev::constants.genesis_amount - 100)
				.sign (nano::dev::genesis_key.prv, nano::dev::genesis_key.pub)
				.work (*system.work.generate (nano::dev::genesis->hash ()))
				.build ();
	node1->process_active (send);
	ASSERT_TIMELY (5s, !node1->active.empty ());

	boost::property_tree::ptree request;
	request.put ("action", "confirmation_info");
	request.put ("root", send->qualified_root ().to_string ());
	request.put ("representatives", "true");
	request.put ("json_block", "true");
	{
		auto response (wait_response (system, rpc_ctx, request));
		ASSERT_EQ (1, response.count ("announcements"));
		ASSERT_EQ (1, response.get<unsigned> ("voters"));
		ASSERT_EQ (send->hash ().to_string (), response.get<std::string> ("last_winner"));
		auto & blocks (response.get_child ("blocks"));
		ASSERT_EQ (1, blocks.size ());
		auto & representatives (blocks.front ().second.get_child ("representatives"));
		ASSERT_EQ (1, representatives.size ());
		ASSERT_EQ (0, response.get<unsigned> ("total_tally"));
	}
}<|MERGE_RESOLUTION|>--- conflicted
+++ resolved
@@ -2254,13 +2254,8 @@
 					.sign (nano::dev::genesis_key.prv, nano::dev::genesis_key.pub)
 					.work (*node1->work_generate_blocking (send1->hash ()))
 					.build ();
-<<<<<<< HEAD
-	node1->process_active (receive1);
+	node1->process_local (receive1);
 	(void)node0.wallets.insert_adhoc (wallet_id, nano::dev::genesis_key.prv);
-=======
-	node1->process_local (receive1);
-	system.wallet (0)->insert_adhoc (nano::dev::genesis_key.prv);
->>>>>>> 5f28f1a8
 	ASSERT_TIMELY (5s, node1->block_confirmed (receive1->hash ()));
 	// Pruning action
 	{
