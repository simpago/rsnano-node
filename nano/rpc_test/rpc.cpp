#include <nano/boost/beast/core/flat_buffer.hpp>
#include <nano/boost/beast/http.hpp>
#include <nano/lib/blocks.hpp>
#include <nano/lib/rpcconfig.hpp>
#include <nano/lib/thread_runner.hpp>
#include <nano/lib/threading.hpp>
#include <nano/node/active_transactions.hpp>
#include <nano/node/election.hpp>
#include <nano/node/ipc/ipc_server.hpp>
#include <nano/node/json_handler.hpp>
#include <nano/node/node_rpc_config.hpp>
#include <nano/node/scheduler/component.hpp>
#include <nano/node/scheduler/manual.hpp>
#include <nano/node/scheduler/priority.hpp>
#include <nano/rpc/rpc.hpp>
#include <nano/rpc/rpc_request_processor.hpp>
#include <nano/rpc_test/common.hpp>
#include <nano/rpc_test/rpc_context.hpp>
#include <nano/rpc_test/test_response.hpp>
#include <nano/secure/ledger.hpp>
#include <nano/test_common/network.hpp>
#include <nano/test_common/system.hpp>
#include <nano/test_common/telemetry.hpp>
#include <nano/test_common/testutil.hpp>

#include <gtest/gtest.h>

#include <boost/property_tree/json_parser.hpp>

#include <algorithm>
#include <map>
#include <thread>
#include <tuple>
#include <utility>

using namespace std::chrono_literals;
using namespace nano::test;

TEST (rpc, creation)
{
	nano::test::system system;
	auto node = add_ipc_enabled_node (system);
	ASSERT_NO_THROW (add_rpc (system, node));
}

TEST (rpc, wrapped_task)
{
	nano::test::system system;
	auto & node = *add_ipc_enabled_node (system);
	nano::node_rpc_config node_rpc_config;
	std::atomic<bool> response (false);
	auto response_handler_l ([&response] (std::string const & response_a) {
		std::stringstream istream (response_a);
		boost::property_tree::ptree json_l;
		ASSERT_NO_THROW (boost::property_tree::read_json (istream, json_l));
		ASSERT_EQ (1, json_l.count ("error"));
		ASSERT_EQ ("Unable to parse JSON", json_l.get<std::string> ("error"));
		response = true;
	});
	auto handler_l (std::make_shared<nano::json_handler> (node, node_rpc_config, "", response_handler_l));
	auto task (handler_l->create_worker_task ([] (std::shared_ptr<nano::json_handler> const &) {
		// Exception should get caught
		throw std::runtime_error ("");
	}));
	system.nodes[0]->workers->push_task (task);
	ASSERT_TIMELY_EQ (5s, response, true);
}

TEST (rpc, account_balance)
{
	nano::test::system system;
	auto node = add_ipc_enabled_node (system);

	// Add a send block (which will add a pending entry too) for the genesis account
	nano::state_block_builder builder;

	auto send1 = builder.make_block ()
				 .account (nano::dev::genesis_key.pub)
				 .previous (nano::dev::genesis->hash ())
				 .representative (nano::dev::genesis_key.pub)
				 .balance (nano::dev::constants.genesis_amount - 1)
				 .link (nano::dev::genesis_key.pub)
				 .sign (nano::dev::genesis_key.prv, nano::dev::genesis_key.pub)
				 .work (*system.work.generate (nano::dev::genesis->hash ()))
				 .build ();

	ASSERT_EQ (nano::block_status::progress, node->process (send1));
	ASSERT_TIMELY (5s, !node->active.active (*send1));

	auto const rpc_ctx = add_rpc (system, node);

	boost::property_tree::ptree request;
	request.put ("action", "account_balance");
	request.put ("account", nano::dev::genesis_key.pub.to_account ());

	// The send and pending should be unconfirmed
	{
		auto response (wait_response (system, rpc_ctx, request));
		std::string balance_text (response.get<std::string> ("balance"));
		ASSERT_EQ ("340282366920938463463374607431768211455", balance_text);
		std::string pending_text (response.get<std::string> ("pending"));
		ASSERT_EQ ("0", pending_text);
	}

	request.put ("include_only_confirmed", false);
	{
		auto response (wait_response (system, rpc_ctx, request));
		std::string balance_text (response.get<std::string> ("balance"));
		ASSERT_EQ ("340282366920938463463374607431768211454", balance_text);
		std::string pending_text (response.get<std::string> ("pending"));
		ASSERT_EQ ("1", pending_text);
	}
}

TEST (rpc, account_block_count)
{
	nano::test::system system;
	auto node = add_ipc_enabled_node (system);
	auto const rpc_ctx = add_rpc (system, node);
	boost::property_tree::ptree request;
	request.put ("action", "account_block_count");
	request.put ("account", nano::dev::genesis_key.pub.to_account ());
	auto response (wait_response (system, rpc_ctx, request));
	std::string block_count_text (response.get<std::string> ("block_count"));
	ASSERT_EQ ("1", block_count_text);
}

TEST (rpc, account_create)
{
	nano::test::system system;
	auto node = add_ipc_enabled_node (system);
	auto const rpc_ctx = add_rpc (system, node);
	boost::property_tree::ptree request;
	request.put ("action", "account_create");
	request.put ("wallet", node->wallets.first_wallet_id ().to_string ());
	auto response0 (wait_response (system, rpc_ctx, request));
	auto account_text0 (response0.get<std::string> ("account"));
	nano::account account0;
	ASSERT_FALSE (account0.decode_account (account_text0));
	ASSERT_TRUE (node->wallets.exists (account0));
	constexpr uint64_t max_index (std::numeric_limits<uint32_t>::max ());
	request.put ("index", max_index);
	auto response1 (wait_response (system, rpc_ctx, request, 10s));
	auto account_text1 (response1.get<std::string> ("account"));
	nano::account account1;
	ASSERT_FALSE (account1.decode_account (account_text1));
	ASSERT_TRUE (node->wallets.exists (account1));
	request.put ("index", max_index + 1);
	auto response2 (wait_response (system, rpc_ctx, request));
	ASSERT_EQ (std::error_code (nano::error_common::invalid_index).message (), response2.get<std::string> ("error"));
}

TEST (rpc, account_weight)
{
	nano::keypair key;
	nano::test::system system;
	auto node1 = add_ipc_enabled_node (system);
	nano::block_hash latest (node1->latest (nano::dev::genesis_key.pub));
	nano::block_builder builder;
	auto block = builder
				 .change ()
				 .previous (latest)
				 .representative (key.pub)
				 .sign (nano::dev::genesis_key.prv, nano::dev::genesis_key.pub)
				 .work (*node1->work_generate_blocking (latest))
				 .build ();
	ASSERT_EQ (nano::block_status::progress, node1->process (block));
	auto const rpc_ctx = add_rpc (system, node1);
	boost::property_tree::ptree request;
	request.put ("action", "account_weight");
	request.put ("account", key.pub.to_account ());
	auto response (wait_response (system, rpc_ctx, request));
	std::string balance_text (response.get<std::string> ("weight"));
	ASSERT_EQ ("340282366920938463463374607431768211455", balance_text);
}

TEST (rpc, wallet_contains)
{
	nano::test::system system;
	auto node = add_ipc_enabled_node (system);
	(void)node->wallets.insert_adhoc (node->wallets.first_wallet_id (), nano::dev::genesis_key.prv);
	auto const rpc_ctx = add_rpc (system, node);
	boost::property_tree::ptree request;
	std::string wallet;
	node->wallets.first_wallet_id ().encode_hex (wallet);
	request.put ("wallet", wallet);
	request.put ("action", "wallet_contains");
	request.put ("account", nano::dev::genesis_key.pub.to_account ());
	auto response (wait_response (system, rpc_ctx, request));
	std::string exists_text (response.get<std::string> ("exists"));
	ASSERT_EQ ("1", exists_text);
}

TEST (rpc, wallet_doesnt_contain)
{
	nano::test::system system;
	auto node = add_ipc_enabled_node (system);
	auto const rpc_ctx = add_rpc (system, node);
	boost::property_tree::ptree request;
	std::string wallet;
	node->wallets.first_wallet_id ().encode_hex (wallet);
	request.put ("wallet", wallet);
	request.put ("action", "wallet_contains");
	request.put ("account", nano::dev::genesis_key.pub.to_account ());
	auto response (wait_response (system, rpc_ctx, request));
	std::string exists_text (response.get<std::string> ("exists"));
	ASSERT_EQ ("0", exists_text);
}

TEST (rpc, validate_account_number)
{
	nano::test::system system;
	auto node = add_ipc_enabled_node (system);
	auto const rpc_ctx = add_rpc (system, node);
	boost::property_tree::ptree request;
	request.put ("action", "validate_account_number");
	request.put ("account", nano::dev::genesis_key.pub.to_account ());
	auto response (wait_response (system, rpc_ctx, request));
	std::string exists_text (response.get<std::string> ("valid"));
	ASSERT_EQ ("1", exists_text);
}

TEST (rpc, validate_account_invalid)
{
	nano::test::system system;
	auto node = add_ipc_enabled_node (system);
	auto const rpc_ctx = add_rpc (system, node);
	std::string account;
	nano::dev::genesis_key.pub.encode_account (account);
	account[0] ^= 0x1;
	boost::property_tree::ptree request;
	request.put ("action", "validate_account_number");
	request.put ("account", account);
	auto response (wait_response (system, rpc_ctx, request));
	std::string exists_text (response.get<std::string> ("valid"));
	ASSERT_EQ ("0", exists_text);
}

TEST (rpc, send)
{
	nano::test::system system;
	auto node = add_ipc_enabled_node (system);
	(void)node->wallets.insert_adhoc (node->wallets.first_wallet_id (), nano::dev::genesis_key.prv);
	auto const rpc_ctx = add_rpc (system, node);
	boost::property_tree::ptree request;
	std::string wallet;
	node->wallets.first_wallet_id ().encode_hex (wallet);
	request.put ("wallet", wallet);
	request.put ("action", "send");
	request.put ("source", nano::dev::genesis_key.pub.to_account ());
	request.put ("destination", nano::dev::genesis_key.pub.to_account ());
	request.put ("amount", "100");
	ASSERT_EQ (node->balance (nano::dev::genesis_key.pub), nano::dev::constants.genesis_amount);
	auto response (wait_response (system, rpc_ctx, request, 10s));
	std::string block_text (response.get<std::string> ("block"));
	nano::block_hash block;
	ASSERT_FALSE (block.decode_hex (block_text));
	ASSERT_TRUE (node->block_or_pruned_exists (block));
	ASSERT_EQ (node->latest (nano::dev::genesis_key.pub), block);
	ASSERT_NE (node->balance (nano::dev::genesis_key.pub), nano::dev::constants.genesis_amount);
}

TEST (rpc, send_fail)
{
	nano::test::system system;
	auto node = add_ipc_enabled_node (system);
	auto const rpc_ctx = add_rpc (system, node);
	boost::property_tree::ptree request;
	std::string wallet;
	node->wallets.first_wallet_id ().encode_hex (wallet);
	request.put ("wallet", wallet);
	request.put ("action", "send");
	request.put ("source", nano::dev::genesis_key.pub.to_account ());
	request.put ("destination", nano::dev::genesis_key.pub.to_account ());
	request.put ("amount", "100");
	auto response (wait_response (system, rpc_ctx, request, 10s));
	ASSERT_EQ (std::error_code (nano::error_common::account_not_found_wallet).message (), response.get<std::string> ("error"));
}

TEST (rpc, send_work)
{
	nano::test::system system;
	auto node = add_ipc_enabled_node (system);
	(void)node->wallets.insert_adhoc (node->wallets.first_wallet_id (), nano::dev::genesis_key.prv);
	auto const rpc_ctx = add_rpc (system, node);
	boost::property_tree::ptree request;
	std::string wallet;
	node->wallets.first_wallet_id ().encode_hex (wallet);
	request.put ("wallet", wallet);
	request.put ("action", "send");
	request.put ("source", nano::dev::genesis_key.pub.to_account ());
	request.put ("destination", nano::dev::genesis_key.pub.to_account ());
	request.put ("amount", "100");
	request.put ("work", "1");
	auto response (wait_response (system, rpc_ctx, request, 10s));
	ASSERT_EQ (std::error_code (nano::error_common::invalid_work).message (), response.get<std::string> ("error"));
	request.erase ("work");
	request.put ("work", nano::to_string_hex (*node->work_generate_blocking (node->latest (nano::dev::genesis_key.pub))));
	auto response2 (wait_response (system, rpc_ctx, request, 10s));
	std::string block_text (response2.get<std::string> ("block"));
	nano::block_hash block;
	ASSERT_FALSE (block.decode_hex (block_text));
	ASSERT_TRUE (node->block_or_pruned_exists (block));
	ASSERT_EQ (node->latest (nano::dev::genesis_key.pub), block);
}

TEST (rpc, send_work_disabled)
{
	nano::test::system system{ nano::work_generation::disabled };
	nano::node_config node_config = system.default_config ();
	node_config.work_threads = 0;
	auto node = add_ipc_enabled_node (system, node_config);
	(void)node->wallets.insert_adhoc (node->wallets.first_wallet_id (), nano::dev::genesis_key.prv);
	auto const rpc_ctx = add_rpc (system, node);
	boost::property_tree::ptree request;
	std::string wallet;
	node->wallets.first_wallet_id ().encode_hex (wallet);
	request.put ("wallet", wallet);
	request.put ("action", "send");
	request.put ("source", nano::dev::genesis_key.pub.to_account ());
	request.put ("destination", nano::dev::genesis_key.pub.to_account ());
	request.put ("amount", "100");
	auto response (wait_response (system, rpc_ctx, request, 10s));
	ASSERT_EQ (std::error_code (nano::error_common::disabled_work_generation).message (), response.get<std::string> ("error"));
}

TEST (rpc, send_idempotent)
{
	nano::test::system system;
	auto node = add_ipc_enabled_node (system);
	(void)node->wallets.insert_adhoc (node->wallets.first_wallet_id (), nano::dev::genesis_key.prv);
	auto const rpc_ctx = add_rpc (system, node);
	boost::property_tree::ptree request;
	std::string wallet;
	node->wallets.first_wallet_id ().encode_hex (wallet);
	request.put ("wallet", wallet);
	request.put ("action", "send");
	request.put ("source", nano::dev::genesis_key.pub.to_account ());
	request.put ("destination", nano::account{}.to_account ());
	request.put ("amount", (nano::dev::constants.genesis_amount - (nano::dev::constants.genesis_amount / 4)).convert_to<std::string> ());
	request.put ("id", "123abc");
	auto response (wait_response (system, rpc_ctx, request));
	std::string block_text (response.get<std::string> ("block"));
	nano::block_hash block;
	ASSERT_FALSE (block.decode_hex (block_text));
	ASSERT_TRUE (node->block_or_pruned_exists (block));
	ASSERT_EQ (node->balance (nano::dev::genesis_key.pub), nano::dev::constants.genesis_amount / 4);
	auto response2 (wait_response (system, rpc_ctx, request));
	ASSERT_EQ ("", response2.get<std::string> ("error", ""));
	ASSERT_EQ (block_text, response2.get<std::string> ("block"));
	ASSERT_EQ (node->balance (nano::dev::genesis_key.pub), nano::dev::constants.genesis_amount / 4);
	request.erase ("id");
	request.put ("id", "456def");
	auto response3 (wait_response (system, rpc_ctx, request));
	ASSERT_EQ (std::error_code (nano::error_common::insufficient_balance).message (), response3.get<std::string> ("error"));
}

TEST (rpc, send_epoch_2)
{
	nano::test::system system;
	auto node = add_ipc_enabled_node (system);

	// Upgrade the genesis account to epoch 2
	std::shared_ptr<nano::block> epoch1, epoch2;
	ASSERT_TRUE (epoch1 = system.upgrade_genesis_epoch (*node, nano::epoch::epoch_1));
	ASSERT_TRUE (epoch2 = system.upgrade_genesis_epoch (*node, nano::epoch::epoch_2));

	(void)node->wallets.insert_adhoc (node->wallets.first_wallet_id (), nano::dev::genesis_key.prv, false);
	ASSERT_TIMELY (5s, nano::test::confirmed (*node, { epoch1, epoch2 }));

	auto target_difficulty = nano::dev::network_params.work.threshold (nano::work_version::work_1, nano::block_details (nano::epoch::epoch_2, true, false, false));
	ASSERT_LT (node->network_params.work.get_entry (), target_difficulty);
	auto min_difficulty = node->network_params.work.get_entry ();

	auto const rpc_ctx = add_rpc (system, node);
	boost::property_tree::ptree request;
	std::string wallet;
	node->wallets.first_wallet_id ().encode_hex (wallet);
	request.put ("wallet", wallet);
	request.put ("action", "send");
	request.put ("source", nano::dev::genesis_key.pub.to_account ());
	request.put ("destination", nano::keypair ().pub.to_account ());
	request.put ("amount", "1");

	// Test that the correct error is given if there is insufficient work
	auto insufficient = system.work_generate_limited (nano::dev::genesis->hash (), min_difficulty, target_difficulty);
	request.put ("work", nano::to_string_hex (insufficient));
	{
		auto response (wait_response (system, rpc_ctx, request));
		std::error_code ec (nano::error_common::invalid_work);
		ASSERT_EQ (1, response.count ("error"));
		ASSERT_EQ (response.get<std::string> ("error"), ec.message ());
	}
}

TEST (rpc, send_ipc_random_id)
{
	nano::test::system system;
	auto node = add_ipc_enabled_node (system);
	auto const rpc_ctx = add_rpc (system, node);
	std::atomic<bool> got_request{ false };
	rpc_ctx.node_rpc_config->set_request_callback ([&got_request] (boost::property_tree::ptree const & request_a) {
		EXPECT_TRUE (request_a.count ("id"));
		got_request = true;
	});
	boost::property_tree::ptree request;
	request.put ("action", "send");
	auto response (wait_response (system, rpc_ctx, request, 10s));
	ASSERT_EQ (1, response.count ("error"));
	ASSERT_EQ ("Unable to parse JSON", response.get<std::string> ("error"));
	ASSERT_TRUE (got_request);
}

TEST (rpc, stop)
{
	nano::test::system system;
	auto node = add_ipc_enabled_node (system);
	auto const rpc_ctx = add_rpc (system, node);
	boost::property_tree::ptree request;
	request.put ("action", "stop");
	auto response (wait_response (system, rpc_ctx, request));
}

TEST (rpc, wallet_add)
{
	nano::test::system system;
	auto node = add_ipc_enabled_node (system);
	auto const rpc_ctx = add_rpc (system, node);
	nano::keypair key1;
	std::string key_text;
	key1.prv.encode_hex (key_text);
	boost::property_tree::ptree request;
	std::string wallet;
	node->wallets.first_wallet_id ().encode_hex (wallet);
	request.put ("wallet", wallet);
	request.put ("action", "wallet_add");
	request.put ("key", key_text);
	auto response (wait_response (system, rpc_ctx, request));
	std::string account_text1 (response.get<std::string> ("account"));
	ASSERT_EQ (account_text1, key1.pub.to_account ());
	ASSERT_TRUE (node->wallets.exists (key1.pub));
}

TEST (rpc, wallet_password_valid)
{
	nano::test::system system;
	auto node = add_ipc_enabled_node (system);
	auto const rpc_ctx = add_rpc (system, node);
	boost::property_tree::ptree request;
	std::string wallet;
	node->wallets.first_wallet_id ().encode_hex (wallet);
	request.put ("wallet", wallet);
	request.put ("action", "password_valid");
	auto response (wait_response (system, rpc_ctx, request));
	std::string account_text1 (response.get<std::string> ("valid"));
	ASSERT_EQ (account_text1, "1");
}

TEST (rpc, wallet_password_change)
{
	nano::test::system system;
	auto node = add_ipc_enabled_node (system);
	auto const rpc_ctx = add_rpc (system, node);
	boost::property_tree::ptree request;
	auto wallet_id{ node->wallets.first_wallet_id () };
	std::string wallet;
	wallet_id.encode_hex (wallet);
	request.put ("wallet", wallet);
	request.put ("action", "password_change");
	request.put ("password", "test");
	auto response (wait_response (system, rpc_ctx, request));
	std::string account_text1 (response.get<std::string> ("changed"));
	ASSERT_EQ (account_text1, "1");
	bool valid = false;
	(void)node->wallets.valid_password (wallet_id, valid);
	ASSERT_TRUE (valid);
	ASSERT_EQ (nano::wallets_error::invalid_password, node->wallets.enter_password (wallet_id, ""));
	(void)node->wallets.valid_password (wallet_id, valid);
	ASSERT_FALSE (valid);
	ASSERT_EQ (nano::wallets_error::none, node->wallets.enter_password (wallet_id, "test"));
	(void)node->wallets.valid_password (wallet_id, valid);
	ASSERT_TRUE (valid);
}

TEST (rpc, wallet_password_enter)
{
	nano::test::system system;
	auto node = add_ipc_enabled_node (system);
	auto wallet_id = node->wallets.first_wallet_id ();

	auto const rpc_ctx = add_rpc (system, node);
	nano::raw_key password_l;
	password_l.clear ();
	system.deadline_set (10s);
	while (password_l == 0)
	{
		ASSERT_NO_ERROR (system.poll ());
		node->wallets.password (wallet_id, password_l);
	}
	boost::property_tree::ptree request;
	std::string wallet;
	node->wallets.first_wallet_id ().encode_hex (wallet);
	request.put ("wallet", wallet);
	request.put ("action", "password_enter");
	request.put ("password", "");
	auto response (wait_response (system, rpc_ctx, request));
	std::string account_text1 (response.get<std::string> ("valid"));
	ASSERT_EQ (account_text1, "1");
}

TEST (rpc, wallet_representative)
{
	nano::test::system system;
	auto node = add_ipc_enabled_node (system);
	auto const rpc_ctx = add_rpc (system, node);
	boost::property_tree::ptree request;
	std::string wallet;
	node->wallets.first_wallet_id ().encode_hex (wallet);
	request.put ("wallet", wallet);
	request.put ("action", "wallet_representative");
	auto response (wait_response (system, rpc_ctx, request));
	std::string account_text1 (response.get<std::string> ("representative"));
	ASSERT_EQ (account_text1, nano::dev::genesis_key.pub.to_account ());
}

TEST (rpc, wallet_representative_set)
{
	nano::test::system system;
	auto node = add_ipc_enabled_node (system);
	auto const rpc_ctx = add_rpc (system, node);
	boost::property_tree::ptree request;
	std::string wallet;
	node->wallets.first_wallet_id ().encode_hex (wallet);
	request.put ("wallet", wallet);
	nano::keypair key;
	request.put ("action", "wallet_representative_set");
	request.put ("representative", key.pub.to_account ());
	auto response (wait_response (system, rpc_ctx, request));
	auto wallet_id{ node->wallets.first_wallet_id () };
	nano::account representative;
	ASSERT_EQ (nano::wallets_error::none, node->wallets.get_representative (wallet_id, representative));
	ASSERT_EQ (key.pub, representative);
}

TEST (rpc, wallet_representative_set_force)
{
	nano::test::system system;
	auto node = add_ipc_enabled_node (system);
	(void)node->wallets.insert_adhoc (node->wallets.first_wallet_id (), nano::dev::genesis_key.prv);
	auto const rpc_ctx = add_rpc (system, node);
	boost::property_tree::ptree request;
	std::string wallet;
	auto wallet_id = node->wallets.first_wallet_id ();
	wallet_id.encode_hex (wallet);
	request.put ("wallet", wallet);
	nano::keypair key;
	request.put ("action", "wallet_representative_set");
	request.put ("representative", key.pub.to_account ());
	request.put ("update_existing_accounts", true);
	auto response (wait_response (system, rpc_ctx, request));
	{
		nano::account representative;
		(void)node->wallets.get_representative (wallet_id, representative);
		ASSERT_EQ (key.pub, representative);
	}
	nano::account representative{};
	while (representative != key.pub)
	{
		auto transaction (node->store.tx_begin_read ());
		auto info = node->ledger.any ().account_get (*transaction, nano::dev::genesis_key.pub);
		if (info)
		{
			representative = info->representative ();
		}
		ASSERT_NO_ERROR (system.poll ());
	}
}

TEST (rpc, account_list)
{
	nano::test::system system;
	auto node = add_ipc_enabled_node (system);
	nano::keypair key2;
	(void)node->wallets.insert_adhoc (node->wallets.first_wallet_id (), nano::dev::genesis_key.prv);
	(void)node->wallets.insert_adhoc (node->wallets.first_wallet_id (), key2.prv);
	auto const rpc_ctx = add_rpc (system, node);
	boost::property_tree::ptree request;
	std::string wallet;
	node->wallets.first_wallet_id ().encode_hex (wallet);
	request.put ("wallet", wallet);
	request.put ("action", "account_list");
	auto response (wait_response (system, rpc_ctx, request));
	auto & accounts_node (response.get_child ("accounts"));
	std::vector<nano::account> accounts;
	for (auto i (accounts_node.begin ()), j (accounts_node.end ()); i != j; ++i)
	{
		auto account (i->second.get<std::string> (""));
		nano::account number;
		ASSERT_FALSE (number.decode_account (account));
		accounts.push_back (number);
	}
	ASSERT_EQ (2, accounts.size ());
	for (auto i (accounts.begin ()), j (accounts.end ()); i != j; ++i)
	{
		ASSERT_TRUE (node->wallets.exists (*i));
	}
}

TEST (rpc, wallet_key_valid)
{
	nano::test::system system;
	auto node = add_ipc_enabled_node (system);
	(void)node->wallets.insert_adhoc (node->wallets.first_wallet_id (), nano::dev::genesis_key.prv);
	auto const rpc_ctx = add_rpc (system, node);
	boost::property_tree::ptree request;
	std::string wallet;
	node->wallets.first_wallet_id ().encode_hex (wallet);
	request.put ("wallet", wallet);
	request.put ("action", "wallet_key_valid");
	auto response (wait_response (system, rpc_ctx, request));
	std::string exists_text (response.get<std::string> ("valid"));
	ASSERT_EQ ("1", exists_text);
}

TEST (rpc, wallet_create)
{
	nano::test::system system;
	auto node = add_ipc_enabled_node (system);
	auto const rpc_ctx = add_rpc (system, node);
	boost::property_tree::ptree request;
	request.put ("action", "wallet_create");
	auto response (wait_response (system, rpc_ctx, request));
	std::string wallet_text (response.get<std::string> ("wallet"));
	nano::wallet_id wallet_id;
	ASSERT_FALSE (wallet_id.decode_hex (wallet_text));
	ASSERT_TRUE (node->wallets.wallet_exists (wallet_id));
}

TEST (rpc, wallet_create_seed)
{
	nano::test::system system;
	auto node = add_ipc_enabled_node (system);
	nano::raw_key seed;
	nano::random_pool::generate_block (seed.bytes.data (), seed.bytes.size ());
	auto prv = nano::deterministic_key (seed, 0);
	auto pub (nano::pub_key (prv));
	auto const rpc_ctx = add_rpc (system, node);
	boost::property_tree::ptree request;
	request.put ("action", "wallet_create");
	request.put ("seed", seed.to_string ());
	auto response (wait_response (system, rpc_ctx, request, 10s));
	std::string wallet_text (response.get<std::string> ("wallet"));
	nano::wallet_id wallet_id;
	ASSERT_FALSE (wallet_id.decode_hex (wallet_text));
	ASSERT_TRUE (node->wallets.wallet_exists (wallet_id));
	nano::raw_key seed0;
	(void)node->wallets.get_seed (wallet_id, seed0);
	ASSERT_EQ (seed, seed0);
	auto account_text (response.get<std::string> ("last_restored_account"));
	nano::account account;
	ASSERT_FALSE (account.decode_account (account_text));
	std::vector<nano::account> accounts;
	(void)node->wallets.get_accounts (wallet_id, accounts);
	ASSERT_NE (std::find (accounts.begin (), accounts.end (), account), accounts.end ());
	ASSERT_EQ (pub, account);
	ASSERT_EQ ("1", response.get<std::string> ("restored_count"));
}

TEST (rpc, wallet_export)
{
	nano::test::system system;
	auto node = add_ipc_enabled_node (system);
	(void)node->wallets.insert_adhoc (node->wallets.first_wallet_id (), nano::dev::genesis_key.prv);
	auto const rpc_ctx = add_rpc (system, node);
	auto wallet_id{ node->wallets.first_wallet_id () };
	boost::property_tree::ptree request;
	request.put ("action", "wallet_export");
	request.put ("wallet", wallet_id.to_string ());
	auto response (wait_response (system, rpc_ctx, request));
	std::string wallet_json (response.get<std::string> ("json"));

	std::string expected_json;
	ASSERT_EQ (nano::wallets_error::none, node->wallets.serialize (wallet_id, expected_json));
	ASSERT_EQ (expected_json, wallet_json);
}

TEST (rpc, wallet_destroy)
{
	nano::test::system system;
	auto node = add_ipc_enabled_node (system);
	(void)node->wallets.insert_adhoc (node->wallets.first_wallet_id (), nano::dev::genesis_key.prv);
	auto const rpc_ctx = add_rpc (system, node);
	auto wallet_id (node->wallets.first_wallet_id ());
	boost::property_tree::ptree request;
	request.put ("action", "wallet_destroy");
	request.put ("wallet", wallet_id.to_string ());
	auto response (wait_response (system, rpc_ctx, request));
	ASSERT_FALSE (node->wallets.wallet_exists (wallet_id));
}

TEST (rpc, account_move)
{
	nano::test::system system;
	auto node = add_ipc_enabled_node (system);
	auto wallet_id (node->wallets.first_wallet_id ());
	(void)node->wallets.insert_adhoc (node->wallets.first_wallet_id (), nano::dev::genesis_key.prv);
	nano::keypair key;
	auto source_id = nano::random_wallet_id ();
	node->wallets.create (source_id);
	nano::account account;
	ASSERT_EQ (nano::wallets_error::none, node->wallets.insert_adhoc (source_id, key.prv, true, account));
	auto const rpc_ctx = add_rpc (system, node);
	boost::property_tree::ptree request;
	request.put ("action", "account_move");
	request.put ("wallet", wallet_id.to_string ());
	request.put ("source", source_id.to_string ());
	boost::property_tree::ptree keys;
	boost::property_tree::ptree entry;
	entry.put ("", key.pub.to_account ());
	keys.push_back (std::make_pair ("", entry));
	request.add_child ("accounts", keys);
	auto response (wait_response (system, rpc_ctx, request));
	ASSERT_EQ ("1", response.get<std::string> ("moved"));
	ASSERT_TRUE (node->wallets.exists (key.pub));
	ASSERT_TRUE (node->wallets.exists (nano::dev::genesis_key.pub));
	std::vector<nano::account> accounts;
	ASSERT_EQ (nano::wallets_error::none, node->wallets.get_accounts (source_id, accounts));
	ASSERT_EQ (accounts.size (), 0);
}

TEST (rpc, block)
{
	nano::test::system system;
	auto node = add_ipc_enabled_node (system);
	auto const rpc_ctx = add_rpc (system, node);
	boost::property_tree::ptree request;
	request.put ("action", "block");
	request.put ("hash", node->latest (nano::dev::genesis_key.pub).to_string ());
	auto response (wait_response (system, rpc_ctx, request));
	auto contents (response.get<std::string> ("contents"));
	ASSERT_FALSE (contents.empty ());
	ASSERT_TRUE (response.get<bool> ("confirmed")); // Genesis block is confirmed by default
}

TEST (rpc, block_account)
{
	nano::test::system system;
	auto node = add_ipc_enabled_node (system);
	auto const rpc_ctx = add_rpc (system, node);
	boost::property_tree::ptree request;
	request.put ("action", "block_account");
	request.put ("hash", nano::dev::genesis->hash ().to_string ());
	auto response (wait_response (system, rpc_ctx, request));
	std::string account_text (response.get<std::string> ("account"));
	nano::account account;
	ASSERT_FALSE (account.decode_account (account_text));
}

TEST (rpc, chain)
{
	nano::test::system system;
	auto node = add_ipc_enabled_node (system);
	auto wallet_id = node->wallets.first_wallet_id ();
	(void)node->wallets.insert_adhoc (wallet_id, nano::dev::genesis_key.prv);
	nano::keypair key;
	auto genesis (node->latest (nano::dev::genesis_key.pub));
	ASSERT_FALSE (genesis.is_zero ());
	auto block (node->wallets.send_action (wallet_id, nano::dev::genesis_key.pub, key.pub, 1));
	ASSERT_NE (nullptr, block);
	auto const rpc_ctx = add_rpc (system, node);
	boost::property_tree::ptree request;
	request.put ("action", "chain");
	request.put ("block", block->hash ().to_string ());
	request.put ("count", std::to_string (std::numeric_limits<uint64_t>::max ()));
	auto response (wait_response (system, rpc_ctx, request));
	auto & blocks_node (response.get_child ("blocks"));
	std::vector<nano::block_hash> blocks;
	for (auto i (blocks_node.begin ()), n (blocks_node.end ()); i != n; ++i)
	{
		blocks.push_back (nano::block_hash (i->second.get<std::string> ("")));
	}
	ASSERT_EQ (2, blocks.size ());
	ASSERT_EQ (block->hash (), blocks[0]);
	ASSERT_EQ (genesis, blocks[1]);
}

TEST (rpc, chain_limit)
{
	nano::test::system system;
	auto node = add_ipc_enabled_node (system);
	auto wallet_id = node->wallets.first_wallet_id ();
	(void)node->wallets.insert_adhoc (wallet_id, nano::dev::genesis_key.prv);
	nano::keypair key;
	auto genesis (node->latest (nano::dev::genesis_key.pub));
	ASSERT_FALSE (genesis.is_zero ());
	auto block (node->wallets.send_action (wallet_id, nano::dev::genesis_key.pub, key.pub, 1));
	ASSERT_NE (nullptr, block);
	auto const rpc_ctx = add_rpc (system, node);
	boost::property_tree::ptree request;
	request.put ("action", "chain");
	request.put ("block", block->hash ().to_string ());
	request.put ("count", 1);
	auto response (wait_response (system, rpc_ctx, request));
	auto & blocks_node (response.get_child ("blocks"));
	std::vector<nano::block_hash> blocks;
	for (auto i (blocks_node.begin ()), n (blocks_node.end ()); i != n; ++i)
	{
		blocks.push_back (nano::block_hash (i->second.get<std::string> ("")));
	}
	ASSERT_EQ (1, blocks.size ());
	ASSERT_EQ (block->hash (), blocks[0]);
}

TEST (rpc, chain_offset)
{
	nano::test::system system;
	auto node = add_ipc_enabled_node (system);
	auto wallet_id = node->wallets.first_wallet_id ();
	(void)node->wallets.insert_adhoc (wallet_id, nano::dev::genesis_key.prv);
	nano::keypair key;
	auto genesis (node->latest (nano::dev::genesis_key.pub));
	ASSERT_FALSE (genesis.is_zero ());
	auto block (node->wallets.send_action (wallet_id, nano::dev::genesis_key.pub, key.pub, 1));
	ASSERT_NE (nullptr, block);
	auto const rpc_ctx = add_rpc (system, node);
	boost::property_tree::ptree request;
	request.put ("action", "chain");
	request.put ("block", block->hash ().to_string ());
	request.put ("count", std::to_string (std::numeric_limits<uint64_t>::max ()));
	request.put ("offset", 1);
	auto response (wait_response (system, rpc_ctx, request));
	auto & blocks_node (response.get_child ("blocks"));
	std::vector<nano::block_hash> blocks;
	for (auto i (blocks_node.begin ()), n (blocks_node.end ()); i != n; ++i)
	{
		blocks.push_back (nano::block_hash (i->second.get<std::string> ("")));
	}
	ASSERT_EQ (1, blocks.size ());
	ASSERT_EQ (genesis, blocks[0]);
}

TEST (rpc, frontier)
{
	nano::test::system system;
	auto node = add_ipc_enabled_node (system);
	std::unordered_map<nano::account, nano::block_hash> source;
	{
		auto transaction (node->store.tx_begin_write ());
		for (auto i (0); i < 1000; ++i)
		{
			nano::keypair key;
			nano::block_hash hash;
			nano::random_pool::generate_block (hash.bytes.data (), hash.bytes.size ());
			source[key.pub] = hash;
			node->store.account ().put (*transaction, key.pub, nano::account_info (hash, 0, 0, 0, 0, 0, nano::epoch::epoch_0));
		}
	}
	nano::keypair key;
	auto const rpc_ctx = add_rpc (system, node);
	boost::property_tree::ptree request;
	request.put ("action", "frontiers");
	request.put ("account", nano::account{}.to_account ());
	request.put ("count", std::to_string (std::numeric_limits<uint64_t>::max ()));
	auto response (wait_response (system, rpc_ctx, request));
	auto & frontiers_node (response.get_child ("frontiers"));
	std::unordered_map<nano::account, nano::block_hash> frontiers;
	for (auto i (frontiers_node.begin ()), j (frontiers_node.end ()); i != j; ++i)
	{
		nano::account account;
		account.decode_account (i->first);
		nano::block_hash frontier;
		frontier.decode_hex (i->second.get<std::string> (""));
		frontiers[account] = frontier;
	}
	ASSERT_EQ (1, frontiers.erase (nano::dev::genesis_key.pub));
	ASSERT_EQ (source, frontiers);
}

TEST (rpc, frontier_limited)
{
	nano::test::system system;
	auto node = add_ipc_enabled_node (system);
	std::unordered_map<nano::account, nano::block_hash> source;
	{
		auto transaction (node->store.tx_begin_write ());
		for (auto i (0); i < 1000; ++i)
		{
			nano::keypair key;
			nano::block_hash hash;
			nano::random_pool::generate_block (hash.bytes.data (), hash.bytes.size ());
			source[key.pub] = hash;
			node->store.account ().put (*transaction, key.pub, nano::account_info (hash, 0, 0, 0, 0, 0, nano::epoch::epoch_0));
		}
	}
	nano::keypair key;
	auto const rpc_ctx = add_rpc (system, node);
	boost::property_tree::ptree request;
	request.put ("action", "frontiers");
	request.put ("account", nano::account{}.to_account ());
	request.put ("count", std::to_string (100));
	auto response (wait_response (system, rpc_ctx, request));
	auto & frontiers_node (response.get_child ("frontiers"));
	ASSERT_EQ (100, frontiers_node.size ());
}

TEST (rpc, frontier_startpoint)
{
	nano::test::system system;
	auto node = add_ipc_enabled_node (system);
	std::unordered_map<nano::account, nano::block_hash> source;
	{
		auto transaction (node->store.tx_begin_write ());
		for (auto i (0); i < 1000; ++i)
		{
			nano::keypair key;
			nano::block_hash hash;
			nano::random_pool::generate_block (hash.bytes.data (), hash.bytes.size ());
			source[key.pub] = hash;
			node->store.account ().put (*transaction, key.pub, nano::account_info (hash, 0, 0, 0, 0, 0, nano::epoch::epoch_0));
		}
	}
	nano::keypair key;
	auto const rpc_ctx = add_rpc (system, node);
	boost::property_tree::ptree request;
	request.put ("action", "frontiers");
	request.put ("account", source.begin ()->first.to_account ());
	request.put ("count", std::to_string (1));
	auto response (wait_response (system, rpc_ctx, request));
	auto & frontiers_node (response.get_child ("frontiers"));
	ASSERT_EQ (1, frontiers_node.size ());
	ASSERT_EQ (source.begin ()->first.to_account (), frontiers_node.begin ()->first);
}

TEST (rpc, history)
{
	nano::test::system system;
	auto node0 = add_ipc_enabled_node (system);
	auto wallet_id = node0->wallets.first_wallet_id ();
	(void)node0->wallets.insert_adhoc (wallet_id, nano::dev::genesis_key.prv);
	auto change (node0->wallets.change_action (wallet_id, nano::dev::genesis_key.pub, nano::dev::genesis_key.pub));
	ASSERT_NE (nullptr, change);
	auto send (node0->wallets.send_action (wallet_id, nano::dev::genesis_key.pub, nano::dev::genesis_key.pub, node0->config->receive_minimum.number ()));
	ASSERT_NE (nullptr, send);
	auto receive (node0->wallets.receive_action (wallet_id, send->hash (), nano::dev::genesis_key.pub, node0->config->receive_minimum.number (), send->destination ()));
	ASSERT_NE (nullptr, receive);
	nano::block_builder builder;
	auto usend = builder
				 .state ()
				 .account (nano::dev::genesis_key.pub)
				 .previous (node0->latest (nano::dev::genesis_key.pub))
				 .representative (nano::dev::genesis_key.pub)
				 .balance (nano::dev::constants.genesis_amount - nano::Gxrb_ratio)
				 .link (nano::dev::genesis_key.pub)
				 .sign (nano::dev::genesis_key.prv, nano::dev::genesis_key.pub)
				 .work (*node0->work_generate_blocking (node0->latest (nano::dev::genesis_key.pub)))
				 .build ();
	auto ureceive = builder
					.state ()
					.account (nano::dev::genesis_key.pub)
					.previous (usend->hash ())
					.representative (nano::dev::genesis_key.pub)
					.balance (nano::dev::constants.genesis_amount)
					.link (usend->hash ())
					.sign (nano::dev::genesis_key.prv, nano::dev::genesis_key.pub)
					.work (*node0->work_generate_blocking (usend->hash ()))
					.build ();
	auto uchange = builder
				   .state ()
				   .account (nano::dev::genesis_key.pub)
				   .previous (ureceive->hash ())
				   .representative (nano::keypair ().pub)
				   .balance (nano::dev::constants.genesis_amount)
				   .link (0)
				   .sign (nano::dev::genesis_key.prv, nano::dev::genesis_key.pub)
				   .work (*node0->work_generate_blocking (ureceive->hash ()))
				   .build ();
	{
		auto transaction (node0->store.tx_begin_write ());
		ASSERT_EQ (nano::block_status::progress, node0->ledger.process (*transaction, usend));
		ASSERT_EQ (nano::block_status::progress, node0->ledger.process (*transaction, ureceive));
		ASSERT_EQ (nano::block_status::progress, node0->ledger.process (*transaction, uchange));
	}
	auto const rpc_ctx = add_rpc (system, node0);
	boost::property_tree::ptree request;
	request.put ("action", "history");
	request.put ("hash", uchange->hash ().to_string ());
	request.put ("count", 100);
	auto response (wait_response (system, rpc_ctx, request));
	std::vector<std::tuple<std::string, std::string, std::string, std::string>> history_l;
	auto & history_node (response.get_child ("history"));
	for (auto i (history_node.begin ()), n (history_node.end ()); i != n; ++i)
	{
		history_l.push_back (std::make_tuple (i->second.get<std::string> ("type"), i->second.get<std::string> ("account"), i->second.get<std::string> ("amount"), i->second.get<std::string> ("hash")));
	}
	ASSERT_EQ (5, history_l.size ());
	ASSERT_EQ ("receive", std::get<0> (history_l[0]));
	ASSERT_EQ (ureceive->hash ().to_string (), std::get<3> (history_l[0]));
	ASSERT_EQ (nano::dev::genesis_key.pub.to_account (), std::get<1> (history_l[0]));
	ASSERT_EQ (nano::Gxrb_ratio.convert_to<std::string> (), std::get<2> (history_l[0]));
	ASSERT_EQ (5, history_l.size ());
	ASSERT_EQ ("send", std::get<0> (history_l[1]));
	ASSERT_EQ (usend->hash ().to_string (), std::get<3> (history_l[1]));
	ASSERT_EQ (nano::dev::genesis_key.pub.to_account (), std::get<1> (history_l[1]));
	ASSERT_EQ (nano::Gxrb_ratio.convert_to<std::string> (), std::get<2> (history_l[1]));
	ASSERT_EQ ("receive", std::get<0> (history_l[2]));
	ASSERT_EQ (nano::dev::genesis_key.pub.to_account (), std::get<1> (history_l[2]));
	ASSERT_EQ (node0->config->receive_minimum.to_string_dec (), std::get<2> (history_l[2]));
	ASSERT_EQ (receive->hash ().to_string (), std::get<3> (history_l[2]));
	ASSERT_EQ ("send", std::get<0> (history_l[3]));
	ASSERT_EQ (nano::dev::genesis_key.pub.to_account (), std::get<1> (history_l[3]));
	ASSERT_EQ (node0->config->receive_minimum.to_string_dec (), std::get<2> (history_l[3]));
	ASSERT_EQ (send->hash ().to_string (), std::get<3> (history_l[3]));
	ASSERT_EQ ("receive", std::get<0> (history_l[4]));
	ASSERT_EQ (nano::dev::genesis_key.pub.to_account (), std::get<1> (history_l[4]));
	ASSERT_EQ (nano::dev::constants.genesis_amount.convert_to<std::string> (), std::get<2> (history_l[4]));
	ASSERT_EQ (nano::dev::genesis->hash ().to_string (), std::get<3> (history_l[4]));
}

TEST (rpc, account_history)
{
	nano::test::system system;
	auto node0 = add_ipc_enabled_node (system);
	auto wallet_id = node0->wallets.first_wallet_id ();
	(void)node0->wallets.insert_adhoc (wallet_id, nano::dev::genesis_key.prv);
	auto change (node0->wallets.change_action (wallet_id, nano::dev::genesis_key.pub, nano::dev::genesis_key.pub));
	ASSERT_NE (nullptr, change);
	auto send (node0->wallets.send_action (wallet_id, nano::dev::genesis_key.pub, nano::dev::genesis_key.pub, node0->config->receive_minimum.number ()));
	ASSERT_NE (nullptr, send);
	auto receive (node0->wallets.receive_action (wallet_id, send->hash (), nano::dev::genesis_key.pub, node0->config->receive_minimum.number (), send->destination ()));
	ASSERT_NE (nullptr, receive);
	nano::block_builder builder;
	auto usend = builder
				 .state ()
				 .account (nano::dev::genesis_key.pub)
				 .previous (node0->latest (nano::dev::genesis_key.pub))
				 .representative (nano::dev::genesis_key.pub)
				 .balance (nano::dev::constants.genesis_amount - nano::Gxrb_ratio)
				 .link (nano::dev::genesis_key.pub)
				 .sign (nano::dev::genesis_key.prv, nano::dev::genesis_key.pub)
				 .work (*node0->work_generate_blocking (node0->latest (nano::dev::genesis_key.pub)))
				 .build ();
	auto ureceive = builder
					.state ()
					.account (nano::dev::genesis_key.pub)
					.previous (usend->hash ())
					.representative (nano::dev::genesis_key.pub)
					.balance (nano::dev::constants.genesis_amount)
					.link (usend->hash ())
					.sign (nano::dev::genesis_key.prv, nano::dev::genesis_key.pub)
					.work (*node0->work_generate_blocking (usend->hash ()))
					.build ();
	auto uchange = builder
				   .state ()
				   .account (nano::dev::genesis_key.pub)
				   .previous (ureceive->hash ())
				   .representative (nano::keypair ().pub)
				   .balance (nano::dev::constants.genesis_amount)
				   .link (0)
				   .sign (nano::dev::genesis_key.prv, nano::dev::genesis_key.pub)
				   .work (*node0->work_generate_blocking (ureceive->hash ()))
				   .build ();
	{
		auto transaction (node0->store.tx_begin_write ());
		ASSERT_EQ (nano::block_status::progress, node0->ledger.process (*transaction, usend));
		ASSERT_EQ (nano::block_status::progress, node0->ledger.process (*transaction, ureceive));
		ASSERT_EQ (nano::block_status::progress, node0->ledger.process (*transaction, uchange));
	}
	auto const rpc_ctx = add_rpc (system, node0);
	{
		boost::property_tree::ptree request;
		request.put ("action", "account_history");
		request.put ("account", nano::dev::genesis_key.pub.to_account ());
		request.put ("count", 100);
		auto response (wait_response (system, rpc_ctx, request, 10s));
		std::vector<std::tuple<std::string, std::string, std::string, std::string, std::string, bool>> history_l;
		auto & history_node (response.get_child ("history"));
		for (auto i (history_node.begin ()), n (history_node.end ()); i != n; ++i)
		{
			history_l.push_back (std::make_tuple (i->second.get<std::string> ("type"), i->second.get<std::string> ("account"), i->second.get<std::string> ("amount"), i->second.get<std::string> ("hash"), i->second.get<std::string> ("height"), i->second.get<bool> ("confirmed")));
		}

		ASSERT_EQ (5, history_l.size ());
		ASSERT_EQ ("receive", std::get<0> (history_l[0]));
		ASSERT_EQ (ureceive->hash ().to_string (), std::get<3> (history_l[0]));
		ASSERT_EQ (nano::dev::genesis_key.pub.to_account (), std::get<1> (history_l[0]));
		ASSERT_EQ (nano::Gxrb_ratio.convert_to<std::string> (), std::get<2> (history_l[0]));
		ASSERT_EQ ("6", std::get<4> (history_l[0])); // change block (height 7) is skipped by account_history since "raw" is not set
		ASSERT_FALSE (std::get<5> (history_l[0]));
		ASSERT_EQ ("send", std::get<0> (history_l[1]));
		ASSERT_EQ (usend->hash ().to_string (), std::get<3> (history_l[1]));
		ASSERT_EQ (nano::dev::genesis_key.pub.to_account (), std::get<1> (history_l[1]));
		ASSERT_EQ (nano::Gxrb_ratio.convert_to<std::string> (), std::get<2> (history_l[1]));
		ASSERT_EQ ("5", std::get<4> (history_l[1]));
		ASSERT_FALSE (std::get<5> (history_l[1]));
		ASSERT_EQ ("receive", std::get<0> (history_l[2]));
		ASSERT_EQ (nano::dev::genesis_key.pub.to_account (), std::get<1> (history_l[2]));
		ASSERT_EQ (node0->config->receive_minimum.to_string_dec (), std::get<2> (history_l[2]));
		ASSERT_EQ (receive->hash ().to_string (), std::get<3> (history_l[2]));
		ASSERT_EQ ("4", std::get<4> (history_l[2]));
		ASSERT_FALSE (std::get<5> (history_l[2]));
		ASSERT_EQ ("send", std::get<0> (history_l[3]));
		ASSERT_EQ (nano::dev::genesis_key.pub.to_account (), std::get<1> (history_l[3]));
		ASSERT_EQ (node0->config->receive_minimum.to_string_dec (), std::get<2> (history_l[3]));
		ASSERT_EQ (send->hash ().to_string (), std::get<3> (history_l[3]));
		ASSERT_EQ ("3", std::get<4> (history_l[3]));
		ASSERT_FALSE (std::get<5> (history_l[3]));
		ASSERT_EQ ("receive", std::get<0> (history_l[4]));
		ASSERT_EQ (nano::dev::genesis_key.pub.to_account (), std::get<1> (history_l[4]));
		ASSERT_EQ (nano::dev::constants.genesis_amount.convert_to<std::string> (), std::get<2> (history_l[4]));
		ASSERT_EQ (nano::dev::genesis->hash ().to_string (), std::get<3> (history_l[4]));
		ASSERT_EQ ("1", std::get<4> (history_l[4])); // change block (height 2) is skipped
		ASSERT_TRUE (std::get<5> (history_l[4]));
	}
	// Test count and reverse
	{
		boost::property_tree::ptree request;
		request.put ("action", "account_history");
		request.put ("account", nano::dev::genesis_key.pub.to_account ());
		request.put ("reverse", true);
		request.put ("count", 1);
		auto response (wait_response (system, rpc_ctx, request, 10s));
		auto & history_node (response.get_child ("history"));
		ASSERT_EQ (1, history_node.size ());
		ASSERT_EQ ("1", history_node.begin ()->second.get<std::string> ("height"));
		ASSERT_EQ (change->hash ().to_string (), response.get<std::string> ("next"));
	}

	// Test filtering
	nano::public_key account2;
	(void)node0->wallets.deterministic_insert (wallet_id, true, account2);
	auto send2 (node0->wallets.send_action (wallet_id, nano::dev::genesis_key.pub, account2, node0->config->receive_minimum.number ()));
	ASSERT_NE (nullptr, send2);
	auto receive2 (node0->wallets.receive_action (wallet_id, send2->hash (), account2, node0->config->receive_minimum.number (), send2->destination ()));
	// Test filter for send state blocks
	ASSERT_NE (nullptr, receive2);
	{
		boost::property_tree::ptree request;
		request.put ("action", "account_history");
		request.put ("account", nano::dev::genesis_key.pub.to_account ());
		boost::property_tree::ptree other_account;
		other_account.put ("", account2.to_account ());
		boost::property_tree::ptree filtered_accounts;
		filtered_accounts.push_back (std::make_pair ("", other_account));
		request.add_child ("account_filter", filtered_accounts);
		request.put ("count", 100);
		auto response (wait_response (system, rpc_ctx, request));
		auto history_node (response.get_child ("history"));
		ASSERT_EQ (history_node.size (), 2);
	}
	// Test filter for receive state blocks
	{
		boost::property_tree::ptree request;
		request.put ("action", "account_history");
		request.put ("account", account2.to_account ());
		boost::property_tree::ptree other_account;
		other_account.put ("", nano::dev::genesis_key.pub.to_account ());
		boost::property_tree::ptree filtered_accounts;
		filtered_accounts.push_back (std::make_pair ("", other_account));
		request.add_child ("account_filter", filtered_accounts);
		request.put ("count", 100);
		auto response (wait_response (system, rpc_ctx, request));
		auto history_node (response.get_child ("history"));
		ASSERT_EQ (history_node.size (), 1);
	}
}

TEST (rpc, history_count)
{
	nano::test::system system;
	auto node = add_ipc_enabled_node (system);
	auto wallet_id = node->wallets.first_wallet_id ();
	(void)node->wallets.insert_adhoc (wallet_id, nano::dev::genesis_key.prv);
	auto change (node->wallets.change_action (wallet_id, nano::dev::genesis_key.pub, nano::dev::genesis_key.pub));
	ASSERT_NE (nullptr, change);
	auto send (node->wallets.send_action (wallet_id, nano::dev::genesis_key.pub, nano::dev::genesis_key.pub, node->config->receive_minimum.number ()));
	ASSERT_NE (nullptr, send);
	auto receive (node->wallets.receive_action (wallet_id, send->hash (), nano::dev::genesis_key.pub, node->config->receive_minimum.number (), send->destination ()));
	ASSERT_NE (nullptr, receive);
	auto const rpc_ctx = add_rpc (system, node);
	boost::property_tree::ptree request;
	request.put ("action", "history");
	request.put ("hash", receive->hash ().to_string ());
	request.put ("count", 1);
	auto response (wait_response (system, rpc_ctx, request));
	auto & history_node (response.get_child ("history"));
	ASSERT_EQ (1, history_node.size ());
}

TEST (rpc, history_pruning)
{
	nano::test::system system;
	nano::node_config node_config = system.default_config ();
	node_config.enable_voting = false; // Remove after allowing pruned voting
	nano::node_flags node_flags;
	node_flags.set_enable_pruning (true);
	auto node0 = add_ipc_enabled_node (system, node_config, node_flags);
	auto wallet_id = node0->wallets.first_wallet_id ();
	std::vector<std::shared_ptr<nano::block>> blocks;

	nano::block_builder builder;

	// noop change block
	auto change = builder
				  .change ()
				  .previous (nano::dev::genesis->hash ())
				  .representative (nano::dev::genesis_key.pub)
				  .sign (nano::dev::genesis_key.prv, nano::dev::genesis_key.pub)
				  .work (*node0->work.generate (nano::dev::genesis->hash ()))
				  .build ();
	blocks.push_back (change);

	// legacy send to itself
	auto send = builder
				.send ()
				.previous (change->hash ())
				.destination (nano::dev::genesis_key.pub)
				.balance (nano::dev::constants.genesis_amount - node0->config->receive_minimum.number ())
				.sign (nano::dev::genesis_key.prv, nano::dev::genesis_key.pub)
				.work (*node0->work.generate (change->hash ()))
				.build ();
	blocks.push_back (send);

	// legacy receive the legacy self send
	auto receive = builder
				   .receive ()
				   .previous (send->hash ())
				   .source (send->hash ())
				   .sign (nano::dev::genesis_key.prv, nano::dev::genesis_key.pub)
				   .work (*node0->work.generate (send->hash ()))
				   .build ();
	blocks.push_back (receive);

	// non legacy self send
	auto usend = builder
				 .state ()
				 .account (nano::dev::genesis_key.pub)
				 .previous (receive->hash ())
				 .representative (nano::dev::genesis_key.pub)
				 .balance (nano::dev::constants.genesis_amount - nano::Gxrb_ratio)
				 .link (nano::dev::genesis_key.pub)
				 .sign (nano::dev::genesis_key.prv, nano::dev::genesis_key.pub)
				 .work (*node0->work_generate_blocking (receive->hash ()))
				 .build ();
	blocks.push_back (usend);

	// non legacy receive of the non legacy self send
	auto ureceive = builder
					.state ()
					.account (nano::dev::genesis_key.pub)
					.previous (usend->hash ())
					.representative (nano::dev::genesis_key.pub)
					.balance (nano::dev::constants.genesis_amount)
					.link (usend->hash ())
					.sign (nano::dev::genesis_key.prv, nano::dev::genesis_key.pub)
					.work (*node0->work_generate_blocking (usend->hash ()))
					.build ();
	blocks.push_back (ureceive);

	// change genesis to a random rep
	auto uchange = builder
				   .state ()
				   .account (nano::dev::genesis_key.pub)
				   .previous (ureceive->hash ())
				   .representative (nano::keypair ().pub)
				   .balance (nano::dev::constants.genesis_amount)
				   .link (0)
				   .sign (nano::dev::genesis_key.prv, nano::dev::genesis_key.pub)
				   .work (*node0->work_generate_blocking (ureceive->hash ()))
				   .build ();
	blocks.push_back (uchange);

	nano::test::process_live (*node0, blocks);
	ASSERT_TIMELY (5s, nano::test::exists (*node0, blocks));
	(void)node0->wallets.insert_adhoc (wallet_id, nano::dev::genesis_key.prv);

	ASSERT_TRUE (nano::test::start_elections (system, *node0, blocks, true));
	ASSERT_TIMELY (5s, node0->block_confirmed (uchange->hash ()));
	nano::confirmation_height_info confirmation_height_info;
	node0->store.confirmation_height ().get (*node0->store.tx_begin_read (), nano::dev::genesis_key.pub, confirmation_height_info);
	ASSERT_EQ (7, confirmation_height_info.height ());

	// Prune block "change"
	{
		auto transaction (node0->store.tx_begin_write ());
		ASSERT_EQ (1, node0->ledger.pruning_action (*transaction, change->hash (), 1));
	}

	auto const rpc_ctx = add_rpc (system, node0);
	boost::property_tree::ptree request;
	request.put ("action", "history");
	request.put ("hash", send->hash ().to_string ());
	request.put ("count", 100);
	auto response = wait_response (system, rpc_ctx, request);
	auto history_node = response.get_child ("history");
	ASSERT_EQ (history_node.size (), 1);
	auto entry = (*history_node.begin ()).second;
	ASSERT_EQ ("send", entry.get<std::string> ("type"));
	ASSERT_EQ (nano::dev::genesis_key.pub.to_account (), entry.get<std::string> ("account", "N/A"));
	ASSERT_EQ ("N/A", entry.get<std::string> ("amount", "N/A"));
	ASSERT_EQ (send->hash ().to_string (), entry.get<std::string> ("hash"));

	// Prune block "send"
	{
		auto transaction (node0->store.tx_begin_write ());
		ASSERT_EQ (1, node0->ledger.pruning_action (*transaction, send->hash (), 1));
	}

	boost::property_tree::ptree request2;
	request2.put ("action", "history");
	request2.put ("hash", receive->hash ().to_string ());
	request2.put ("count", 100);
	response = wait_response (system, rpc_ctx, request2);
	history_node = response.get_child ("history");
	ASSERT_EQ (history_node.size (), 1);
	entry = (*history_node.begin ()).second;
	ASSERT_EQ ("receive", entry.get<std::string> ("type"));
	ASSERT_EQ ("N/A", entry.get<std::string> ("account", "N/A"));
	ASSERT_EQ ("N/A", entry.get<std::string> ("amount", "N/A"));
	ASSERT_EQ (receive->hash ().to_string (), entry.get<std::string> ("hash"));

	// Prune block "receive"
	{
		auto transaction (node0->store.tx_begin_write ());
		ASSERT_EQ (1, node0->ledger.pruning_action (*transaction, receive->hash (), 1));
	}

	boost::property_tree::ptree request3;
	request3.put ("action", "history");
	request3.put ("hash", uchange->hash ().to_string ());
	request3.put ("count", 100);
	response = wait_response (system, rpc_ctx, request3);
	history_node = response.get_child ("history");
	ASSERT_EQ (history_node.size (), 2);

	// first array element
	entry = (*history_node.begin ()).second;
	ASSERT_EQ ("receive", entry.get<std::string> ("type"));
	ASSERT_EQ (ureceive->hash ().to_string (), entry.get<std::string> ("hash"));
	ASSERT_EQ (nano::dev::genesis_key.pub.to_account (), entry.get<std::string> ("account", "N/A"));
	ASSERT_EQ (nano::Gxrb_ratio.convert_to<std::string> (), entry.get<std::string> ("amount", "N/A"));

	// second array element
	entry = (*(++history_node.begin ())).second;
	ASSERT_EQ ("unknown", entry.get<std::string> ("type"));
	ASSERT_EQ ("N/A", entry.get<std::string> ("account", "N/A"));
	ASSERT_EQ ("N/A", entry.get<std::string> ("amount", "N/A"));
	ASSERT_EQ (usend->hash ().to_string (), entry.get<std::string> ("hash"));
}

TEST (rpc, process_block)
{
	nano::test::system system;
	auto node1 = add_ipc_enabled_node (system);
	auto const rpc_ctx = add_rpc (system, node1);
	nano::keypair key;
	auto latest (node1->latest (nano::dev::genesis_key.pub));
	nano::block_builder builder;
	auto send = builder
				.send ()
				.previous (latest)
				.destination (key.pub)
				.balance (100)
				.sign (nano::dev::genesis_key.prv, nano::dev::genesis_key.pub)
				.work (*node1->work_generate_blocking (latest))
				.build ();
	boost::property_tree::ptree request;
	request.put ("action", "process");
	std::string json;
	send->serialize_json (json);
	request.put ("block", json);
	{
		auto response (wait_response (system, rpc_ctx, request));
		ASSERT_TIMELY_EQ (10s, node1->latest (nano::dev::genesis_key.pub), send->hash ());
		std::string send_hash (response.get<std::string> ("hash"));
		ASSERT_EQ (send->hash ().to_string (), send_hash);
	}
	request.put ("json_block", true);
	{
		auto response (wait_response (system, rpc_ctx, request));
		std::error_code ec (nano::error_blocks::invalid_block);
		ASSERT_EQ (ec.message (), response.get<std::string> ("error"));
	}
}

TEST (rpc, process_json_block)
{
	nano::test::system system;
	auto node1 = add_ipc_enabled_node (system);
	auto const rpc_ctx = add_rpc (system, node1);
	nano::keypair key;
	auto latest (node1->latest (nano::dev::genesis_key.pub));
	nano::block_builder builder;
	auto send = builder
				.send ()
				.previous (latest)
				.destination (key.pub)
				.balance (100)
				.sign (nano::dev::genesis_key.prv, nano::dev::genesis_key.pub)
				.work (*node1->work_generate_blocking (latest))
				.build ();
	boost::property_tree::ptree request;
	request.put ("action", "process");
	boost::property_tree::ptree block_node;
	send->serialize_json (block_node);
	request.add_child ("block", block_node);
	{
		auto response (wait_response (system, rpc_ctx, request));
		std::error_code ec (nano::error_blocks::invalid_block);
		ASSERT_EQ (ec.message (), response.get<std::string> ("error"));
	}
	request.put ("json_block", true);
	{
		auto response (wait_response (system, rpc_ctx, request));
		ASSERT_TIMELY_EQ (10s, node1->latest (nano::dev::genesis_key.pub), send->hash ());
		std::string send_hash (response.get<std::string> ("hash"));
		ASSERT_EQ (send->hash ().to_string (), send_hash);
	}
}

TEST (rpc, process_block_async)
{
	nano::test::system system;
	auto node1 = add_ipc_enabled_node (system);
	auto const rpc_ctx = add_rpc (system, node1);
	nano::keypair key;
	auto latest (node1->latest (nano::dev::genesis_key.pub));
	nano::block_builder builder;
	auto send = builder
				.send ()
				.previous (latest)
				.destination (key.pub)
				.balance (100)
				.sign (nano::dev::genesis_key.prv, nano::dev::genesis_key.pub)
				.work (*node1->work_generate_blocking (latest))
				.build ();
	boost::property_tree::ptree request;
	request.put ("action", "process");
	request.put ("async", "true");
	std::string json;
	send->serialize_json (json);
	request.put ("block", json);
	request.put ("json_block", true);
	{
		auto response (wait_response (system, rpc_ctx, request));
		std::error_code ec (nano::error_blocks::invalid_block);
		ASSERT_EQ (ec.message (), response.get<std::string> ("error"));
	}
	request.put ("json_block", false);
	{
		auto response (wait_response (system, rpc_ctx, request));
		std::error_code ec (nano::error_common::is_not_state_block);
		ASSERT_EQ (ec.message (), response.get<std::string> ("error"));
	}

	auto state_send = builder
					  .state ()
					  .account (nano::dev::genesis_key.pub)
					  .previous (latest)
					  .representative (nano::dev::genesis_key.pub)
					  .balance (nano::dev::constants.genesis_amount - 100)
					  .link (nano::dev::genesis_key.pub)
					  .sign (nano::dev::genesis_key.prv, nano::dev::genesis_key.pub)
					  .work (*system.work.generate (latest))
					  .build ();
	std::string json1;
	state_send->serialize_json (json1);
	request.put ("block", json1);
	{
		auto response (wait_response (system, rpc_ctx, request));
		ASSERT_EQ ("1", response.get<std::string> ("started"));
		ASSERT_TIMELY_EQ (10s, node1->latest (nano::dev::genesis_key.pub), state_send->hash ());
	}
}

TEST (rpc, process_block_no_work)
{
	nano::test::system system;
	auto node1 = add_ipc_enabled_node (system);
	auto const rpc_ctx = add_rpc (system, node1);
	nano::keypair key;
	auto latest (node1->latest (nano::dev::genesis_key.pub));
	nano::block_builder builder;
	auto send = builder
				.send ()
				.previous (latest)
				.destination (key.pub)
				.balance (100)
				.sign (nano::dev::genesis_key.prv, nano::dev::genesis_key.pub)
				.work (*node1->work_generate_blocking (latest))
				.build ();
	send->block_work_set (0);
	boost::property_tree::ptree request;
	request.put ("action", "process");
	std::string json;
	send->serialize_json (json);
	request.put ("block", json);
	auto response (wait_response (system, rpc_ctx, request));
	ASSERT_FALSE (response.get<std::string> ("error", "").empty ());
}

TEST (rpc, process_republish)
{
	nano::test::system system (2);
	auto & node1 (*system.nodes[0]);
	auto & node2 (*system.nodes[1]);
	auto node3 = add_ipc_enabled_node (system);
	auto const rpc_ctx = add_rpc (system, node3);
	nano::keypair key;
	auto latest (node1.latest (nano::dev::genesis_key.pub));
	nano::block_builder builder;
	auto send = builder
				.send ()
				.previous (latest)
				.destination (key.pub)
				.balance (100)
				.sign (nano::dev::genesis_key.prv, nano::dev::genesis_key.pub)
				.work (*node3->work_generate_blocking (latest))
				.build ();
	boost::property_tree::ptree request;
	request.put ("action", "process");
	std::string json;
	send->serialize_json (json);
	request.put ("block", json);
	auto response (wait_response (system, rpc_ctx, request));
	ASSERT_TIMELY_EQ (10s, node2.latest (nano::dev::genesis_key.pub), send->hash ());
}

TEST (rpc, process_subtype_send)
{
	nano::test::system system;
	auto node1 = add_ipc_enabled_node (system);
	system.add_node ();
	auto const rpc_ctx = add_rpc (system, node1);
	nano::keypair key;
	auto latest (node1->latest (nano::dev::genesis_key.pub));
	nano::block_builder builder;
	auto send = builder
				.state ()
				.account (nano::dev::genesis_key.pub)
				.previous (latest)
				.representative (nano::dev::genesis_key.pub)
				.balance (nano::dev::constants.genesis_amount - nano::Gxrb_ratio)
				.link (key.pub)
				.sign (nano::dev::genesis_key.prv, nano::dev::genesis_key.pub)
				.work (*node1->work_generate_blocking (latest))
				.build ();
	boost::property_tree::ptree request;
	request.put ("action", "process");
	std::string json;
	send->serialize_json (json);
	request.put ("block", json);
	request.put ("subtype", "receive");
	auto response (wait_response (system, rpc_ctx, request));
	std::error_code ec (nano::error_rpc::invalid_subtype_balance);
	ASSERT_EQ (response.get<std::string> ("error"), ec.message ());
	request.put ("subtype", "change");
	auto response2 (wait_response (system, rpc_ctx, request));
	ASSERT_EQ (response2.get<std::string> ("error"), ec.message ());
	request.put ("subtype", "send");
	auto response3 (wait_response (system, rpc_ctx, request));
	ASSERT_EQ (send->hash ().to_string (), response3.get<std::string> ("hash"));
	ASSERT_TIMELY_EQ (10s, system.nodes[1]->latest (nano::dev::genesis_key.pub), send->hash ());
}

TEST (rpc, process_subtype_open)
{
	nano::test::system system;
	auto node1 = add_ipc_enabled_node (system);
	auto & node2 = *system.add_node ();
	nano::keypair key;
	auto latest (node1->latest (nano::dev::genesis_key.pub));
	nano::block_builder builder;
	auto send = builder
				.state ()
				.account (nano::dev::genesis_key.pub)
				.previous (latest)
				.representative (nano::dev::genesis_key.pub)
				.balance (nano::dev::constants.genesis_amount - nano::Gxrb_ratio)
				.link (key.pub)
				.sign (nano::dev::genesis_key.prv, nano::dev::genesis_key.pub)
				.work (*node1->work_generate_blocking (latest))
				.build ();
	ASSERT_EQ (nano::block_status::progress, node1->process (send));
	ASSERT_EQ (nano::block_status::progress, node2.process (send));
	auto const rpc_ctx = add_rpc (system, node1);
	node1->scheduler.manual.push (send);
	auto open = builder
				.state ()
				.account (key.pub)
				.previous (0)
				.representative (key.pub)
				.balance (nano::Gxrb_ratio)
				.link (send->hash ())
				.sign (key.prv, key.pub)
				.work (*node1->work_generate_blocking (key.pub))
				.build ();
	boost::property_tree::ptree request;
	request.put ("action", "process");
	std::string json;
	open->serialize_json (json);
	request.put ("block", json);
	request.put ("subtype", "send");
	auto response (wait_response (system, rpc_ctx, request));
	std::error_code ec (nano::error_rpc::invalid_subtype_balance);
	ASSERT_EQ (response.get<std::string> ("error"), ec.message ());
	request.put ("subtype", "epoch");
	auto response2 (wait_response (system, rpc_ctx, request));
	ASSERT_EQ (response2.get<std::string> ("error"), ec.message ());
	request.put ("subtype", "open");
	auto response3 (wait_response (system, rpc_ctx, request));
	ASSERT_EQ (open->hash ().to_string (), response3.get<std::string> ("hash"));
	ASSERT_TIMELY_EQ (10s, node2.latest (key.pub), open->hash ());
}

TEST (rpc, process_subtype_receive)
{
	nano::test::system system;
	auto node1 = add_ipc_enabled_node (system);
	auto & node2 = *system.add_node ();
	auto latest (node1->latest (nano::dev::genesis_key.pub));
	nano::block_builder builder;
	auto send = builder
				.state ()
				.account (nano::dev::genesis_key.pub)
				.previous (latest)
				.representative (nano::dev::genesis_key.pub)
				.balance (nano::dev::constants.genesis_amount - nano::Gxrb_ratio)
				.link (nano::dev::genesis_key.pub)
				.sign (nano::dev::genesis_key.prv, nano::dev::genesis_key.pub)
				.work (*node1->work_generate_blocking (latest))
				.build ();
	ASSERT_EQ (nano::block_status::progress, node1->process (send));
	ASSERT_EQ (nano::block_status::progress, node2.process (send));
	auto const rpc_ctx = add_rpc (system, node1);
	node1->scheduler.manual.push (send);
	auto receive = builder
				   .state ()
				   .account (nano::dev::genesis_key.pub)
				   .previous (send->hash ())
				   .representative (nano::dev::genesis_key.pub)
				   .balance (nano::dev::constants.genesis_amount)
				   .link (send->hash ())
				   .sign (nano::dev::genesis_key.prv, nano::dev::genesis_key.pub)
				   .work (*node1->work_generate_blocking (send->hash ()))
				   .build ();
	boost::property_tree::ptree request;
	request.put ("action", "process");
	std::string json;
	receive->serialize_json (json);
	request.put ("block", json);
	request.put ("subtype", "send");
	auto response (wait_response (system, rpc_ctx, request));
	std::error_code ec (nano::error_rpc::invalid_subtype_balance);
	ASSERT_EQ (response.get<std::string> ("error"), ec.message ());
	request.put ("subtype", "open");
	auto response2 (wait_response (system, rpc_ctx, request));
	ec = nano::error_rpc::invalid_subtype_previous;
	ASSERT_EQ (response2.get<std::string> ("error"), ec.message ());
	request.put ("subtype", "receive");
	auto response3 (wait_response (system, rpc_ctx, request));
	ASSERT_EQ (receive->hash ().to_string (), response3.get<std::string> ("hash"));
	ASSERT_TIMELY_EQ (10s, node2.latest (nano::dev::genesis_key.pub), receive->hash ());
}

TEST (rpc, process_ledger_insufficient_work)
{
	nano::test::system system;
	auto node = add_ipc_enabled_node (system);
	auto const rpc_ctx = add_rpc (system, node);
	ASSERT_LT (node->network_params.work.get_entry (), node->network_params.work.get_epoch_1 ());
	auto latest (node->latest (nano::dev::genesis_key.pub));
	auto min_difficulty = node->network_params.work.get_entry ();
	auto max_difficulty = node->network_params.work.get_epoch_1 ();
	nano::block_builder builder;
	auto send = builder
				.state ()
				.account (nano::dev::genesis_key.pub)
				.previous (latest)
				.representative (nano::dev::genesis_key.pub)
				.balance (nano::dev::constants.genesis_amount - nano::Gxrb_ratio)
				.link (nano::dev::genesis_key.pub)
				.sign (nano::dev::genesis_key.prv, nano::dev::genesis_key.pub)
				.work (system.work_generate_limited (latest, min_difficulty, max_difficulty))
				.build ();
	ASSERT_LT (nano::dev::network_params.work.difficulty (*send), max_difficulty);
	ASSERT_GE (nano::dev::network_params.work.difficulty (*send), min_difficulty);
	boost::property_tree::ptree request;
	request.put ("action", "process");
	std::string json;
	send->serialize_json (json);
	request.put ("block", json);
	request.put ("subtype", "send");
	auto response (wait_response (system, rpc_ctx, request));
	std::error_code ec (nano::error_process::insufficient_work);
	ASSERT_EQ (1, response.count ("error"));
	ASSERT_EQ (response.get<std::string> ("error"), ec.message ());
}

TEST (rpc, keepalive)
{
	nano::test::system system;
	auto node0 = add_ipc_enabled_node (system);
	auto node1 (std::make_shared<nano::node> (system.async_rt, system.get_available_port (), nano::unique_path (), system.work));
	node1->start ();
	system.nodes.push_back (node1);
	auto const rpc_ctx = add_rpc (system, node0);
	boost::property_tree::ptree request;
	request.put ("action", "keepalive");
	auto address (boost::str (boost::format ("%1%") % node1->network->endpoint ().address ()));
	auto port (boost::str (boost::format ("%1%") % node1->network->endpoint ().port ()));
	request.put ("address", address);
	request.put ("port", port);
	ASSERT_EQ (nullptr, node0->network->tcp_channels->find_node_id (node1->get_node_id ()));
	ASSERT_EQ (0, node0->network->size ());
	auto response (wait_response (system, rpc_ctx, request));
	system.deadline_set (10s);
	while (node0->network->find_node_id (node1->get_node_id ()) == nullptr)
	{
		ASSERT_EQ (0, node0->network->size ());
		ASSERT_NO_ERROR (system.poll ());
	}
}

TEST (rpc, peers)
{
	nano::test::system system;
	auto node = add_ipc_enabled_node (system);
	auto const node2 = system.add_node ();
	auto const rpc_ctx = add_rpc (system, node);
	boost::property_tree::ptree request;
	request.put ("action", "peers");
	auto response (wait_response (system, rpc_ctx, request));
	auto & peers_node (response.get_child ("peers"));
	ASSERT_EQ (1, peers_node.size ());
	ASSERT_EQ (std::to_string (node->network_params.network.protocol_version), peers_node.get<std::string> ((boost::format ("[::1]:%1%") % node2->network->endpoint ().port ()).str ()));
	// The previous version of this test had an UDP connection to an arbitrary IP address, so it could check for two peers. This doesn't work with TCP.
}

TEST (rpc, peers_node_id)
{
	nano::test::system system;
	auto node = add_ipc_enabled_node (system);
	auto const node2 = system.add_node ();
	auto const rpc_ctx = add_rpc (system, node);
	boost::property_tree::ptree request;
	request.put ("action", "peers");
	request.put ("peer_details", true);
	auto response (wait_response (system, rpc_ctx, request));
	auto & peers_node (response.get_child ("peers"));
	ASSERT_EQ (1, peers_node.size ());
	auto tree1 (peers_node.get_child ((boost::format ("[::1]:%1%") % node2->network->endpoint ().port ()).str ()));
	ASSERT_EQ (std::to_string (node->network_params.network.protocol_version), tree1.get<std::string> ("protocol_version"));
	ASSERT_EQ (system.nodes[1]->node_id.pub.to_node_id (), tree1.get<std::string> ("node_id"));
	// The previous version of this test had an UDP connection to an arbitrary IP address, so it could check for two peers. This doesn't work with TCP.
}

TEST (rpc, version)
{
	nano::test::system system;
	auto node1 = add_ipc_enabled_node (system);
	auto const rpc_ctx = add_rpc (system, node1);
	boost::property_tree::ptree request1;
	request1.put ("action", "version");
	test_response response1 (request1, rpc_ctx.rpc->listening_port (), system.async_rt.io_ctx);
	ASSERT_TIMELY (5s, response1.status != 0);
	ASSERT_EQ (200, response1.status);
	ASSERT_EQ ("1", response1.json.get<std::string> ("rpc_version"));
	{
		auto transaction (node1->store.tx_begin_read ());
		ASSERT_EQ (std::to_string (node1->store.version ().get (*transaction)), response1.json.get<std::string> ("store_version"));
	}
	ASSERT_EQ (std::to_string (node1->network_params.network.protocol_version), response1.json.get<std::string> ("protocol_version"));
	ASSERT_EQ (boost::str (boost::format ("RsNano %1%") % NANO_VERSION_STRING), response1.json.get<std::string> ("node_vendor"));
	ASSERT_EQ (node1->store.vendor_get (), response1.json.get<std::string> ("store_vendor"));
	auto network_label (node1->network_params.network.get_current_network_as_string ());
	ASSERT_EQ (network_label, response1.json.get<std::string> ("network"));
	auto genesis_open (node1->latest (nano::dev::genesis_key.pub));
	ASSERT_EQ (genesis_open.to_string (), response1.json.get<std::string> ("network_identifier"));
	ASSERT_EQ (BUILD_INFO, response1.json.get<std::string> ("build_info"));
	auto headers (response1.resp.base ());
	auto allow (headers.at ("Allow"));
	auto content_type (headers.at ("Content-Type"));
	auto access_control_allow_origin (headers.at ("Access-Control-Allow-Origin"));
	auto access_control_allow_methods (headers.at ("Access-Control-Allow-Methods"));
	auto access_control_allow_headers (headers.at ("Access-Control-Allow-Headers"));
	auto connection (headers.at ("Connection"));
	ASSERT_EQ ("POST, OPTIONS", allow);
	ASSERT_EQ ("application/json", content_type);
	ASSERT_EQ ("*", access_control_allow_origin);
	ASSERT_EQ (allow, access_control_allow_methods);
	ASSERT_EQ ("Accept, Accept-Language, Content-Language, Content-Type", access_control_allow_headers);
	ASSERT_EQ ("close", connection);
}

TEST (rpc, work_generate)
{
	nano::test::system system;
	auto node = add_ipc_enabled_node (system);
	auto const rpc_ctx = add_rpc (system, node);
	nano::block_hash hash (1);
	boost::property_tree::ptree request;
	request.put ("action", "work_generate");
	request.put ("hash", hash.to_string ());
	auto verify_response = [&node, &rpc_ctx, &system] (auto & request, auto & hash) {
		auto response (wait_response (system, rpc_ctx, request));
		ASSERT_EQ (hash.to_string (), response.template get<std::string> ("hash"));
		auto work_text (response.template get<std::string> ("work"));
		uint64_t work;
		ASSERT_FALSE (nano::from_string_hex (work_text, work));
		auto result_difficulty (nano::dev::network_params.work.difficulty (nano::work_version::work_1, hash, work));
		auto response_difficulty_text (response.template get<std::string> ("difficulty"));
		uint64_t response_difficulty;
		ASSERT_FALSE (nano::from_string_hex (response_difficulty_text, response_difficulty));
		ASSERT_EQ (result_difficulty, response_difficulty);
		auto multiplier = response.template get<double> ("multiplier");
		ASSERT_NEAR (nano::difficulty::to_multiplier (result_difficulty, node->default_difficulty (nano::work_version::work_1)), multiplier, 1e-6);
	};
	verify_response (request, hash);
	request.put ("use_peers", "true");
	verify_response (request, hash);
}

TEST (rpc, work_generate_difficulty)
{
	nano::test::system system;
	nano::node_config node_config = system.default_config ();
	node_config.max_work_generate_multiplier = 1000;
	auto node = add_ipc_enabled_node (system);
	auto const rpc_ctx = add_rpc (system, node);
	nano::block_hash hash (1);
	boost::property_tree::ptree request;
	request.put ("action", "work_generate");
	request.put ("hash", hash.to_string ());
	{
		uint64_t difficulty (0xfff0000000000000);
		request.put ("difficulty", nano::to_string_hex (difficulty));
		auto response (wait_response (system, rpc_ctx, request, 10s));
		auto work_text (response.get<std::string> ("work"));
		uint64_t work;
		ASSERT_FALSE (nano::from_string_hex (work_text, work));
		auto result_difficulty (nano::dev::network_params.work.difficulty (nano::work_version::work_1, hash, work));
		auto response_difficulty_text (response.get<std::string> ("difficulty"));
		uint64_t response_difficulty;
		ASSERT_FALSE (nano::from_string_hex (response_difficulty_text, response_difficulty));
		ASSERT_EQ (result_difficulty, response_difficulty);
		auto multiplier = response.get<double> ("multiplier");
		// Expected multiplier from base threshold, not from the given difficulty
		ASSERT_NEAR (nano::difficulty::to_multiplier (result_difficulty, node->default_difficulty (nano::work_version::work_1)), multiplier, 1e-10);
		ASSERT_GE (result_difficulty, difficulty);
	}
	{
		uint64_t difficulty (0xffff000000000000);
		request.put ("difficulty", nano::to_string_hex (difficulty));
		auto response (wait_response (system, rpc_ctx, request));
		auto work_text (response.get<std::string> ("work"));
		uint64_t work;
		ASSERT_FALSE (nano::from_string_hex (work_text, work));
		auto result_difficulty (nano::dev::network_params.work.difficulty (nano::work_version::work_1, hash, work));
		ASSERT_GE (result_difficulty, difficulty);
	}
	{
		uint64_t difficulty (node->max_work_generate_difficulty (nano::work_version::work_1) + 1);
		request.put ("difficulty", nano::to_string_hex (difficulty));
		auto response (wait_response (system, rpc_ctx, request));
		std::error_code ec (nano::error_rpc::difficulty_limit);
		ASSERT_EQ (response.get<std::string> ("error"), ec.message ());
	}
}

TEST (rpc, work_generate_multiplier)
{
	nano::test::system system;
	nano::node_config node_config = system.default_config ();
	node_config.max_work_generate_multiplier = 100;
	auto node = add_ipc_enabled_node (system, node_config);
	auto const rpc_ctx = add_rpc (system, node);
	nano::block_hash hash (1);
	boost::property_tree::ptree request;
	request.put ("action", "work_generate");
	request.put ("hash", hash.to_string ());
	{
		// When both difficulty and multiplier are given, should use multiplier
		// Give base difficulty and very high multiplier to test
		request.put ("difficulty", nano::to_string_hex (static_cast<uint64_t> (0xff00000000000000)));
		double multiplier{ 100.0 };
		request.put ("multiplier", multiplier);
		auto response (wait_response (system, rpc_ctx, request, 10s));
		auto work_text (response.get_optional<std::string> ("work"));
		ASSERT_TRUE (work_text.is_initialized ());
		uint64_t work;
		ASSERT_FALSE (nano::from_string_hex (*work_text, work));
		auto result_difficulty (nano::dev::network_params.work.difficulty (nano::work_version::work_1, hash, work));
		auto response_difficulty_text (response.get<std::string> ("difficulty"));
		uint64_t response_difficulty;
		ASSERT_FALSE (nano::from_string_hex (response_difficulty_text, response_difficulty));
		ASSERT_EQ (result_difficulty, response_difficulty);
		auto result_multiplier = response.get<double> ("multiplier");
		ASSERT_GE (result_multiplier, multiplier);
	}
	{
		request.put ("multiplier", -1.5);
		auto response (wait_response (system, rpc_ctx, request));
		std::error_code ec (nano::error_rpc::bad_multiplier_format);
		ASSERT_EQ (response.get<std::string> ("error"), ec.message ());
	}
	{
		double max_multiplier (nano::difficulty::to_multiplier (node->max_work_generate_difficulty (nano::work_version::work_1), node->default_difficulty (nano::work_version::work_1)));
		request.put ("multiplier", max_multiplier + 1);
		auto response (wait_response (system, rpc_ctx, request));
		std::error_code ec (nano::error_rpc::difficulty_limit);
		ASSERT_EQ (response.get<std::string> ("error"), ec.message ());
	}
}

TEST (rpc, work_generate_block_high)
{
	nano::test::system system;
	auto node = add_ipc_enabled_node (system);
	auto const rpc_ctx = add_rpc (system, node);
	nano::keypair key;
	nano::block_builder builder;
	auto block = builder
				 .state ()
				 .account (key.pub)
				 .previous (0)
				 .representative (nano::dev::genesis_key.pub)
				 .balance (nano::Gxrb_ratio)
				 .link (123)
				 .sign (key.prv, key.pub)
				 .work (*node->work_generate_blocking (key.pub))
				 .build ();
	nano::block_hash hash (block->root ().as_block_hash ());
	auto block_difficulty (nano::dev::network_params.work.difficulty (nano::work_version::work_1, hash, block->block_work ()));
	boost::property_tree::ptree request;
	request.put ("action", "work_generate");
	request.put ("hash", hash.to_string ());
	request.put ("json_block", "true");
	boost::property_tree::ptree json;
	block->serialize_json (json);
	request.add_child ("block", json);
	{
		auto response (wait_response (system, rpc_ctx, request));
		ASSERT_EQ (1, response.count ("error"));
		ASSERT_EQ (std::error_code (nano::error_rpc::block_work_enough).message (), response.get<std::string> ("error"));
	}
}

TEST (rpc, work_generate_block_low)
{
	nano::test::system system;
	auto node = add_ipc_enabled_node (system);
	auto const rpc_ctx = add_rpc (system, node);
	nano::keypair key;
	nano::block_builder builder;
	auto block = builder
				 .state ()
				 .account (key.pub)
				 .previous (0)
				 .representative (nano::dev::genesis_key.pub)
				 .balance (nano::Gxrb_ratio)
				 .link (123)
				 .sign (key.prv, key.pub)
				 .work (0)
				 .build ();
	auto threshold (node->default_difficulty (block->work_version ()));
	block->block_work_set (system.work_generate_limited (block->root ().as_block_hash (), threshold, nano::difficulty::from_multiplier (node->config->max_work_generate_multiplier / 10, threshold)));
	nano::block_hash hash (block->root ().as_block_hash ());
	auto block_difficulty (nano::dev::network_params.work.difficulty (*block));
	boost::property_tree::ptree request;
	request.put ("action", "work_generate");
	request.put ("hash", hash.to_string ());
	request.put ("difficulty", nano::to_string_hex (block_difficulty + 1));
	request.put ("json_block", "false");
	std::string json;
	block->serialize_json (json);
	request.put ("block", json);
	{
		auto response (wait_response (system, rpc_ctx, request, 10s));
		auto work_text (response.get_optional<std::string> ("work"));
		ASSERT_TRUE (work_text.is_initialized ());
		uint64_t work;
		ASSERT_FALSE (nano::from_string_hex (*work_text, work));
		ASSERT_NE (block->block_work (), work);
		auto result_difficulty (nano::dev::network_params.work.difficulty (nano::work_version::work_1, hash, work));
		auto response_difficulty_text (response.get<std::string> ("difficulty"));
		uint64_t response_difficulty;
		ASSERT_FALSE (nano::from_string_hex (response_difficulty_text, response_difficulty));
		ASSERT_EQ (result_difficulty, response_difficulty);
		ASSERT_LT (block_difficulty, result_difficulty);
	}
}

TEST (rpc, work_generate_block_root_mismatch)
{
	nano::test::system system;
	auto node = add_ipc_enabled_node (system);
	auto const rpc_ctx = add_rpc (system, node);
	nano::keypair key;
	nano::block_builder builder;
	auto block = builder
				 .state ()
				 .account (key.pub)
				 .previous (0)
				 .representative (nano::dev::genesis_key.pub)
				 .balance (nano::Gxrb_ratio)
				 .link (123)
				 .sign (key.prv, key.pub)
				 .work (*node->work_generate_blocking (key.pub))
				 .build ();
	nano::block_hash hash (1);
	boost::property_tree::ptree request;
	request.put ("action", "work_generate");
	request.put ("hash", hash.to_string ());
	request.put ("json_block", "false");
	std::string json;
	block->serialize_json (json);
	request.put ("block", json);
	{
		auto response (wait_response (system, rpc_ctx, request));
		ASSERT_EQ (1, response.count ("error"));
		ASSERT_EQ (std::error_code (nano::error_rpc::block_root_mismatch).message (), response.get<std::string> ("error"));
	}
}

TEST (rpc, work_generate_block_ledger_epoch_2)
{
	nano::test::system system;
	auto node = add_ipc_enabled_node (system);
	auto wallet_id = node->wallets.first_wallet_id ();
	auto epoch1 = system.upgrade_genesis_epoch (*node, nano::epoch::epoch_1);
	ASSERT_NE (nullptr, epoch1);
	auto epoch2 = system.upgrade_genesis_epoch (*node, nano::epoch::epoch_2);
	ASSERT_NE (nullptr, epoch2);
	nano::keypair key;
	(void)node->wallets.insert_adhoc (wallet_id, nano::dev::genesis_key.prv);
	auto send_block (node->wallets.send_action (wallet_id, nano::dev::genesis_key.pub, key.pub, nano::Gxrb_ratio));
	ASSERT_NE (nullptr, send_block);
	nano::block_builder builder;
	auto block = builder
				 .state ()
				 .account (key.pub)
				 .previous (0)
				 .representative (nano::dev::genesis_key.pub)
				 .balance (nano::Gxrb_ratio)
				 .link (send_block->hash ())
				 .sign (key.prv, key.pub)
				 .work (0)
				 .build ();
	auto threshold (nano::dev::network_params.work.threshold (block->work_version (), nano::block_details (nano::epoch::epoch_2, false, true, false)));
	block->block_work_set (system.work_generate_limited (block->root ().as_block_hash (), 1, threshold - 1));
	nano::block_hash hash (block->root ().as_block_hash ());
	auto const rpc_ctx = add_rpc (system, node);
	boost::property_tree::ptree request;
	request.put ("action", "work_generate");
	request.put ("hash", hash.to_string ());
	request.put ("json_block", "false");
	std::string json;
	block->serialize_json (json);
	request.put ("block", json);
	bool finished (false);
	auto iteration (0);
	while (!finished)
	{
		auto response (wait_response (system, rpc_ctx, request, 10s));
		auto work_text (response.get_optional<std::string> ("work"));
		ASSERT_TRUE (work_text.is_initialized ());
		uint64_t work;
		ASSERT_FALSE (nano::from_string_hex (*work_text, work));
		auto result_difficulty (nano::dev::network_params.work.difficulty (nano::work_version::work_1, hash, work));
		auto response_difficulty_text (response.get<std::string> ("difficulty"));
		uint64_t response_difficulty;
		ASSERT_FALSE (nano::from_string_hex (response_difficulty_text, response_difficulty));
		ASSERT_EQ (result_difficulty, response_difficulty);
		ASSERT_GE (result_difficulty, node->network_params.work.get_epoch_2_receive ());
		finished = result_difficulty < node->network_params.work.get_epoch_1 ();
		ASSERT_LT (++iteration, 200);
	}
}

TEST (rpc, work_cancel)
{
	nano::test::system system;
	auto node1 = add_ipc_enabled_node (system);
	auto const rpc_ctx = add_rpc (system, node1);
	nano::block_hash hash1 (1);
	boost::property_tree::ptree request1;
	request1.put ("action", "work_cancel");
	request1.put ("hash", hash1.to_string ());
	std::atomic<bool> done (false);
	system.deadline_set (10s);
	while (!done)
	{
		system.work.generate (nano::work_version::work_1, hash1, node1->network_params.work.get_base (), [&done] (boost::optional<uint64_t> work_a) {
			done = !work_a;
		});
		auto response1 (wait_response (system, rpc_ctx, request1));
		std::error_code ec;
		ASSERT_NO_ERROR (ec);
		std::string success (response1.get<std::string> ("success"));
		ASSERT_TRUE (success.empty ());
	}
}

TEST (rpc, work_peer_bad)
{
	nano::test::system system;
	auto node1 = add_ipc_enabled_node (system);
	auto & node2 = *system.add_node ();
	node2.config->work_peers.emplace_back (boost::asio::ip::address_v6::any ().to_string (), 0);
	auto const rpc_ctx = add_rpc (system, node1);
	nano::block_hash hash1 (1);
	std::atomic<uint64_t> work (0);
	node2.work_generate (nano::work_version::work_1, hash1, node2.network_params.work.get_base (), [&work] (std::optional<uint64_t> work_a) {
		ASSERT_TRUE (work_a.has_value ());
		work = work_a.value ();
	});
	ASSERT_TIMELY (5s, nano::dev::network_params.work.difficulty (nano::work_version::work_1, hash1, work) >= nano::dev::network_params.work.threshold_base (nano::work_version::work_1));
}

// Test disabled because it's failing intermittently.
// PR in which it got disabled: https://github.com/nanocurrency/nano-node/pull/3629
// Issue for investigating it: https://github.com/nanocurrency/nano-node/issues/3639
TEST (rpc, DISABLED_work_peer_one)
{
	nano::test::system system;
	auto node1 = add_ipc_enabled_node (system);
	auto & node2 = *system.add_node ();
	auto const rpc_ctx = add_rpc (system, node1);
	node2.config->work_peers.emplace_back (node1->network->endpoint ().address ().to_string (), rpc_ctx.rpc->listening_port ());
	nano::keypair key1;
	std::atomic<uint64_t> work (0);
	node2.work_generate (nano::work_version::work_1, key1.pub, node1->network_params.work.get_base (), [&work] (std::optional<uint64_t> work_a) {
		ASSERT_TRUE (work_a.has_value ());
		work = work_a.value ();
	});
	ASSERT_TIMELY (5s, nano::dev::network_params.work.difficulty (nano::work_version::work_1, key1.pub, work) >= nano::dev::network_params.work.threshold_base (nano::work_version::work_1));
}

// Test disabled because it's failing intermittently.
// PR in which it got disabled: https://github.com/nanocurrency/nano-node/pull/3629
// Issue for investigating it: https://github.com/nanocurrency/nano-node/issues/3636
TEST (rpc, DISABLED_work_peer_many)
{
	nano::test::system system1 (1);
	nano::test::system system2;
	nano::test::system system3 (1);
	nano::test::system system4 (1);
	auto & node1 (*system1.nodes[0]);
	auto node2 = add_ipc_enabled_node (system2);
	auto node3 = add_ipc_enabled_node (system3);
	auto node4 = add_ipc_enabled_node (system4);
	const auto rpc_ctx_2 = add_rpc (system2, node2);
	const auto rpc_ctx_3 = add_rpc (system3, node3);
	const auto rpc_ctx_4 = add_rpc (system4, node4);
	node1.config->work_peers.emplace_back (node2->network->endpoint ().address ().to_string (), rpc_ctx_2.rpc->listening_port ());
	node1.config->work_peers.emplace_back (node3->network->endpoint ().address ().to_string (), rpc_ctx_3.rpc->listening_port ());
	node1.config->work_peers.emplace_back (node4->network->endpoint ().address ().to_string (), rpc_ctx_4.rpc->listening_port ());

	std::array<std::atomic<uint64_t>, 10> works{};
	for (auto & work : works)
	{
		nano::keypair key1;
		node1.work_generate (nano::work_version::work_1, key1.pub, node1.network_params.work.get_base (), [&work] (std::optional<uint64_t> work_a) {
			work = work_a.value ();
		});
		while (nano::dev::network_params.work.difficulty (nano::work_version::work_1, key1.pub, work) < nano::dev::network_params.work.threshold_base (nano::work_version::work_1))
		{
			system1.poll ();
			system2.poll ();
			system3.poll ();
			system4.poll ();
		}
	}
	node1.stop ();
}

// Test disabled because it's failing intermittently.
// PR in which it got disabled: https://github.com/nanocurrency/nano-node/pull/3629
// Issue for investigating it: https://github.com/nanocurrency/nano-node/issues/3637
TEST (rpc, DISABLED_work_version_invalid)
{
	nano::test::system system;
	auto node = add_ipc_enabled_node (system);
	auto const rpc_ctx = add_rpc (system, node);
	nano::block_hash hash (1);
	boost::property_tree::ptree request;
	request.put ("action", "work_generate");
	request.put ("hash", hash.to_string ());
	request.put ("version", "work_invalid");
	{
		auto response (wait_response (system, rpc_ctx, request));
		ASSERT_EQ (1, response.count ("error"));
		ASSERT_EQ (std::error_code (nano::error_rpc::bad_work_version).message (), response.get<std::string> ("error"));
	}
	request.put ("action", "work_validate");
	{
		auto response (wait_response (system, rpc_ctx, request));
		ASSERT_EQ (1, response.count ("error"));
		ASSERT_EQ (std::error_code (nano::error_rpc::bad_work_version).message (), response.get<std::string> ("error"));
	}
}

TEST (rpc, block_count)
{
	{
		nano::test::system system;
		auto node1 = add_ipc_enabled_node (system);
		auto const rpc_ctx = add_rpc (system, node1);
		boost::property_tree::ptree request1;
		request1.put ("action", "block_count");
		{
			auto response1 (wait_response (system, rpc_ctx, request1));
			ASSERT_EQ ("1", response1.get<std::string> ("count"));
			ASSERT_EQ ("0", response1.get<std::string> ("unchecked"));
			ASSERT_EQ ("1", response1.get<std::string> ("cemented"));
		}
	}

	// Should be able to get all counts even when enable_control is false.
	{
		nano::test::system system;
		auto node1 = add_ipc_enabled_node (system);
		auto const rpc_ctx = add_rpc (system, node1);
		boost::property_tree::ptree request1;
		request1.put ("action", "block_count");
		{
			auto response1 (wait_response (system, rpc_ctx, request1));
			ASSERT_EQ ("1", response1.get<std::string> ("count"));
			ASSERT_EQ ("0", response1.get<std::string> ("unchecked"));
			ASSERT_EQ ("1", response1.get<std::string> ("cemented"));
		}
	}
}

TEST (rpc, block_count_pruning)
{
	nano::test::system system;
	auto & node0 = *system.add_node ();
	auto wallet_id = node0.wallets.first_wallet_id ();
	nano::node_config node_config = system.default_config ();
	node_config.enable_voting = false; // Remove after allowing pruned voting
	nano::node_flags node_flags;
	node_flags.set_enable_pruning (true);
	auto node1 = add_ipc_enabled_node (system, node_config, node_flags);
	auto latest (node1->latest (nano::dev::genesis_key.pub));
	nano::block_builder builder;
	auto send1 = builder
				 .send ()
				 .previous (latest)
				 .destination (nano::dev::genesis_key.pub)
				 .balance (nano::dev::constants.genesis_amount - nano::Gxrb_ratio)
				 .sign (nano::dev::genesis_key.prv, nano::dev::genesis_key.pub)
				 .work (*node1->work_generate_blocking (latest))
				 .build ();
	node1->process_local (send1);
	auto receive1 = builder
					.receive ()
					.previous (send1->hash ())
					.source (send1->hash ())
					.sign (nano::dev::genesis_key.prv, nano::dev::genesis_key.pub)
					.work (*node1->work_generate_blocking (send1->hash ()))
					.build ();
	node1->process_local (receive1);
	(void)node0.wallets.insert_adhoc (wallet_id, nano::dev::genesis_key.prv);
	ASSERT_TIMELY (5s, node1->block_confirmed (receive1->hash ()));
	// Pruning action
	{
		auto transaction (node1->store.tx_begin_write ());
		ASSERT_EQ (1, node1->ledger.pruning_action (*transaction, send1->hash (), 1));
	}
	auto const rpc_ctx = add_rpc (system, node1);
	boost::property_tree::ptree request1;
	request1.put ("action", "block_count");
	{
		auto response1 (wait_response (system, rpc_ctx, request1));
		ASSERT_EQ ("3", response1.get<std::string> ("count"));
		ASSERT_EQ ("0", response1.get<std::string> ("unchecked"));
		ASSERT_EQ ("3", response1.get<std::string> ("cemented"));
		ASSERT_EQ ("2", response1.get<std::string> ("full"));
		ASSERT_EQ ("1", response1.get<std::string> ("pruned"));
	}
}

TEST (rpc, frontier_count)
{
	nano::test::system system;
	auto node1 = add_ipc_enabled_node (system);
	auto const rpc_ctx = add_rpc (system, node1);
	boost::property_tree::ptree request1;
	request1.put ("action", "frontier_count");
	auto response1 (wait_response (system, rpc_ctx, request1));
	ASSERT_EQ ("1", response1.get<std::string> ("count"));
}

TEST (rpc, account_count)
{
	nano::test::system system;
	auto node1 = add_ipc_enabled_node (system);
	auto const rpc_ctx = add_rpc (system, node1);
	boost::property_tree::ptree request1;
	request1.put ("action", "account_count");
	auto response1 (wait_response (system, rpc_ctx, request1));
	ASSERT_EQ ("1", response1.get<std::string> ("count"));
}

TEST (rpc, available_supply)
{
	nano::test::system system;
	auto node1 = add_ipc_enabled_node (system);
	auto wallet_id = node1->wallets.first_wallet_id ();
	auto const rpc_ctx = add_rpc (system, node1);
	boost::property_tree::ptree request1;
	request1.put ("action", "available_supply");
	auto response1 (wait_response (system, rpc_ctx, request1));
	ASSERT_EQ ("0", response1.get<std::string> ("available"));
	(void)node1->wallets.insert_adhoc (wallet_id, nano::dev::genesis_key.prv);
	nano::keypair key;
	auto block (node1->wallets.send_action (wallet_id, nano::dev::genesis_key.pub, key.pub, 1));
	auto response2 (wait_response (system, rpc_ctx, request1));
	ASSERT_EQ ("1", response2.get<std::string> ("available"));
	auto block2 (node1->wallets.send_action (wallet_id, nano::dev::genesis_key.pub, 0, 100)); // Sending to burning 0 account
	auto response3 (wait_response (system, rpc_ctx, request1, 10s));
	ASSERT_EQ ("1", response3.get<std::string> ("available"));
}

TEST (rpc, mrai_to_raw)
{
	nano::test::system system;
	auto node1 = add_ipc_enabled_node (system);
	auto const rpc_ctx = add_rpc (system, node1);
	boost::property_tree::ptree request1;
	request1.put ("action", "mrai_to_raw");
	request1.put ("amount", "1");
	auto response1 (wait_response (system, rpc_ctx, request1));
	ASSERT_EQ (nano::Mxrb_ratio.convert_to<std::string> (), response1.get<std::string> ("amount"));
}

TEST (rpc, mrai_from_raw)
{
	nano::test::system system;
	auto node1 = add_ipc_enabled_node (system);
	auto const rpc_ctx = add_rpc (system, node1);
	boost::property_tree::ptree request1;
	request1.put ("action", "mrai_from_raw");
	request1.put ("amount", nano::Mxrb_ratio.convert_to<std::string> ());
	auto response1 (wait_response (system, rpc_ctx, request1));
	ASSERT_EQ ("1", response1.get<std::string> ("amount"));
}

TEST (rpc, krai_to_raw)
{
	nano::test::system system;
	auto node1 = add_ipc_enabled_node (system);
	auto const rpc_ctx = add_rpc (system, node1);
	boost::property_tree::ptree request1;
	request1.put ("action", "krai_to_raw");
	request1.put ("amount", "1");
	auto response1 (wait_response (system, rpc_ctx, request1));
	ASSERT_EQ (nano::kxrb_ratio.convert_to<std::string> (), response1.get<std::string> ("amount"));
}

TEST (rpc, krai_from_raw)
{
	nano::test::system system;
	auto node1 = add_ipc_enabled_node (system);
	auto const rpc_ctx = add_rpc (system, node1);
	boost::property_tree::ptree request1;
	request1.put ("action", "krai_from_raw");
	request1.put ("amount", nano::kxrb_ratio.convert_to<std::string> ());
	auto response1 (wait_response (system, rpc_ctx, request1));
	ASSERT_EQ ("1", response1.get<std::string> ("amount"));
}

TEST (rpc, nano_to_raw)
{
	nano::test::system system;
	auto node1 = add_ipc_enabled_node (system);
	auto const rpc_ctx = add_rpc (system, node1);
	boost::property_tree::ptree request1;
	request1.put ("action", "nano_to_raw");
	request1.put ("amount", "1");
	auto response1 (wait_response (system, rpc_ctx, request1));
	ASSERT_EQ (nano::Mxrb_ratio.convert_to<std::string> (), response1.get<std::string> ("amount"));
}

TEST (rpc, raw_to_nano)
{
	nano::test::system system;
	auto node1 = add_ipc_enabled_node (system);
	auto const rpc_ctx = add_rpc (system, node1);
	boost::property_tree::ptree request1;
	request1.put ("action", "raw_to_nano");
	request1.put ("amount", nano::Mxrb_ratio.convert_to<std::string> ());
	auto response1 (wait_response (system, rpc_ctx, request1));
	ASSERT_EQ ("1", response1.get<std::string> ("amount"));
}

TEST (rpc, account_representative)
{
	nano::test::system system;
	auto node = add_ipc_enabled_node (system);
	auto const rpc_ctx = add_rpc (system, node);
	boost::property_tree::ptree request;
	request.put ("account", nano::dev::genesis_key.pub.to_account ());
	request.put ("action", "account_representative");
	auto response (wait_response (system, rpc_ctx, request));
	std::string account_text1 (response.get<std::string> ("representative"));
	ASSERT_EQ (account_text1, nano::dev::genesis_key.pub.to_account ());
}

TEST (rpc, account_representative_set)
{
	nano::test::system system;
	auto node = add_ipc_enabled_node (system);
	auto wallet_id = node->wallets.first_wallet_id ();
	(void)node->wallets.insert_adhoc (wallet_id, nano::dev::genesis_key.prv);

	// create a 2nd account and send it some nano
	nano::keypair key2;
	(void)node->wallets.insert_adhoc (wallet_id, key2.prv);
	auto key2_open_block_hash = node->wallets.send_sync (wallet_id, nano::dev::genesis_key.pub, key2.pub, node->config->receive_minimum.number ());
	ASSERT_TIMELY (5s, node->ledger.confirmed ().block_exists (*node->store.tx_begin_read (), key2_open_block_hash));
	auto key2_open_block = node->ledger.any ().block_get (*node->store.tx_begin_read (), key2_open_block_hash);
	ASSERT_EQ (nano::dev::genesis_key.pub, key2_open_block->representative_field ().value ());

	// now change the representative of key2 to be genesis
	auto const rpc_ctx = add_rpc (system, node);
	boost::property_tree::ptree request;
	request.put ("account", key2.pub.to_account ());
	request.put ("representative", key2.pub.to_account ());
	request.put ("wallet", node->wallets.first_wallet_id ().to_string ());
	request.put ("action", "account_representative_set");
	auto response (wait_response (system, rpc_ctx, request));
	std::string block_text1 (response.get<std::string> ("block"));

	// check that the rep change succeeded
	nano::block_hash hash;
	ASSERT_FALSE (hash.decode_hex (block_text1));
	ASSERT_FALSE (hash.is_zero ());
	auto block = node->ledger.any ().block_get (*node->store.tx_begin_read (), hash);
	ASSERT_NE (block, nullptr);
	ASSERT_TIMELY (5s, node->ledger.confirmed ().block_exists (*node->store.tx_begin_read (), hash));
	ASSERT_EQ (key2.pub, block->representative_field ().value ());
}

TEST (rpc, account_representative_set_work_disabled)
{
	nano::test::system system{ nano::work_generation::disabled };
	nano::node_config node_config = system.default_config ();
	node_config.work_threads = 0;
	auto node = add_ipc_enabled_node (system, node_config);
	auto wallet_id = node->wallets.first_wallet_id ();
	(void)node->wallets.insert_adhoc (wallet_id, nano::dev::genesis_key.prv);
	auto const rpc_ctx = add_rpc (system, node);
	boost::property_tree::ptree request;
	nano::keypair rep;
	request.put ("account", nano::dev::genesis_key.pub.to_account ());
	request.put ("representative", rep.pub.to_account ());
	request.put ("wallet", node->wallets.first_wallet_id ().to_string ());
	request.put ("action", "account_representative_set");
	{
		auto response (wait_response (system, rpc_ctx, request, 10s));
		ASSERT_EQ (std::error_code (nano::error_common::disabled_work_generation).message (), response.get<std::string> ("error"));
	}
}

TEST (rpc, account_representative_set_epoch_2_insufficient_work)
{
	nano::test::system system;
	auto node = add_ipc_enabled_node (system);
	auto wallet_id = node->wallets.first_wallet_id ();
	(void)node->wallets.insert_adhoc (wallet_id, nano::dev::genesis_key.prv, false);

	// Upgrade the genesis account to epoch 2
	ASSERT_NE (nullptr, system.upgrade_genesis_epoch (*node, nano::epoch::epoch_1));
	ASSERT_NE (nullptr, system.upgrade_genesis_epoch (*node, nano::epoch::epoch_2));

	// speed up the cementing process, otherwise the node waits for frontiers confirmation to notice the unconfirmed epoch blocks, which takes time
	node->scheduler.priority.activate (nano::dev::genesis_key.pub, *node->store.tx_begin_read ());

	// wait for the epoch blocks to be cemented
	ASSERT_TIMELY_EQ (5s, node->get_confirmation_height (*node->store.tx_begin_read (), nano::dev::genesis_key.pub), 3);

	auto target_difficulty = nano::dev::network_params.work.threshold (nano::work_version::work_1, nano::block_details (nano::epoch::epoch_2, false, false, false));
	ASSERT_LT (node->network_params.work.get_entry (), target_difficulty);
	auto min_difficulty = node->network_params.work.get_entry ();

	auto const rpc_ctx = add_rpc (system, node);
	boost::property_tree::ptree request;
	std::string wallet;
	node->wallets.first_wallet_id ().encode_hex (wallet);
	request.put ("wallet", wallet);
	request.put ("action", "account_representative_set");
	request.put ("account", nano::dev::genesis_key.pub.to_account ());
	request.put ("representative", nano::keypair ().pub.to_account ());

	// Test that the correct error is given if there is insufficient work
<<<<<<< HEAD
	auto latest = node->ledger.latest (*node->store.tx_begin_read (), nano::dev::genesis_key.pub);
=======
	auto latest = node->ledger.any.account_head (node->ledger.tx_begin_read (), nano::dev::genesis_key.pub);
>>>>>>> cafaadfe
	auto insufficient = system.work_generate_limited (latest, min_difficulty, target_difficulty);
	request.put ("work", nano::to_string_hex (insufficient));
	{
		auto response (wait_response (system, rpc_ctx, request));
		std::error_code ec (nano::error_common::invalid_work);
		ASSERT_EQ (1, response.count ("error"));
		ASSERT_EQ (response.get<std::string> ("error"), ec.message ());
	}
}

TEST (rpc, bootstrap)
{
	nano::test::system system0;
	auto node = add_ipc_enabled_node (system0);
	nano::test::system system1 (1);
	auto node1 = system1.nodes[0];
	auto latest (node1->latest (nano::dev::genesis_key.pub));
	nano::block_builder builder;
	auto send = builder
				.send ()
				.previous (latest)
				.destination (nano::dev::genesis_key.pub)
				.balance (100)
				.sign (nano::dev::genesis_key.prv, nano::dev::genesis_key.pub)
				.work (*node1->work_generate_blocking (latest))
				.build ();
	{
		auto transaction (node1->store.tx_begin_write ());
		ASSERT_EQ (nano::block_status::progress, node1->ledger.process (*transaction, send));
	}
	auto const rpc_ctx = add_rpc (system0, node);
	boost::property_tree::ptree request;
	request.put ("action", "bootstrap");
	request.put ("address", "::ffff:127.0.0.1");
	request.put ("port", node1->network->endpoint ().port ());
	test_response response (request, rpc_ctx.rpc->listening_port (), system0.async_rt.io_ctx);
	while (response.status == 0)
	{
		system0.poll ();
	}
	system1.deadline_set (10s);
	while (node->latest (nano::dev::genesis_key.pub) != node1->latest (nano::dev::genesis_key.pub))
	{
		ASSERT_NO_ERROR (system0.poll ());
		ASSERT_NO_ERROR (system1.poll ());
	}
}

TEST (rpc, account_remove)
{
	nano::test::system system0;
	auto node = add_ipc_enabled_node (system0);
	auto wallet_id = node->wallets.first_wallet_id ();
	nano::public_key key1;
	(void)node->wallets.deterministic_insert (wallet_id, true, key1);
	ASSERT_TRUE (node->wallets.exists (key1));
	auto const rpc_ctx = add_rpc (system0, node);
	boost::property_tree::ptree request;
	request.put ("action", "account_remove");
	request.put ("wallet", node->wallets.first_wallet_id ().to_string ());
	request.put ("account", key1.to_account ());
	auto response (wait_response (system0, rpc_ctx, request));
	ASSERT_FALSE (node->wallets.exists (key1));
}

TEST (rpc, representatives)
{
	nano::test::system system0;
	auto node = add_ipc_enabled_node (system0);
	auto const rpc_ctx = add_rpc (system0, node);
	boost::property_tree::ptree request;
	request.put ("action", "representatives");
	auto response (wait_response (system0, rpc_ctx, request));
	auto & representatives_node (response.get_child ("representatives"));
	std::vector<nano::account> representatives;
	for (auto i (representatives_node.begin ()), n (representatives_node.end ()); i != n; ++i)
	{
		nano::account account;
		ASSERT_FALSE (account.decode_account (i->first));
		representatives.push_back (account);
	}
	ASSERT_EQ (1, representatives.size ());
	ASSERT_EQ (nano::dev::genesis_key.pub, representatives[0]);
}

// wallet_seed is only available over IPC's unsafe encoding, and when running on test network
TEST (rpc, wallet_seed)
{
	nano::test::system system;
	auto node = add_ipc_enabled_node (system);
	auto wallet_id = node->wallets.first_wallet_id ();
	auto const rpc_ctx = add_rpc (system, node);
	nano::raw_key seed;
	(void)node->wallets.get_seed (wallet_id, seed);
	boost::property_tree::ptree request;
	request.put ("action", "wallet_seed");
	request.put ("wallet", node->wallets.first_wallet_id ().to_string ());
	auto response (wait_response (system, rpc_ctx, request));
	{
		std::string seed_text (response.get<std::string> ("seed"));
		ASSERT_EQ (seed.to_string (), seed_text);
	}
}

TEST (rpc, wallet_change_seed)
{
	nano::test::system system0;
	auto node = add_ipc_enabled_node (system0);
	auto wallet_id = node->wallets.first_wallet_id ();
	auto const rpc_ctx = add_rpc (system0, node);
	nano::raw_key seed;
	nano::random_pool::generate_block (seed.bytes.data (), seed.bytes.size ());
	nano::raw_key seed0;
	nano::random_pool::generate_block (seed0.bytes.data (), seed0.bytes.size ());
	(void)node->wallets.get_seed (wallet_id, seed0);
	ASSERT_NE (seed, seed0);
	auto prv = nano::deterministic_key (seed, 0);
	auto pub (nano::pub_key (prv));
	boost::property_tree::ptree request;
	request.put ("action", "wallet_change_seed");
	request.put ("wallet", node->wallets.first_wallet_id ().to_string ());
	request.put ("seed", seed.to_string ());
	auto response (wait_response (system0, rpc_ctx, request));
	(void)node->wallets.get_seed (wallet_id, seed0);
	ASSERT_EQ (seed, seed0);
	auto account_text (response.get<std::string> ("last_restored_account"));
	nano::account account;
	ASSERT_FALSE (account.decode_account (account_text));
	ASSERT_TRUE (node->wallets.exists (account));
	ASSERT_EQ (pub, account);
	ASSERT_EQ ("1", response.get<std::string> ("restored_count"));
}

TEST (rpc, wallet_frontiers)
{
	nano::test::system system0;
	auto node = add_ipc_enabled_node (system0);
	auto wallet_id = node->wallets.first_wallet_id ();
	(void)node->wallets.insert_adhoc (wallet_id, nano::dev::genesis_key.prv);
	auto const rpc_ctx = add_rpc (system0, node);
	boost::property_tree::ptree request;
	request.put ("action", "wallet_frontiers");
	request.put ("wallet", node->wallets.first_wallet_id ().to_string ());
	auto response (wait_response (system0, rpc_ctx, request));
	auto & frontiers_node (response.get_child ("frontiers"));
	std::vector<nano::account> frontiers;
	for (auto i (frontiers_node.begin ()), n (frontiers_node.end ()); i != n; ++i)
	{
		frontiers.push_back (nano::account (i->second.get<std::string> ("")));
	}
	ASSERT_EQ (1, frontiers.size ());
	ASSERT_EQ (node->latest (nano::dev::genesis_key.pub), frontiers[0]);
}

TEST (rpc, work_validate)
{
	nano::test::system system;
	auto node1 = add_ipc_enabled_node (system);
	auto const rpc_ctx = add_rpc (system, node1);
	nano::block_hash hash (1);
	uint64_t work1 (*node1->work_generate_blocking (hash));
	boost::property_tree::ptree request;
	request.put ("action", "work_validate");
	request.put ("hash", hash.to_string ());
	request.put ("work", nano::to_string_hex (work1));
	{
		auto response (wait_response (system, rpc_ctx, request));
		ASSERT_EQ (0, response.count ("valid"));
		ASSERT_TRUE (response.get<bool> ("valid_all"));
		ASSERT_TRUE (response.get<bool> ("valid_receive"));
		std::string difficulty_text (response.get<std::string> ("difficulty"));
		uint64_t difficulty;
		ASSERT_FALSE (nano::from_string_hex (difficulty_text, difficulty));
		ASSERT_GE (difficulty, node1->default_difficulty (nano::work_version::work_1));
		double multiplier (response.get<double> ("multiplier"));
		ASSERT_NEAR (multiplier, nano::difficulty::to_multiplier (difficulty, node1->default_difficulty (nano::work_version::work_1)), 1e-6);
	}
	uint64_t work2 (0);
	request.put ("work", nano::to_string_hex (work2));
	{
		auto response (wait_response (system, rpc_ctx, request));
		ASSERT_EQ (0, response.count ("valid"));
		ASSERT_FALSE (response.get<bool> ("valid_all"));
		ASSERT_FALSE (response.get<bool> ("valid_receive"));
		std::string difficulty_text (response.get<std::string> ("difficulty"));
		uint64_t difficulty;
		ASSERT_FALSE (nano::from_string_hex (difficulty_text, difficulty));
		ASSERT_GE (node1->default_difficulty (nano::work_version::work_1), difficulty);
		double multiplier (response.get<double> ("multiplier"));
		ASSERT_NEAR (multiplier, nano::difficulty::to_multiplier (difficulty, node1->default_difficulty (nano::work_version::work_1)), 1e-6);
	}
	auto result_difficulty (nano::dev::network_params.work.difficulty (nano::work_version::work_1, hash, work1));
	ASSERT_GE (result_difficulty, node1->default_difficulty (nano::work_version::work_1));
	request.put ("work", nano::to_string_hex (work1));
	request.put ("difficulty", nano::to_string_hex (result_difficulty));
	{
		auto response (wait_response (system, rpc_ctx, request));
		ASSERT_TRUE (response.get<bool> ("valid"));
		ASSERT_TRUE (response.get<bool> ("valid_all"));
		ASSERT_TRUE (response.get<bool> ("valid_receive"));
	}
	uint64_t difficulty4 (0xfff0000000000000);
	request.put ("work", nano::to_string_hex (work1));
	request.put ("difficulty", nano::to_string_hex (difficulty4));
	{
		auto response (wait_response (system, rpc_ctx, request));
		ASSERT_EQ (result_difficulty >= difficulty4, response.get<bool> ("valid"));
		ASSERT_EQ (result_difficulty >= node1->default_difficulty (nano::work_version::work_1), response.get<bool> ("valid_all"));
		ASSERT_EQ (result_difficulty >= node1->network_params.work.get_epoch_2_receive (), response.get<bool> ("valid_all"));
	}
	uint64_t work3 (*node1->work_generate_blocking (hash, difficulty4));
	request.put ("work", nano::to_string_hex (work3));
	{
		auto response (wait_response (system, rpc_ctx, request));
		ASSERT_TRUE (response.get<bool> ("valid"));
		ASSERT_TRUE (response.get<bool> ("valid_all"));
		ASSERT_TRUE (response.get<bool> ("valid_receive"));
	}
}

TEST (rpc, work_validate_epoch_2)
{
	nano::test::system system;
	auto node = add_ipc_enabled_node (system);
	auto epoch1 = system.upgrade_genesis_epoch (*node, nano::epoch::epoch_1);
	ASSERT_NE (nullptr, epoch1);
	ASSERT_EQ (node->network_params.work.get_epoch_2 (), node->network_params.work.get_base ());
	auto work = system.work_generate_limited (epoch1->hash (), node->network_params.work.get_epoch_1 (), node->network_params.work.get_base ());
	auto const rpc_ctx = add_rpc (system, node);
	boost::property_tree::ptree request;
	request.put ("action", "work_validate");
	request.put ("hash", epoch1->hash ().to_string ());
	request.put ("work", nano::to_string_hex (work));
	{
		auto response (wait_response (system, rpc_ctx, request));
		ASSERT_EQ (0, response.count ("valid"));
		ASSERT_FALSE (response.get<bool> ("valid_all"));
		ASSERT_TRUE (response.get<bool> ("valid_receive"));
		std::string difficulty_text (response.get<std::string> ("difficulty"));
		uint64_t difficulty{ 0 };
		ASSERT_FALSE (nano::from_string_hex (difficulty_text, difficulty));
		double multiplier (response.get<double> ("multiplier"));
		ASSERT_NEAR (multiplier, nano::difficulty::to_multiplier (difficulty, node->network_params.work.get_epoch_2 ()), 1e-6);
	};
	// After upgrading, the higher difficulty is used to validate and calculate the multiplier
	ASSERT_NE (nullptr, system.upgrade_genesis_epoch (*node, nano::epoch::epoch_2));
	{
		auto response (wait_response (system, rpc_ctx, request));
		ASSERT_EQ (0, response.count ("valid"));
		ASSERT_FALSE (response.get<bool> ("valid_all"));
		ASSERT_TRUE (response.get<bool> ("valid_receive"));
		std::string difficulty_text (response.get<std::string> ("difficulty"));
		uint64_t difficulty{ 0 };
		ASSERT_FALSE (nano::from_string_hex (difficulty_text, difficulty));
		double multiplier (response.get<double> ("multiplier"));
		ASSERT_NEAR (multiplier, nano::difficulty::to_multiplier (difficulty, node->default_difficulty (nano::work_version::work_1)), 1e-6);
	};
}

TEST (rpc, successors)
{
	nano::test::system system;
	auto node = add_ipc_enabled_node (system);
	auto wallet_id = node->wallets.first_wallet_id ();
	(void)node->wallets.insert_adhoc (wallet_id, nano::dev::genesis_key.prv);
	nano::keypair key;
	auto genesis (node->latest (nano::dev::genesis_key.pub));
	ASSERT_FALSE (genesis.is_zero ());
	auto block (node->wallets.send_action (wallet_id, nano::dev::genesis_key.pub, key.pub, 1));
	ASSERT_NE (nullptr, block);
	auto const rpc_ctx = add_rpc (system, node);
	boost::property_tree::ptree request;
	request.put ("action", "successors");
	request.put ("block", genesis.to_string ());
	request.put ("count", std::to_string (std::numeric_limits<uint64_t>::max ()));
	auto response (wait_response (system, rpc_ctx, request));
	auto & blocks_node (response.get_child ("blocks"));
	std::vector<nano::block_hash> blocks;
	for (auto i (blocks_node.begin ()), n (blocks_node.end ()); i != n; ++i)
	{
		blocks.push_back (nano::block_hash (i->second.get<std::string> ("")));
	}
	ASSERT_EQ (2, blocks.size ());
	ASSERT_EQ (genesis, blocks[0]);
	ASSERT_EQ (block->hash (), blocks[1]);
	// RPC chain "reverse" option
	request.put ("action", "chain");
	request.put ("reverse", "true");
	auto response2 (wait_response (system, rpc_ctx, request, 10s));
	ASSERT_EQ (response, response2);
}

TEST (rpc, bootstrap_any)
{
	nano::test::system system0;
	auto node = add_ipc_enabled_node (system0);
	nano::test::system system1 (1);
	auto latest (system1.nodes[0]->latest (nano::dev::genesis_key.pub));
	nano::block_builder builder;
	auto send = builder
				.send ()
				.previous (latest)
				.destination (nano::dev::genesis_key.pub)
				.balance (100)
				.sign (nano::dev::genesis_key.prv, nano::dev::genesis_key.pub)
				.work (*system1.nodes[0]->work_generate_blocking (latest))
				.build ();
	{
		auto transaction (system1.nodes[0]->store.tx_begin_write ());
		ASSERT_EQ (nano::block_status::progress, system1.nodes[0]->ledger.process (*transaction, send));
	}
	auto const rpc_ctx = add_rpc (system0, node);
	boost::property_tree::ptree request;
	request.put ("action", "bootstrap_any");
	auto response (wait_response (system0, rpc_ctx, request));
	std::string success (response.get<std::string> ("success"));
	ASSERT_TRUE (success.empty ());
}

TEST (rpc, republish)
{
	nano::test::system system;
	nano::keypair key;
	auto node1 = add_ipc_enabled_node (system);
	system.add_node ();
	auto latest (node1->latest (nano::dev::genesis_key.pub));
	nano::block_builder builder;
	auto send = builder
				.send ()
				.previous (latest)
				.destination (key.pub)
				.balance (100)
				.sign (nano::dev::genesis_key.prv, nano::dev::genesis_key.pub)
				.work (*node1->work_generate_blocking (latest))
				.build ();
	ASSERT_EQ (nano::block_status::progress, node1->process (send));
	auto open = builder
				.open ()
				.source (send->hash ())
				.representative (key.pub)
				.account (key.pub)
				.sign (key.prv, key.pub)
				.work (*node1->work_generate_blocking (key.pub))
				.build ();
	ASSERT_EQ (nano::block_status::progress, node1->process (open));
	auto const rpc_ctx = add_rpc (system, node1);
	boost::property_tree::ptree request;
	request.put ("action", "republish");
	request.put ("hash", send->hash ().to_string ());
	auto response (wait_response (system, rpc_ctx, request));
	ASSERT_TIMELY (10s, system.nodes[1]->balance (nano::dev::genesis_key.pub) != nano::dev::constants.genesis_amount);
	auto & blocks_node (response.get_child ("blocks"));
	std::vector<nano::block_hash> blocks;
	for (auto i (blocks_node.begin ()), n (blocks_node.end ()); i != n; ++i)
	{
		blocks.push_back (nano::block_hash (i->second.get<std::string> ("")));
	}
	ASSERT_EQ (1, blocks.size ());
	ASSERT_EQ (send->hash (), blocks[0]);

	request.put ("hash", nano::dev::genesis->hash ().to_string ());
	request.put ("count", 1);
	auto response1 (wait_response (system, rpc_ctx, request));
	blocks_node = response1.get_child ("blocks");
	blocks.clear ();
	for (auto i (blocks_node.begin ()), n (blocks_node.end ()); i != n; ++i)
	{
		blocks.push_back (nano::block_hash (i->second.get<std::string> ("")));
	}
	ASSERT_EQ (1, blocks.size ());
	ASSERT_EQ (nano::dev::genesis->hash (), blocks[0]);

	request.put ("hash", open->hash ().to_string ());
	request.put ("sources", 2);
	auto response2 (wait_response (system, rpc_ctx, request));
	blocks_node = response2.get_child ("blocks");
	blocks.clear ();
	for (auto i (blocks_node.begin ()), n (blocks_node.end ()); i != n; ++i)
	{
		blocks.push_back (nano::block_hash (i->second.get<std::string> ("")));
	}
	ASSERT_EQ (3, blocks.size ());
	ASSERT_EQ (nano::dev::genesis->hash (), blocks[0]);
	ASSERT_EQ (send->hash (), blocks[1]);
	ASSERT_EQ (open->hash (), blocks[2]);
}

TEST (rpc, deterministic_key)
{
	nano::test::system system0;
	auto node = add_ipc_enabled_node (system0);
	auto wallet_id = node->wallets.first_wallet_id ();
	nano::raw_key seed;
	(void)node->wallets.get_seed (wallet_id, seed);
	nano::account account0;
	nano::account account1;
	nano::account account2;
	(void)node->wallets.deterministic_insert (wallet_id, true, account0);
	(void)node->wallets.deterministic_insert (wallet_id, true, account1);
	(void)node->wallets.deterministic_insert (wallet_id, true, account2);
	auto const rpc_ctx = add_rpc (system0, node);
	boost::property_tree::ptree request;
	request.put ("action", "deterministic_key");
	request.put ("seed", seed.to_string ());
	request.put ("index", "0");
	auto response0 (wait_response (system0, rpc_ctx, request));
	std::string validate_text (response0.get<std::string> ("account"));
	ASSERT_EQ (account0.to_account (), validate_text);
	request.put ("index", "2");
	auto response1 (wait_response (system0, rpc_ctx, request));
	validate_text = response1.get<std::string> ("account");
	ASSERT_NE (account1.to_account (), validate_text);
	ASSERT_EQ (account2.to_account (), validate_text);
}

/**
 * Test the RPC accounts_balances with 3 accounts, one good one, one with an invalid account ID and one with
 * an account that does not exist.
 */
TEST (rpc, accounts_balances)
{
	nano::test::system system;
	auto node = add_ipc_enabled_node (system);
	auto const rpc_ctx = add_rpc (system, node);
	boost::property_tree::ptree request;
	request.put ("action", "accounts_balances");
	boost::property_tree::ptree accounts_l;

	// Adds a valid account present in the ledger.
	boost::property_tree::ptree entry1;
	entry1.put ("", nano::dev::genesis_key.pub.to_account ());
	accounts_l.push_back (std::make_pair ("", entry1));

	// Adds a valid account string that isn't on the ledger for getting an error response.
	boost::property_tree::ptree entry2;
	auto const account_not_found = "nano_1os6txqxyuesnxrtshnfb5or1hesc1647wpk9rsr84pmki6eairwha79hk3j";
	entry2.put ("", account_not_found);
	accounts_l.push_back (std::make_pair ("", entry2));

	request.add_child ("accounts", accounts_l);
	auto response (wait_response (system, rpc_ctx, request));

	// Checking the valid entry is ok.
	auto genesis_entry = response.get_child (boost::str (boost::format ("balances.%1%") % nano::dev::genesis_key.pub.to_account ()));
	auto balance_text = genesis_entry.get<std::string> ("balance");
	ASSERT_EQ ("340282366920938463463374607431768211455", balance_text);
	auto receivable_text = genesis_entry.get<std::string> ("receivable");
	ASSERT_EQ ("0", receivable_text);

	// Checking the account not found response - we do not distinguish between account not found and zero balance, zero receivables
	auto account_not_found_entry = response.get_child (boost::str (boost::format ("balances.%1%") % account_not_found));
	auto account_balance_text = account_not_found_entry.get<std::string> ("balance");
	ASSERT_EQ ("0", account_balance_text);
	auto account_receivable_text = account_not_found_entry.get<std::string> ("receivable");
	ASSERT_EQ ("0", account_receivable_text);

	auto balances = response.get_child ("balances");
	ASSERT_EQ (2, balances.size ());

	auto errors = response.get_child_optional ("errors");
	ASSERT_FALSE (errors.has_value ());
}

/**
 * Test the RPC accounts_balances with 3 accounts, one good one, one with an invalid account ID and one with
 * an account that does not exist.
 */
TEST (rpc, accounts_balances_with_errors)
{
	nano::test::system system;
	auto node = add_ipc_enabled_node (system);
	auto const rpc_ctx = add_rpc (system, node);
	boost::property_tree::ptree request;
	request.put ("action", "accounts_balances");
	boost::property_tree::ptree accounts_l;

	// Adds a bad account string for getting an error response (the nano_ address checksum is wrong)
	boost::property_tree::ptree entry;
	auto const bad_account_number = "nano_3e3j5tkog48pnny9dmfzj1r16pg8t1e76dz5tmac6iq689wyjfpiij4txtd1";
	entry.put ("", bad_account_number);
	accounts_l.push_back (std::make_pair ("", entry));

	request.add_child ("accounts", accounts_l);
	auto response (wait_response (system, rpc_ctx, request));

	auto balances = response.get_child_optional ("balances");
	ASSERT_FALSE (balances.has_value ());

	auto get_error_message = [] (nano::error_common error_common) -> std::string {
		std::error_code ec = error_common;
		return ec.message ();
	};

	// Checking the bad account number response
	auto errors = response.get_child ("errors");
	ASSERT_EQ (1, errors.size ());
	ASSERT_EQ (1, errors.count (bad_account_number));
	auto bad_account_number_error_text = errors.get<std::string> (bad_account_number);
	ASSERT_EQ (get_error_message (nano::error_common::bad_account_number), bad_account_number_error_text);
}

/**
 * Test the case where an account has no blocks at all (unopened) but has receivables
 * In other words, sending to an a unopened account without receiving the funds
 * It also checks the operation of the include_only_confirmed flag
 */
TEST (rpc, accounts_balances_unopened_account_with_receivables)
{
	nano::test::system system;
	nano::node_config config;
	config.frontiers_confirmation = nano::frontiers_confirmation_mode::disabled;
	auto node = add_ipc_enabled_node (system, config);

	// send a 1 raw to the unopened account which will have receivables
	nano::keypair unopened_account;
	auto send = nano::state_block_builder{}
				.account (nano::dev::genesis_key.pub)
				.previous (nano::dev::genesis->hash ())
				.representative (nano::dev::genesis_key.pub)
				.balance (nano::dev::constants.genesis_amount - 1)
				.link (unopened_account.pub)
				.sign (nano::dev::genesis_key.prv, nano::dev::genesis_key.pub)
				.work (*node->work_generate_blocking (nano::dev::genesis->hash ()))
				.build ();
	{
		auto transaction = node->store.tx_begin_write ();
		ASSERT_EQ (nano::block_status::progress, node->ledger.process (*transaction, send));
	}
	ASSERT_TIMELY (5s, node->block (send->hash ()));
	ASSERT_TIMELY (5s, !node->active.active (*send));

	// create and send the rpc request for the unopened account and wait for the response
	auto const rpc_ctx = add_rpc (system, node);
	boost::property_tree::ptree request;
	boost::property_tree::ptree accounts_l;
	boost::property_tree::ptree entry;
	entry.put ("", unopened_account.pub.to_account ());
	accounts_l.push_back (std::make_pair ("", entry));
	request.add_child ("accounts", accounts_l);
	request.put ("action", "accounts_balances");

	// Check confirmed receivable amount
	auto response = wait_response (system, rpc_ctx, request);
	auto response_entry = response.get_child ("balances." + unopened_account.pub.to_account ());
	ASSERT_EQ ("0", response_entry.get<std::string> ("balance"));
	ASSERT_EQ ("0", response_entry.get<std::string> ("receivable"));

	// check unconfirmed receivable amount
	request.put ("include_only_confirmed", "false");
	response = wait_response (system, rpc_ctx, request);
	response_entry = response.get_child ("balances." + unopened_account.pub.to_account ());
	ASSERT_EQ ("0", response_entry.get<std::string> ("balance"));
	ASSERT_EQ ("1", response_entry.get<std::string> ("receivable"));

	// check confirmed receivable amount by explicitly setting include_only_confirmed
	request.put ("include_only_confirmed", "true");
	response = wait_response (system, rpc_ctx, request);
	response_entry = response.get_child ("balances." + unopened_account.pub.to_account ());
	ASSERT_EQ ("0", response_entry.get<std::string> ("balance"));
	ASSERT_EQ ("0", response_entry.get<std::string> ("receivable"));
}

// Tests the  happy path of retrieving an account's representative
TEST (rpc, accounts_representatives)
{
	nano::test::system system;
	auto node = add_ipc_enabled_node (system);
	auto const rpc_ctx = add_rpc (system, node);
	boost::property_tree::ptree request;
	request.put ("action", "accounts_representatives");
	boost::property_tree::ptree entry;
	boost::property_tree::ptree accounts;
	// Adds a valid account present in the ledger.
	entry.put ("", nano::dev::genesis_key.pub.to_account ());
	accounts.push_back (std::make_pair ("", entry));
	request.add_child ("accounts", accounts);
	auto response (wait_response (system, rpc_ctx, request));
	// Ensures the response is correct.
	auto response_representative (response.get_child ("representatives").get<std::string> (nano::dev::genesis_key.pub.to_account ()));
	ASSERT_EQ (response_representative, nano::dev::genesis_key.pub.to_account ());

	ASSERT_EQ (response.count ("errors"), 0);
}

/**
 * Test the RPC accounts_frontiers with 3 accounts, one good one, one with an invalid account ID and one with an account that does not exist.
 */
TEST (rpc, accounts_representatives_with_errors)
{
	nano::test::system system;
	auto node = add_ipc_enabled_node (system);
	auto const rpc_ctx = add_rpc (system, node);
	boost::property_tree::ptree request;
	request.put ("action", "accounts_representatives");
	boost::property_tree::ptree entry1, entry2, entry3;
	boost::property_tree::ptree accounts_l;

	// Adds a valid account present in the ledger.
	entry1.put ("", nano::dev::genesis_key.pub.to_account ());
	accounts_l.push_back (std::make_pair ("", entry1));

	// Adds an invalid account, malformed number with a wrong checksum.
	// Got with this formula: key1.substr(0, 40) + key2.substr(40, key2.size()).
	auto const bad_account_number = "nano_36uccgpjzhjsdbj44wm1y5hyz8gefx3wjpp1jircxt84nopxkxti5bzq1rnz";
	entry2.put ("", bad_account_number);
	accounts_l.push_back (std::make_pair ("", entry2));

	// Adds a valid key but that isn't on the ledger. It won't be found.
	auto const account_not_found = "nano_1hrts7hcoozxccnffoq9hqhngnn9jz783usapejm57ejtqcyz9dpso1bibuy";
	entry3.put ("", account_not_found);
	accounts_l.push_back (std::make_pair ("", entry3));

	// Packs all the account entries.
	request.add_child ("accounts", accounts_l);
	auto response (wait_response (system, rpc_ctx, request));

	ASSERT_EQ (response.count ("representatives"), 1);
	ASSERT_EQ (response.get_child ("representatives").size (), 1);
	ASSERT_EQ (response.get_child ("representatives").count (nano::dev::genesis_key.pub.to_account ()), 1);
	auto rep_text = response.get_child ("representatives").get<std::string> (nano::dev::genesis_key.pub.to_account ());
	ASSERT_EQ (rep_text, nano::dev::genesis_key.pub.to_account ());

	ASSERT_EQ (response.count ("errors"), 1);
	ASSERT_EQ (response.get_child ("errors").size (), 2);
	ASSERT_EQ (response.get_child ("errors").count (bad_account_number), 1);
	ASSERT_EQ (response.get_child ("errors").count (account_not_found), 1);
	ASSERT_EQ (response.get_child ("errors").get<std::string> (bad_account_number), make_error_code (nano::error_common::bad_account_number).message ());
	ASSERT_EQ (response.get_child ("errors").get<std::string> (account_not_found), make_error_code (nano::error_common::account_not_found).message ());
}

TEST (rpc, accounts_frontiers)
{
	nano::test::system system;
	auto node = add_ipc_enabled_node (system);
	auto wallet_id = node->wallets.first_wallet_id ();
	(void)node->wallets.insert_adhoc (wallet_id, nano::dev::genesis_key.prv);
	auto const rpc_ctx = add_rpc (system, node);

	boost::property_tree::ptree request;
	request.put ("action", "accounts_frontiers");
	boost::property_tree::ptree accounts_l;

	// Adds a valid account that will be found in the ledger.
	boost::property_tree::ptree entry1;
	entry1.put ("", nano::dev::genesis_key.pub.to_account ());
	accounts_l.push_back (std::make_pair ("", entry1));

	request.add_child ("accounts", accounts_l);
	auto response (wait_response (system, rpc_ctx, request));

	ASSERT_EQ (response.count ("frontiers"), 1);
	ASSERT_EQ (response.get_child ("frontiers").size (), 1);
	ASSERT_EQ (response.get_child ("frontiers").count (nano::dev::genesis_key.pub.to_account ()), 1);
	auto frontier_text = response.get_child ("frontiers").get<std::string> (nano::dev::genesis_key.pub.to_account ());
	ASSERT_EQ (nano::block_hash{ frontier_text }, node->latest (nano::dev::genesis_key.pub));

	ASSERT_EQ (response.count ("errors"), 0);
}

TEST (rpc, accounts_frontiers_with_errors)
{
	nano::test::system system;
	auto node = add_ipc_enabled_node (system);
	auto wallet_id = node->wallets.first_wallet_id ();
	(void)node->wallets.insert_adhoc (wallet_id, nano::dev::genesis_key.prv);
	auto const rpc_ctx = add_rpc (system, node);

	boost::property_tree::ptree request;
	request.put ("action", "accounts_frontiers");
	boost::property_tree::ptree accounts_l;

	// Adds a valid account that will be found in the ledger.
	boost::property_tree::ptree entry1;
	entry1.put ("", nano::dev::genesis_key.pub.to_account ());
	accounts_l.push_back (std::make_pair ("", entry1));

	// Adds a bad account number for getting an error response.
	boost::property_tree::ptree entry2;
	auto const bad_account_number = "nano_3e3j5tkog48pnny9dmfzj1r16pg8t1e76dz5tmac6iq689wyjfpiij4txtd1";
	entry2.put ("", bad_account_number);
	accounts_l.push_back (std::make_pair ("", entry2));

	// Adds a valid account that isn't on the ledger for getting an error response.
	boost::property_tree::ptree entry3;
	auto const account_not_found = "nano_1os6txqxyuesnxrtshnfb5or1hesc1647wpk9rsr84pmki6eairwha79hk3j";
	entry3.put ("", account_not_found);
	accounts_l.push_back (std::make_pair ("", entry3));

	request.add_child ("accounts", accounts_l);
	auto response (wait_response (system, rpc_ctx, request));

	ASSERT_EQ (response.count ("frontiers"), 1);
	ASSERT_EQ (response.get_child ("frontiers").size (), 1);
	ASSERT_EQ (response.get_child ("frontiers").count (nano::dev::genesis_key.pub.to_account ()), 1);
	auto frontier_text = response.get_child ("frontiers").get<std::string> (nano::dev::genesis_key.pub.to_account ());
	ASSERT_EQ (nano::block_hash{ frontier_text }, node->latest (nano::dev::genesis_key.pub));

	ASSERT_EQ (response.count ("errors"), 1);
	ASSERT_EQ (response.get_child ("errors").size (), 2);
	ASSERT_EQ (response.get_child ("errors").count (bad_account_number), 1);
	ASSERT_EQ (response.get_child ("errors").count (account_not_found), 1);
	ASSERT_EQ (response.get_child ("errors").get<std::string> (bad_account_number), make_error_code (nano::error_common::bad_account_number).message ());
	ASSERT_EQ (response.get_child ("errors").get<std::string> (account_not_found), make_error_code (nano::error_common::account_not_found).message ());
}

TEST (rpc, blocks)
{
	nano::test::system system;
	auto node = add_ipc_enabled_node (system);
	auto const rpc_ctx = add_rpc (system, node);
	boost::property_tree::ptree request;
	request.put ("action", "blocks");
	boost::property_tree::ptree entry;
	boost::property_tree::ptree peers_l;
	entry.put ("", node->latest (nano::dev::genesis_key.pub).to_string ());
	peers_l.push_back (std::make_pair ("", entry));
	request.add_child ("hashes", peers_l);
	auto response (wait_response (system, rpc_ctx, request));
	for (auto & blocks : response.get_child ("blocks"))
	{
		std::string hash_text (blocks.first);
		ASSERT_EQ (node->latest (nano::dev::genesis_key.pub).to_string (), hash_text);
		std::string blocks_text (blocks.second.get<std::string> (""));
		ASSERT_FALSE (blocks_text.empty ());
	}
}

TEST (rpc, wallet_info)
{
	nano::test::system system;
	nano::node_config node_config = system.default_config ();
	node_config.enable_voting = true;
	auto node = add_ipc_enabled_node (system, node_config);
	auto wallet_id = node->wallets.first_wallet_id ();
	(void)node->wallets.insert_adhoc (wallet_id, nano::dev::genesis_key.prv);
	nano::keypair key;
	(void)node->wallets.insert_adhoc (wallet_id, key.prv);

	auto send (node->wallets.send_action (wallet_id, nano::dev::genesis_key.pub, key.pub, nano::Gxrb_ratio));
	// after the send, expect 2 blocks immediately, then 2 confirmed in a timely manner,
	// and finally 3 blocks and 3 confirmed after the wallet generates the receive block for this send
	ASSERT_TIMELY (5s, node->block_confirmed (send->hash ())); // Send gets confirmed
	ASSERT_TIMELY (5s, !node->latest (key.pub).is_zero ()); // Receive gets generated
	ASSERT_TIMELY (5s, node->block_confirmed (node->latest (key.pub))); // Receive gets confirmed

	// do another send to be able to expect some "pending" down below
	auto send2 (node->wallets.send_action (wallet_id, nano::dev::genesis_key.pub, key.pub, 1));
	ASSERT_TIMELY (5s, node->block_confirmed (send2->hash ()));

	nano::account account;
	(void)node->wallets.deterministic_insert (wallet_id, true, account);
	ASSERT_EQ (nano::wallets_error::none, node->wallets.remove_account (wallet_id, account));
	(void)node->wallets.deterministic_insert (wallet_id, true, account);
	auto const rpc_ctx = add_rpc (system, node);
	boost::property_tree::ptree request;
	request.put ("action", "wallet_info");
	request.put ("wallet", wallet_id.to_string ());
	auto response (wait_response (system, rpc_ctx, request));
	std::string balance_text (response.get<std::string> ("balance"));
	ASSERT_EQ ("340282366920938463463374607431768211454", balance_text);
	std::string pending_text (response.get<std::string> ("pending"));
	ASSERT_EQ ("1", pending_text);
	std::string count_text (response.get<std::string> ("accounts_count"));
	ASSERT_EQ ("3", count_text);
	std::string block_count_text (response.get<std::string> ("accounts_block_count"));
	ASSERT_EQ ("4", block_count_text);
	std::string cemented_block_count_text (response.get<std::string> ("accounts_cemented_block_count"));
	ASSERT_EQ ("4", cemented_block_count_text);
	std::string adhoc_count (response.get<std::string> ("adhoc_count"));
	ASSERT_EQ ("2", adhoc_count);
	std::string deterministic_count (response.get<std::string> ("deterministic_count"));
	ASSERT_EQ ("1", deterministic_count);
	std::string index_text (response.get<std::string> ("deterministic_index"));
	ASSERT_EQ ("2", index_text);
}

TEST (rpc, wallet_balances)
{
	nano::test::system system0;
	auto node = add_ipc_enabled_node (system0);
	auto wallet_id = node->wallets.first_wallet_id ();
	(void)node->wallets.insert_adhoc (wallet_id, nano::dev::genesis_key.prv);
	auto const rpc_ctx = add_rpc (system0, node);
	boost::property_tree::ptree request;
	request.put ("action", "wallet_balances");
	request.put ("wallet", node->wallets.first_wallet_id ().to_string ());
	auto response (wait_response (system0, rpc_ctx, request));
	for (auto & balances : response.get_child ("balances"))
	{
		std::string account_text (balances.first);
		ASSERT_EQ (nano::dev::genesis_key.pub.to_account (), account_text);
		std::string balance_text (balances.second.get<std::string> ("balance"));
		ASSERT_EQ ("340282366920938463463374607431768211455", balance_text);
		std::string pending_text (balances.second.get<std::string> ("pending"));
		ASSERT_EQ ("0", pending_text);
	}
	nano::keypair key;
	(void)node->wallets.insert_adhoc (wallet_id, key.prv);
	auto send (node->wallets.send_action (wallet_id, nano::dev::genesis_key.pub, key.pub, 1));
	request.put ("threshold", "2");
	auto response1 (wait_response (system0, rpc_ctx, request));
	for (auto & balances : response1.get_child ("balances"))
	{
		std::string account_text (balances.first);
		ASSERT_EQ (nano::dev::genesis_key.pub.to_account (), account_text);
		std::string balance_text (balances.second.get<std::string> ("balance"));
		ASSERT_EQ ("340282366920938463463374607431768211454", balance_text);
		std::string pending_text (balances.second.get<std::string> ("pending"));
		ASSERT_EQ ("0", pending_text);
	}
}

TEST (rpc, pending_exists)
{
	nano::test::system system;
	nano::node_config config;
	config.frontiers_confirmation = nano::frontiers_confirmation_mode::disabled;
	auto node = add_ipc_enabled_node (system, config);
	auto wallet_id = node->wallets.first_wallet_id ();
	nano::keypair key1;
	(void)node->wallets.insert_adhoc (wallet_id, nano::dev::genesis_key.prv);
	auto hash0 (node->latest (nano::dev::genesis_key.pub));
	auto block1 (node->wallets.send_action (wallet_id, nano::dev::genesis_key.pub, key1.pub, 100));
	ASSERT_TIMELY (5s, node->block_confirmed (block1->hash ()));
	ASSERT_TIMELY (5s, !node->active.active (*block1));

	auto const rpc_ctx = add_rpc (system, node);
	boost::property_tree::ptree request;

	auto pending_exists = [&system, &rpc_ctx, &request] (char const * exists_a) {
		auto response0 (wait_response (system, rpc_ctx, request));
		std::string exists_text (response0.get<std::string> ("exists"));
		return exists_a == exists_text;
	};

	request.put ("action", "pending_exists");
	request.put ("hash", hash0.to_string ());
	ASSERT_TRUE (pending_exists ("0"));

	node->ledger.pending_info (*node->store.tx_begin_read (), nano::pending_key{ nano::dev::genesis_key.pub, block1->hash () });
	request.put ("hash", block1->hash ().to_string ());
	ASSERT_TRUE (pending_exists ("1"));

	ASSERT_TRUE (pending_exists ("1"));
	reset_confirmation_height (node->store, block1->account ());
	ASSERT_TRUE (pending_exists ("0"));
	request.put ("include_only_confirmed", "false");
	ASSERT_TRUE (pending_exists ("1"));
}

TEST (rpc, wallet_pending)
{
	nano::test::system system;
	auto node = add_ipc_enabled_node (system);
	auto wallet_id = node->wallets.first_wallet_id ();
	nano::keypair key1;
	(void)node->wallets.insert_adhoc (wallet_id, nano::dev::genesis_key.prv);
	(void)node->wallets.insert_adhoc (wallet_id, key1.prv);
	auto block1 = node->wallets.send_action (wallet_id, nano::dev::genesis_key.pub, key1.pub, 100);
	ASSERT_TIMELY_EQ (5s, node->get_confirmation_height (*node->store.tx_begin_read (), nano::dev::genesis_key.pub), 2);
	auto const rpc_ctx = add_rpc (system, node);
	boost::property_tree::ptree request;
	request.put ("action", "wallet_pending");
	request.put ("wallet", node->wallets.first_wallet_id ().to_string ());
	auto response (wait_response (system, rpc_ctx, request));
	ASSERT_EQ ("1", response.get<std::string> ("deprecated"));
	ASSERT_EQ (1, response.get_child ("blocks").size ());
	auto pending = response.get_child ("blocks").front ();
	ASSERT_EQ (key1.pub.to_account (), pending.first);
	nano::block_hash hash1{ pending.second.begin ()->second.get<std::string> ("") };
	ASSERT_EQ (block1->hash (), hash1);
}

TEST (rpc, wallet_receivable)
{
	nano::test::system system;
	nano::node_config config;
	config.frontiers_confirmation = nano::frontiers_confirmation_mode::disabled;
	auto node = add_ipc_enabled_node (system, config);
	auto wallet_id = node->wallets.first_wallet_id ();
	nano::keypair key1;
	(void)node->wallets.insert_adhoc (wallet_id, nano::dev::genesis_key.prv);
	(void)node->wallets.insert_adhoc (wallet_id, key1.prv);
	auto iterations (0);
	auto block1 (node->wallets.send_action (wallet_id, nano::dev::genesis_key.pub, key1.pub, 100));
	ASSERT_TIMELY (5s, node->block_confirmed (block1->hash ()));
	ASSERT_TIMELY (5s, !node->active.active (*block1));
	auto const rpc_ctx = add_rpc (system, node);
	boost::property_tree::ptree request;
	request.put ("action", "wallet_receivable");
	request.put ("wallet", node->wallets.first_wallet_id ().to_string ());
	request.put ("count", "100");
	auto response (wait_response (system, rpc_ctx, request));
	ASSERT_EQ (1, response.get_child ("blocks").size ());
	for (auto & pending : response.get_child ("blocks"))
	{
		std::string account_text (pending.first);
		ASSERT_EQ (key1.pub.to_account (), account_text);
		nano::block_hash hash1 (pending.second.begin ()->second.get<std::string> (""));
		ASSERT_EQ (block1->hash (), hash1);
	}
	request.put ("threshold", "100"); // Threshold test
	auto response0 (wait_response (system, rpc_ctx, request));
	std::unordered_map<nano::block_hash, nano::uint128_union> blocks;
	ASSERT_EQ (1, response0.get_child ("blocks").size ());
	for (auto & pending : response0.get_child ("blocks"))
	{
		std::string account_text (pending.first);
		ASSERT_EQ (key1.pub.to_account (), account_text);
		for (auto i (pending.second.begin ()), j (pending.second.end ()); i != j; ++i)
		{
			nano::block_hash hash;
			hash.decode_hex (i->first);
			nano::uint128_union amount;
			amount.decode_dec (i->second.get<std::string> (""));
			blocks[hash] = amount;
			boost::optional<std::string> source (i->second.get_optional<std::string> ("source"));
			ASSERT_FALSE (source.is_initialized ());
			boost::optional<uint8_t> min_version (i->second.get_optional<uint8_t> ("min_version"));
			ASSERT_FALSE (min_version.is_initialized ());
		}
	}
	ASSERT_EQ (blocks[block1->hash ()], 100);
	request.put ("threshold", "101");
	auto response1 (wait_response (system, rpc_ctx, request));
	auto & pending1 (response1.get_child ("blocks"));
	ASSERT_EQ (0, pending1.size ());
	request.put ("threshold", "0");
	request.put ("source", "true");
	request.put ("min_version", "true");
	auto response2 (wait_response (system, rpc_ctx, request));
	std::unordered_map<nano::block_hash, nano::uint128_union> amounts;
	std::unordered_map<nano::block_hash, nano::account> sources;
	ASSERT_EQ (1, response2.get_child ("blocks").size ());
	for (auto & pending : response2.get_child ("blocks"))
	{
		std::string account_text (pending.first);
		ASSERT_EQ (key1.pub.to_account (), account_text);
		for (auto i (pending.second.begin ()), j (pending.second.end ()); i != j; ++i)
		{
			nano::block_hash hash;
			hash.decode_hex (i->first);
			amounts[hash].decode_dec (i->second.get<std::string> ("amount"));
			sources[hash].decode_account (i->second.get<std::string> ("source"));
			ASSERT_EQ (i->second.get<uint8_t> ("min_version"), 0);
		}
	}
	ASSERT_EQ (amounts[block1->hash ()], 100);
	ASSERT_EQ (sources[block1->hash ()], nano::dev::genesis_key.pub);

	ASSERT_TRUE (check_block_response_count (system, rpc_ctx, request, 1));
	reset_confirmation_height (system.nodes.front ()->store, block1->account ());
	ASSERT_TRUE (check_block_response_count (system, rpc_ctx, request, 0));
	request.put ("include_only_confirmed", "false");
	ASSERT_TRUE (check_block_response_count (system, rpc_ctx, request, 1));
}

TEST (rpc, receive_minimum)
{
	nano::test::system system;
	auto node = add_ipc_enabled_node (system);
	auto const rpc_ctx = add_rpc (system, node);
	boost::property_tree::ptree request;
	request.put ("action", "receive_minimum");
	auto response (wait_response (system, rpc_ctx, request));
	std::string amount (response.get<std::string> ("amount"));
	ASSERT_EQ (node->config->receive_minimum.to_string_dec (), amount);
}

TEST (rpc, receive_minimum_set)
{
	nano::test::system system;
	auto node = add_ipc_enabled_node (system);
	auto const rpc_ctx = add_rpc (system, node);
	boost::property_tree::ptree request;
	request.put ("action", "receive_minimum_set");
	request.put ("amount", "100");
	ASSERT_NE (node->config->receive_minimum.to_string_dec (), "100");
	auto response (wait_response (system, rpc_ctx, request));
	std::string success (response.get<std::string> ("success"));
	ASSERT_TRUE (success.empty ());
	ASSERT_EQ (node->config->receive_minimum.to_string_dec (), "100");
}

TEST (rpc, work_get)
{
	nano::test::system system;
	auto node = add_ipc_enabled_node (system);
	auto wallet_id = node->wallets.first_wallet_id ();
	(void)node->wallets.insert_adhoc (wallet_id, nano::dev::genesis_key.prv);
	node->wallets.work_cache_blocking (wallet_id, nano::dev::genesis_key.pub, node->latest (nano::dev::genesis_key.pub));
	auto const rpc_ctx = add_rpc (system, node);
	boost::property_tree::ptree request;
	request.put ("action", "work_get");
	request.put ("wallet", node->wallets.first_wallet_id ().to_string ());
	request.put ("account", nano::dev::genesis_key.pub.to_account ());
	auto response (wait_response (system, rpc_ctx, request));
	std::string work_text (response.get<std::string> ("work"));
	auto work = node->wallets.work_get (node->wallets.first_wallet_id (), nano::dev::genesis_key.pub);
	ASSERT_EQ (nano::to_string_hex (work), work_text);
}

TEST (rpc, wallet_work_get)
{
	nano::test::system system;
	auto node = add_ipc_enabled_node (system);
	auto wallet_id = node->wallets.first_wallet_id ();
	(void)node->wallets.insert_adhoc (wallet_id, nano::dev::genesis_key.prv);
	node->wallets.work_cache_blocking (wallet_id, nano::dev::genesis_key.pub, node->latest (nano::dev::genesis_key.pub));
	auto const rpc_ctx = add_rpc (system, node);
	boost::property_tree::ptree request;
	request.put ("action", "wallet_work_get");
	request.put ("wallet", node->wallets.first_wallet_id ().to_string ());
	auto response (wait_response (system, rpc_ctx, request));
	for (auto & works : response.get_child ("works"))
	{
		std::string account_text (works.first);
		ASSERT_EQ (nano::dev::genesis_key.pub.to_account (), account_text);
		std::string work_text (works.second.get<std::string> (""));
		auto work = node->wallets.work_get (node->wallets.first_wallet_id (), nano::dev::genesis_key.pub);
		ASSERT_EQ (nano::to_string_hex (work), work_text);
	}
}

TEST (rpc, work_set)
{
	nano::test::system system;
	auto node = add_ipc_enabled_node (system);
	auto wallet_id = node->wallets.first_wallet_id ();
	(void)node->wallets.insert_adhoc (wallet_id, nano::dev::genesis_key.prv);
	auto const rpc_ctx = add_rpc (system, node);
	uint64_t work0 (100);
	boost::property_tree::ptree request;
	request.put ("action", "work_set");
	request.put ("wallet", wallet_id.to_string ());
	request.put ("account", nano::dev::genesis_key.pub.to_account ());
	request.put ("work", nano::to_string_hex (work0));
	auto response (wait_response (system, rpc_ctx, request));
	std::string success (response.get<std::string> ("success"));
	ASSERT_TRUE (success.empty ());
	auto work1 = node->wallets.work_get (wallet_id, nano::dev::genesis_key.pub);
	ASSERT_EQ (work1, work0);
}

TEST (rpc, search_receivable_all)
{
	nano::test::system system;
	auto node = add_ipc_enabled_node (system);
	auto wallet_id = node->wallets.first_wallet_id ();
	(void)node->wallets.insert_adhoc (wallet_id, nano::dev::genesis_key.prv);
	auto latest (node->latest (nano::dev::genesis_key.pub));
	nano::block_builder builder;
	auto block = builder
				 .send ()
				 .previous (latest)
				 .destination (nano::dev::genesis_key.pub)
				 .balance (nano::dev::constants.genesis_amount - node->config->receive_minimum.number ())
				 .sign (nano::dev::genesis_key.prv, nano::dev::genesis_key.pub)
				 .work (*node->work_generate_blocking (latest))
				 .build ();
	{
		auto transaction (node->store.tx_begin_write ());
		ASSERT_EQ (nano::block_status::progress, node->ledger.process (*transaction, block));
	}
	auto const rpc_ctx = add_rpc (system, node);
	boost::property_tree::ptree request;
	request.put ("action", "search_receivable_all");
	auto response (wait_response (system, rpc_ctx, request));
	ASSERT_TIMELY_EQ (10s, node->balance (nano::dev::genesis_key.pub), nano::dev::constants.genesis_amount);
}

TEST (rpc, wallet_republish)
{
	nano::test::system system;
	auto node1 = add_ipc_enabled_node (system);
	auto wallet_id = node1->wallets.first_wallet_id ();
	nano::keypair key;
	while (key.pub < nano::dev::genesis_key.pub)
	{
		nano::keypair key1;
		key.pub = key1.pub;
		key.prv = key1.prv;
	}
	(void)node1->wallets.insert_adhoc (wallet_id, nano::dev::genesis_key.prv);
	(void)node1->wallets.insert_adhoc (wallet_id, key.prv);
	auto latest (node1->latest (nano::dev::genesis_key.pub));
	nano::block_builder builder;
	auto send = builder
				.send ()
				.previous (latest)
				.destination (key.pub)
				.balance (100)
				.sign (nano::dev::genesis_key.prv, nano::dev::genesis_key.pub)
				.work (*node1->work_generate_blocking (latest))
				.build ();
	ASSERT_EQ (nano::block_status::progress, node1->process (send));
	auto open = builder
				.open ()
				.source (send->hash ())
				.representative (key.pub)
				.account (key.pub)
				.sign (key.prv, key.pub)
				.work (*node1->work_generate_blocking (key.pub))
				.build ();
	ASSERT_EQ (nano::block_status::progress, node1->process (open));
	auto const rpc_ctx = add_rpc (system, node1);
	boost::property_tree::ptree request;
	request.put ("action", "wallet_republish");
	request.put ("wallet", node1->wallets.first_wallet_id ().to_string ());
	request.put ("count", 1);
	auto response (wait_response (system, rpc_ctx, request));
	auto & blocks_node (response.get_child ("blocks"));
	std::vector<nano::block_hash> blocks;
	for (auto i (blocks_node.begin ()), n (blocks_node.end ()); i != n; ++i)
	{
		blocks.emplace_back (i->second.get<std::string> (""));
	}
	ASSERT_EQ (2, blocks.size ());
	ASSERT_EQ (send->hash (), blocks[0]);
	ASSERT_EQ (open->hash (), blocks[1]);
}

TEST (rpc, delegators)
{
	nano::test::system system;
	auto node1 = add_ipc_enabled_node (system);
	auto wallet_id = node1->wallets.first_wallet_id ();
	nano::keypair key;
	(void)node1->wallets.insert_adhoc (wallet_id, nano::dev::genesis_key.prv);
	(void)node1->wallets.insert_adhoc (wallet_id, key.prv);
	auto latest (node1->latest (nano::dev::genesis_key.pub));
	nano::block_builder builder;
	auto send = builder
				.send ()
				.previous (latest)
				.destination (key.pub)
				.balance (100)
				.sign (nano::dev::genesis_key.prv, nano::dev::genesis_key.pub)
				.work (*node1->work_generate_blocking (latest))
				.build ();
	ASSERT_EQ (nano::block_status::progress, node1->process (send));
	auto open = builder
				.open ()
				.source (send->hash ())
				.representative (nano::dev::genesis_key.pub)
				.account (key.pub)
				.sign (key.prv, key.pub)
				.work (*node1->work_generate_blocking (key.pub))
				.build ();
	ASSERT_EQ (nano::block_status::progress, node1->process (open));
	auto const rpc_ctx = add_rpc (system, node1);
	boost::property_tree::ptree request;
	request.put ("action", "delegators");
	request.put ("account", nano::dev::genesis_key.pub.to_account ());
	auto response (wait_response (system, rpc_ctx, request));
	auto & delegators_node (response.get_child ("delegators"));
	boost::property_tree::ptree delegators;
	for (auto i (delegators_node.begin ()), n (delegators_node.end ()); i != n; ++i)
	{
		delegators.put ((i->first), (i->second.get<std::string> ("")));
	}
	ASSERT_EQ (2, delegators.size ());
	ASSERT_EQ ("100", delegators.get<std::string> (nano::dev::genesis_key.pub.to_account ()));
	ASSERT_EQ ("340282366920938463463374607431768211355", delegators.get<std::string> (key.pub.to_account ()));
}

TEST (rpc, delegators_parameters)
{
	nano::test::system system;
	auto node1 = add_ipc_enabled_node (system);
	nano::keypair key;
	auto latest (node1->latest (nano::dev::genesis_key.pub));
	nano::block_builder builder;
	auto send = builder
				.send ()
				.previous (latest)
				.destination (key.pub)
				.balance (100)
				.sign (nano::dev::genesis_key.prv, nano::dev::genesis_key.pub)
				.work (*node1->work_generate_blocking (latest))
				.build ();
	ASSERT_EQ (nano::block_status::progress, node1->process (send));
	auto open = builder
				.open ()
				.source (send->hash ())
				.representative (nano::dev::genesis_key.pub)
				.account (key.pub)
				.sign (key.prv, key.pub)
				.work (*node1->work_generate_blocking (key.pub))
				.build ();
	ASSERT_EQ (nano::block_status::progress, node1->process (open));

	auto const rpc_ctx = add_rpc (system, node1);
	// Test with "count" = 2
	boost::property_tree::ptree request;
	request.put ("action", "delegators");
	request.put ("account", nano::dev::genesis_key.pub.to_account ());
	request.put ("count", 2);
	auto response (wait_response (system, rpc_ctx, request));
	auto & delegators_node (response.get_child ("delegators"));
	boost::property_tree::ptree delegators;
	for (auto i (delegators_node.begin ()), n (delegators_node.end ()); i != n; ++i)
	{
		delegators.put ((i->first), (i->second.get<std::string> ("")));
	}
	ASSERT_EQ (2, delegators.size ());
	ASSERT_EQ ("100", delegators.get<std::string> (nano::dev::genesis_key.pub.to_account ()));
	ASSERT_EQ ("340282366920938463463374607431768211355", delegators.get<std::string> (key.pub.to_account ()));

	// Test with "count" = 1
	request.put ("count", 1);
	auto response2 (wait_response (system, rpc_ctx, request));
	auto & delegators_node2 (response2.get_child ("delegators"));
	boost::property_tree::ptree delegators2;
	for (auto i (delegators_node2.begin ()), n (delegators_node2.end ()); i != n; ++i)
	{
		delegators2.put ((i->first), (i->second.get<std::string> ("")));
	}
	ASSERT_EQ (1, delegators2.size ());
	// What is first in ledger by public key?
	if (nano::dev::genesis_key.pub.number () < key.pub.number ())
	{
		ASSERT_EQ ("100", delegators2.get<std::string> (nano::dev::genesis_key.pub.to_account ()));
	}
	else
	{
		ASSERT_EQ ("340282366920938463463374607431768211355", delegators2.get<std::string> (key.pub.to_account ()));
	}

	// Test with "threshold"
	request.put ("count", 1024);
	request.put ("threshold", 101); // higher than remaining genesis balance
	auto response3 (wait_response (system, rpc_ctx, request));
	auto & delegators_node3 (response3.get_child ("delegators"));
	boost::property_tree::ptree delegators3;
	for (auto i (delegators_node3.begin ()), n (delegators_node3.end ()); i != n; ++i)
	{
		delegators3.put ((i->first), (i->second.get<std::string> ("")));
	}
	ASSERT_EQ (1, delegators3.size ());
	ASSERT_EQ ("340282366920938463463374607431768211355", delegators3.get<std::string> (key.pub.to_account ()));

	// Test with "start" before last account
	request.put ("threshold", 0);
	auto last_account (key.pub);
	if (nano::dev::genesis_key.pub.number () > key.pub.number ())
	{
		last_account = nano::dev::genesis_key.pub;
	}
	request.put ("start", nano::account (last_account.number () - 1).to_account ());

	auto response4 (wait_response (system, rpc_ctx, request));
	auto & delegators_node4 (response4.get_child ("delegators"));
	boost::property_tree::ptree delegators4;
	for (auto i (delegators_node4.begin ()), n (delegators_node4.end ()); i != n; ++i)
	{
		delegators4.put ((i->first), (i->second.get<std::string> ("")));
	}
	ASSERT_EQ (1, delegators4.size ());
	boost::optional<std::string> balance (delegators4.get_optional<std::string> (last_account.to_account ()));
	ASSERT_TRUE (balance.is_initialized ());

	// Test with "start" equal to last account
	request.put ("start", last_account.to_account ());
	auto response5 (wait_response (system, rpc_ctx, request));
	auto & delegators_node5 (response5.get_child ("delegators"));
	boost::property_tree::ptree delegators5;
	for (auto i (delegators_node5.begin ()), n (delegators_node5.end ()); i != n; ++i)
	{
		delegators5.put ((i->first), (i->second.get<std::string> ("")));
	}
	ASSERT_EQ (0, delegators5.size ());
}

TEST (rpc, delegators_count)
{
	nano::test::system system;
	auto node1 = add_ipc_enabled_node (system);
	auto wallet_id = node1->wallets.first_wallet_id ();
	nano::keypair key;
	(void)node1->wallets.insert_adhoc (wallet_id, nano::dev::genesis_key.prv);
	(void)node1->wallets.insert_adhoc (wallet_id, key.prv);
	auto latest (node1->latest (nano::dev::genesis_key.pub));
	nano::block_builder builder;
	auto send = builder
				.send ()
				.previous (latest)
				.destination (key.pub)
				.balance (100)
				.sign (nano::dev::genesis_key.prv, nano::dev::genesis_key.pub)
				.work (*node1->work_generate_blocking (latest))
				.build ();
	ASSERT_EQ (nano::block_status::progress, node1->process (send));
	auto open = builder
				.open ()
				.source (send->hash ())
				.representative (nano::dev::genesis_key.pub)
				.account (key.pub)
				.sign (key.prv, key.pub)
				.work (*node1->work_generate_blocking (key.pub))
				.build ();
	ASSERT_EQ (nano::block_status::progress, node1->process (open));
	auto const rpc_ctx = add_rpc (system, node1);
	boost::property_tree::ptree request;
	request.put ("action", "delegators_count");
	request.put ("account", nano::dev::genesis_key.pub.to_account ());
	auto response (wait_response (system, rpc_ctx, request));
	std::string count (response.get<std::string> ("count"));
	ASSERT_EQ ("2", count);
}

TEST (rpc, account_info)
{
	nano::test::system system;
	nano::keypair key;

	auto node1 = add_ipc_enabled_node (system);
	auto wallet_id = node1->wallets.first_wallet_id ();
	auto const rpc_ctx = add_rpc (system, node1);

	boost::property_tree::ptree request;
	request.put ("action", "account_info");
	request.put ("account", nano::account ().to_account ());

	// Test for a non existing account
	{
		auto response (wait_response (system, rpc_ctx, request));

		auto error (response.get_optional<std::string> ("error"));
		ASSERT_TRUE (error.is_initialized ());
		ASSERT_EQ (error.get (), std::error_code (nano::error_common::account_not_found).message ());
	}

	(void)node1->wallets.insert_adhoc (wallet_id, nano::dev::genesis_key.prv);
	(void)node1->wallets.insert_adhoc (wallet_id, key.prv);
	auto latest (node1->latest (nano::dev::genesis_key.pub));
	nano::block_builder builder;
	auto send = builder
				.send ()
				.previous (latest)
				.destination (key.pub)
				.balance (100)
				.sign (nano::dev::genesis_key.prv, nano::dev::genesis_key.pub)
				.work (*node1->work_generate_blocking (latest))
				.build ();
	ASSERT_EQ (nano::block_status::progress, node1->process (send));
	auto time = nano::seconds_since_epoch ();

	request.put ("account", nano::dev::genesis_key.pub.to_account ());
	{
		auto response (wait_response (system, rpc_ctx, request));
		std::string frontier (response.get<std::string> ("frontier"));
		ASSERT_EQ (send->hash ().to_string (), frontier);
		std::string open_block (response.get<std::string> ("open_block"));
		ASSERT_EQ (nano::dev::genesis->hash ().to_string (), open_block);
		std::string representative_block (response.get<std::string> ("representative_block"));
		ASSERT_EQ (nano::dev::genesis->hash ().to_string (), representative_block);
		std::string balance (response.get<std::string> ("balance"));
		ASSERT_EQ ("100", balance);
		std::string modified_timestamp (response.get<std::string> ("modified_timestamp"));
		ASSERT_LT (std::abs ((long)time - stol (modified_timestamp)), 5);
		std::string block_count (response.get<std::string> ("block_count"));
		ASSERT_EQ ("2", block_count);
		std::string confirmation_height (response.get<std::string> ("confirmation_height"));
		ASSERT_EQ ("1", confirmation_height);
		std::string confirmation_height_frontier (response.get<std::string> ("confirmation_height_frontier"));
		ASSERT_EQ (nano::dev::genesis->hash ().to_string (), confirmation_height_frontier);
		ASSERT_EQ (0, response.get<uint8_t> ("account_version"));
		boost::optional<std::string> weight (response.get_optional<std::string> ("weight"));
		ASSERT_FALSE (weight.is_initialized ());
		boost::optional<std::string> receivable (response.get_optional<std::string> ("receivable"));
		ASSERT_FALSE (receivable.is_initialized ());
		boost::optional<std::string> representative (response.get_optional<std::string> ("representative"));
		ASSERT_FALSE (representative.is_initialized ());
	}

	// Test for optional values
	request.put ("weight", "true");
	request.put ("receivable", "1");
	request.put ("representative", "1");
	{
		auto response (wait_response (system, rpc_ctx, request));
		ASSERT_EQ ("100", response.get<std::string> ("weight"));
		ASSERT_EQ ("0", response.get<std::string> ("receivable"));
		std::string representative2 (response.get<std::string> ("representative"));
		ASSERT_EQ (nano::dev::genesis_key.pub.to_account (), representative2);
	}

	// Test for confirmed only blocks
	nano::keypair key1;
	{
		latest = node1->latest (nano::dev::genesis_key.pub);
		auto send1 = builder
					 .send ()
					 .previous (latest)
					 .destination (key1.pub)
					 .balance (50)
					 .sign (nano::dev::genesis_key.prv, nano::dev::genesis_key.pub)
					 .work (*node1->work_generate_blocking (latest))
					 .build ();
		ASSERT_EQ (nano::block_status::progress, node1->process (send1));
		auto send2 = builder
					 .send ()
					 .previous (send1->hash ())
					 .destination (key1.pub)
					 .balance (25)
					 .sign (nano::dev::genesis_key.prv, nano::dev::genesis_key.pub)
					 .work (*node1->work_generate_blocking (send1->hash ()))
					 .build ();
		ASSERT_EQ (nano::block_status::progress, node1->process (send2));

		auto state_change = builder
							.state ()
							.account (nano::dev::genesis_key.pub)
							.previous (send2->hash ())
							.representative (key1.pub)
							.balance (25)
							.link (0)
							.sign (nano::dev::genesis_key.prv, nano::dev::genesis_key.pub)
							.work (*node1->work_generate_blocking (send2->hash ()))
							.build ();
		ASSERT_EQ (nano::block_status::progress, node1->process (state_change));

		auto open = builder
					.open ()
					.source (send1->hash ())
					.representative (nano::dev::genesis_key.pub)
					.account (key1.pub)
					.sign (key1.prv, key1.pub)
					.work (*node1->work_generate_blocking (key1.pub))
					.build ();
		ASSERT_EQ (nano::block_status::progress, node1->process (open));
		ASSERT_TIMELY (5s, !node1->active.active (*state_change));
		ASSERT_TIMELY (5s, !node1->active.active (*open));
	}

	{
		auto response (wait_response (system, rpc_ctx, request));
		std::string balance (response.get<std::string> ("balance"));
		ASSERT_EQ ("25", balance);
	}

	request.put ("include_confirmed", true);
	{
		auto response (wait_response (system, rpc_ctx, request));
		auto balance (response.get<std::string> ("balance"));
		ASSERT_EQ ("25", balance);
		auto confirmed_balance (response.get<std::string> ("confirmed_balance"));
		ASSERT_EQ ("340282366920938463463374607431768211455", confirmed_balance);

		auto representative (response.get<std::string> ("representative"));
		ASSERT_EQ (representative, key1.pub.to_account ());

		auto confirmed_representative (response.get<std::string> ("confirmed_representative"));
		ASSERT_EQ (confirmed_representative, nano::dev::genesis_key.pub.to_account ());

		auto confirmed_frontier (response.get<std::string> ("confirmed_frontier"));
		ASSERT_EQ (nano::dev::genesis->hash ().to_string (), confirmed_frontier);

		auto confirmed_height (response.get<uint64_t> ("confirmed_height"));
		ASSERT_EQ (1, confirmed_height);
	}

	request.put ("account", key1.pub.to_account ());
	{
		auto response (wait_response (system, rpc_ctx, request));
		ASSERT_EQ ("25", response.get<std::string> ("receivable"));
		ASSERT_EQ ("0", response.get<std::string> ("confirmed_receivable"));
	}

	request.put ("include_confirmed", false);
	{
		auto response (wait_response (system, rpc_ctx, request));
		ASSERT_EQ ("25", response.get<std::string> ("receivable"));

		// These fields shouldn't exist
		auto confirmed_balance (response.get_optional<std::string> ("confirmed_balance"));
		ASSERT_FALSE (confirmed_balance.is_initialized ());

		auto confirmed_receivable (response.get_optional<std::string> ("confirmed_receivable"));
		ASSERT_FALSE (confirmed_receivable.is_initialized ());

		auto confirmed_representative (response.get_optional<std::string> ("confirmed_representative"));
		ASSERT_FALSE (confirmed_representative.is_initialized ());

		auto confirmed_frontier (response.get_optional<std::string> ("confirmed_frontier"));
		ASSERT_FALSE (confirmed_frontier.is_initialized ());

		auto confirmed_height (response.get_optional<uint64_t> ("confirmed_height"));
		ASSERT_FALSE (confirmed_height.is_initialized ());
	}
}

/** Make sure we can use json block literals instead of string as input */
TEST (rpc, json_block_input)
{
	nano::test::system system;
	auto node1 = add_ipc_enabled_node (system);
	auto wallet_id = node1->wallets.first_wallet_id ();
	nano::keypair key;
	(void)node1->wallets.insert_adhoc (wallet_id, key.prv);
	nano::block_builder builder;
	auto send = builder
				.state ()
				.account (nano::dev::genesis_key.pub)
				.previous (node1->latest (nano::dev::genesis_key.pub))
				.representative (nano::dev::genesis_key.pub)
				.balance (nano::dev::constants.genesis_amount - nano::Gxrb_ratio)
				.link (key.pub)
				.sign (nano::dev::genesis_key.prv, nano::dev::genesis_key.pub)
				.work (0)
				.build ();
	auto const rpc_ctx = add_rpc (system, node1);
	boost::property_tree::ptree request;
	request.put ("action", "sign");
	request.put ("json_block", "true");
	std::string wallet;
	node1->wallets.first_wallet_id ().encode_hex (wallet);
	request.put ("wallet", wallet);
	request.put ("account", key.pub.to_account ());
	boost::property_tree::ptree json;
	send->serialize_json (json);
	request.add_child ("block", json);
	auto response (wait_response (system, rpc_ctx, request, 10s));

	bool json_error{ false };
	nano::state_block block (json_error, response.get_child ("block"));
	ASSERT_FALSE (json_error);

	ASSERT_FALSE (nano::validate_message (key.pub, send->hash (), block.block_signature ()));
	ASSERT_NE (block.block_signature (), send->block_signature ());
	ASSERT_EQ (block.hash (), send->hash ());
}

/** Make sure we can receive json block literals instead of string as output */
TEST (rpc, json_block_output)
{
	nano::test::system system;
	auto node1 = add_ipc_enabled_node (system);
	nano::keypair key;
	auto latest (node1->latest (nano::dev::genesis_key.pub));
	nano::block_builder builder;
	auto send = builder
				.send ()
				.previous (latest)
				.destination (key.pub)
				.balance (100)
				.sign (nano::dev::genesis_key.prv, nano::dev::genesis_key.pub)
				.work (*node1->work_generate_blocking (latest))
				.build ();
	ASSERT_EQ (nano::block_status::progress, node1->process (send));
	auto const rpc_ctx = add_rpc (system, node1);
	boost::property_tree::ptree request;
	request.put ("action", "block_info");
	request.put ("json_block", "true");
	request.put ("hash", send->hash ().to_string ());
	auto response (wait_response (system, rpc_ctx, request));

	// Make sure contents contains a valid JSON subtree instread of stringified json
	bool json_error{ false };
	nano::send_block send_from_json (json_error, response.get_child ("contents"));
	ASSERT_FALSE (json_error);
}

TEST (rpc, blocks_info)
{
	nano::test::system system;
	auto node = add_ipc_enabled_node (system);
	auto const rpc_ctx = add_rpc (system, node);
	auto check_blocks = [node] (boost::property_tree::ptree & response) {
		for (auto & blocks : response.get_child ("blocks"))
		{
			std::string hash_text (blocks.first);
			ASSERT_EQ (node->latest (nano::dev::genesis_key.pub).to_string (), hash_text);
			std::string account_text (blocks.second.get<std::string> ("block_account"));
			ASSERT_EQ (nano::dev::genesis_key.pub.to_account (), account_text);
			std::string amount_text (blocks.second.get<std::string> ("amount"));
			ASSERT_EQ (nano::dev::constants.genesis_amount.convert_to<std::string> (), amount_text);
			std::string blocks_text (blocks.second.get<std::string> ("contents"));
			ASSERT_FALSE (blocks_text.empty ());
			boost::optional<std::string> receivable (blocks.second.get_optional<std::string> ("receivable"));
			ASSERT_FALSE (receivable.is_initialized ());
			boost::optional<std::string> receive_hash (blocks.second.get_optional<std::string> ("receive_hash"));
			ASSERT_FALSE (receive_hash.is_initialized ());
			boost::optional<std::string> source (blocks.second.get_optional<std::string> ("source_account"));
			ASSERT_FALSE (source.is_initialized ());
			std::string balance_text (blocks.second.get<std::string> ("balance"));
			ASSERT_EQ (nano::dev::constants.genesis_amount.convert_to<std::string> (), balance_text);
			ASSERT_TRUE (blocks.second.get<bool> ("confirmed")); // Genesis block is confirmed by default
			std::string successor_text (blocks.second.get<std::string> ("successor"));
			ASSERT_EQ (nano::block_hash (0).to_string (), successor_text); // Genesis block doesn't have successor yet
		}
	};
	boost::property_tree::ptree request;
	request.put ("action", "blocks_info");
	boost::property_tree::ptree entry;
	boost::property_tree::ptree hashes;
	entry.put ("", node->latest (nano::dev::genesis_key.pub).to_string ());
	hashes.push_back (std::make_pair ("", entry));
	request.add_child ("hashes", hashes);
	{
		auto response (wait_response (system, rpc_ctx, request));
		check_blocks (response);
	}
	std::string random_hash = nano::block_hash ().to_string ();
	entry.put ("", random_hash);
	hashes.push_back (std::make_pair ("", entry));
	request.erase ("hashes");
	request.add_child ("hashes", hashes);
	{
		auto response (wait_response (system, rpc_ctx, request));
		ASSERT_EQ (std::error_code (nano::error_blocks::not_found).message (), response.get<std::string> ("error"));
	}
	request.put ("include_not_found", "true");
	{
		auto response (wait_response (system, rpc_ctx, request));
		check_blocks (response);
		auto & blocks_not_found (response.get_child ("blocks_not_found"));
		ASSERT_EQ (1, blocks_not_found.size ());
		ASSERT_EQ (random_hash, blocks_not_found.begin ()->second.get<std::string> (""));
	}
	request.put ("source", "true");
	request.put ("receivable", "1");
	request.put ("receive_hash", "1");
	{
		auto response (wait_response (system, rpc_ctx, request));
		for (auto & blocks : response.get_child ("blocks"))
		{
			ASSERT_EQ ("0", blocks.second.get<std::string> ("source_account"));
			ASSERT_EQ ("0", blocks.second.get<std::string> ("receivable"));
			std::string receive_hash (blocks.second.get<std::string> ("receive_hash"));
			ASSERT_EQ (nano::block_hash (0).to_string (), receive_hash);
		}
	}
}

/**
 * Test to check the receive_hash option of blocks_info rpc command.
 * The test does 4 sends from genesis to key1.
 * Then it does 4 receives, one for each send.
 * Then it issues the blocks_info RPC command and checks that the receive block of each send block is correctly found.
 */
TEST (rpc, blocks_info_receive_hash)
{
	nano::test::system system;
	auto node = add_ipc_enabled_node (system);
	auto wallet_id = node->wallets.first_wallet_id ();
	nano::keypair key1;
	(void)node->wallets.insert_adhoc (wallet_id, key1.prv);
	(void)node->wallets.insert_adhoc (wallet_id, nano::dev::genesis_key.prv);

	// do 4 sends
	auto send1 = node->wallets.send_action (wallet_id, nano::dev::genesis_key.pub, key1.pub, 1);
	auto send2 = node->wallets.send_action (wallet_id, nano::dev::genesis_key.pub, key1.pub, 2);
	auto send3 = node->wallets.send_action (wallet_id, nano::dev::genesis_key.pub, key1.pub, 3);
	auto send4 = node->wallets.send_action (wallet_id, nano::dev::genesis_key.pub, key1.pub, 4);

	// do 4 receives, mix up the ordering a little
	auto recv1 (node->wallets.receive_action (wallet_id, send1->hash (), key1.pub, node->config->receive_minimum.number (), send1->destination ()));
	auto recv4 (node->wallets.receive_action (wallet_id, send4->hash (), key1.pub, node->config->receive_minimum.number (), send4->destination ()));
	auto recv3 (node->wallets.receive_action (wallet_id, send3->hash (), key1.pub, node->config->receive_minimum.number (), send3->destination ()));
	auto recv2 (node->wallets.receive_action (wallet_id, send2->hash (), key1.pub, node->config->receive_minimum.number (), send2->destination ()));

	// function to check that all 4 receive blocks are cemented
	auto all_blocks_cemented = [node, &key1] () -> bool {
		nano::confirmation_height_info info;
		if (node->store.confirmation_height ().get (*node->store.tx_begin_read (), key1.pub, info))
		{
			return false;
		}
		return info.height () == 4;
	};

	ASSERT_TIMELY (5s, all_blocks_cemented ());
	ASSERT_EQ (node->ledger.account_balance (*node->store.tx_begin_read (), key1.pub, true), 10);

	// create the RPC request
	boost::property_tree::ptree request;
	boost::property_tree::ptree hashes;
	boost::property_tree::ptree child;
	child.put ("", send1->hash ().to_string ());
	hashes.push_back (std::make_pair ("", child));
	child.put ("", send2->hash ().to_string ());
	hashes.push_back (std::make_pair ("", child));
	child.put ("", send3->hash ().to_string ());
	hashes.push_back (std::make_pair ("", child));
	child.put ("", send4->hash ().to_string ());
	hashes.push_back (std::make_pair ("", child));
	request.put ("action", "blocks_info");
	request.add_child ("hashes", hashes);
	request.put ("receive_hash", "true");
	request.put ("json_block", "true");

	// send the request
	auto const rpc_ctx = add_rpc (system, node);
	auto response = wait_response (system, rpc_ctx, request);

	// create a map of the expected receives hashes for each send hash
	std::map<std::string, std::string> send_recv_map{
		{ send1->hash ().to_string (), recv1->hash ().to_string () },
		{ send2->hash ().to_string (), recv2->hash ().to_string () },
		{ send3->hash ().to_string (), recv3->hash ().to_string () },
		{ send4->hash ().to_string (), recv4->hash ().to_string () },
	};

	for (auto & blocks : response.get_child ("blocks"))
	{
		auto hash = blocks.first;
		std::string receive_hash = blocks.second.get<std::string> ("receive_hash");
		ASSERT_EQ (receive_hash, send_recv_map[hash]);
		send_recv_map.erase (hash);
	}
	ASSERT_EQ (send_recv_map.size (), 0);
}

TEST (rpc, blocks_info_subtype)
{
	nano::test::system system;
	auto node1 = add_ipc_enabled_node (system);
	auto wallet_id = node1->wallets.first_wallet_id ();
	nano::keypair key;
	(void)node1->wallets.insert_adhoc (wallet_id, nano::dev::genesis_key.prv);
	(void)node1->wallets.insert_adhoc (wallet_id, key.prv);
	auto send (node1->wallets.send_action (wallet_id, nano::dev::genesis_key.pub, nano::dev::genesis_key.pub, nano::Gxrb_ratio));
	ASSERT_NE (nullptr, send);
	auto receive (node1->wallets.receive_action (wallet_id, send->hash (), key.pub, nano::Gxrb_ratio, send->destination ()));
	ASSERT_NE (nullptr, receive);
	auto change (node1->wallets.change_action (wallet_id, nano::dev::genesis_key.pub, key.pub));
	ASSERT_NE (nullptr, change);
	auto const rpc_ctx = add_rpc (system, node1);
	boost::property_tree::ptree request;
	request.put ("action", "blocks_info");
	boost::property_tree::ptree hashes;
	boost::property_tree::ptree entry;
	entry.put ("", send->hash ().to_string ());
	hashes.push_back (std::make_pair ("", entry));
	entry.put ("", receive->hash ().to_string ());
	hashes.push_back (std::make_pair ("", entry));
	entry.put ("", change->hash ().to_string ());
	hashes.push_back (std::make_pair ("", entry));
	request.add_child ("hashes", hashes);
	auto response (wait_response (system, rpc_ctx, request));
	auto & blocks (response.get_child ("blocks"));
	ASSERT_EQ (3, blocks.size ());
	auto send_subtype (blocks.get_child (send->hash ().to_string ()).get<std::string> ("subtype"));
	ASSERT_EQ (send_subtype, "send");
	auto receive_subtype (blocks.get_child (receive->hash ().to_string ()).get<std::string> ("subtype"));
	ASSERT_EQ (receive_subtype, "receive");
	auto change_subtype (blocks.get_child (change->hash ().to_string ()).get<std::string> ("subtype"));
	ASSERT_EQ (change_subtype, "change");
	// Successor fields
	auto send_successor (blocks.get_child (send->hash ().to_string ()).get<std::string> ("successor"));
	ASSERT_EQ (send_successor, receive->hash ().to_string ());
	auto receive_successor (blocks.get_child (receive->hash ().to_string ()).get<std::string> ("successor"));
	ASSERT_EQ (receive_successor, change->hash ().to_string ());
	auto change_successor (blocks.get_child (change->hash ().to_string ()).get<std::string> ("successor"));
	ASSERT_EQ (change_successor, nano::block_hash (0).to_string ()); // Change block doesn't have successor yet
}

TEST (rpc, block_info_successor)
{
	nano::test::system system;
	auto node1 = add_ipc_enabled_node (system);
	nano::keypair key;
	auto latest (node1->latest (nano::dev::genesis_key.pub));
	nano::block_builder builder;
	auto send = builder
				.send ()
				.previous (latest)
				.destination (key.pub)
				.balance (100)
				.sign (nano::dev::genesis_key.prv, nano::dev::genesis_key.pub)
				.work (*node1->work_generate_blocking (latest))
				.build ();
	ASSERT_EQ (nano::block_status::progress, node1->process (send));
	auto const rpc_ctx = add_rpc (system, node1);
	boost::property_tree::ptree request;
	request.put ("action", "block_info");
	request.put ("hash", latest.to_string ());
	auto response (wait_response (system, rpc_ctx, request));

	// Make sure send block is successor of genesis
	std::string successor_text (response.get<std::string> ("successor"));
	ASSERT_EQ (successor_text, send->hash ().to_string ());
	std::string account_text (response.get<std::string> ("block_account"));
	ASSERT_EQ (nano::dev::genesis_key.pub.to_account (), account_text);
	std::string amount_text (response.get<std::string> ("amount"));
	ASSERT_EQ (nano::dev::constants.genesis_amount.convert_to<std::string> (), amount_text);
}

TEST (rpc, block_info_pruning)
{
	nano::test::system system;
	nano::node_config node_config0 = system.default_config ();
	node_config0.receive_minimum = nano::dev::constants.genesis_amount; // Prevent auto-receive & receive1 block conflicts
	auto & node0 = *system.add_node (node_config0);
	auto wallet_id0 = node0.wallets.first_wallet_id ();
	nano::node_config node_config1 = system.default_config ();
	node_config1.enable_voting = false; // Remove after allowing pruned voting
	nano::node_flags node_flags;
	node_flags.set_enable_pruning (true);
	auto node1 = add_ipc_enabled_node (system, node_config1, node_flags);
	auto latest (node1->latest (nano::dev::genesis_key.pub));
	nano::block_builder builder;
	auto send1 = builder
				 .send ()
				 .previous (latest)
				 .destination (nano::dev::genesis_key.pub)
				 .balance (nano::dev::constants.genesis_amount - nano::Gxrb_ratio)
				 .sign (nano::dev::genesis_key.prv, nano::dev::genesis_key.pub)
				 .work (*node1->work_generate_blocking (latest))
				 .build ();
	node1->process_active (send1);
	auto receive1 = builder
					.receive ()
					.previous (send1->hash ())
					.source (send1->hash ())
					.sign (nano::dev::genesis_key.prv, nano::dev::genesis_key.pub)
					.work (*node1->work_generate_blocking (send1->hash ()))
					.build ();
	node1->process_active (receive1);
	(void)node0.wallets.insert_adhoc (wallet_id0, nano::dev::genesis_key.prv);
	ASSERT_TIMELY (5s, node1->block_confirmed (receive1->hash ()));
	// Pruning action
	{
		auto transaction (node1->store.tx_begin_write ());
		ASSERT_EQ (1, node1->ledger.pruning_action (*transaction, send1->hash (), 1));
		ASSERT_TRUE (node1->ledger.any ().block_exists (*transaction, receive1->hash ()));
	}
	auto const rpc_ctx = add_rpc (system, node1);
	// Pruned block
	boost::property_tree::ptree request;
	request.put ("action", "block_info");
	request.put ("hash", send1->hash ().to_string ());
	auto response (wait_response (system, rpc_ctx, request));
	ASSERT_EQ (std::error_code (nano::error_blocks::not_found).message (), response.get<std::string> ("error"));
	// Existing block with previous pruned
	boost::property_tree::ptree request2;
	request2.put ("action", "block_info");
	request2.put ("json_block", "true");
	request2.put ("hash", receive1->hash ().to_string ());
	auto response2 (wait_response (system, rpc_ctx, request2));
	std::string account_text (response2.get<std::string> ("block_account"));
	ASSERT_EQ (nano::dev::genesis_key.pub.to_account (), account_text);
	boost::optional<std::string> amount (response2.get_optional<std::string> ("amount"));
	ASSERT_FALSE (amount.is_initialized ()); // Cannot calculate amount
	bool json_error{ false };
	nano::receive_block receive_from_json (json_error, response2.get_child ("contents"));
	ASSERT_FALSE (json_error);
	ASSERT_EQ (receive1->full_hash (), receive_from_json.full_hash ());
	std::string balance_text (response2.get<std::string> ("balance"));
	ASSERT_EQ (nano::dev::constants.genesis_amount.convert_to<std::string> (), balance_text);
	ASSERT_TRUE (response2.get<bool> ("confirmed"));
	std::string successor_text (response2.get<std::string> ("successor"));
	ASSERT_EQ (successor_text, nano::block_hash (0).to_string ()); // receive1 block doesn't have successor yet
}

TEST (rpc, pruned_exists)
{
	nano::test::system system;
	nano::node_config node_config0 = system.default_config ();
	node_config0.receive_minimum = nano::dev::constants.genesis_amount; // Prevent auto-receive & receive1 block conflicts
	auto & node0 = *system.add_node (node_config0);
	auto wallet_id = node0.wallets.first_wallet_id ();
	nano::node_config node_config1 = system.default_config ();
	node_config1.enable_voting = false; // Remove after allowing pruned voting
	nano::node_flags node_flags;
	node_flags.set_enable_pruning (true);
	auto node1 = add_ipc_enabled_node (system, node_config1, node_flags);
	auto latest (node1->latest (nano::dev::genesis_key.pub));
	nano::block_builder builder;
	auto send1 = builder
				 .send ()
				 .previous (latest)
				 .destination (nano::dev::genesis_key.pub)
				 .balance (nano::dev::constants.genesis_amount - nano::Gxrb_ratio)
				 .sign (nano::dev::genesis_key.prv, nano::dev::genesis_key.pub)
				 .work (*node1->work_generate_blocking (latest))
				 .build ();
	node1->process_active (send1);
	auto receive1 = builder
					.receive ()
					.previous (send1->hash ())
					.source (send1->hash ())
					.sign (nano::dev::genesis_key.prv, nano::dev::genesis_key.pub)
					.work (*node1->work_generate_blocking (send1->hash ()))
					.build ();
	node1->process_active (receive1);
	(void)node0.wallets.insert_adhoc (wallet_id, nano::dev::genesis_key.prv);
	ASSERT_TIMELY (5s, node1->block_confirmed (receive1->hash ()));
	// Pruning action
	{
		auto transaction (node1->store.tx_begin_write ());
		ASSERT_EQ (1, node1->ledger.pruning_action (*transaction, send1->hash (), 1));
		ASSERT_TRUE (node1->ledger.any ().block_exists (*transaction, receive1->hash ()));
	}
	auto const rpc_ctx = add_rpc (system, node1);
	// Pruned block
	boost::property_tree::ptree request;
	request.put ("action", "pruned_exists");
	request.put ("hash", send1->hash ().to_string ());
	auto response (wait_response (system, rpc_ctx, request));
	ASSERT_TRUE (response.get<bool> ("exists"));
	// Existing block with previous pruned
	boost::property_tree::ptree request2;
	request2.put ("action", "pruned_exists");
	request2.put ("hash", receive1->hash ().to_string ());
	auto response2 (wait_response (system, rpc_ctx, request2));
	ASSERT_FALSE (response2.get<bool> ("exists"));
}

TEST (rpc, work_peers_all)
{
	nano::test::system system;
	auto node1 = add_ipc_enabled_node (system);
	auto const rpc_ctx = add_rpc (system, node1);
	boost::property_tree::ptree request;
	request.put ("action", "work_peer_add");
	request.put ("address", "::1");
	request.put ("port", "0");
	auto response (wait_response (system, rpc_ctx, request));
	std::string success (response.get<std::string> ("success", ""));
	ASSERT_TRUE (success.empty ());
	boost::property_tree::ptree request1;
	request1.put ("action", "work_peers");
	auto response1 (wait_response (system, rpc_ctx, request1));
	auto & peers_node (response1.get_child ("work_peers"));
	std::vector<std::string> peers;
	for (auto i (peers_node.begin ()), n (peers_node.end ()); i != n; ++i)
	{
		peers.push_back (i->second.get<std::string> (""));
	}
	ASSERT_EQ (1, peers.size ());
	ASSERT_EQ ("::1:0", peers[0]);
	boost::property_tree::ptree request2;
	request2.put ("action", "work_peers_clear");
	auto response2 (wait_response (system, rpc_ctx, request2));
	success = response2.get<std::string> ("success", "");
	ASSERT_TRUE (success.empty ());
	auto response3 (wait_response (system, rpc_ctx, request1, 10s));
	peers_node = response3.get_child ("work_peers");
	ASSERT_EQ (0, peers_node.size ());
}

TEST (rpc, populate_backlog)
{
	nano::test::system system;
	nano::node_config node_config = system.default_config ();
	// Disable automatic backlog population
	node_config.frontiers_confirmation = nano::frontiers_confirmation_mode::disabled;
	auto node = add_ipc_enabled_node (system, node_config);

	// Create and process a block that won't get automatically scheduled for confirmation
	nano::keypair key;
	nano::block_builder builder;
	auto latest (node->latest (nano::dev::genesis_key.pub));
	auto genesis_balance (nano::dev::constants.genesis_amount);
	auto send_amount (genesis_balance - 100);
	auto send = builder
				.send ()
				.previous (latest)
				.destination (key.pub)
				.balance (genesis_balance)
				.sign (nano::dev::genesis_key.prv, nano::dev::genesis_key.pub)
				.work (*node->work_generate_blocking (latest))
				.build ();
	ASSERT_EQ (nano::block_status::progress, node->process (send));

	auto const rpc_ctx = add_rpc (system, node);
	boost::property_tree::ptree request;
	request.put ("action", "populate_backlog");
	auto response (wait_response (system, rpc_ctx, request));
	std::string success (response.get<std::string> ("success", ""));
	ASSERT_TRUE (success.empty ());

	// Ensure block got activated and election was started
	ASSERT_TIMELY (5s, node->active.active (*send));
}

TEST (rpc, ledger)
{
	nano::test::system system;
	auto node = add_ipc_enabled_node (system);
	nano::keypair key;
	auto latest (node->latest (nano::dev::genesis_key.pub));
	auto genesis_balance (nano::dev::constants.genesis_amount);
	auto send_amount (genesis_balance - 100);
	genesis_balance -= send_amount;
	nano::block_builder builder;
	auto send = builder
				.send ()
				.previous (latest)
				.destination (key.pub)
				.balance (genesis_balance)
				.sign (nano::dev::genesis_key.prv, nano::dev::genesis_key.pub)
				.work (*node->work_generate_blocking (latest))
				.build ();
	ASSERT_EQ (nano::block_status::progress, node->process (send));
	auto open = builder
				.open ()
				.source (send->hash ())
				.representative (nano::dev::genesis_key.pub)
				.account (key.pub)
				.sign (key.prv, key.pub)
				.work (*node->work_generate_blocking (key.pub))
				.build ();
	ASSERT_EQ (nano::block_status::progress, node->process (open));
	auto time = nano::seconds_since_epoch ();
	auto const rpc_ctx = add_rpc (system, node);
	boost::property_tree::ptree request;
	request.put ("action", "ledger");
	request.put ("sorting", true);
	request.put ("count", "1");
	{
		auto response (wait_response (system, rpc_ctx, request));
		for (auto & account : response.get_child ("accounts"))
		{
			std::string account_text (account.first);
			ASSERT_EQ (key.pub.to_account (), account_text);
			std::string frontier (account.second.get<std::string> ("frontier"));
			ASSERT_EQ (open->hash ().to_string (), frontier);
			std::string open_block (account.second.get<std::string> ("open_block"));
			ASSERT_EQ (open->hash ().to_string (), open_block);
			std::string representative_block (account.second.get<std::string> ("representative_block"));
			ASSERT_EQ (open->hash ().to_string (), representative_block);
			std::string balance_text (account.second.get<std::string> ("balance"));
			ASSERT_EQ (send_amount.convert_to<std::string> (), balance_text);
			std::string modified_timestamp (account.second.get<std::string> ("modified_timestamp"));
			ASSERT_LT (std::abs ((long)time - stol (modified_timestamp)), 5);
			std::string block_count (account.second.get<std::string> ("block_count"));
			ASSERT_EQ ("1", block_count);
			boost::optional<std::string> weight (account.second.get_optional<std::string> ("weight"));
			ASSERT_FALSE (weight.is_initialized ());
			boost::optional<std::string> pending (account.second.get_optional<std::string> ("pending"));
			ASSERT_FALSE (pending.is_initialized ());
			boost::optional<std::string> representative (account.second.get_optional<std::string> ("representative"));
			ASSERT_FALSE (representative.is_initialized ());
		}
	}
	// Test for optional values
	request.put ("weight", true);
	request.put ("pending", true);
	request.put ("representative", true);
	{
		auto response (wait_response (system, rpc_ctx, request));
		for (auto & account : response.get_child ("accounts"))
		{
			boost::optional<std::string> weight (account.second.get_optional<std::string> ("weight"));
			ASSERT_TRUE (weight.is_initialized ());
			ASSERT_EQ ("0", weight.get ());
			boost::optional<std::string> pending (account.second.get_optional<std::string> ("pending"));
			ASSERT_TRUE (pending.is_initialized ());
			ASSERT_EQ ("0", pending.get ());
			boost::optional<std::string> representative (account.second.get_optional<std::string> ("representative"));
			ASSERT_TRUE (representative.is_initialized ());
			ASSERT_EQ (nano::dev::genesis_key.pub.to_account (), representative.get ());
		}
	}
	// Test threshold
	request.put ("count", 2);
	request.put ("threshold", genesis_balance + 1);
	{
		auto response (wait_response (system, rpc_ctx, request));
		auto & accounts (response.get_child ("accounts"));
		ASSERT_EQ (1, accounts.size ());
		auto account (accounts.begin ());
		ASSERT_EQ (key.pub.to_account (), account->first);
		std::string balance_text (account->second.get<std::string> ("balance"));
		ASSERT_EQ (send_amount.convert_to<std::string> (), balance_text);
	}
	auto send2_amount (50);
	genesis_balance -= send2_amount;
	auto send2 = builder
				 .send ()
				 .previous (send->hash ())
				 .destination (key.pub)
				 .balance (genesis_balance)
				 .sign (nano::dev::genesis_key.prv, nano::dev::genesis_key.pub)
				 .work (*node->work_generate_blocking (send->hash ()))
				 .build ();
	ASSERT_EQ (nano::block_status::progress, node->process (send2));
	// When asking for pending, pending amount is taken into account for threshold so the account must show up
	request.put ("count", 2);
	request.put ("threshold", (send_amount + send2_amount).convert_to<std::string> ());
	request.put ("pending", true);
	{
		auto response (wait_response (system, rpc_ctx, request));
		auto & accounts (response.get_child ("accounts"));
		ASSERT_EQ (1, accounts.size ());
		auto account (accounts.begin ());
		ASSERT_EQ (key.pub.to_account (), account->first);
		std::string balance_text (account->second.get<std::string> ("balance"));
		ASSERT_EQ (send_amount.convert_to<std::string> (), balance_text);
		std::string pending_text (account->second.get<std::string> ("pending"));
		ASSERT_EQ (std::to_string (send2_amount), pending_text);
	}
}

TEST (rpc, accounts_create)
{
	nano::test::system system;
	auto node = add_ipc_enabled_node (system);
	auto wallet_id = node->wallets.first_wallet_id ();
	auto const rpc_ctx = add_rpc (system, node);
	boost::property_tree::ptree request;
	request.put ("action", "accounts_create");
	request.put ("wallet", node->wallets.first_wallet_id ().to_string ());
	request.put ("count", "8");
	auto response (wait_response (system, rpc_ctx, request));
	auto & accounts (response.get_child ("accounts"));
	for (auto i (accounts.begin ()), n (accounts.end ()); i != n; ++i)
	{
		std::string account_text (i->second.get<std::string> (""));
		nano::account account;
		ASSERT_FALSE (account.decode_account (account_text));
		ASSERT_TRUE (node->wallets.exists (account));
	}
	ASSERT_EQ (8, accounts.size ());
}

TEST (rpc, block_create)
{
	nano::test::system system;
	auto node1 = add_ipc_enabled_node (system);
	auto wallet_id = node1->wallets.first_wallet_id ();
	nano::keypair key;
	(void)node1->wallets.insert_adhoc (wallet_id, nano::dev::genesis_key.prv);
	(void)node1->wallets.insert_adhoc (wallet_id, key.prv);
	auto latest (node1->latest (nano::dev::genesis_key.pub));
	auto send_work = *node1->work_generate_blocking (latest);
	nano::block_builder builder;
	auto send = builder
				.send ()
				.previous (latest)
				.destination (key.pub)
				.balance (100)
				.sign (nano::dev::genesis_key.prv, nano::dev::genesis_key.pub)
				.work (send_work)
				.build ();
	auto open_work = *node1->work_generate_blocking (key.pub);
	auto open = builder
				.open ()
				.source (send->hash ())
				.representative (nano::dev::genesis_key.pub)
				.account (key.pub)
				.sign (key.prv, key.pub)
				.work (open_work)
				.build ();
	auto const rpc_ctx = add_rpc (system, node1);
	boost::property_tree::ptree request;
	request.put ("action", "block_create");
	request.put ("type", "send");
	request.put ("wallet", node1->wallets.first_wallet_id ().to_string ());
	request.put ("account", nano::dev::genesis_key.pub.to_account ());
	request.put ("previous", latest.to_string ());
	request.put ("amount", "340282366920938463463374607431768211355");
	request.put ("destination", key.pub.to_account ());
	request.put ("work", nano::to_string_hex (send_work));
	auto response (wait_response (system, rpc_ctx, request));
	std::string send_hash (response.get<std::string> ("hash"));
	ASSERT_EQ (send->hash ().to_string (), send_hash);
	std::string send_difficulty (response.get<std::string> ("difficulty"));
	ASSERT_EQ (nano::to_string_hex (nano::dev::network_params.work.difficulty (*send)), send_difficulty);
	auto send_text (response.get<std::string> ("block"));
	boost::property_tree::ptree block_l;
	std::stringstream block_stream (send_text);
	boost::property_tree::read_json (block_stream, block_l);
	auto send_block (nano::deserialize_block_json (block_l));
	ASSERT_EQ (send->hash (), send_block->hash ());
	ASSERT_EQ (nano::block_status::progress, node1->process (send));
	boost::property_tree::ptree request1;
	request1.put ("action", "block_create");
	request1.put ("type", "open");
	std::string key_text;
	key.prv.encode_hex (key_text);
	request1.put ("key", key_text);
	request1.put ("representative", nano::dev::genesis_key.pub.to_account ());
	request1.put ("source", send->hash ().to_string ());
	request1.put ("work", nano::to_string_hex (open_work));
	auto response1 (wait_response (system, rpc_ctx, request1));
	std::string open_hash (response1.get<std::string> ("hash"));
	ASSERT_EQ (open->hash ().to_string (), open_hash);
	auto open_text (response1.get<std::string> ("block"));
	std::stringstream block_stream1 (open_text);
	boost::property_tree::read_json (block_stream1, block_l);
	auto open_block (nano::deserialize_block_json (block_l));
	ASSERT_EQ (open->hash (), open_block->hash ());
	ASSERT_EQ (nano::block_status::progress, node1->process (open));
	request1.put ("representative", key.pub.to_account ());
	auto response2 (wait_response (system, rpc_ctx, request1));
	std::string open2_hash (response2.get<std::string> ("hash"));
	ASSERT_NE (open->hash ().to_string (), open2_hash); // different blocks with wrong representative
	auto change_work = *node1->work_generate_blocking (open->hash ());
	auto change = builder
				  .change ()
				  .previous (open->hash ())
				  .representative (key.pub)
				  .sign (key.prv, key.pub)
				  .work (change_work)
				  .build ();
	request1.put ("type", "change");
	request1.put ("work", nano::to_string_hex (change_work));
	auto response4 (wait_response (system, rpc_ctx, request1));
	std::string change_hash (response4.get<std::string> ("hash"));
	ASSERT_EQ (change->hash ().to_string (), change_hash);
	auto change_text (response4.get<std::string> ("block"));
	std::stringstream block_stream4 (change_text);
	boost::property_tree::read_json (block_stream4, block_l);
	auto change_block (nano::deserialize_block_json (block_l));
	ASSERT_EQ (change->hash (), change_block->hash ());
	ASSERT_EQ (nano::block_status::progress, node1->process (change));
	auto send2 = builder
				 .send ()
				 .previous (send->hash ())
				 .destination (key.pub)
				 .balance (0)
				 .sign (nano::dev::genesis_key.prv, nano::dev::genesis_key.pub)
				 .work (*node1->work_generate_blocking (send->hash ()))
				 .build ();
	ASSERT_EQ (nano::block_status::progress, node1->process (send2));
	boost::property_tree::ptree request2;
	request2.put ("action", "block_create");
	request2.put ("type", "receive");
	request2.put ("wallet", node1->wallets.first_wallet_id ().to_string ());
	request2.put ("account", key.pub.to_account ());
	request2.put ("source", send2->hash ().to_string ());
	request2.put ("previous", change->hash ().to_string ());
	request2.put ("work", nano::to_string_hex (*node1->work_generate_blocking (change->hash ())));
	auto response5 (wait_response (system, rpc_ctx, request2));
	std::string receive_hash (response4.get<std::string> ("hash"));
	auto receive_text (response5.get<std::string> ("block"));
	std::stringstream block_stream5 (change_text);
	boost::property_tree::read_json (block_stream5, block_l);
	auto receive_block (nano::deserialize_block_json (block_l));
	ASSERT_EQ (receive_hash, receive_block->hash ().to_string ());
	node1->process_active (std::move (receive_block));
	latest = node1->latest (key.pub);
	ASSERT_EQ (receive_hash, latest.to_string ());
}

TEST (rpc, block_create_state)
{
	nano::test::system system;
	auto node = add_ipc_enabled_node (system);
	auto wallet_id = node->wallets.first_wallet_id ();
	nano::keypair key;
	(void)node->wallets.insert_adhoc (wallet_id, nano::dev::genesis_key.prv);
	auto const rpc_ctx = add_rpc (system, node);
	boost::property_tree::ptree request;
	request.put ("action", "block_create");
	request.put ("type", "state");
	request.put ("wallet", node->wallets.first_wallet_id ().to_string ());
	request.put ("account", nano::dev::genesis_key.pub.to_account ());
	request.put ("previous", nano::dev::genesis->hash ().to_string ());
	request.put ("representative", nano::dev::genesis_key.pub.to_account ());
	request.put ("balance", (nano::dev::constants.genesis_amount - nano::Gxrb_ratio).convert_to<std::string> ());
	request.put ("link", key.pub.to_account ());
	request.put ("work", nano::to_string_hex (*node->work_generate_blocking (nano::dev::genesis->hash ())));
	auto response (wait_response (system, rpc_ctx, request));
	std::string state_hash (response.get<std::string> ("hash"));
	auto state_text (response.get<std::string> ("block"));
	std::stringstream block_stream (state_text);
	boost::property_tree::ptree block_l;
	boost::property_tree::read_json (block_stream, block_l);
	auto state_block (nano::deserialize_block_json (block_l));
	ASSERT_NE (nullptr, state_block);
	ASSERT_EQ (nano::block_type::state, state_block->type ());
	ASSERT_EQ (state_hash, state_block->hash ().to_string ());
	auto block_status (node->process (state_block));
	ASSERT_EQ (nano::block_status::progress, block_status);
}

TEST (rpc, block_create_state_open)
{
	nano::test::system system;
	auto node = add_ipc_enabled_node (system);
	auto wallet_id = node->wallets.first_wallet_id ();
	nano::keypair key;
	(void)node->wallets.insert_adhoc (wallet_id, nano::dev::genesis_key.prv);
	auto send_block (node->wallets.send_action (wallet_id, nano::dev::genesis_key.pub, key.pub, nano::Gxrb_ratio));
	ASSERT_NE (nullptr, send_block);
	auto const rpc_ctx = add_rpc (system, node);
	boost::property_tree::ptree request;
	request.put ("action", "block_create");
	request.put ("type", "state");
	request.put ("key", key.prv.to_string ());
	request.put ("account", key.pub.to_account ());
	request.put ("previous", 0);
	request.put ("representative", nano::dev::genesis_key.pub.to_account ());
	request.put ("balance", nano::Gxrb_ratio.convert_to<std::string> ());
	request.put ("link", send_block->hash ().to_string ());
	request.put ("work", nano::to_string_hex (*node->work_generate_blocking (key.pub)));
	auto response (wait_response (system, rpc_ctx, request));
	std::string state_hash (response.get<std::string> ("hash"));
	auto state_text (response.get<std::string> ("block"));
	std::stringstream block_stream (state_text);
	boost::property_tree::ptree block_l;
	boost::property_tree::read_json (block_stream, block_l);
	auto state_block (nano::deserialize_block_json (block_l));
	ASSERT_NE (nullptr, state_block);
	ASSERT_EQ (nano::block_type::state, state_block->type ());
	ASSERT_EQ (state_hash, state_block->hash ().to_string ());
	auto difficulty (nano::dev::network_params.work.difficulty (*state_block));
	ASSERT_GT (difficulty, nano::dev::network_params.work.threshold (state_block->work_version (), nano::block_details (nano::epoch::epoch_0, false, true, false)));
	ASSERT_TRUE (node->latest (key.pub).is_zero ());
	auto process_result (node->process (state_block));
	ASSERT_EQ (nano::block_status::progress, process_result);
	ASSERT_EQ (state_block->sideband ().details ().epoch (), nano::epoch::epoch_0);
	ASSERT_TRUE (state_block->is_receive ());
	ASSERT_FALSE (node->latest (key.pub).is_zero ());
}

// Missing "work" parameter should cause work to be generated for us.
TEST (rpc, block_create_state_request_work)
{
	// Test work generation for state blocks both with and without previous (in the latter
	// case, the account will be used for work generation)
	std::shared_ptr<nano::state_block> epoch2;
	{
		nano::test::system system (1);
		system.upgrade_genesis_epoch (*system.nodes.front (), nano::epoch::epoch_1);
		epoch2 = system.upgrade_genesis_epoch (*system.nodes.front (), nano::epoch::epoch_2);
	}

	std::vector<std::string> previous_test_input{ epoch2->hash ().to_string (), std::string ("0") };
	for (auto previous : previous_test_input)
	{
		nano::test::system system;
		auto node = add_ipc_enabled_node (system);
		auto wallet_id = node->wallets.first_wallet_id ();
		nano::keypair key;
		(void)node->wallets.insert_adhoc (wallet_id, nano::dev::genesis_key.prv);
		auto const rpc_ctx = add_rpc (system, node);
		boost::property_tree::ptree request;
		request.put ("action", "block_create");
		request.put ("type", "state");
		request.put ("wallet", node->wallets.first_wallet_id ().to_string ());
		request.put ("account", nano::dev::genesis_key.pub.to_account ());
		request.put ("representative", nano::dev::genesis_key.pub.to_account ());
		request.put ("balance", (nano::dev::constants.genesis_amount - nano::Gxrb_ratio).convert_to<std::string> ());
		request.put ("link", key.pub.to_account ());
		request.put ("previous", previous);
		auto response (wait_response (system, rpc_ctx, request));
		boost::property_tree::ptree block_l;
		std::stringstream block_stream (response.get<std::string> ("block"));
		boost::property_tree::read_json (block_stream, block_l);
		auto block (nano::deserialize_block_json (block_l));
		ASSERT_NE (nullptr, block);
		ASSERT_GE (nano::dev::network_params.work.difficulty (*block), node->default_difficulty (nano::work_version::work_1));
	}
}

TEST (rpc, block_create_open_epoch_v2)
{
	nano::test::system system;
	auto node = add_ipc_enabled_node (system);
	auto wallet_id = node->wallets.first_wallet_id ();
	nano::keypair key;
	(void)node->wallets.insert_adhoc (wallet_id, nano::dev::genesis_key.prv);
	ASSERT_NE (nullptr, system.upgrade_genesis_epoch (*node, nano::epoch::epoch_1));
	ASSERT_NE (nullptr, system.upgrade_genesis_epoch (*node, nano::epoch::epoch_2));
	auto send_block (node->wallets.send_action (wallet_id, nano::dev::genesis_key.pub, key.pub, nano::Gxrb_ratio));
	ASSERT_NE (nullptr, send_block);
	auto const rpc_ctx = add_rpc (system, node);
	boost::property_tree::ptree request;
	request.put ("action", "block_create");
	request.put ("type", "state");
	request.put ("key", key.prv.to_string ());
	request.put ("account", key.pub.to_account ());
	request.put ("previous", 0);
	request.put ("representative", nano::dev::genesis_key.pub.to_account ());
	request.put ("balance", nano::Gxrb_ratio.convert_to<std::string> ());
	request.put ("link", send_block->hash ().to_string ());
	auto response (wait_response (system, rpc_ctx, request));
	std::string state_hash (response.get<std::string> ("hash"));
	auto state_text (response.get<std::string> ("block"));
	std::stringstream block_stream (state_text);
	boost::property_tree::ptree block_l;
	boost::property_tree::read_json (block_stream, block_l);
	auto state_block (nano::deserialize_block_json (block_l));
	ASSERT_NE (nullptr, state_block);
	ASSERT_EQ (nano::block_type::state, state_block->type ());
	ASSERT_EQ (state_hash, state_block->hash ().to_string ());
	auto difficulty (nano::dev::network_params.work.difficulty (*state_block));
	ASSERT_GT (difficulty, nano::dev::network_params.work.threshold (state_block->work_version (), nano::block_details (nano::epoch::epoch_2, false, true, false)));
	ASSERT_TRUE (node->latest (key.pub).is_zero ());
	auto process_result (node->process (state_block));
	ASSERT_EQ (nano::block_status::progress, process_result);
	ASSERT_EQ (state_block->sideband ().details ().epoch (), nano::epoch::epoch_2);
	ASSERT_TRUE (state_block->is_receive ());
	ASSERT_FALSE (node->latest (key.pub).is_zero ());
}

TEST (rpc, block_create_receive_epoch_v2)
{
	nano::test::system system;
	auto node = add_ipc_enabled_node (system);
	auto wallet_id = node->wallets.first_wallet_id ();
	nano::keypair key;
	(void)node->wallets.insert_adhoc (wallet_id, nano::dev::genesis_key.prv);
	ASSERT_NE (nullptr, system.upgrade_genesis_epoch (*node, nano::epoch::epoch_1));
	auto send_block (node->wallets.send_action (wallet_id, nano::dev::genesis_key.pub, key.pub, nano::Gxrb_ratio));
	ASSERT_NE (nullptr, send_block);
	nano::block_builder builder;
	auto open = builder
				.state ()
				.account (key.pub)
				.previous (0)
				.representative (nano::dev::genesis_key.pub)
				.balance (nano::Gxrb_ratio)
				.link (send_block->hash ())
				.sign (key.prv, key.pub)
				.work (*node->work_generate_blocking (key.pub))
				.build ();
	ASSERT_EQ (nano::block_status::progress, node->process (open));
	ASSERT_NE (nullptr, system.upgrade_genesis_epoch (*node, nano::epoch::epoch_2));
	auto send_block_2 (node->wallets.send_action (wallet_id, nano::dev::genesis_key.pub, key.pub, nano::Gxrb_ratio));
	auto const rpc_ctx = add_rpc (system, node);
	boost::property_tree::ptree request;
	request.put ("action", "block_create");
	request.put ("type", "state");
	request.put ("key", key.prv.to_string ());
	request.put ("account", key.pub.to_account ());
	request.put ("previous", open->hash ().to_string ());
	request.put ("representative", nano::dev::genesis_key.pub.to_account ());
	request.put ("balance", (2 * nano::Gxrb_ratio).convert_to<std::string> ());
	request.put ("link", send_block_2->hash ().to_string ());
	auto response (wait_response (system, rpc_ctx, request));
	std::string state_hash (response.get<std::string> ("hash"));
	auto state_text (response.get<std::string> ("block"));
	std::stringstream block_stream (state_text);
	boost::property_tree::ptree block_l;
	boost::property_tree::read_json (block_stream, block_l);
	auto state_block (nano::deserialize_block_json (block_l));
	ASSERT_NE (nullptr, state_block);
	ASSERT_EQ (nano::block_type::state, state_block->type ());
	ASSERT_EQ (state_hash, state_block->hash ().to_string ());
	auto difficulty (nano::dev::network_params.work.difficulty (*state_block));
	ASSERT_GT (difficulty, nano::dev::network_params.work.threshold (state_block->work_version (), nano::block_details (nano::epoch::epoch_2, false, true, false)));
	auto process_result (node->process (state_block));
	ASSERT_EQ (nano::block_status::progress, process_result);
	ASSERT_EQ (state_block->sideband ().details ().epoch (), nano::epoch::epoch_2);
	ASSERT_TRUE (state_block->is_receive ());
	ASSERT_FALSE (node->latest (key.pub).is_zero ());
}

TEST (rpc, block_create_send_epoch_v2)
{
	nano::test::system system;
	auto node = add_ipc_enabled_node (system);
	auto wallet_id = node->wallets.first_wallet_id ();
	nano::keypair key;
	(void)node->wallets.insert_adhoc (wallet_id, nano::dev::genesis_key.prv);
	ASSERT_NE (nullptr, system.upgrade_genesis_epoch (*node, nano::epoch::epoch_1));
	ASSERT_NE (nullptr, system.upgrade_genesis_epoch (*node, nano::epoch::epoch_2));
	auto send_block (node->wallets.send_action (wallet_id, nano::dev::genesis_key.pub, key.pub, nano::Gxrb_ratio));
	ASSERT_NE (nullptr, send_block);
	nano::block_builder builder;
	auto open = builder
				.state ()
				.account (key.pub)
				.previous (0)
				.representative (nano::dev::genesis_key.pub)
				.balance (nano::Gxrb_ratio)
				.link (send_block->hash ())
				.sign (key.prv, key.pub)
				.work (*node->work_generate_blocking (key.pub))
				.build ();
	ASSERT_EQ (nano::block_status::progress, node->process (open));
	auto const rpc_ctx = add_rpc (system, node);
	boost::property_tree::ptree request;
	request.put ("action", "block_create");
	request.put ("type", "state");
	request.put ("key", key.prv.to_string ());
	request.put ("account", key.pub.to_account ());
	request.put ("previous", open->hash ().to_string ());
	request.put ("representative", nano::dev::genesis_key.pub.to_account ());
	request.put ("balance", 0);
	request.put ("link", nano::dev::genesis_key.pub.to_string ());
	auto response (wait_response (system, rpc_ctx, request));
	std::string state_hash (response.get<std::string> ("hash"));
	auto state_text (response.get<std::string> ("block"));
	std::stringstream block_stream (state_text);
	boost::property_tree::ptree block_l;
	boost::property_tree::read_json (block_stream, block_l);
	auto state_block (nano::deserialize_block_json (block_l));
	ASSERT_NE (nullptr, state_block);
	ASSERT_EQ (nano::block_type::state, state_block->type ());
	ASSERT_EQ (state_hash, state_block->hash ().to_string ());
	auto difficulty (nano::dev::network_params.work.difficulty (*state_block));
	ASSERT_GT (difficulty, nano::dev::network_params.work.threshold (state_block->work_version (), nano::block_details (nano::epoch::epoch_2, true, false, false)));
	auto process_result (node->process (state_block));
	ASSERT_EQ (nano::block_status::progress, process_result);
	ASSERT_EQ (state_block->sideband ().details ().epoch (), nano::epoch::epoch_2);
	ASSERT_TRUE (state_block->is_send ());
	ASSERT_FALSE (node->latest (key.pub).is_zero ());
}

TEST (rpc, block_hash)
{
	nano::test::system system;
	auto node1 = add_ipc_enabled_node (system);
	auto const rpc_ctx = add_rpc (system, node1);
	nano::keypair key;
	auto latest (node1->latest (nano::dev::genesis_key.pub));
	nano::block_builder builder;
	auto send = builder
				.send ()
				.previous (latest)
				.destination (key.pub)
				.balance (100)
				.sign (nano::dev::genesis_key.prv, nano::dev::genesis_key.pub)
				.work (*node1->work_generate_blocking (latest))
				.build ();
	boost::property_tree::ptree request;
	request.put ("action", "block_hash");
	std::string json;
	send->serialize_json (json);
	request.put ("block", json);
	auto response (wait_response (system, rpc_ctx, request));
	std::string send_hash (response.get<std::string> ("hash"));
	ASSERT_EQ (send->hash ().to_string (), send_hash);
}

TEST (rpc, wallet_lock)
{
	nano::test::system system;
	auto node = add_ipc_enabled_node (system);
	auto wallet_id = node->wallets.first_wallet_id ();
	auto const rpc_ctx = add_rpc (system, node);
	boost::property_tree::ptree request;
	std::string wallet;
	node->wallets.first_wallet_id ().encode_hex (wallet);
	bool valid = false;
	(void)node->wallets.valid_password (wallet_id, valid);
	ASSERT_TRUE (valid);
	request.put ("wallet", wallet);
	request.put ("action", "wallet_lock");
	auto response (wait_response (system, rpc_ctx, request));
	std::string account_text1 (response.get<std::string> ("locked"));
	ASSERT_EQ (account_text1, "1");
	(void)node->wallets.valid_password (wallet_id, valid);
	ASSERT_FALSE (valid);
}

TEST (rpc, wallet_locked)
{
	nano::test::system system;
	auto node = add_ipc_enabled_node (system);
	auto const rpc_ctx = add_rpc (system, node);
	boost::property_tree::ptree request;
	std::string wallet;
	node->wallets.first_wallet_id ().encode_hex (wallet);
	request.put ("wallet", wallet);
	request.put ("action", "wallet_locked");
	auto response (wait_response (system, rpc_ctx, request));
	std::string account_text1 (response.get<std::string> ("locked"));
	ASSERT_EQ (account_text1, "0");
}

TEST (rpc, wallet_create_fail)
{
	nano::test::system system;
	auto node = add_ipc_enabled_node (system);
	// lmdb_max_dbs should be removed once the wallet store is refactored to support more wallets.
	for (int i = 0; i < 127; i++)
	{
		node->wallets.create (nano::random_wallet_id ());
	}
	auto const rpc_ctx = add_rpc (system, node);
	boost::property_tree::ptree request;
	request.put ("action", "wallet_create");
	auto response (wait_response (system, rpc_ctx, request));
	ASSERT_EQ (std::error_code (nano::error_common::wallet_lmdb_max_dbs).message (), response.get<std::string> ("error"));
}

TEST (rpc, wallet_ledger)
{
	nano::test::system system;
	auto node1 = add_ipc_enabled_node (system);
	auto wallet_id = node1->wallets.first_wallet_id ();
	nano::keypair key;
	(void)node1->wallets.insert_adhoc (wallet_id, key.prv);
	auto latest (node1->latest (nano::dev::genesis_key.pub));
	nano::block_builder builder;
	auto send = builder
				.send ()
				.previous (latest)
				.destination (key.pub)
				.balance (100)
				.sign (nano::dev::genesis_key.prv, nano::dev::genesis_key.pub)
				.work (*node1->work_generate_blocking (latest))
				.build ();
	ASSERT_EQ (nano::block_status::progress, node1->process (send));
	auto open = builder
				.open ()
				.source (send->hash ())
				.representative (nano::dev::genesis_key.pub)
				.account (key.pub)
				.sign (key.prv, key.pub)
				.work (*node1->work_generate_blocking (key.pub))
				.build ();
	ASSERT_EQ (nano::block_status::progress, node1->process (open));
	auto time = nano::seconds_since_epoch ();
	auto const rpc_ctx = add_rpc (system, node1);
	boost::property_tree::ptree request;
	request.put ("action", "wallet_ledger");
	request.put ("wallet", node1->wallets.first_wallet_id ().to_string ());
	request.put ("sorting", "1");
	request.put ("count", "1");
	auto response (wait_response (system, rpc_ctx, request));
	for (auto & accounts : response.get_child ("accounts"))
	{
		std::string account_text (accounts.first);
		ASSERT_EQ (key.pub.to_account (), account_text);
		std::string frontier (accounts.second.get<std::string> ("frontier"));
		ASSERT_EQ (open->hash ().to_string (), frontier);
		std::string open_block (accounts.second.get<std::string> ("open_block"));
		ASSERT_EQ (open->hash ().to_string (), open_block);
		std::string representative_block (accounts.second.get<std::string> ("representative_block"));
		ASSERT_EQ (open->hash ().to_string (), representative_block);
		std::string balance_text (accounts.second.get<std::string> ("balance"));
		ASSERT_EQ ("340282366920938463463374607431768211355", balance_text);
		std::string modified_timestamp (accounts.second.get<std::string> ("modified_timestamp"));
		ASSERT_LT (std::abs ((long)time - stol (modified_timestamp)), 5);
		std::string block_count (accounts.second.get<std::string> ("block_count"));
		ASSERT_EQ ("1", block_count);
		boost::optional<std::string> weight (accounts.second.get_optional<std::string> ("weight"));
		ASSERT_FALSE (weight.is_initialized ());
		boost::optional<std::string> pending (accounts.second.get_optional<std::string> ("pending"));
		ASSERT_FALSE (pending.is_initialized ());
		boost::optional<std::string> representative (accounts.second.get_optional<std::string> ("representative"));
		ASSERT_FALSE (representative.is_initialized ());
	}
	// Test for optional values
	request.put ("weight", "true");
	request.put ("pending", "1");
	request.put ("representative", "false");
	auto response2 (wait_response (system, rpc_ctx, request));
	for (auto & accounts : response2.get_child ("accounts"))
	{
		boost::optional<std::string> weight (accounts.second.get_optional<std::string> ("weight"));
		ASSERT_TRUE (weight.is_initialized ());
		ASSERT_EQ ("0", weight.get ());
		boost::optional<std::string> pending (accounts.second.get_optional<std::string> ("pending"));
		ASSERT_TRUE (pending.is_initialized ());
		ASSERT_EQ ("0", pending.get ());
		boost::optional<std::string> representative (accounts.second.get_optional<std::string> ("representative"));
		ASSERT_FALSE (representative.is_initialized ());
	}
}

TEST (rpc, wallet_add_watch)
{
	nano::test::system system;
	auto node = add_ipc_enabled_node (system);
	auto wallet_id = node->wallets.first_wallet_id ();
	auto const rpc_ctx = add_rpc (system, node);
	boost::property_tree::ptree request;
	std::string wallet;
	node->wallets.first_wallet_id ().encode_hex (wallet);
	request.put ("wallet", wallet);
	request.put ("action", "wallet_add_watch");
	boost::property_tree::ptree entry;
	boost::property_tree::ptree peers_l;
	entry.put ("", nano::dev::genesis_key.pub.to_account ());
	peers_l.push_back (std::make_pair ("", entry));
	request.add_child ("accounts", peers_l);
	auto response (wait_response (system, rpc_ctx, request));
	std::string success (response.get<std::string> ("success"));
	ASSERT_TRUE (success.empty ());
	ASSERT_TRUE (node->wallets.exists (nano::dev::genesis_key.pub));

	// Make sure using special wallet key as pubkey fails
	nano::public_key bad_key (1);
	entry.put ("", bad_key.to_account ());
	peers_l.push_back (std::make_pair ("", entry));
	request.erase ("accounts");
	request.add_child ("accounts", peers_l);

	auto response_error (wait_response (system, rpc_ctx, request));
	std::error_code ec (nano::error_common::bad_public_key);
	ASSERT_EQ (response_error.get<std::string> ("error"), ec.message ());
}

TEST (rpc, online_reps)
{
	nano::test::system system (1);
	auto node1 (system.nodes[0]);
	auto node2 = add_ipc_enabled_node (system);
	auto wallet_id1 = node1->wallets.first_wallet_id ();
	auto wallet_id2 = node2->wallets.first_wallet_id ();
	nano::keypair key;
	(void)node1->wallets.insert_adhoc (wallet_id1, nano::dev::genesis_key.prv);
	ASSERT_EQ (node2->online_reps.online (), 0);
	auto send_block (node1->wallets.send_action (wallet_id1, nano::dev::genesis_key.pub, key.pub, nano::Gxrb_ratio));
	ASSERT_NE (nullptr, send_block);
	ASSERT_TIMELY (10s, !node2->online_reps.list ().empty ());
	ASSERT_EQ (node2->online_reps.online (), nano::dev::constants.genesis_amount - nano::Gxrb_ratio);
	auto const rpc_ctx = add_rpc (system, node2);
	boost::property_tree::ptree request;
	request.put ("action", "representatives_online");
	auto response (wait_response (system, rpc_ctx, request));
	auto representatives (response.get_child ("representatives"));
	auto item (representatives.begin ());
	ASSERT_NE (representatives.end (), item);
	ASSERT_EQ (nano::dev::genesis_key.pub.to_account (), item->second.get<std::string> (""));
	boost::optional<std::string> weight (item->second.get_optional<std::string> ("weight"));
	ASSERT_FALSE (weight.is_initialized ());
	ASSERT_TIMELY (5s, node2->block (send_block->hash ()));
	// Test weight option
	request.put ("weight", "true");
	auto response2 (wait_response (system, rpc_ctx, request));
	auto representatives2 (response2.get_child ("representatives"));
	auto item2 (representatives2.begin ());
	ASSERT_NE (representatives2.end (), item2);
	ASSERT_EQ (nano::dev::genesis_key.pub.to_account (), item2->first);
	auto weight2 (item2->second.get<std::string> ("weight"));
	ASSERT_EQ (node2->weight (nano::dev::genesis_key.pub).convert_to<std::string> (), weight2);
	// Test accounts filter
	nano::public_key new_rep;
	(void)node2->wallets.deterministic_insert (wallet_id2, true, new_rep);
	auto send (node1->wallets.send_action (wallet_id1, nano::dev::genesis_key.pub, new_rep, node1->config->receive_minimum.number ()));
	ASSERT_NE (nullptr, send);
	ASSERT_TIMELY (10s, node2->block (send->hash ()));
	auto receive (node2->wallets.receive_action (wallet_id2, send->hash (), new_rep, node1->config->receive_minimum.number (), send->destination ()));
	ASSERT_NE (nullptr, receive);
	ASSERT_TIMELY (5s, node2->block (receive->hash ()));
	auto change (node1->wallets.change_action (wallet_id1, nano::dev::genesis_key.pub, new_rep));
	ASSERT_NE (nullptr, change);
	ASSERT_TIMELY (5s, node2->block (change->hash ()));
	ASSERT_TIMELY_EQ (5s, node2->online_reps.list ().size (), 2);
	boost::property_tree::ptree child_rep;
	child_rep.put ("", new_rep.to_account ());
	boost::property_tree::ptree filtered_accounts;
	filtered_accounts.push_back (std::make_pair ("", child_rep));
	request.add_child ("accounts", filtered_accounts);
	auto response3 (wait_response (system, rpc_ctx, request, 10s));
	auto representatives3 (response3.get_child ("representatives"));
	auto item3 (representatives3.begin ());
	ASSERT_NE (representatives3.end (), item3);
	ASSERT_EQ (new_rep.to_account (), item3->first);
	ASSERT_EQ (representatives3.size (), 1);
}

TEST (rpc, confirmation_history)
{
	nano::test::system system;
	auto node = add_ipc_enabled_node (system);
	auto wallet_id = node->wallets.first_wallet_id ();
	nano::keypair key;
	(void)node->wallets.insert_adhoc (wallet_id, nano::dev::genesis_key.prv);
	ASSERT_TRUE (node->active.recently_cemented_list ().empty ());
	auto block (node->wallets.send_action (wallet_id, nano::dev::genesis_key.pub, key.pub, nano::Gxrb_ratio));
	ASSERT_TIMELY (10s, !node->active.recently_cemented_list ().empty ());
	auto const rpc_ctx = add_rpc (system, node);
	boost::property_tree::ptree request;
	request.put ("action", "confirmation_history");
	auto response (wait_response (system, rpc_ctx, request));
	auto representatives (response.get_child ("confirmations"));
	auto item (representatives.begin ());
	ASSERT_NE (representatives.end (), item);
	auto hash (item->second.get<std::string> ("hash"));
	auto tally (item->second.get<std::string> ("tally"));
	auto final_tally (item->second.get<std::string> ("final"));
	ASSERT_EQ (1, item->second.count ("duration"));
	ASSERT_EQ (1, item->second.count ("time"));
	ASSERT_EQ (1, item->second.count ("request_count"));
	ASSERT_EQ (1, item->second.count ("voters"));
	ASSERT_GE (1U, item->second.get<unsigned> ("blocks"));
	ASSERT_EQ (block->hash ().to_string (), hash);
	nano::amount tally_num;
	tally_num.decode_dec (tally);
	debug_assert (tally_num == nano::dev::constants.genesis_amount || tally_num == (nano::dev::constants.genesis_amount - nano::Gxrb_ratio));
	system.stop ();
}

TEST (rpc, confirmation_history_hash)
{
	nano::test::system system;
	auto node = add_ipc_enabled_node (system);
	auto wallet_id = node->wallets.first_wallet_id ();
	nano::keypair key;
	(void)node->wallets.insert_adhoc (wallet_id, nano::dev::genesis_key.prv);
	ASSERT_TRUE (node->active.recently_cemented_list ().empty ());
	auto send1 (node->wallets.send_action (wallet_id, nano::dev::genesis_key.pub, key.pub, nano::Gxrb_ratio));
	auto send2 (node->wallets.send_action (wallet_id, nano::dev::genesis_key.pub, key.pub, nano::Gxrb_ratio));
	auto send3 (node->wallets.send_action (wallet_id, nano::dev::genesis_key.pub, key.pub, nano::Gxrb_ratio));
	ASSERT_TIMELY_EQ (10s, node->active.recently_cemented_size (), 3);
	auto const rpc_ctx = add_rpc (system, node);
	boost::property_tree::ptree request;
	request.put ("action", "confirmation_history");
	request.put ("hash", send2->hash ().to_string ());
	auto response (wait_response (system, rpc_ctx, request));
	auto representatives (response.get_child ("confirmations"));
	ASSERT_EQ (representatives.size (), 1);
	auto item (representatives.begin ());
	ASSERT_NE (representatives.end (), item);
	auto hash (item->second.get<std::string> ("hash"));
	auto tally (item->second.get<std::string> ("tally"));
	ASSERT_FALSE (item->second.get<std::string> ("duration", "").empty ());
	ASSERT_FALSE (item->second.get<std::string> ("time", "").empty ());
	ASSERT_EQ (send2->hash ().to_string (), hash);
	nano::amount tally_num;
	tally_num.decode_dec (tally);
	debug_assert (tally_num == nano::dev::constants.genesis_amount || tally_num == (nano::dev::constants.genesis_amount - nano::Gxrb_ratio) || tally_num == (nano::dev::constants.genesis_amount - 2 * nano::Gxrb_ratio) || tally_num == (nano::dev::constants.genesis_amount - 3 * nano::Gxrb_ratio));
	system.stop ();
}

TEST (rpc, block_confirm)
{
	nano::test::system system;
	auto node = add_ipc_enabled_node (system);
	auto wallet_id = node->wallets.first_wallet_id ();
	(void)node->wallets.insert_adhoc (wallet_id, nano::dev::genesis_key.prv);
	nano::block_builder builder;
	auto send1 = builder
				 .state ()
				 .account (nano::dev::genesis_key.pub)
				 .previous (nano::dev::genesis->hash ())
				 .representative (nano::dev::genesis_key.pub)
				 .balance (nano::dev::constants.genesis_amount - nano::Gxrb_ratio)
				 .link (nano::dev::genesis_key.pub)
				 .sign (nano::dev::genesis_key.prv, nano::dev::genesis_key.pub)
				 .work (*node->work_generate_blocking (nano::dev::genesis->hash ()))
				 .build ();
	{
		auto transaction (node->store.tx_begin_write ());
		ASSERT_EQ (nano::block_status::progress, node->ledger.process (*transaction, send1));
	}
	auto const rpc_ctx = add_rpc (system, node);
	boost::property_tree::ptree request;
	request.put ("action", "block_confirm");
	request.put ("hash", send1->hash ().to_string ());
	auto response (wait_response (system, rpc_ctx, request));
	ASSERT_EQ ("1", response.get<std::string> ("started"));
}

TEST (rpc, block_confirm_absent)
{
	nano::test::system system;
	auto node = add_ipc_enabled_node (system);
	auto wallet_id = node->wallets.first_wallet_id ();
	(void)node->wallets.insert_adhoc (wallet_id, nano::dev::genesis_key.prv);
	auto const rpc_ctx = add_rpc (system, node);
	boost::property_tree::ptree request;
	request.put ("action", "block_confirm");
	request.put ("hash", "0");
	auto response (wait_response (system, rpc_ctx, request));
	ASSERT_EQ (std::error_code (nano::error_blocks::not_found).message (), response.get<std::string> ("error"));
}

TEST (rpc, block_confirm_confirmed)
{
	nano::test::system system (1);
	auto path (nano::unique_path ());
	nano::node_config config;
	config.peering_port = system.get_available_port ();
	config.callback_address = "localhost";
	config.callback_port = system.get_available_port ();
	config.callback_target = "/";
	auto node = add_ipc_enabled_node (system, config);
	{
		auto transaction (node->store.tx_begin_read ());
		ASSERT_TRUE (node->ledger.confirmed ().block_exists (*transaction, nano::dev::genesis->hash ()));
	}
	ASSERT_EQ (0, node->stats->count (nano::stat::type::error, nano::stat::detail::http_callback, nano::stat::dir::out));
	auto const rpc_ctx = add_rpc (system, node);
	boost::property_tree::ptree request;
	request.put ("action", "block_confirm");
	request.put ("hash", nano::dev::genesis->hash ().to_string ());
	auto response (wait_response (system, rpc_ctx, request));
	ASSERT_EQ ("1", response.get<std::string> ("started"));
	// Check confirmation history
	auto confirmed (node->active.recently_cemented_list ());
	ASSERT_EQ (1, confirmed.size ());
	ASSERT_EQ (nano::dev::genesis->hash (), confirmed.begin ()->get_winner ()->hash ());
	// Check callback
	ASSERT_TIMELY (10s, node->stats->count (nano::stat::type::error, nano::stat::detail::http_callback, nano::stat::dir::out) != 0);
	// Callback result is error because callback target port isn't listening
	ASSERT_EQ (1, node->stats->count (nano::stat::type::error, nano::stat::detail::http_callback, nano::stat::dir::out));
}

TEST (rpc, node_id)
{
	nano::test::system system;
	auto node = add_ipc_enabled_node (system);
	auto const rpc_ctx = add_rpc (system, node);
	boost::property_tree::ptree request;
	request.put ("action", "node_id");
	auto response (wait_response (system, rpc_ctx, request));
	ASSERT_EQ (node->node_id.pub.to_account (), response.get<std::string> ("as_account"));
	ASSERT_EQ (node->node_id.pub.to_node_id (), response.get<std::string> ("node_id"));
}

TEST (rpc, stats_clear)
{
	nano::test::system system;
	auto node = add_ipc_enabled_node (system);
	auto const rpc_ctx = add_rpc (system, node);
	nano::keypair key;
	node->stats->inc (nano::stat::type::ledger, nano::stat::dir::in);
	ASSERT_EQ (1, node->stats->count (nano::stat::type::ledger, nano::stat::dir::in));
	boost::property_tree::ptree request;
	request.put ("action", "stats_clear");
	auto response (wait_response (system, rpc_ctx, request));
	std::string success (response.get<std::string> ("success"));
	ASSERT_TRUE (success.empty ());
	ASSERT_EQ (0, node->stats->count (nano::stat::type::ledger, nano::stat::dir::in));
	ASSERT_LE (node->stats->last_reset ().count (), 5);
}

// Tests the RPC command returns the correct data for the unchecked blocks
TEST (rpc, unchecked)
{
	nano::test::system system{};
	auto node = add_ipc_enabled_node (system);
	auto const rpc_ctx = add_rpc (system, node);
	nano::keypair key{};
	nano::block_builder builder;
	auto open = builder
				.state ()
				.account (key.pub)
				.previous (0)
				.representative (key.pub)
				.balance (1)
				.link (key.pub)
				.sign (key.prv, key.pub)
				.work (*system.work.generate (key.pub))
				.build ();
	auto open2 = builder
				 .state ()
				 .account (key.pub)
				 .previous (0)
				 .representative (key.pub)
				 .balance (2)
				 .link (key.pub)
				 .sign (key.prv, key.pub)
				 .work (*system.work.generate (key.pub))
				 .build ();
	node->process_active (open);
	node->process_active (open2);
	// Waits for the last block of the queue to get saved in the database
	ASSERT_TIMELY_EQ (10s, 2, node->unchecked.count ());
	boost::property_tree::ptree request;
	request.put ("action", "unchecked");
	request.put ("count", 2);
	{
		auto response (wait_response (system, rpc_ctx, request));
		auto & blocks (response.get_child ("blocks"));
		ASSERT_EQ (2, blocks.size ());
		ASSERT_EQ (1, blocks.count (open->hash ().to_string ()));
		ASSERT_EQ (1, blocks.count (open2->hash ().to_string ()));
	}
	request.put ("json_block", true);
	{
		auto response (wait_response (system, rpc_ctx, request));
		auto & blocks (response.get_child ("blocks"));
		ASSERT_EQ (2, blocks.size ());
		auto & open_block (blocks.get_child (open->hash ().to_string ()));
		ASSERT_EQ ("state", open_block.get<std::string> ("type"));
	}
}

// Tests the RPC command returns the correct data for the unchecked blocks
TEST (rpc, unchecked_get)
{
	nano::test::system system{};
	auto node = add_ipc_enabled_node (system);
	auto const rpc_ctx = add_rpc (system, node);
	nano::keypair key{};
	nano::block_builder builder;
	auto open = builder
				.state ()
				.account (key.pub)
				.previous (0)
				.representative (key.pub)
				.balance (1)
				.link (key.pub)
				.sign (key.prv, key.pub)
				.work (*system.work.generate (key.pub))
				.build ();
	node->process_active (open);
	// Waits for the open block to get saved in the database
	ASSERT_TIMELY_EQ (10s, 1, node->unchecked.count ());
	boost::property_tree::ptree request{};
	request.put ("action", "unchecked_get");
	request.put ("hash", open->hash ().to_string ());
	{
		auto response (wait_response (system, rpc_ctx, request));
		ASSERT_EQ (1, response.count ("contents"));
		auto timestamp (response.get<nano::seconds_t> ("modified_timestamp"));
		ASSERT_LE (timestamp, nano::seconds_since_epoch ());
	}
	request.put ("json_block", true);
	{
		auto response (wait_response (system, rpc_ctx, request));
		auto & contents (response.get_child ("contents"));
		ASSERT_EQ ("state", contents.get<std::string> ("type"));
		auto timestamp (response.get<nano::seconds_t> ("modified_timestamp"));
		ASSERT_LE (timestamp, nano::seconds_since_epoch ());
	}
}

TEST (rpc, unchecked_clear)
{
	nano::test::system system{};
	auto node = add_ipc_enabled_node (system);
	auto const rpc_ctx = add_rpc (system, node);
	nano::keypair key{};
	nano::block_builder builder;
	auto open = builder
				.state ()
				.account (key.pub)
				.previous (0)
				.representative (key.pub)
				.balance (1)
				.link (key.pub)
				.sign (key.prv, key.pub)
				.work (*system.work.generate (key.pub))
				.build ();
	node->process_active (open);
	boost::property_tree::ptree request{};
	// Waits for the open block to get saved in the database
	ASSERT_TIMELY_EQ (10s, 1, node->unchecked.count ());
	request.put ("action", "unchecked_clear");
	auto response = wait_response (system, rpc_ctx, request);

	// Waits for the open block to get saved in the database
	ASSERT_TIMELY_EQ (10s, 0, node->unchecked.count ());
}

TEST (rpc, unopened)
{
	nano::test::system system;
	auto node = add_ipc_enabled_node (system);
	auto wallet_id = node->wallets.first_wallet_id ();
	(void)node->wallets.insert_adhoc (wallet_id, nano::dev::genesis_key.prv);
	nano::account account1 (1), account2 (account1.number () + 1);
	auto genesis (node->latest (nano::dev::genesis_key.pub));
	ASSERT_FALSE (genesis.is_zero ());
	auto send (node->wallets.send_action (wallet_id, nano::dev::genesis_key.pub, account1, 1));
	ASSERT_NE (nullptr, send);
	auto send2 (node->wallets.send_action (wallet_id, nano::dev::genesis_key.pub, account2, 10));
	ASSERT_NE (nullptr, send2);
	auto const rpc_ctx = add_rpc (system, node);
	{
		boost::property_tree::ptree request;
		request.put ("action", "unopened");
		auto response (wait_response (system, rpc_ctx, request));
		auto & accounts (response.get_child ("accounts"));
		ASSERT_EQ (2, accounts.size ());
		ASSERT_EQ ("1", accounts.get<std::string> (account1.to_account ()));
		ASSERT_EQ ("10", accounts.get<std::string> (account2.to_account ()));
	}
	{
		// starting at second account should get a single result
		boost::property_tree::ptree request;
		request.put ("action", "unopened");
		request.put ("account", account2.to_account ());
		auto response (wait_response (system, rpc_ctx, request));
		auto & accounts (response.get_child ("accounts"));
		ASSERT_EQ (1, accounts.size ());
		ASSERT_EQ ("10", accounts.get<std::string> (account2.to_account ()));
	}
	{
		// starting at third account should get no results
		boost::property_tree::ptree request;
		request.put ("action", "unopened");
		request.put ("account", nano::account (account2.number () + 1).to_account ());
		auto response (wait_response (system, rpc_ctx, request));
		auto & accounts (response.get_child ("accounts"));
		ASSERT_EQ (0, accounts.size ());
	}
	{
		// using count=1 should get a single result
		boost::property_tree::ptree request;
		request.put ("action", "unopened");
		request.put ("count", "1");
		auto response (wait_response (system, rpc_ctx, request));
		auto & accounts (response.get_child ("accounts"));
		ASSERT_EQ (1, accounts.size ());
		ASSERT_EQ ("1", accounts.get<std::string> (account1.to_account ()));
	}
	{
		// using threshold at 5 should get a single result
		boost::property_tree::ptree request;
		request.put ("action", "unopened");
		request.put ("threshold", 5);
		auto response (wait_response (system, rpc_ctx, request));
		auto & accounts (response.get_child ("accounts"));
		ASSERT_EQ (1, accounts.size ());
		ASSERT_EQ ("10", accounts.get<std::string> (account2.to_account ()));
	}
}

TEST (rpc, unopened_burn)
{
	nano::test::system system;
	auto node = add_ipc_enabled_node (system);
	auto wallet_id = node->wallets.first_wallet_id ();
	(void)node->wallets.insert_adhoc (wallet_id, nano::dev::genesis_key.prv);
	auto genesis (node->latest (nano::dev::genesis_key.pub));
	ASSERT_FALSE (genesis.is_zero ());
	auto send (node->wallets.send_action (wallet_id, nano::dev::genesis_key.pub, nano::dev::constants.burn_account, 1));
	ASSERT_NE (nullptr, send);
	auto const rpc_ctx = add_rpc (system, node);
	boost::property_tree::ptree request;
	request.put ("action", "unopened");
	auto response (wait_response (system, rpc_ctx, request));
	auto & accounts (response.get_child ("accounts"));
	ASSERT_EQ (0, accounts.size ());
}

TEST (rpc, unopened_no_accounts)
{
	nano::test::system system;
	auto node = add_ipc_enabled_node (system);
	auto const rpc_ctx = add_rpc (system, node);
	boost::property_tree::ptree request;
	request.put ("action", "unopened");
	auto response (wait_response (system, rpc_ctx, request));
	auto & accounts (response.get_child ("accounts"));
	ASSERT_EQ (0, accounts.size ());
}

TEST (rpc, uptime)
{
	nano::test::system system;
	auto node = add_ipc_enabled_node (system);
	auto const rpc_ctx = add_rpc (system, node);
	boost::property_tree::ptree request;
	request.put ("action", "uptime");
	std::this_thread::sleep_for (std::chrono::seconds (1));
	auto response (wait_response (system, rpc_ctx, request));
	ASSERT_LE (1, response.get<int> ("seconds"));
}

TEST (rpc, wallet_history)
{
	nano::test::system system;
	nano::node_config node_config = system.default_config ();
	node_config.enable_voting = false;
	auto node = add_ipc_enabled_node (system, node_config);
	auto wallet_id = node->wallets.first_wallet_id ();
	(void)node->wallets.insert_adhoc (wallet_id, nano::dev::genesis_key.prv);
	uint64_t timestamp = nano::seconds_since_epoch ();
	auto send (node->wallets.send_action (wallet_id, nano::dev::genesis_key.pub, nano::dev::genesis_key.pub, node->config->receive_minimum.number ()));
	ASSERT_NE (nullptr, send);
	auto receive (node->wallets.receive_action (wallet_id, send->hash (), nano::dev::genesis_key.pub, node->config->receive_minimum.number (), send->destination ()));
	ASSERT_NE (nullptr, receive);
	nano::keypair key;
	auto send2 (node->wallets.send_action (wallet_id, nano::dev::genesis_key.pub, key.pub, node->config->receive_minimum.number ()));
	ASSERT_NE (nullptr, send2);
	system.deadline_set (10s);
	auto const rpc_ctx = add_rpc (system, node);
	boost::property_tree::ptree request;
	request.put ("action", "wallet_history");
	request.put ("wallet", node->wallets.first_wallet_id ().to_string ());
	auto response (wait_response (system, rpc_ctx, request));
	std::vector<std::tuple<std::string, std::string, std::string, std::string, std::string, std::string>> history_l;
	auto & history_node (response.get_child ("history"));
	for (auto i (history_node.begin ()), n (history_node.end ()); i != n; ++i)
	{
		history_l.emplace_back (i->second.get<std::string> ("type"), i->second.get<std::string> ("account"), i->second.get<std::string> ("amount"), i->second.get<std::string> ("hash"), i->second.get<std::string> ("block_account"), i->second.get<std::string> ("local_timestamp"));
	}
	ASSERT_EQ (4, history_l.size ());
	ASSERT_EQ ("send", std::get<0> (history_l[0]));
	ASSERT_EQ (key.pub.to_account (), std::get<1> (history_l[0]));
	ASSERT_EQ (node->config->receive_minimum.to_string_dec (), std::get<2> (history_l[0]));
	ASSERT_EQ (send2->hash ().to_string (), std::get<3> (history_l[0]));
	ASSERT_EQ (nano::dev::genesis_key.pub.to_account (), std::get<4> (history_l[0]));
	ASSERT_LE (timestamp, std::stoull (std::get<5> (history_l[0])));
	ASSERT_GT (timestamp + 5, std::stoull (std::get<5> (history_l[0])));
	ASSERT_EQ ("receive", std::get<0> (history_l[1]));
	ASSERT_EQ (nano::dev::genesis_key.pub.to_account (), std::get<1> (history_l[1]));
	ASSERT_EQ (node->config->receive_minimum.to_string_dec (), std::get<2> (history_l[1]));
	ASSERT_EQ (receive->hash ().to_string (), std::get<3> (history_l[1]));
	ASSERT_EQ (nano::dev::genesis_key.pub.to_account (), std::get<4> (history_l[1]));
	ASSERT_LE (timestamp, std::stoull (std::get<5> (history_l[1])));
	ASSERT_GT (timestamp + 5, std::stoull (std::get<5> (history_l[1])));
	ASSERT_EQ ("send", std::get<0> (history_l[2]));
	ASSERT_EQ (nano::dev::genesis_key.pub.to_account (), std::get<1> (history_l[2]));
	ASSERT_EQ (node->config->receive_minimum.to_string_dec (), std::get<2> (history_l[2]));
	ASSERT_EQ (send->hash ().to_string (), std::get<3> (history_l[2]));
	ASSERT_EQ (nano::dev::genesis_key.pub.to_account (), std::get<4> (history_l[2]));
	ASSERT_LE (timestamp, std::stoull (std::get<5> (history_l[2])));
	ASSERT_GT (timestamp + 5, std::stoull (std::get<5> (history_l[2])));
	// Genesis block
	ASSERT_EQ ("receive", std::get<0> (history_l[3]));
	ASSERT_EQ (nano::dev::genesis_key.pub.to_account (), std::get<1> (history_l[3]));
	ASSERT_EQ (nano::dev::constants.genesis_amount.convert_to<std::string> (), std::get<2> (history_l[3]));
	ASSERT_EQ (nano::dev::genesis->hash ().to_string (), std::get<3> (history_l[3]));
	ASSERT_EQ (nano::dev::genesis_key.pub.to_account (), std::get<4> (history_l[3]));
}

TEST (rpc, sign_hash)
{
	nano::test::system system;
	auto node1 = add_ipc_enabled_node (system);
	nano::keypair key;
	nano::block_builder builder;
	auto send = builder
				.state ()
				.account (nano::dev::genesis_key.pub)
				.previous (node1->latest (nano::dev::genesis_key.pub))
				.representative (nano::dev::genesis_key.pub)
				.balance (nano::dev::constants.genesis_amount - nano::Gxrb_ratio)
				.link (key.pub)
				.sign (nano::dev::genesis_key.prv, nano::dev::genesis_key.pub)
				.work (0)
				.build ();
	auto const rpc_ctx = add_rpc (system, node1);
	boost::property_tree::ptree request;
	request.put ("action", "sign");
	request.put ("hash", send->hash ().to_string ());
	request.put ("key", key.prv.to_string ());
	auto response (wait_response (system, rpc_ctx, request, 10s));
	std::error_code ec (nano::error_rpc::sign_hash_disabled);
	ASSERT_EQ (response.get<std::string> ("error"), ec.message ());
	rpc_ctx.node_rpc_config->enable_sign_hash = true;
	auto response2 (wait_response (system, rpc_ctx, request, 10s));
	nano::signature signature;
	std::string signature_text (response2.get<std::string> ("signature"));
	ASSERT_FALSE (signature.decode_hex (signature_text));
	ASSERT_FALSE (nano::validate_message (key.pub, send->hash (), signature));
}

TEST (rpc, sign_block)
{
	nano::test::system system;
	auto node1 = add_ipc_enabled_node (system);
	auto wallet_id = node1->wallets.first_wallet_id ();
	nano::keypair key;
	(void)node1->wallets.insert_adhoc (wallet_id, key.prv);
	nano::block_builder builder;
	auto send = builder
				.state ()
				.account (nano::dev::genesis_key.pub)
				.previous (node1->latest (nano::dev::genesis_key.pub))
				.representative (nano::dev::genesis_key.pub)
				.balance (nano::dev::constants.genesis_amount - nano::Gxrb_ratio)
				.link (key.pub)
				.sign (nano::dev::genesis_key.prv, nano::dev::genesis_key.pub)
				.work (0)
				.build ();
	auto const rpc_ctx = add_rpc (system, node1);
	boost::property_tree::ptree request;
	request.put ("action", "sign");
	std::string wallet;
	node1->wallets.first_wallet_id ().encode_hex (wallet);
	request.put ("wallet", wallet);
	request.put ("account", key.pub.to_account ());
	std::string json;
	send->serialize_json (json);
	request.put ("block", json);
	auto response (wait_response (system, rpc_ctx, request, 10s));
	auto contents (response.get<std::string> ("block"));
	boost::property_tree::ptree block_l;
	std::stringstream block_stream (contents);
	boost::property_tree::read_json (block_stream, block_l);
	auto block (nano::deserialize_block_json (block_l));
	ASSERT_FALSE (nano::validate_message (key.pub, send->hash (), block->block_signature ()));
	ASSERT_NE (block->block_signature (), send->block_signature ());
	ASSERT_EQ (block->hash (), send->hash ());
}

TEST (rpc, memory_stats)
{
	nano::test::system system;
	auto node = add_ipc_enabled_node (system);
	auto const rpc_ctx = add_rpc (system, node);

	boost::property_tree::ptree request;
	request.put ("action", "stats");
	request.put ("type", "objects");
	{
		auto response (wait_response (system, rpc_ctx, request));
	}

	request.put ("type", "database");
	{
		auto response (wait_response (system, rpc_ctx, request));
		ASSERT_TRUE (!response.empty ());
	}
}

TEST (rpc, block_confirmed)
{
	nano::test::system system;
	auto node = add_ipc_enabled_node (system);
	auto const rpc_ctx = add_rpc (system, node);
	boost::property_tree::ptree request;
	request.put ("action", "block_info");
	request.put ("hash", "bad_hash1337");
	auto response (wait_response (system, rpc_ctx, request));
	ASSERT_EQ (std::error_code (nano::error_blocks::invalid_block_hash).message (), response.get<std::string> ("error"));

	request.put ("hash", "0");
	auto response1 (wait_response (system, rpc_ctx, request));
	ASSERT_EQ (std::error_code (nano::error_blocks::not_found).message (), response1.get<std::string> ("error"));

	nano::keypair key;
	nano::block_builder builder;

	// Open an account directly in the ledger
	{
<<<<<<< HEAD
		auto transaction = node->ledger.store.tx_begin_write ();
		nano::block_hash latest (node->ledger.latest (*transaction, nano::dev::genesis_key.pub));
=======
		auto transaction = node->ledger.tx_begin_write ();
		nano::block_hash latest (node->ledger.any.account_head (transaction, nano::dev::genesis_key.pub));
>>>>>>> cafaadfe
		auto send1 = builder
					 .send ()
					 .previous (latest)
					 .destination (key.pub)
					 .balance (300)
					 .sign (nano::dev::genesis_key.prv, nano::dev::genesis_key.pub)
					 .work (*system.work.generate (latest))
					 .build ();
		ASSERT_EQ (nano::block_status::progress, node->ledger.process (*transaction, send1));

		auto open1 = builder
					 .open ()
					 .source (send1->hash ())
					 .representative (nano::dev::genesis_key.pub)
					 .account (key.pub)
					 .sign (key.prv, key.pub)
					 .work (*system.work.generate (key.pub))
					 .build ();
		ASSERT_EQ (nano::block_status::progress, node->ledger.process (*transaction, open1));
	}

	// This should not be confirmed
	nano::block_hash latest (node->latest (nano::dev::genesis_key.pub));
	request.put ("hash", latest.to_string ());
	auto response2 (wait_response (system, rpc_ctx, request));
	ASSERT_FALSE (response2.get<bool> ("confirmed"));

	// Create and process a new send block
	auto send = builder
				.send ()
				.previous (latest)
				.destination (key.pub)
				.balance (10)
				.sign (nano::dev::genesis_key.prv, nano::dev::genesis_key.pub)
				.work (*system.work.generate (latest))
				.build ();
	node->process_active (send);
	ASSERT_TRUE (nano::test::start_elections (system, *node, { send }, true));

	// Wait until the confirmation height has been set
	ASSERT_TIMELY (5s, node->ledger.confirmed ().block_exists (*node->store.tx_begin_read (), send->hash ()) && !node->confirming_set.exists (send->hash ()));

	// Requesting confirmation for this should now succeed
	request.put ("hash", send->hash ().to_string ());
	auto response3 (wait_response (system, rpc_ctx, request));
	ASSERT_TRUE (response3.get<bool> ("confirmed"));
}

TEST (rpc, database_txn_tracker)
{
	// First try when database tracking is disabled
	{
		nano::test::system system;
		auto node = add_ipc_enabled_node (system);
		auto const rpc_ctx = add_rpc (system, node);

		boost::property_tree::ptree request;
		request.put ("action", "database_txn_tracker");
		{
			auto response (wait_response (system, rpc_ctx, request));
			std::error_code ec (nano::error_common::tracking_not_enabled);
			ASSERT_EQ (response.get<std::string> ("error"), ec.message ());
		}
	}

	// Now try enabling it but with invalid amounts
	nano::test::system system;
	nano::node_config node_config = system.default_config ();
	node_config.diagnostics_config.txn_tracking.enable = true;
	auto node = add_ipc_enabled_node (system, node_config);
	auto const rpc_ctx = add_rpc (system, node);

	boost::property_tree::ptree request;
	auto check_not_correct_amount = [&system, &rpc_ctx, &request] () {
		auto response (wait_response (system, rpc_ctx, request));
		std::error_code ec (nano::error_common::invalid_amount);
		ASSERT_EQ (response.get<std::string> ("error"), ec.message ());
	};

	request.put ("action", "database_txn_tracker");
	request.put ("min_read_time", "not a time");
	check_not_correct_amount ();

	// Read is valid now, but write isn't
	request.put ("min_read_time", "1000");
	request.put ("min_write_time", "bad time");
	check_not_correct_amount ();

	// Now try where times are large unattainable numbers
	request.put ("min_read_time", "1000000");
	request.put ("min_write_time", "1000000");

	std::promise<void> keep_txn_alive_promise;
	std::promise<void> txn_created_promise;
	std::thread thread ([&store = node->store, &keep_txn_alive_promise, &txn_created_promise] () {
		// Use rpc_process_container as a placeholder as this thread is only instantiated by the daemon so won't be used
		nano::thread_role::set (nano::thread_role::name::rpc_process_container);

		// Create a read transaction to test
		auto read_tx = store.tx_begin_read ();
		// Sleep so that the read transaction has been alive for at least 1 seconds. A write lock is not used in this test as it can cause a deadlock with
		// other writes done in the background
		std::this_thread::sleep_for (1s);
		txn_created_promise.set_value ();
		keep_txn_alive_promise.get_future ().wait ();
	});

	txn_created_promise.get_future ().wait ();

	// Adjust minimum read time so that it can detect the read transaction being opened
	request.put ("min_read_time", "1000");
	// It can take a long time to generate stack traces
	auto response (wait_response (system, rpc_ctx, request, 60s));
	keep_txn_alive_promise.set_value ();
	std::vector<std::tuple<std::string, std::string, std::string, std::vector<std::tuple<std::string, std::string, std::string, std::string>>>> json_l;
	auto & json_node (response.get_child ("txn_tracking"));
	for (auto & stat : json_node)
	{
		auto & stack_trace = stat.second.get_child ("stacktrace");
		std::vector<std::tuple<std::string, std::string, std::string, std::string>> frames_json_l;
		for (auto & frame : stack_trace)
		{
			frames_json_l.emplace_back (frame.second.get<std::string> ("name"), frame.second.get<std::string> ("address"), frame.second.get<std::string> ("source_file"), frame.second.get<std::string> ("source_line"));
		}

		json_l.emplace_back (stat.second.get<std::string> ("thread"), stat.second.get<std::string> ("time_held_open"), stat.second.get<std::string> ("write"), std::move (frames_json_l));
	}

	ASSERT_EQ (1, json_l.size ());
	// auto thread_name = nano::thread_role::get_string (nano::thread_role::name::rpc_process_container);
	std::string thread_name{ "unnamed" }; // thread names are currently not available in Rust
	// Should only have a read transaction
	ASSERT_EQ (thread_name, std::get<0> (json_l.front ()));
	ASSERT_LE (1000u, boost::lexical_cast<unsigned> (std::get<1> (json_l.front ())));
	ASSERT_EQ ("false", std::get<2> (json_l.front ()));
	// Due to results being different for different compilers/build options we cannot reliably check the contents.
	// The best we can do is just check that there are entries.
	ASSERT_TRUE (!std::get<3> (json_l.front ()).empty ());
	thread.join ();
}

TEST (rpc, active_difficulty)
{
	nano::test::system system;
	auto node = add_ipc_enabled_node (system);
	auto const rpc_ctx = add_rpc (system, node);
	ASSERT_EQ (node->default_difficulty (nano::work_version::work_1), node->network_params.work.get_epoch_2 ());
	boost::property_tree::ptree request;
	request.put ("action", "active_difficulty");
	auto expected_multiplier{ 1.0 };
	{
		auto response (wait_response (system, rpc_ctx, request));
		auto network_minimum_text (response.get<std::string> ("network_minimum"));
		uint64_t network_minimum;
		ASSERT_FALSE (nano::from_string_hex (network_minimum_text, network_minimum));
		ASSERT_EQ (node->default_difficulty (nano::work_version::work_1), network_minimum);
		auto network_receive_minimum_text (response.get<std::string> ("network_receive_minimum"));
		uint64_t network_receive_minimum;
		ASSERT_FALSE (nano::from_string_hex (network_receive_minimum_text, network_receive_minimum));
		ASSERT_EQ (node->default_receive_difficulty (nano::work_version::work_1), network_receive_minimum);
		auto multiplier (response.get<double> ("multiplier"));
		ASSERT_NEAR (expected_multiplier, multiplier, 1e-6);
		auto network_current_text (response.get<std::string> ("network_current"));
		uint64_t network_current;
		ASSERT_FALSE (nano::from_string_hex (network_current_text, network_current));
		ASSERT_EQ (nano::difficulty::from_multiplier (expected_multiplier, node->default_difficulty (nano::work_version::work_1)), network_current);
		auto network_receive_current_text (response.get<std::string> ("network_receive_current"));
		uint64_t network_receive_current;
		ASSERT_FALSE (nano::from_string_hex (network_receive_current_text, network_receive_current));
		auto network_receive_current_multiplier (nano::difficulty::to_multiplier (network_receive_current, network_receive_minimum));
		auto network_receive_current_normalized_multiplier (nano::dev::network_params.work.normalized_multiplier (network_receive_current_multiplier, network_receive_minimum));
		ASSERT_NEAR (network_receive_current_normalized_multiplier, multiplier, 1e-6);
		ASSERT_EQ (response.not_found (), response.find ("difficulty_trend"));
	}
	// Test include_trend optional
	request.put ("include_trend", true);
	{
		auto response (wait_response (system, rpc_ctx, request));
		auto trend_opt (response.get_child_optional ("difficulty_trend"));
		ASSERT_TRUE (trend_opt.is_initialized ());
		auto & trend (trend_opt.get ());
		ASSERT_EQ (1, trend.size ());
	}
}

// This is mainly to check for threading issues with TSAN
TEST (rpc, simultaneous_calls)
{
	// This tests simulatenous calls to the same node in different threads
	nano::test::system system;
	auto node = add_ipc_enabled_node (system);

	nano::node_rpc_config node_rpc_config;
	nano::ipc::ipc_server ipc_server (*node, node_rpc_config);
	nano::rpc_config rpc_config{ nano::dev::network_params.network, system.get_available_port (), true };
	const auto ipc_tcp_port = ipc_server.listening_tcp_port ();
	ASSERT_TRUE (ipc_tcp_port.has_value ());
	rpc_config.rpc_process.num_ipc_connections = 8;
	nano::ipc_rpc_processor ipc_rpc_processor (system.async_rt.io_ctx, rpc_config, ipc_tcp_port.value ());
	auto rpc = std::make_shared<nano::rpc> (system.async_rt.io_ctx, rpc_config, ipc_rpc_processor);
	nano::test::start_stop_guard stop_guard{ *rpc };

	boost::property_tree::ptree request;
	request.put ("action", "account_block_count");
	request.put ("account", nano::dev::genesis_key.pub.to_account ());

	constexpr auto num = 100;
	std::array<std::unique_ptr<test_response>, num> test_responses;
	for (int i = 0; i < num; ++i)
	{
		test_responses[i] = std::make_unique<test_response> (request, system.async_rt.io_ctx);
	}

	std::promise<void> promise;
	std::atomic<int> count{ num };
	for (int i = 0; i < num; ++i)
	{
		std::thread ([&test_responses, &promise, &count, i, port = rpc->listening_port ()] () {
			test_responses[i]->run (port);
			if (--count == 0)
			{
				promise.set_value ();
			}
		})
		.detach ();
	}

	auto future = promise.get_future ();
	ASSERT_TIMELY (5s, future.wait_for (0s) == std::future_status::ready);
	ASSERT_TIMELY (60s, std::all_of (test_responses.begin (), test_responses.end (), [] (auto const & test_response) { return test_response->status != 0; }));

	for (int i = 0; i < num; ++i)
	{
		ASSERT_EQ (200, test_responses[i]->status);
		std::string block_count_text (test_responses[i]->json.get<std::string> ("block_count"));
		ASSERT_EQ ("1", block_count_text);
	}
}

// This tests that the inprocess RPC (i.e without using IPC) works correctly
TEST (rpc, in_process)
{
	nano::test::system system;
	auto node = add_ipc_enabled_node (system);
	auto const rpc_ctx = add_rpc (system, node);
	boost::property_tree::ptree request;
	request.put ("action", "account_balance");
	request.put ("account", nano::dev::genesis_key.pub.to_account ());
	auto response (wait_response (system, rpc_ctx, request));
	std::string balance_text (response.get<std::string> ("balance"));
	ASSERT_EQ ("340282366920938463463374607431768211455", balance_text);
	std::string pending_text (response.get<std::string> ("pending"));
	ASSERT_EQ ("0", pending_text);
}

TEST (rpc, deprecated_account_format)
{
	nano::test::system system;
	auto node = add_ipc_enabled_node (system);
	auto const rpc_ctx = add_rpc (system, node);
	boost::property_tree::ptree request;
	request.put ("action", "account_info");
	request.put ("account", nano::dev::genesis_key.pub.to_account ());
	auto response (wait_response (system, rpc_ctx, request));
	boost::optional<std::string> deprecated_account_format (response.get_optional<std::string> ("deprecated_account_format"));
	ASSERT_FALSE (deprecated_account_format.is_initialized ());
	std::string account_text (nano::dev::genesis_key.pub.to_account ());
	account_text[4] = '-';
	request.put ("account", account_text);
	auto response2 (wait_response (system, rpc_ctx, request));
	std::string frontier (response2.get<std::string> ("frontier"));
	ASSERT_EQ (nano::dev::genesis->hash ().to_string (), frontier);
	boost::optional<std::string> deprecated_account_format2 (response2.get_optional<std::string> ("deprecated_account_format"));
	ASSERT_TRUE (deprecated_account_format2.is_initialized ());
}

TEST (rpc, account_lazy_start)
{
	nano::test::system system{};
	nano::node_flags node_flags{};
	node_flags.set_disable_legacy_bootstrap (true);
	auto node1 = system.add_node (node_flags);
	nano::keypair key{};
	nano::block_builder builder;
	// Generating test chain
	auto send1 = builder
				 .state ()
				 .account (nano::dev::genesis_key.pub)
				 .previous (nano::dev::genesis->hash ())
				 .representative (nano::dev::genesis_key.pub)
				 .balance (nano::dev::constants.genesis_amount - nano::Gxrb_ratio)
				 .link (key.pub)
				 .sign (nano::dev::genesis_key.prv, nano::dev::genesis_key.pub)
				 .work (*system.work.generate (nano::dev::genesis->hash ()))
				 .build ();
	ASSERT_EQ (nano::block_status::progress, node1->process (send1));
	auto open = builder
				.open ()
				.source (send1->hash ())
				.representative (key.pub)
				.account (key.pub)
				.sign (key.prv, key.pub)
				.work (*system.work.generate (key.pub))
				.build ();
	ASSERT_EQ (nano::block_status::progress, node1->process (open));

	// Start lazy bootstrap with account
	nano::node_config node_config = system.default_config ();
	node_config.ipc_config.transport_tcp.enabled = true;
	node_config.ipc_config.transport_tcp.port = system.get_available_port ();
	auto node2 = system.add_node (node_config, node_flags);
	nano::test::establish_tcp (system, *node2, node1->network->endpoint ());
	auto const rpc_ctx = add_rpc (system, node2);
	boost::property_tree::ptree request;
	request.put ("action", "account_info");
	request.put ("account", key.pub.to_account ());
	auto response = wait_response (system, rpc_ctx, request);
	boost::optional<std::string> account_error{ response.get_optional<std::string> ("error") };
	ASSERT_TRUE (account_error.is_initialized ());

	// Check processed blocks
	ASSERT_TIMELY (10s, !node2->bootstrap_initiator.in_progress ());

	// needs timed assert because the writing (put) operation is done by a different
	// thread, it might not get done before DB get operation.
	ASSERT_TIMELY (15s, nano::test::block_or_pruned_all_exists (*node2, { send1, open }));
}

TEST (rpc, receive)
{
	nano::test::system system;
	auto node = add_ipc_enabled_node (system);
	auto wallet_id = node->wallets.first_wallet_id ();
	std::string wallet_text;
	wallet_id.encode_hex (wallet_text);
	(void)node->wallets.insert_adhoc (wallet_id, nano::dev::genesis_key.prv);
	nano::keypair key1;
	(void)node->wallets.insert_adhoc (wallet_id, key1.prv);
	auto send1 (node->wallets.send_action (wallet_id, nano::dev::genesis_key.pub, key1.pub, node->config->receive_minimum.number (), *node->work_generate_blocking (nano::dev::genesis->hash ())));
	ASSERT_TIMELY (5s, node->balance (nano::dev::genesis_key.pub) != nano::dev::constants.genesis_amount);
	ASSERT_TIMELY (10s, !node->store.account ().exists (*node->store.tx_begin_read (), key1.pub));
	// Send below minimum receive amount
	auto send2 (node->wallets.send_action (wallet_id, nano::dev::genesis_key.pub, key1.pub, node->config->receive_minimum.number () - 1, *node->work_generate_blocking (send1->hash ())));
	auto const rpc_ctx = add_rpc (system, node);
	boost::property_tree::ptree request;
	request.put ("action", "receive");
	request.put ("wallet", wallet_text);
	request.put ("account", key1.pub.to_account ());
	request.put ("block", send2->hash ().to_string ());
	{
		auto response (wait_response (system, rpc_ctx, request));
		auto receive_text (response.get<std::string> ("block"));
		auto info = node->ledger.any ().account_get (*node->store.tx_begin_read (), key1.pub);
		ASSERT_TRUE (info);
		ASSERT_EQ (info->head (), nano::block_hash{ receive_text });
	}
	// Trying to receive the same block should fail with unreceivable
	{
		auto response (wait_response (system, rpc_ctx, request));
		ASSERT_EQ (std::error_code (nano::error_process::unreceivable).message (), response.get<std::string> ("error"));
	}
	// Trying to receive a non-existing block should fail
	request.put ("block", nano::block_hash (send2->hash ().number () + 1).to_string ());
	{
		auto response (wait_response (system, rpc_ctx, request));
		ASSERT_EQ (std::error_code (nano::error_blocks::not_found).message (), response.get<std::string> ("error"));
	}
}

TEST (rpc, receive_unopened)
{
	nano::test::system system;
	auto node = add_ipc_enabled_node (system);
	auto wallet_id = node->wallets.first_wallet_id ();
	std::string wallet_text;
	node->wallets.first_wallet_id ().encode_hex (wallet_text);
	(void)node->wallets.insert_adhoc (wallet_id, nano::dev::genesis_key.prv);
	// Test receiving for unopened account
	nano::keypair key1;
	auto send1 (node->wallets.send_action (wallet_id, nano::dev::genesis_key.pub, key1.pub, node->config->receive_minimum.number () - 1, *node->work_generate_blocking (nano::dev::genesis->hash ())));
	ASSERT_TIMELY (5s, !node->balance (nano::dev::genesis_key.pub) != nano::dev::constants.genesis_amount);
	ASSERT_FALSE (node->store.account ().exists (*node->store.tx_begin_read (), key1.pub));
	ASSERT_TRUE (node->ledger.any ().block_exists (*node->store.tx_begin_read (), send1->hash ()));
	(void)node->wallets.insert_adhoc (wallet_id, key1.prv); // should not auto receive, amount sent was lower than minimum
	auto const rpc_ctx = add_rpc (system, node);
	boost::property_tree::ptree request;
	request.put ("action", "receive");
	request.put ("wallet", wallet_text);
	request.put ("account", key1.pub.to_account ());
	request.put ("block", send1->hash ().to_string ());
	{
		auto response (wait_response (system, rpc_ctx, request));
		auto receive_text (response.get<std::string> ("block"));
		auto info = node->ledger.any ().account_get (*node->store.tx_begin_read (), key1.pub);
		ASSERT_TRUE (info);
		ASSERT_EQ (info->head (), info->open_block ());
		ASSERT_EQ (info->head ().to_string (), receive_text);
		ASSERT_EQ (info->representative (), nano::dev::genesis_key.pub);
	}

	// Test receiving for an unopened with a different wallet representative
	nano::keypair key2;
	auto prev_amount (node->balance (nano::dev::genesis_key.pub));
	auto send2 (node->wallets.send_action (wallet_id, nano::dev::genesis_key.pub, key2.pub, node->config->receive_minimum.number () - 1, *node->work_generate_blocking (send1->hash ())));
	ASSERT_TIMELY (5s, !node->balance (nano::dev::genesis_key.pub) != prev_amount);
	ASSERT_FALSE (node->store.account ().exists (*node->store.tx_begin_read (), key2.pub));
	ASSERT_TRUE (node->ledger.any ().block_exists (*node->store.tx_begin_read (), send2->hash ()));
	nano::public_key rep;
	(void)node->wallets.set_representative (wallet_id, rep);
	(void)node->wallets.insert_adhoc (wallet_id, key2.prv); // should not auto receive, amount sent was lower than minimum
	request.put ("account", key2.pub.to_account ());
	request.put ("block", send2->hash ().to_string ());
	{
		auto response (wait_response (system, rpc_ctx, request));
		auto receive_text (response.get<std::string> ("block"));
		auto info = node->ledger.any ().account_get (*node->store.tx_begin_read (), key2.pub);
		ASSERT_TRUE (info);
		ASSERT_EQ (info->head (), info->open_block ());
		ASSERT_EQ (info->head ().to_string (), receive_text);
		ASSERT_EQ (info->representative (), rep);
	}
}

TEST (rpc, DISABLED_receive_work_disabled)
{
	nano::test::system system{ nano::work_generation::disabled };
	nano::node_config config = system.default_config ();
	auto & worker_node = *system.add_node (config);
	config.peering_port = system.get_available_port ();
	config.work_threads = 0;
	auto node = add_ipc_enabled_node (system, config);
	auto wallet_id = node->wallets.first_wallet_id ();
	std::string wallet_text;
	wallet_id.encode_hex (wallet_text);
	(void)node->wallets.insert_adhoc (wallet_id, nano::dev::genesis_key.prv);
	nano::keypair key1;
	ASSERT_TRUE (worker_node.work_generation_enabled ());
	auto send1 (node->wallets.send_action (wallet_id, nano::dev::genesis_key.pub, key1.pub, node->config->receive_minimum.number () - 1, *worker_node.work_generate_blocking (nano::dev::genesis->hash ()), false));
	ASSERT_NE (send1, nullptr);
	ASSERT_TIMELY (5s, node->balance (nano::dev::genesis_key.pub) != nano::dev::constants.genesis_amount);
	ASSERT_FALSE (node->store.account ().exists (*node->store.tx_begin_read (), key1.pub));
	ASSERT_TRUE (node->ledger.any ().block_exists (*node->store.tx_begin_read (), send1->hash ()));
	(void)node->wallets.insert_adhoc (wallet_id, key1.prv);
	auto const rpc_ctx = add_rpc (system, node);
	boost::property_tree::ptree request;
	request.put ("action", "receive");
	request.put ("wallet", wallet_text);
	request.put ("account", key1.pub.to_account ());
	request.put ("block", send1->hash ().to_string ());
	{
		auto response (wait_response (system, rpc_ctx, request));
		ASSERT_EQ (std::error_code (nano::error_common::disabled_work_generation).message (), response.get<std::string> ("error"));
	}
}

TEST (rpc, receive_pruned)
{
	nano::test::system system;
	auto & node1 = *system.add_node ();
	nano::node_config node_config = system.default_config ();
	node_config.enable_voting = false; // Remove after allowing pruned voting
	nano::node_flags node_flags;
	node_flags.set_enable_pruning (true);
	auto node2 = add_ipc_enabled_node (system, node_config, node_flags);
	auto wallet_id1 = node1.wallets.first_wallet_id ();
	auto wallet_id2 = node2->wallets.first_wallet_id ();
	std::string wallet_text;
	node2->wallets.first_wallet_id ().encode_hex (wallet_text);
	(void)node1.wallets.insert_adhoc (wallet_id1, nano::dev::genesis_key.prv);
	nano::keypair key1;
	(void)node2->wallets.insert_adhoc (wallet_id2, key1.prv);
	auto send1 (node1.wallets.send_action (wallet_id1, nano::dev::genesis_key.pub, key1.pub, node2->config->receive_minimum.number (), *node2->work_generate_blocking (nano::dev::genesis->hash ())));
	ASSERT_TIMELY (5s, node2->balance (nano::dev::genesis_key.pub) != nano::dev::constants.genesis_amount);
	ASSERT_TIMELY (10s, !node2->store.account ().exists (*node2->store.tx_begin_read (), key1.pub));
	// Send below minimum receive amount
	auto send2 (node1.wallets.send_action (wallet_id1, nano::dev::genesis_key.pub, key1.pub, node2->config->receive_minimum.number () - 1, *node2->work_generate_blocking (send1->hash ())));
	// Extra send frontier
	auto send3 (node1.wallets.send_action (wallet_id1, nano::dev::genesis_key.pub, key1.pub, node2->config->receive_minimum.number (), *node2->work_generate_blocking (send1->hash ())));
	// Pruning
	ASSERT_TIMELY (5s, node2->block_confirmed (send3->hash ()));
	{
		auto transaction (node2->store.tx_begin_write ());
		ASSERT_EQ (2, node2->ledger.pruning_action (*transaction, send2->hash (), 1));
	}
	ASSERT_EQ (2, node2->ledger.pruned_count ());
	ASSERT_TRUE (node2->block_or_pruned_exists (send1->hash ()));
	ASSERT_FALSE (node2->ledger.any ().block_exists (*node2->store.tx_begin_read (), send1->hash ()));
	ASSERT_TRUE (node2->block_or_pruned_exists (send2->hash ()));
	ASSERT_FALSE (node2->ledger.any ().block_exists (*node2->store.tx_begin_read (), send2->hash ()));
	ASSERT_TRUE (node2->block_or_pruned_exists (send3->hash ()));

	auto const rpc_ctx = add_rpc (system, node2);
	boost::property_tree::ptree request;
	request.put ("action", "receive");
	request.put ("wallet", wallet_text);
	request.put ("account", key1.pub.to_account ());
	request.put ("block", send2->hash ().to_string ());
	{
		auto response (wait_response (system, rpc_ctx, request));
		auto receive_text (response.get<std::string> ("block"));
		auto info = node2->ledger.any ().account_get (*node2->store.tx_begin_read (), key1.pub);
		ASSERT_TRUE (info);
		ASSERT_EQ (info->head (), nano::block_hash{ receive_text });
	}
	// Trying to receive the same block should fail with unreceivable
	{
		auto response (wait_response (system, rpc_ctx, request));
		ASSERT_EQ (std::error_code (nano::error_process::unreceivable).message (), response.get<std::string> ("error"));
	}
	// Trying to receive a non-existing block should fail
	request.put ("block", nano::block_hash (send2->hash ().number () + 1).to_string ());
	{
		auto response (wait_response (system, rpc_ctx, request));
		ASSERT_EQ (std::error_code (nano::error_blocks::not_found).message (), response.get<std::string> ("error"));
	}
}

TEST (rpc, telemetry_single)
{
	nano::test::system system (1);
	auto node1 = add_ipc_enabled_node (system);
	auto const rpc_ctx = add_rpc (system, node1);

	// Wait until peers are stored as they are done in the background
	auto peers_stored = false;
	ASSERT_TIMELY (10s, node1->store.peer ().count (*node1->store.tx_begin_read ()) != 0);

	// Missing port
	boost::property_tree::ptree request;
	auto node = system.nodes.front ();
	request.put ("action", "telemetry");
	request.put ("address", "not_a_valid_address");

	{
		auto response (wait_response (system, rpc_ctx, request, 10s));
		ASSERT_EQ (std::error_code (nano::error_rpc::requires_port_and_address).message (), response.get<std::string> ("error"));
	}

	// Missing address
	request.erase ("address");
	request.put ("port", 65);

	{
		auto response (wait_response (system, rpc_ctx, request, 10s));
		ASSERT_EQ (std::error_code (nano::error_rpc::requires_port_and_address).message (), response.get<std::string> ("error"));
	}

	// Try with invalid address
	request.put ("address", "not_a_valid_address");
	request.put ("port", 65);

	{
		auto response (wait_response (system, rpc_ctx, request, 10s));
		ASSERT_EQ (std::error_code (nano::error_common::invalid_ip_address).message (), response.get<std::string> ("error"));
	}

	// Then invalid port
	request.put ("address", (boost::format ("%1%") % node->network->endpoint ().address ()).str ());
	request.put ("port", "invalid port");
	{
		auto response (wait_response (system, rpc_ctx, request, 10s));
		ASSERT_EQ (std::error_code (nano::error_common::invalid_port).message (), response.get<std::string> ("error"));
	}

	// Use correctly formed address and port
	request.put ("port", node->network->endpoint ().port ());
	{
		auto response (wait_response (system, rpc_ctx, request, 10s));

		nano::jsonconfig config (response);
		nano::telemetry_data telemetry_data;
		auto const should_ignore_identification_metrics = false;
		ASSERT_FALSE (telemetry_data.deserialize_json (config, should_ignore_identification_metrics));
		ASSERT_TRUE (nano::test::compare_telemetry (telemetry_data, *node));
	}
}

TEST (rpc, telemetry_all)
{
	nano::test::system system (1);
	auto node1 = add_ipc_enabled_node (system);
	auto const rpc_ctx = add_rpc (system, node1);

	// Wait until peers are stored as they are done in the background
	ASSERT_TIMELY (10s, node1->store.peer ().count (*node1->store.tx_begin_read ()) != 0);

	// First need to set up the cached data
	auto node = system.nodes.front ();

	auto channel = node1->network->find_node_id (node->get_node_id ());
	ASSERT_TRUE (channel);
	ASSERT_TIMELY (10s, node1->telemetry->get_telemetry (channel->get_remote_endpoint ()));

	boost::property_tree::ptree request;
	request.put ("action", "telemetry");
	{
		auto response (wait_response (system, rpc_ctx, request, 10s));
		nano::jsonconfig config (response);
		nano::telemetry_data telemetry_data;
		auto const should_ignore_identification_metrics = true;
		ASSERT_FALSE (telemetry_data.deserialize_json (config, should_ignore_identification_metrics));
		ASSERT_TRUE (nano::test::compare_telemetry_data (telemetry_data, node->local_telemetry ()));
		ASSERT_FALSE (response.get_optional<std::string> ("node_id").is_initialized ());
		ASSERT_FALSE (response.get_optional<std::string> ("signature").is_initialized ());
	}

	request.put ("raw", "true");
	auto response (wait_response (system, rpc_ctx, request, 10s));

	// This may fail if the response has taken longer than the cache cutoff time.
	auto & all_metrics = response.get_child ("metrics");
	auto & metrics = all_metrics.front ().second;
	ASSERT_EQ (1, all_metrics.size ());

	nano::jsonconfig config (metrics);
	nano::telemetry_data data;
	auto const should_ignore_identification_metrics = false;
	ASSERT_FALSE (data.deserialize_json (config, should_ignore_identification_metrics));
	ASSERT_TRUE (nano::test::compare_telemetry (data, *node));

	ASSERT_EQ (node->network->endpoint ().address ().to_string (), metrics.get<std::string> ("address"));
	ASSERT_EQ (node->network->endpoint ().port (), metrics.get<uint16_t> ("port"));
	ASSERT_TRUE (node1->network->find_node_id (data.get_node_id ()));
}

// Also tests all forms of ipv4/ipv6
TEST (rpc, telemetry_self)
{
	nano::test::system system{ 1 };
	auto node1 = add_ipc_enabled_node (system);
	auto const rpc_ctx = add_rpc (system, node1);

	auto outer_node = system.nodes[0];
	nano::test::establish_tcp (system, *node1, outer_node->network->endpoint ());

	boost::property_tree::ptree request;
	request.put ("action", "telemetry");
	request.put ("address", "::1");
	request.put ("port", node1->network->endpoint ().port ());
	auto const should_ignore_identification_metrics = false;
	{
		auto response (wait_response (system, rpc_ctx, request, 10s));
		nano::telemetry_data data;
		nano::jsonconfig config (response);
		ASSERT_FALSE (data.deserialize_json (config, should_ignore_identification_metrics));
		ASSERT_TRUE (nano::test::compare_telemetry (data, *node1));
	}

	request.put ("address", "[::1]");
	{
		auto response (wait_response (system, rpc_ctx, request, 10s));
		nano::telemetry_data data;
		nano::jsonconfig config (response);
		ASSERT_FALSE (data.deserialize_json (config, should_ignore_identification_metrics));
		ASSERT_TRUE (nano::test::compare_telemetry (data, *node1));
	}

	request.put ("address", "127.0.0.1");
	{
		auto response (wait_response (system, rpc_ctx, request, 10s));
		nano::telemetry_data data;
		nano::jsonconfig config (response);
		ASSERT_FALSE (data.deserialize_json (config, should_ignore_identification_metrics));
		ASSERT_TRUE (nano::test::compare_telemetry (data, *node1));
	}

	// Incorrect port should fail
	request.put ("port", "0");
	{
		auto response (wait_response (system, rpc_ctx, request, 10s));
		ASSERT_EQ (std::error_code (nano::error_rpc::peer_not_found).message (), response.get<std::string> ("error"));
	}
}

TEST (rpc, confirmation_active)
{
	nano::test::system system;
	nano::node_config node_config;
	node_config.ipc_config.transport_tcp.enabled = true;
	node_config.ipc_config.transport_tcp.port = system.get_available_port ();
	nano::node_flags node_flags;
	node_flags.set_disable_request_loop (true);
	auto node1 (system.add_node (node_config, node_flags));
	auto const rpc_ctx = add_rpc (system, node1);

	nano::block_builder builder;
	auto send1 = builder
				 .send ()
				 .previous (nano::dev::genesis->hash ())
				 .destination (nano::public_key ())
				 .balance (nano::dev::constants.genesis_amount - 100)
				 .sign (nano::dev::genesis_key.prv, nano::dev::genesis_key.pub)
				 .work (*system.work.generate (nano::dev::genesis->hash ()))
				 .build ();
	auto send2 = builder
				 .send ()
				 .previous (send1->hash ())
				 .destination (nano::public_key ())
				 .balance (nano::dev::constants.genesis_amount - 200)
				 .sign (nano::dev::genesis_key.prv, nano::dev::genesis_key.pub)
				 .work (*system.work.generate (send1->hash ()))
				 .build ();
	node1->process_active (send1);
	node1->process_active (send2);
	ASSERT_TRUE (nano::test::start_elections (system, *node1, { send1, send2 }));
	ASSERT_EQ (2, node1->active.size ());
	auto election (node1->active.election (send1->qualified_root ()));
	ASSERT_NE (nullptr, election);
	node1->active.force_confirm (*election);
	ASSERT_TIMELY (5s, node1->active.confirmed (*election));

	boost::property_tree::ptree request;
	request.put ("action", "confirmation_active");
	{
		auto response (wait_response (system, rpc_ctx, request));
		auto & confirmations (response.get_child ("confirmations"));
		ASSERT_EQ (1, confirmations.size ());
		ASSERT_EQ (send2->qualified_root ().to_string (), confirmations.front ().second.get<std::string> (""));
		ASSERT_EQ (1, response.get<unsigned> ("unconfirmed"));
		ASSERT_EQ (1, response.get<unsigned> ("confirmed"));
	}
}

TEST (rpc, confirmation_info)
{
	nano::test::system system;
	auto node1 = add_ipc_enabled_node (system);
	auto const rpc_ctx = add_rpc (system, node1);

	nano::block_builder builder;
	auto send = builder
				.send ()
				.previous (nano::dev::genesis->hash ())
				.destination (nano::public_key ())
				.balance (nano::dev::constants.genesis_amount - 100)
				.sign (nano::dev::genesis_key.prv, nano::dev::genesis_key.pub)
				.work (*system.work.generate (nano::dev::genesis->hash ()))
				.build ();
	node1->process_active (send);
	ASSERT_TIMELY (5s, !node1->active.empty ());

	boost::property_tree::ptree request;
	request.put ("action", "confirmation_info");
	request.put ("root", send->qualified_root ().to_string ());
	request.put ("representatives", "true");
	request.put ("json_block", "true");
	{
		auto response (wait_response (system, rpc_ctx, request));
		ASSERT_EQ (1, response.count ("announcements"));
		ASSERT_EQ (1, response.get<unsigned> ("voters"));
		ASSERT_EQ (send->hash ().to_string (), response.get<std::string> ("last_winner"));
		auto & blocks (response.get_child ("blocks"));
		ASSERT_EQ (1, blocks.size ());
		auto & representatives (blocks.front ().second.get_child ("representatives"));
		ASSERT_EQ (1, representatives.size ());
		ASSERT_EQ (0, response.get<unsigned> ("total_tally"));
	}
}

TEST (rpc, election_statistics)
{
	nano::test::system system;
	auto node1 = add_ipc_enabled_node (system);
	auto const rpc_ctx = add_rpc (system, node1);

	// process block and wait for election to start, the election will not be completed because there are no voters on the network
	nano::block_builder builder;
	auto send1 = builder
				 .send ()
				 .previous (nano::dev::genesis->hash ())
				 .destination (nano::public_key ())
				 .balance (nano::dev::constants.genesis_amount - 100)
				 .sign (nano::dev::genesis_key.prv, nano::dev::genesis_key.pub)
				 .work (*system.work.generate (nano::dev::genesis->hash ()))
				 .build ();
	node1->process_active (send1);
	ASSERT_TIMELY_EQ (5s, node1->active.size (), 1);

	// delay to ensure returned age is not rounded down to zero
	system.delay_ms (20ms);

	boost::property_tree::ptree request;
	request.put ("action", "election_statistics");

	auto response (wait_response (system, rpc_ctx, request));
	ASSERT_EQ ("1", response.get<std::string> ("normal"));
	ASSERT_EQ ("0", response.get<std::string> ("hinted"));
	ASSERT_EQ ("0", response.get<std::string> ("optimistic"));
	ASSERT_EQ ("1", response.get<std::string> ("total"));
	ASSERT_NE ("0.00", response.get<std::string> ("aec_utilization_percentage"));
	ASSERT_GT (response.get<int> ("max_election_age"), 0);
	ASSERT_GT (response.get<int> ("average_election_age"), 0);
	ASSERT_LT (response.get<int> ("max_election_age"), 5000);
	ASSERT_LT (response.get<int> ("average_election_age"), 5000);
}<|MERGE_RESOLUTION|>--- conflicted
+++ resolved
@@ -2495,11 +2495,7 @@
 	request.put ("representative", nano::keypair ().pub.to_account ());
 
 	// Test that the correct error is given if there is insufficient work
-<<<<<<< HEAD
-	auto latest = node->ledger.latest (*node->store.tx_begin_read (), nano::dev::genesis_key.pub);
-=======
-	auto latest = node->ledger.any.account_head (node->ledger.tx_begin_read (), nano::dev::genesis_key.pub);
->>>>>>> cafaadfe
+	auto latest = node->ledger.any ().account_head (*node->store.tx_begin_read (), nano::dev::genesis_key.pub);
 	auto insufficient = system.work_generate_limited (latest, min_difficulty, target_difficulty);
 	request.put ("work", nano::to_string_hex (insufficient));
 	{
@@ -5807,13 +5803,8 @@
 
 	// Open an account directly in the ledger
 	{
-<<<<<<< HEAD
 		auto transaction = node->ledger.store.tx_begin_write ();
-		nano::block_hash latest (node->ledger.latest (*transaction, nano::dev::genesis_key.pub));
-=======
-		auto transaction = node->ledger.tx_begin_write ();
-		nano::block_hash latest (node->ledger.any.account_head (transaction, nano::dev::genesis_key.pub));
->>>>>>> cafaadfe
+		nano::block_hash latest (node->ledger.any ().account_head (*transaction, nano::dev::genesis_key.pub));
 		auto send1 = builder
 					 .send ()
 					 .previous (latest)
