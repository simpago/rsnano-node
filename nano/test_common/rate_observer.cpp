--- conflicted
+++ resolved
@@ -35,40 +35,6 @@
 	}
 }
 
-<<<<<<< HEAD
-nano::test::rate_observer::stat_counter::stat_counter (nano::stats & stats_a, nano::stat::type type_a, nano::stat::detail detail_a, nano::stat::dir dir_a) :
-	stats{ stats_a },
-	type{ type_a },
-	detail{ detail_a },
-	dir{ dir_a }
-{
-}
-
-/*
- * rate_observer::stat_counter
- */
-
-uint64_t nano::test::rate_observer::stat_counter::count ()
-{
-	uint64_t cnt = stats.count (type, detail, dir);
-	uint64_t delta = cnt - last_count;
-	last_count = cnt;
-	return delta;
-}
-
-std::string nano::test::rate_observer::stat_counter::name ()
-{
-	std::stringstream ss;
-	ss << nano::stats::type_to_string (type) << "::" << nano::stats::detail_to_string (detail) << "::" << nano::stats::dir_to_string (dir);
-	return ss.str ();
-}
-
-/*
- * rate_observer
- */
-
-=======
->>>>>>> 59b9c38f
 nano::test::rate_observer::~rate_observer ()
 {
 	if (!stopped.exchange (true))
@@ -119,14 +85,9 @@
 
 void nano::test::rate_observer::observe (nano::node & node, nano::stat::type type, nano::stat::detail detail, nano::stat::dir dir)
 {
-<<<<<<< HEAD
-	auto counter = std::make_shared<stat_counter> (*node.stats, type, detail, dir);
-	counters.push_back (counter);
-=======
-	auto name = std::string{ nano::to_string (type) } + "::" + std::string{ nano::to_string (detail) } + "::" + std::string{ nano::to_string (dir) };
+	auto name = nano::stats::type_to_string (type) + "::" + nano::stats::detail_to_string (detail) + "::" + nano::stats::dir_to_string (dir);
 
 	observe (name, [&node, type, detail, dir] () {
-		return node.stats.count (type, detail, dir);
+		return node.stats->count (type, detail, dir);
 	});
->>>>>>> 59b9c38f
 }