--- conflicted
+++ resolved
@@ -273,13 +273,8 @@
 	auto transaction (ledger_a.store.tx_begin_write ());
 	auto dev_genesis_key = nano::dev::genesis_key;
 	auto account = dev_genesis_key.pub;
-<<<<<<< HEAD
-	auto latest = ledger_a.latest (*transaction, account);
+	auto latest = ledger_a.any ().account_head (*transaction, account);
 	auto balance = ledger_a.account_balance (*transaction, account);
-=======
-	auto latest = ledger_a.any.account_head (transaction, account);
-	auto balance = ledger_a.account_balance (transaction, account);
->>>>>>> cafaadfe
 
 	nano::state_block_builder builder;
 	std::error_code ec;
