--- conflicted
+++ resolved
@@ -184,11 +184,7 @@
 	ASSERT_EQ (node.stats->count (nano::stat::type::vote_cache, nano::stat::detail::vote_processed, nano::stat::dir::in), vote_count * single_vote_size * single_vote_reps);
 
 	// Ensure vote cache size is at max capacity
-<<<<<<< HEAD
-	ASSERT_EQ (node.vote_cache.size (), flags.inactive_votes_cache_size ());
-=======
 	ASSERT_EQ (node.vote_cache.size (), config.vote_cache.max_size);
->>>>>>> 10206b81
 }
 
 TEST (vote_cache, perf_multithreaded)
@@ -251,9 +247,5 @@
 	std::cout << "total votes processed: " << node.stats->count (nano::stat::type::vote_cache, nano::stat::detail::vote_processed, nano::stat::dir::in) << std::endl;
 
 	// Ensure vote cache size is at max capacity
-<<<<<<< HEAD
-	ASSERT_EQ (node.vote_cache.size (), flags.inactive_votes_cache_size ());
-=======
 	ASSERT_EQ (node.vote_cache.size (), config.vote_cache.max_size);
->>>>>>> 10206b81
 }