--- conflicted
+++ resolved
@@ -2115,13 +2115,8 @@
 
 		// Call block confirm on the top level send block which will confirm everything underneath on both accounts.
 		{
-<<<<<<< HEAD
 			auto block = node->store.block ().get (*node->store.tx_begin_read (), latest);
-			node->scheduler.priority.manual (block);
-=======
-			auto block = node->store.block.get (node->store.tx_begin_read (), latest);
 			node->scheduler.manual.push (block);
->>>>>>> b10ab55e
 			std::shared_ptr<nano::election> election;
 			ASSERT_TIMELY (10s, (election = node->active.election (block->qualified_root ())) != nullptr);
 			election->force_confirm ();
