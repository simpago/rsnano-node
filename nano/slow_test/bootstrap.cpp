--- conflicted
+++ resolved
@@ -172,17 +172,10 @@
 		}
 	});*/
 
-<<<<<<< HEAD
-	std::cout << "server count: " << server->ledger.cache.block_count () << std::endl;
-
-	nano::test::rate_observer rate;
-	rate.observe ("count", [&] () { return client->ledger.cache.block_count (); });
-=======
 	std::cout << "server count: " << server->ledger.block_count () << std::endl;
 
 	nano::test::rate_observer rate;
 	rate.observe ("count", [&] () { return client->ledger.block_count (); });
->>>>>>> 051e1d07
 	rate.observe ("unchecked", [&] () { return client->unchecked.count (); });
 	rate.observe ("block_processor", [&] () { return client->block_processor.size (); });
 	rate.observe ("priority", [&] () { return client->ascendboot.priority_size (); });
