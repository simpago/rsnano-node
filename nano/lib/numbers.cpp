--- conflicted
+++ resolved
@@ -351,14 +351,6 @@
 	return validate_message (public_key, message.bytes.data (), sizeof (message.bytes), signature);
 }
 
-<<<<<<< HEAD
-bool nano::validate_message_batch (const unsigned char ** m, size_t * mlen, const unsigned char ** pk, const unsigned char ** RS, size_t num, int * valid)
-{
-	return rsnano::rsn_validate_batch (m, mlen, pk, RS, num, valid);
-}
-
-=======
->>>>>>> dc536b93
 nano::uint128_union::uint128_union (std::string const & string_a)
 {
 	auto error (decode_hex (string_a));
