--- conflicted
+++ resolved
@@ -957,45 +957,7 @@
 	rsnano::BlockUniquerHandle * uniquer_handle = nullptr;
 	if (uniquer_a != nullptr)
 	{
-<<<<<<< HEAD
 		uniquer_handle = uniquer_a->handle;
-=======
-		case nano::block_type::receive:
-		{
-			result = ::deserialize_block<nano::receive_block> (stream_a);
-			break;
-		}
-		case nano::block_type::send:
-		{
-			result = ::deserialize_block<nano::send_block> (stream_a);
-			break;
-		}
-		case nano::block_type::open:
-		{
-			result = ::deserialize_block<nano::open_block> (stream_a);
-			break;
-		}
-		case nano::block_type::change:
-		{
-			result = ::deserialize_block<nano::change_block> (stream_a);
-			break;
-		}
-		case nano::block_type::state:
-		{
-			result = ::deserialize_block<nano::state_block> (stream_a);
-			break;
-		}
-		case nano::block_type::not_a_block:
-		{
-			// Skip null block terminators
-			return {};
-		}
-		default:
-#ifndef NANO_FUZZER_TEST
-			debug_assert (false);
-#endif
-			break;
->>>>>>> dd70d9a1
 	}
 	auto block_handle = rsnano::rsn_deserialize_block (static_cast<uint8_t> (type_a), &stream_a, uniquer_handle);
 	if (block_handle == nullptr)
