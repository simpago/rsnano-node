#include <nano/lib/thread_roles.hpp>
#include <nano/lib/utility.hpp>

std::string nano::thread_role::get_string (nano::thread_role::name role)
{
	std::string thread_role_name_string;

	switch (role)
	{
		case nano::thread_role::name::unknown:
			thread_role_name_string = "<unknown>";
			break;
		case nano::thread_role::name::io:
			thread_role_name_string = "I/O";
			break;
		case nano::thread_role::name::work:
			thread_role_name_string = "Work pool";
			break;
		case nano::thread_role::name::packet_processing:
			thread_role_name_string = "Pkt processing";
			break;
		case nano::thread_role::name::vote_processing:
			thread_role_name_string = "Vote processing";
			break;
		case nano::thread_role::name::block_processing:
			thread_role_name_string = "Blck processing";
			break;
		case nano::thread_role::name::request_loop:
			thread_role_name_string = "Request loop";
			break;
		case nano::thread_role::name::wallet_actions:
			thread_role_name_string = "Wallet actions";
			break;
		case nano::thread_role::name::bootstrap_initiator:
			thread_role_name_string = "Bootstrap init";
			break;
		case nano::thread_role::name::bootstrap_connections:
			thread_role_name_string = "Bootstrap conn";
			break;
		case nano::thread_role::name::voting:
			thread_role_name_string = "Voting";
			break;
		case nano::thread_role::name::signature_checking:
			thread_role_name_string = "Signature check";
			break;
		case nano::thread_role::name::rpc_request_processor:
			thread_role_name_string = "RPC processor";
			break;
		case nano::thread_role::name::rpc_process_container:
			thread_role_name_string = "RPC process";
			break;
		case nano::thread_role::name::confirmation_height_processing:
			thread_role_name_string = "Conf height";
			break;
		case nano::thread_role::name::worker:
			thread_role_name_string = "Worker";
			break;
		case nano::thread_role::name::bootstrap_worker:
			thread_role_name_string = "Bootstrap work";
			break;
		case nano::thread_role::name::request_aggregator:
			thread_role_name_string = "Req aggregator";
			break;
		case nano::thread_role::name::state_block_signature_verification:
			thread_role_name_string = "State block sig";
			break;
		case nano::thread_role::name::epoch_upgrader:
			thread_role_name_string = "Epoch upgrader";
			break;
		case nano::thread_role::name::db_parallel_traversal:
			thread_role_name_string = "DB par traversl";
			break;
		case nano::thread_role::name::unchecked:
			thread_role_name_string = "Unchecked";
			break;
		case nano::thread_role::name::backlog_population:
			thread_role_name_string = "Backlog";
			break;
		case nano::thread_role::name::vote_generator_queue:
			thread_role_name_string = "Voting que";
			break;
		case nano::thread_role::name::ascending_bootstrap:
			thread_role_name_string = "Bootstrap asc";
			break;
		case nano::thread_role::name::bootstrap_server:
			thread_role_name_string = "Bootstrap serv";
			break;
		case nano::thread_role::name::telemetry:
			thread_role_name_string = "Telemetry";
			break;
		case nano::thread_role::name::scheduler_hinted:
			thread_role_name_string = "Sched Hinted";
			break;
		case nano::thread_role::name::scheduler_manual:
			thread_role_name_string = "Sched Manual";
			break;
		case nano::thread_role::name::scheduler_optimistic:
			thread_role_name_string = "Sched Opt";
			break;
		case nano::thread_role::name::scheduler_priority:
			thread_role_name_string = "Sched Priority";
			break;
<<<<<<< HEAD
		case nano::thread_role::name::rep_crawler:
			thread_role_name_string = "Rep Crawler";
=======
		case nano::thread_role::name::local_block_broadcasting:
			thread_role_name_string = "Local broadcast";
>>>>>>> 254aa88d
			break;
		default:
			debug_assert (false && "nano::thread_role::get_string unhandled thread role");
	}

	/*
	 * We want to constrain the thread names to 15
	 * characters, since this is the smallest maximum
	 * length supported by the platforms we support
	 * (specifically, Linux)
	 */
	debug_assert (thread_role_name_string.size () < 16);
	return (thread_role_name_string);
}

namespace
{
thread_local nano::thread_role::name current_thread_role = nano::thread_role::name::unknown;
}

nano::thread_role::name nano::thread_role::get ()
{
	return current_thread_role;
}

std::string nano::thread_role::get_string ()
{
	return get_string (current_thread_role);
}

void nano::thread_role::set (nano::thread_role::name role)
{
	auto thread_role_name_string (get_string (role));

	nano::thread_role::set_os_name (thread_role_name_string);

	current_thread_role = role;
}<|MERGE_RESOLUTION|>--- conflicted
+++ resolved
@@ -100,13 +100,11 @@
 		case nano::thread_role::name::scheduler_priority:
 			thread_role_name_string = "Sched Priority";
 			break;
-<<<<<<< HEAD
 		case nano::thread_role::name::rep_crawler:
 			thread_role_name_string = "Rep Crawler";
-=======
+			break;
 		case nano::thread_role::name::local_block_broadcasting:
 			thread_role_name_string = "Local broadcast";
->>>>>>> 254aa88d
 			break;
 		default:
 			debug_assert (false && "nano::thread_role::get_string unhandled thread role");
