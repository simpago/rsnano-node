--- conflicted
+++ resolved
@@ -146,12 +146,9 @@
 	retry,
 	prioritized,
 	pending,
-<<<<<<< HEAD
+	sync,
 	requeued,
 	evicted,
-=======
-	sync,
->>>>>>> b06c9ebd
 
 	// processing queue
 	queue,
