#pragma once

#include <nano/lib/relaxed_atomic.hpp>
#include <nano/lib/thread_roles.hpp>
#include <nano/lib/utility.hpp>

#include <boost/thread/thread.hpp>

#include <latch>
#include <thread>

namespace rsnano
{
class ThreadPoolHandle;
}

namespace nano
{
namespace thread_attributes
{
	boost::thread::attributes get_default ();
}

<<<<<<< HEAD
class thread_pool final
{
public:
	explicit thread_pool (unsigned, nano::thread_role::name);
	thread_pool (thread_pool const &) = delete;
	~thread_pool ();

	/** This will run when there is an available thread for execution */
	void push_task (std::function<void ()>);

	/** Run a task at a certain point in time */
	void add_timed_task (std::chrono::steady_clock::time_point const & expiry_time, std::function<void ()> task);

	/** Stops any further pushed tasks from executing */
	void stop ();

	rsnano::ThreadPoolHandle * handle;
};

std::unique_ptr<nano::container_info_component> collect_container_info (thread_pool & thread_pool, std::string const & name);

=======
>>>>>>> 76b4861f
/**
 * Number of available logical processor cores. Might be overridden by setting `NANO_HARDWARE_CONCURRENCY` environment variable
 */
unsigned int hardware_concurrency ();

/**
 * If thread is joinable joins it, otherwise does nothing
 */
bool join_or_pass (std::thread &);
}<|MERGE_RESOLUTION|>--- conflicted
+++ resolved
@@ -21,30 +21,6 @@
 	boost::thread::attributes get_default ();
 }
 
-<<<<<<< HEAD
-class thread_pool final
-{
-public:
-	explicit thread_pool (unsigned, nano::thread_role::name);
-	thread_pool (thread_pool const &) = delete;
-	~thread_pool ();
-
-	/** This will run when there is an available thread for execution */
-	void push_task (std::function<void ()>);
-
-	/** Run a task at a certain point in time */
-	void add_timed_task (std::chrono::steady_clock::time_point const & expiry_time, std::function<void ()> task);
-
-	/** Stops any further pushed tasks from executing */
-	void stop ();
-
-	rsnano::ThreadPoolHandle * handle;
-};
-
-std::unique_ptr<nano::container_info_component> collect_container_info (thread_pool & thread_pool, std::string const & name);
-
-=======
->>>>>>> 76b4861f
 /**
  * Number of available logical processor cores. Might be overridden by setting `NANO_HARDWARE_CONCURRENCY` environment variable
  */
