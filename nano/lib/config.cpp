--- conflicted
+++ resolved
@@ -433,30 +433,7 @@
 	return boost::lexical_cast<uint32_t> (test_env);
 }
 
-<<<<<<< HEAD
-=======
-std::string_view nano::to_string (nano::networks network)
-{
-	switch (network)
-	{
-		case nano::networks::invalid:
-			return "invalid";
-		case nano::networks::nano_beta_network:
-			return "beta";
-		case nano::networks::nano_dev_network:
-			return "dev";
-		case nano::networks::nano_live_network:
-			return "live";
-		case nano::networks::nano_test_network:
-			return "test";
-			// default case intentionally omitted to cause warnings for unhandled enums
-	}
-
-	return "n/a";
-}
-
 // Using std::cerr here, since logging may not be initialized yet
->>>>>>> b4eb3a06
 nano::tomlconfig nano::load_toml_file (const std::filesystem::path & config_filename, const std::filesystem::path & data_path, const std::vector<std::string> & config_overrides)
 {
 	std::stringstream config_overrides_stream;
