#pragma once

#include <nano/lib/epoch.hpp>
#include <nano/lib/errors.hpp>
#include <nano/lib/numbers.hpp>
#include <nano/lib/optional_ptr.hpp>
#include <nano/lib/rsnano.hpp>
#include <nano/lib/stream.hpp>
#include <nano/lib/utility.hpp>
#include <nano/lib/work.hpp>

#include <boost/property_tree/ptree_fwd.hpp>

#include <unordered_map>

namespace nano
{
class block_visitor;
class mutable_block_visitor;
enum class block_type : uint8_t
{
	invalid = 0,
	not_a_block = 1,
	send = 2,
	receive = 3,
	open = 4,
	change = 5,
	state = 6
};
class block_details
{
	static_assert (std::is_same<std::underlying_type<nano::epoch>::type, uint8_t> (), "Epoch enum is not the proper type");
	static_assert (static_cast<uint8_t> (nano::epoch::max) < (1 << 5), "Epoch max is too large for the sideband");

public:
	block_details ();
	block_details (nano::epoch const epoch_a, bool const is_send_a, bool const is_receive_a, bool const is_epoch_a);
	block_details (rsnano::BlockDetailsDto dto_a);
	constexpr static size_t size ()
	{
		return 1;
	}
	bool operator== (block_details const & other_a) const;
	void serialize (nano::stream &) const;
	bool deserialize (nano::stream &);
	nano::epoch epoch () const;
	bool is_send () const;
	bool is_receive () const;
	bool is_epoch () const;

	rsnano::BlockDetailsDto dto;
};

std::string state_subtype (nano::block_details const);

class block_sideband final
{
public:
	block_sideband ();
	block_sideband (rsnano::BlockSidebandDto const & dto);
	block_sideband (nano::account const &, nano::block_hash const &, nano::amount const &, uint64_t const, uint64_t const, nano::block_details const &, nano::epoch const source_epoch_a);
	block_sideband (nano::account const &, nano::block_hash const &, nano::amount const &, uint64_t const, uint64_t const, nano::epoch const epoch_a, bool const is_send, bool const is_receive, bool const is_epoch, nano::epoch const source_epoch_a);

	void serialize (nano::stream &, nano::block_type) const;
	bool deserialize (nano::stream &, nano::block_type);

	nano::epoch source_epoch () const;
	void set_source_epoch (nano::epoch epoch);
	uint64_t height () const;
	void set_height (uint64_t h);
	uint64_t timestamp () const;
	void set_timestamp (uint64_t ts);
	nano::block_details details () const;
	nano::block_hash successor () const;
	void set_successor (nano::block_hash successor_a);
	nano::account account () const;
	nano::amount balance () const;

	static size_t size (nano::block_type);
	rsnano::BlockSidebandDto const & as_dto () const;

private:
	rsnano::BlockSidebandDto dto;
};

class block
{
public:
	virtual ~block ();
	// Return a digest of the hashables in this block.
	nano::block_hash const & hash () const;
	// Return a digest of hashables and non-hashables in this block.
	nano::block_hash full_hash () const;
	nano::block_sideband sideband () const;
	void sideband_set (nano::block_sideband const &);
	bool has_sideband () const;
	std::string to_json () const;
	virtual uint64_t block_work () const;
	virtual void block_work_set (uint64_t);
	virtual nano::account account () const;
	// Previous block in account's chain, zero for open block
	virtual nano::block_hash previous () const;
	// Source block for open/receive blocks, zero otherwise.
	virtual nano::block_hash source () const;
	// Destination account for send blocks, zero otherwise.
	virtual nano::account destination () const;
	// Previous block or account number for open blocks
	virtual nano::root root () const = 0;
	// Qualified root value based on previous() and root()
	virtual nano::qualified_root qualified_root () const;
	// Link field for state blocks, zero otherwise.
	virtual nano::link link () const;
	virtual nano::account representative () const;
	virtual nano::amount balance () const;
	virtual void serialize (nano::stream &) const;
	virtual void serialize_json (std::string &, bool = false) const;
	virtual void serialize_json (boost::property_tree::ptree &) const;
	virtual void visit (nano::block_visitor &) const = 0;
	virtual void visit (nano::mutable_block_visitor &) = 0;
	virtual bool operator== (nano::block const &) const = 0;
	virtual nano::block_type type () const;
	virtual nano::signature block_signature () const;
	virtual void signature_set (nano::signature const &);
	virtual void sign_zero ();
	virtual bool valid_predecessor (nano::block const &) const = 0;
	// Serialized size
	static size_t size (nano::block_type);
	virtual nano::work_version work_version () const;
	// If there are any changes to the hashables, call this to update the cached hash
	void refresh ();
	rsnano::BlockHandle * get_handle () const;
	rsnano::BlockHandle * clone_handle () const;

	// gets the pointer to the block data within Rust;
	const void * get_rust_data_pointer () const;

protected:
	virtual nano::block_hash generate_hash () const;
	mutable nano::block_hash cached_hash{ 0 };
<<<<<<< HEAD
	rsnano::BlockHandle * handle;
=======
	/**
	 * Contextual details about a block, some fields may or may not be set depending on block type.
	 * This field is set via sideband_set in ledger processing or deserializing blocks from the database.
	 * Otherwise it may be null (for example, an old block or fork).
	 */
	nano::optional_ptr<nano::block_sideband> sideband_m;

private:
	nano::block_hash generate_hash () const;
};

using block_list_t = std::vector<std::shared_ptr<nano::block>>;

class send_hashables
{
public:
	send_hashables () = default;
	send_hashables (nano::block_hash const &, nano::account const &, nano::amount const &);
	send_hashables (bool &, nano::stream &);
	send_hashables (bool &, boost::property_tree::ptree const &);
	void hash (blake2b_state &) const;
	nano::block_hash previous;
	nano::account destination;
	nano::amount balance;
	static std::size_t constexpr size = sizeof (previous) + sizeof (destination) + sizeof (balance);
>>>>>>> 8ccee5d5
};

class send_block final : public nano::block
{
public:
	send_block ();
	send_block (nano::block_hash const &, nano::account const &, nano::amount const &, nano::raw_key const &, nano::public_key const &, uint64_t);
	send_block (bool &, nano::stream &);
	send_block (bool &, boost::property_tree::ptree const &);
	send_block (const send_block &);
	send_block (send_block && other);
	send_block (rsnano::BlockHandle * handle_a);
	using nano::block::hash;
	nano::account destination () const override;
	nano::root root () const override;
	nano::amount balance () const override;
	void visit (nano::block_visitor &) const override;
	void visit (nano::mutable_block_visitor &) override;
	bool operator== (nano::block const &) const override;
	bool operator== (nano::send_block const &) const;
	bool valid_predecessor (nano::block const &) const override;
	void zero ();
	void set_destination (nano::account account_a);
	void previous_set (nano::block_hash previous_a);
	void balance_set (nano::amount balance_a);
	static std::size_t size ();
};

class receive_block : public nano::block
{
public:
	receive_block ();
	receive_block (nano::block_hash const &, nano::block_hash const &, nano::raw_key const &, nano::public_key const &, uint64_t);
	receive_block (bool &, nano::stream &);
	receive_block (bool &, boost::property_tree::ptree const &);
	receive_block (const nano::receive_block &);
	receive_block (nano::receive_block &&);
	receive_block (rsnano::BlockHandle * handle_a);
	using nano::block::hash;
	void previous_set (nano::block_hash previous_a);
	nano::block_hash source () const override;
	void source_set (nano::block_hash source_a);
	nano::root root () const override;
	void visit (nano::block_visitor &) const override;
	void visit (nano::mutable_block_visitor &) override;
	bool operator== (nano::block const &) const override;
	bool operator== (nano::receive_block const &) const;
	bool valid_predecessor (nano::block const &) const override;
	void zero ();
	static std::size_t size ();
};
class open_block : public nano::block
{
public:
	open_block ();
	open_block (nano::block_hash const &, nano::account const &, nano::account const &, nano::raw_key const &, nano::public_key const &, uint64_t);
	open_block (nano::block_hash const &, nano::account const &, nano::account const &, std::nullptr_t);
	open_block (bool &, nano::stream &);
	open_block (bool &, boost::property_tree::ptree const &);
	open_block (const nano::open_block &);
	open_block (nano::open_block &&);
	open_block (rsnano::BlockHandle * handle_a);
	using nano::block::hash;
	nano::account account () const override;
	nano::block_hash source () const override;
	nano::root root () const override;
	nano::account representative () const override;
	void visit (nano::block_visitor &) const override;
	void visit (nano::mutable_block_visitor &) override;
	bool operator== (nano::block const &) const override;
	bool operator== (nano::open_block const &) const;
	bool valid_predecessor (nano::block const &) const override;
	void source_set (nano::block_hash source_a);
	void account_set (nano::account account_a);
	void representative_set (nano::account account_a);
	void zero ();
	static std::size_t size ();
};
class change_block : public nano::block
{
public:
	change_block ();
	change_block (nano::block_hash const &, nano::account const &, nano::raw_key const &, nano::public_key const &, uint64_t);
	change_block (bool &, nano::stream &);
	change_block (bool &, boost::property_tree::ptree const &);
	change_block (const nano::change_block &);
	change_block (nano::change_block &&);
	change_block (rsnano::BlockHandle * handle_a);
	using nano::block::hash;
	nano::root root () const override;
	nano::account representative () const override;
	void visit (nano::block_visitor &) const override;
	void visit (nano::mutable_block_visitor &) override;
	bool operator== (nano::block const &) const override;
	bool operator== (nano::change_block const &) const;
	bool valid_predecessor (nano::block const &) const override;
	void previous_set (nano::block_hash previous_a);
	void representative_set (nano::account account_a);
	void zero ();
	static std::size_t size ();
};
class state_block : public nano::block
{
public:
	state_block ();
	state_block (nano::account const &, nano::block_hash const &, nano::account const &, nano::amount const &, nano::link const &, nano::raw_key const &, nano::public_key const &, uint64_t);
	state_block (bool &, nano::stream &);
	state_block (bool &, boost::property_tree::ptree const &);
	state_block (const nano::state_block &);
	state_block (nano::state_block &&);
	state_block (rsnano::BlockHandle * handle_a);
	using nano::block::hash;
	nano::account account () const override;
	nano::root root () const override;
	nano::link link () const override;
	nano::account representative () const override;
	nano::amount balance () const override;
	void visit (nano::block_visitor &) const override;
	void visit (nano::mutable_block_visitor &) override;
	bool operator== (nano::block const &) const override;
	bool operator== (nano::state_block const &) const;
	nano::state_block & operator= (const nano::state_block & other);
	bool valid_predecessor (nano::block const &) const override;
	void previous_set (nano::block_hash previous_a);
	void balance_set (nano::amount balance_a);
	void account_set (nano::account account_a);
	void representative_set (nano::account account_a);
	void link_set (nano::link link);
	void zero ();
	static std::size_t size ();
};
class block_visitor
{
public:
	virtual void send_block (nano::send_block const &) = 0;
	virtual void receive_block (nano::receive_block const &) = 0;
	virtual void open_block (nano::open_block const &) = 0;
	virtual void change_block (nano::change_block const &) = 0;
	virtual void state_block (nano::state_block const &) = 0;
	virtual ~block_visitor () = default;
};
class mutable_block_visitor
{
public:
	virtual void send_block (nano::send_block &) = 0;
	virtual void receive_block (nano::receive_block &) = 0;
	virtual void open_block (nano::open_block &) = 0;
	virtual void change_block (nano::change_block &) = 0;
	virtual void state_block (nano::state_block &) = 0;
	virtual ~mutable_block_visitor () = default;
};
/**
 * This class serves to find and return unique variants of a block in order to minimize memory usage
 */
class block_uniquer
{
public:
	block_uniquer ();
	~block_uniquer ();
	block_uniquer (const nano::block_uniquer &) = delete;
	block_uniquer (nano::block_uniquer &&) = delete;
	using value_type = std::pair<nano::uint256_union const, std::weak_ptr<nano::block>>;

	std::shared_ptr<nano::block> unique (std::shared_ptr<nano::block> const &);
	size_t size ();

	block_uniquer & operator= (block_uniquer const &) = delete;
	rsnano::BlockUniquerHandle * handle;
};

std::unique_ptr<container_info_component> collect_container_info (block_uniquer & block_uniquer, std::string const & name);

std::shared_ptr<nano::block> deserialize_block (nano::stream &);
std::shared_ptr<nano::block> deserialize_block (nano::stream &, nano::block_type, nano::block_uniquer * = nullptr);
std::shared_ptr<nano::block> deserialize_block_json (boost::property_tree::ptree const &, nano::block_uniquer * = nullptr);
/**
 * Serialize block type as an 8-bit value
 */
void serialize_block_type (nano::stream &, nano::block_type const &);
/**
 * Serialize a block prefixed with an 8-bit typecode
 */
void serialize_block (nano::stream &, nano::block const &);

void block_memory_pool_purge ();
std::shared_ptr<nano::block> block_handle_to_block (rsnano::BlockHandle * handle);
}<|MERGE_RESOLUTION|>--- conflicted
+++ resolved
@@ -137,36 +137,10 @@
 protected:
 	virtual nano::block_hash generate_hash () const;
 	mutable nano::block_hash cached_hash{ 0 };
-<<<<<<< HEAD
 	rsnano::BlockHandle * handle;
-=======
-	/**
-	 * Contextual details about a block, some fields may or may not be set depending on block type.
-	 * This field is set via sideband_set in ledger processing or deserializing blocks from the database.
-	 * Otherwise it may be null (for example, an old block or fork).
-	 */
-	nano::optional_ptr<nano::block_sideband> sideband_m;
-
-private:
-	nano::block_hash generate_hash () const;
 };
 
 using block_list_t = std::vector<std::shared_ptr<nano::block>>;
-
-class send_hashables
-{
-public:
-	send_hashables () = default;
-	send_hashables (nano::block_hash const &, nano::account const &, nano::amount const &);
-	send_hashables (bool &, nano::stream &);
-	send_hashables (bool &, boost::property_tree::ptree const &);
-	void hash (blake2b_state &) const;
-	nano::block_hash previous;
-	nano::account destination;
-	nano::amount balance;
-	static std::size_t constexpr size = sizeof (previous) + sizeof (destination) + sizeof (balance);
->>>>>>> 8ccee5d5
-};
 
 class send_block final : public nano::block
 {
