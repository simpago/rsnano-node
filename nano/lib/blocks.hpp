--- conflicted
+++ resolved
@@ -34,16 +34,8 @@
 	void sideband_set (nano::block_sideband const &);
 	bool has_sideband () const;
 	std::string to_json () const;
-<<<<<<< HEAD
 	virtual uint64_t block_work () const;
 	virtual void block_work_set (uint64_t);
-	// Previous block in account's chain, zero for open block
-	virtual nano::block_hash previous () const;
-=======
-	virtual void hash (blake2b_state &) const = 0;
-	virtual uint64_t block_work () const = 0;
-	virtual void block_work_set (uint64_t) = 0;
->>>>>>> 5332f2c3
 	// Previous block or account number for open blocks
 	virtual nano::root root () const = 0;
 	// Qualified root value based on previous() and root()
@@ -83,10 +75,10 @@
 	virtual std::optional<nano::account> destination_field () const;
 	// Link field for state blocks
 	virtual std::optional<nano::link> link_field () const;
-	// Previous block if field exists or 0
-	nano::block_hash previous () const noexcept;
+	// Previous block if field exists of 0
+	virtual nano::block_hash previous () const noexcept;
 	// Previous block in chain if the field exists
-	virtual std::optional<nano::block_hash> previous_field () const = 0;
+	virtual std::optional<nano::block_hash> previous_field () const;
 	// Representative field for open/change blocks
 	virtual std::optional<nano::account> representative_field () const;
 	// Returns the source block hash for open/receive/state blocks that are receives
@@ -120,19 +112,7 @@
 	send_block (send_block && other);
 	send_block (rsnano::BlockHandle * handle_a);
 	using nano::block::hash;
-<<<<<<< HEAD
-	nano::root root () const override;
-=======
-	void hash (blake2b_state &) const override;
-	uint64_t block_work () const override;
-	void block_work_set (uint64_t) override;
-	nano::root const & root () const override;
-	void serialize (nano::stream &) const override;
-	bool deserialize (nano::stream &);
-	void serialize_json (std::string &, bool = false) const override;
-	void serialize_json (boost::property_tree::ptree &) const override;
-	bool deserialize_json (boost::property_tree::ptree const &);
->>>>>>> 5332f2c3
+	nano::root root () const override;
 	void visit (nano::block_visitor &) const override;
 	void visit (nano::mutable_block_visitor &) override;
 	bool operator== (nano::block const &) const override;
@@ -147,26 +127,6 @@
 public: // Send block fields
 	std::optional<nano::amount> balance_field () const override;
 	std::optional<nano::account> destination_field () const override;
-<<<<<<< HEAD
-=======
-	std::optional<nano::block_hash> previous_field () const override;
-
-public: // Logging
-	void operator() (nano::object_stream &) const override;
-};
-
-class receive_hashables
-{
-public:
-	receive_hashables () = default;
-	receive_hashables (nano::block_hash const &, nano::block_hash const &);
-	receive_hashables (bool &, nano::stream &);
-	receive_hashables (bool &, boost::property_tree::ptree const &);
-	void hash (blake2b_state &) const;
-	nano::block_hash previous;
-	nano::block_hash source;
-	static std::size_t constexpr size = sizeof (previous) + sizeof (source);
->>>>>>> 5332f2c3
 };
 
 class receive_block : public nano::block
@@ -180,21 +140,9 @@
 	receive_block (nano::receive_block &&);
 	receive_block (rsnano::BlockHandle * handle_a);
 	using nano::block::hash;
-<<<<<<< HEAD
 	void previous_set (nano::block_hash previous_a);
 	void source_set (nano::block_hash source_a);
 	nano::root root () const override;
-=======
-	void hash (blake2b_state &) const override;
-	uint64_t block_work () const override;
-	void block_work_set (uint64_t) override;
-	nano::root const & root () const override;
-	void serialize (nano::stream &) const override;
-	bool deserialize (nano::stream &);
-	void serialize_json (std::string &, bool = false) const override;
-	void serialize_json (boost::property_tree::ptree &) const override;
-	bool deserialize_json (boost::property_tree::ptree const &);
->>>>>>> 5332f2c3
 	void visit (nano::block_visitor &) const override;
 	void visit (nano::mutable_block_visitor &) override;
 	bool operator== (nano::block const &) const override;
@@ -204,7 +152,6 @@
 	static std::size_t size ();
 
 public: // Receive block fields
-	std::optional<nano::block_hash> previous_field () const override;
 	std::optional<nano::block_hash> source_field () const override;
 };
 class open_block : public nano::block
@@ -219,19 +166,7 @@
 	open_block (nano::open_block &&);
 	open_block (rsnano::BlockHandle * handle_a);
 	using nano::block::hash;
-<<<<<<< HEAD
-	nano::root root () const override;
-=======
-	void hash (blake2b_state &) const override;
-	uint64_t block_work () const override;
-	void block_work_set (uint64_t) override;
-	nano::root const & root () const override;
-	void serialize (nano::stream &) const override;
-	bool deserialize (nano::stream &);
-	void serialize_json (std::string &, bool = false) const override;
-	void serialize_json (boost::property_tree::ptree &) const override;
-	bool deserialize_json (boost::property_tree::ptree const &);
->>>>>>> 5332f2c3
+	nano::root root () const override;
 	void visit (nano::block_visitor &) const override;
 	void visit (nano::mutable_block_visitor &) override;
 	bool operator== (nano::block const &) const override;
@@ -245,7 +180,6 @@
 
 public: // Open block fields
 	std::optional<nano::account> account_field () const override;
-	std::optional<nano::block_hash> previous_field () const override;
 	std::optional<nano::account> representative_field () const override;
 	std::optional<nano::block_hash> source_field () const override;
 };
@@ -261,19 +195,7 @@
 	change_block (nano::change_block &&);
 	change_block (rsnano::BlockHandle * handle_a);
 	using nano::block::hash;
-<<<<<<< HEAD
-	nano::root root () const override;
-=======
-	void hash (blake2b_state &) const override;
-	uint64_t block_work () const override;
-	void block_work_set (uint64_t) override;
-	nano::root const & root () const override;
-	void serialize (nano::stream &) const override;
-	bool deserialize (nano::stream &);
-	void serialize_json (std::string &, bool = false) const override;
-	void serialize_json (boost::property_tree::ptree &) const override;
-	bool deserialize_json (boost::property_tree::ptree const &);
->>>>>>> 5332f2c3
+	nano::root root () const override;
 	void visit (nano::block_visitor &) const override;
 	void visit (nano::mutable_block_visitor &) override;
 	bool operator== (nano::block const &) const override;
@@ -285,7 +207,6 @@
 	static std::size_t size ();
 
 public: // Change block fields
-	std::optional<nano::block_hash> previous_field () const override;
 	std::optional<nano::account> representative_field () const override;
 };
 
@@ -300,19 +221,7 @@
 	state_block (nano::state_block &&);
 	state_block (rsnano::BlockHandle * handle_a);
 	using nano::block::hash;
-<<<<<<< HEAD
-	nano::root root () const override;
-=======
-	void hash (blake2b_state &) const override;
-	uint64_t block_work () const override;
-	void block_work_set (uint64_t) override;
-	nano::root const & root () const override;
-	void serialize (nano::stream &) const override;
-	bool deserialize (nano::stream &);
-	void serialize_json (std::string &, bool = false) const override;
-	void serialize_json (boost::property_tree::ptree &) const override;
-	bool deserialize_json (boost::property_tree::ptree const &);
->>>>>>> 5332f2c3
+	nano::root root () const override;
 	void visit (nano::block_visitor &) const override;
 	void visit (nano::mutable_block_visitor &) override;
 	bool operator== (nano::block const &) const override;
@@ -331,7 +240,6 @@
 	std::optional<nano::account> account_field () const override;
 	std::optional<nano::amount> balance_field () const override;
 	std::optional<nano::link> link_field () const override;
-	std::optional<nano::block_hash> previous_field () const override;
 	std::optional<nano::account> representative_field () const override;
 };
 
