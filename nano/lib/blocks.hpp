#pragma once

#include <nano/lib/block_sideband.hpp>
#include <nano/lib/epoch.hpp>
#include <nano/lib/errors.hpp>
#include <nano/lib/numbers.hpp>
#include <nano/lib/object_stream.hpp>
#include <nano/lib/optional_ptr.hpp>
#include <nano/lib/stream.hpp>
#include <nano/lib/timer.hpp>
#include <nano/lib/utility.hpp>
#include <nano/lib/work.hpp>

#include <boost/property_tree/ptree_fwd.hpp>

#include <unordered_map>

namespace rsnano
{
	class BlockHandle;
}

namespace nano
{
class block_visitor;
class mutable_block_visitor;


class block
{
public:
	virtual ~block ();
	// Return a digest of the hashables in this block.
	nano::block_hash const & hash () const;
	// Return a digest of hashables and non-hashables in this block.
	nano::block_hash full_hash () const;
	nano::block_sideband sideband () const;
	void sideband_set (nano::block_sideband const &);
	bool has_sideband () const;
	std::string to_json () const;
	virtual uint64_t block_work () const;
	virtual void block_work_set (uint64_t);
	virtual nano::account account () const;
	// Previous block in account's chain, zero for open block
	virtual nano::block_hash previous () const;
	// Source block for open/receive blocks, zero otherwise.
	virtual nano::block_hash source () const;
	// Destination account for send blocks, zero otherwise.
	virtual nano::account destination () const;
	// Previous block or account number for open blocks
	virtual nano::root root () const = 0;
	// Qualified root value based on previous() and root()
	virtual nano::qualified_root qualified_root () const;
	// Link field for state blocks, zero otherwise.
	virtual nano::link link () const;
	virtual nano::account representative () const;
	virtual nano::amount balance () const;
	virtual void serialize (nano::stream &) const;
	virtual void serialize_json (std::string &, bool = false) const;
	virtual void serialize_json (boost::property_tree::ptree &) const;
	virtual void visit (nano::block_visitor &) const = 0;
	virtual void visit (nano::mutable_block_visitor &) = 0;
	virtual bool operator== (nano::block const &) const = 0;
	virtual nano::block_type type () const;
	virtual nano::signature block_signature () const;
	virtual void signature_set (nano::signature const &);
	virtual void sign_zero ();
	virtual bool valid_predecessor (nano::block const &) const = 0;
	// Serialized size
	static size_t size (nano::block_type);
	virtual nano::work_version work_version () const;
	// If there are any changes to the hashables, call this to update the cached hash
	void refresh ();
	rsnano::BlockHandle * get_handle () const;
	rsnano::BlockHandle * clone_handle () const;

	// gets the pointer to the block data within Rust;
	const void * get_rust_data_pointer () const;

protected:
	virtual nano::block_hash generate_hash () const;
	mutable nano::block_hash cached_hash{ 0 };
	rsnano::BlockHandle * handle;

public: // Logging
	void operator() (nano::object_stream &) const;
};

<<<<<<< HEAD
using block_list_t = std::vector<std::shared_ptr<nano::block>>;

class send_block final : public nano::block
=======
class send_hashables
{
public:
	send_hashables () = default;
	send_hashables (nano::block_hash const &, nano::account const &, nano::amount const &);
	send_hashables (bool &, nano::stream &);
	send_hashables (bool &, boost::property_tree::ptree const &);
	void hash (blake2b_state &) const;
	nano::block_hash previous;
	nano::account destination;
	nano::amount balance;
	static std::size_t constexpr size = sizeof (previous) + sizeof (destination) + sizeof (balance);
};

class send_block : public nano::block
>>>>>>> 08f70e9d
{
public:
	send_block ();
	send_block (nano::block_hash const &, nano::account const &, nano::amount const &, nano::raw_key const &, nano::public_key const &, uint64_t);
	send_block (bool &, nano::stream &);
	send_block (bool &, boost::property_tree::ptree const &);
	send_block (const send_block &);
	send_block (send_block && other);
	send_block (rsnano::BlockHandle * handle_a);
	using nano::block::hash;
	nano::account destination () const override;
	nano::root root () const override;
	nano::amount balance () const override;
	void visit (nano::block_visitor &) const override;
	void visit (nano::mutable_block_visitor &) override;
	bool operator== (nano::block const &) const override;
	bool operator== (nano::send_block const &) const;
	bool valid_predecessor (nano::block const &) const override;
	void zero ();
	void set_destination (nano::account account_a);
	void previous_set (nano::block_hash previous_a);
	void balance_set (nano::amount balance_a);
	static std::size_t size ();
};

class receive_block : public nano::block
{
public:
	receive_block ();
	receive_block (nano::block_hash const &, nano::block_hash const &, nano::raw_key const &, nano::public_key const &, uint64_t);
	receive_block (bool &, nano::stream &);
	receive_block (bool &, boost::property_tree::ptree const &);
	receive_block (const nano::receive_block &);
	receive_block (nano::receive_block &&);
	receive_block (rsnano::BlockHandle * handle_a);
	using nano::block::hash;
	void previous_set (nano::block_hash previous_a);
	nano::block_hash source () const override;
	void source_set (nano::block_hash source_a);
	nano::root root () const override;
	void visit (nano::block_visitor &) const override;
	void visit (nano::mutable_block_visitor &) override;
	bool operator== (nano::block const &) const override;
	bool operator== (nano::receive_block const &) const;
	bool valid_predecessor (nano::block const &) const override;
	void zero ();
	static std::size_t size ();
};
class open_block : public nano::block
{
public:
	open_block ();
	open_block (nano::block_hash const &, nano::account const &, nano::account const &, nano::raw_key const &, nano::public_key const &, uint64_t);
	open_block (nano::block_hash const &, nano::account const &, nano::account const &, std::nullptr_t);
	open_block (bool &, nano::stream &);
	open_block (bool &, boost::property_tree::ptree const &);
	open_block (const nano::open_block &);
	open_block (nano::open_block &&);
	open_block (rsnano::BlockHandle * handle_a);
	using nano::block::hash;
	nano::account account () const override;
	nano::block_hash source () const override;
	nano::root root () const override;
	nano::account representative () const override;
	void visit (nano::block_visitor &) const override;
	void visit (nano::mutable_block_visitor &) override;
	bool operator== (nano::block const &) const override;
	bool operator== (nano::open_block const &) const;
	bool valid_predecessor (nano::block const &) const override;
	void source_set (nano::block_hash source_a);
	void account_set (nano::account account_a);
	void representative_set (nano::account account_a);
	void zero ();
	static std::size_t size ();
};

class change_block : public nano::block
{
public:
	change_block ();
	change_block (nano::block_hash const &, nano::account const &, nano::raw_key const &, nano::public_key const &, uint64_t);
	change_block (bool &, nano::stream &);
	change_block (bool &, boost::property_tree::ptree const &);
	change_block (const nano::change_block &);
	change_block (nano::change_block &&);
	change_block (rsnano::BlockHandle * handle_a);
	using nano::block::hash;
	nano::root root () const override;
	nano::account representative () const override;
	void visit (nano::block_visitor &) const override;
	void visit (nano::mutable_block_visitor &) override;
	bool operator== (nano::block const &) const override;
	bool operator== (nano::change_block const &) const;
	bool valid_predecessor (nano::block const &) const override;
	void previous_set (nano::block_hash previous_a);
	void representative_set (nano::account account_a);
	void zero ();
	static std::size_t size ();
};

class state_block : public nano::block
{
public:
	state_block ();
	state_block (nano::account const &, nano::block_hash const &, nano::account const &, nano::amount const &, nano::link const &, nano::raw_key const &, nano::public_key const &, uint64_t);
	state_block (bool &, nano::stream &);
	state_block (bool &, boost::property_tree::ptree const &);
	state_block (const nano::state_block &);
	state_block (nano::state_block &&);
	state_block (rsnano::BlockHandle * handle_a);
	using nano::block::hash;
	nano::account account () const override;
	nano::root root () const override;
	nano::link link () const override;
	nano::account representative () const override;
	nano::amount balance () const override;
	void visit (nano::block_visitor &) const override;
	void visit (nano::mutable_block_visitor &) override;
	bool operator== (nano::block const &) const override;
	bool operator== (nano::state_block const &) const;
	nano::state_block & operator= (const nano::state_block & other);
	bool valid_predecessor (nano::block const &) const override;
	void previous_set (nano::block_hash previous_a);
	void balance_set (nano::amount balance_a);
	void account_set (nano::account account_a);
	void representative_set (nano::account account_a);
	void link_set (nano::link link);
	void zero ();
	static std::size_t size ();
};

class block_visitor
{
public:
	virtual void send_block (nano::send_block const &) = 0;
	virtual void receive_block (nano::receive_block const &) = 0;
	virtual void open_block (nano::open_block const &) = 0;
	virtual void change_block (nano::change_block const &) = 0;
	virtual void state_block (nano::state_block const &) = 0;
	virtual ~block_visitor () = default;
};

class mutable_block_visitor
{
public:
	virtual void send_block (nano::send_block &) = 0;
	virtual void receive_block (nano::receive_block &) = 0;
	virtual void open_block (nano::open_block &) = 0;
	virtual void change_block (nano::change_block &) = 0;
	virtual void state_block (nano::state_block &) = 0;
	virtual ~mutable_block_visitor () = default;
};

std::shared_ptr<nano::block> deserialize_block_json (boost::property_tree::ptree const &);
/**
 * Serialize a block prefixed with an 8-bit typecode
 */
void serialize_block (nano::stream &, nano::block const &);

void block_memory_pool_purge ();
std::shared_ptr<nano::block> block_handle_to_block (rsnano::BlockHandle * handle);
}<|MERGE_RESOLUTION|>--- conflicted
+++ resolved
@@ -17,14 +17,13 @@
 
 namespace rsnano
 {
-	class BlockHandle;
+class BlockHandle;
 }
 
 namespace nano
 {
 class block_visitor;
 class mutable_block_visitor;
-
 
 class block
 {
@@ -86,27 +85,7 @@
 	void operator() (nano::object_stream &) const;
 };
 
-<<<<<<< HEAD
-using block_list_t = std::vector<std::shared_ptr<nano::block>>;
-
 class send_block final : public nano::block
-=======
-class send_hashables
-{
-public:
-	send_hashables () = default;
-	send_hashables (nano::block_hash const &, nano::account const &, nano::amount const &);
-	send_hashables (bool &, nano::stream &);
-	send_hashables (bool &, boost::property_tree::ptree const &);
-	void hash (blake2b_state &) const;
-	nano::block_hash previous;
-	nano::account destination;
-	nano::amount balance;
-	static std::size_t constexpr size = sizeof (previous) + sizeof (destination) + sizeof (balance);
-};
-
-class send_block : public nano::block
->>>>>>> 08f70e9d
 {
 public:
 	send_block ();
