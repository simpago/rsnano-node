--- conflicted
+++ resolved
@@ -470,38 +470,6 @@
 	bounded
 };
 
-<<<<<<< HEAD
-/* Holds an in-memory cache of various counts */
-class ledger_cache
-{
-public:
-	ledger_cache ();
-	ledger_cache (rsnano::LedgerCacheHandle * handle_a);
-	ledger_cache (ledger_cache &&);
-	~ledger_cache ();
-	ledger_cache (ledger_cache const &) = delete;
-	ledger_cache & operator= (ledger_cache && other_a);
-	nano::rep_weights & rep_weights ();
-	uint64_t cemented_count () const;
-	void add_cemented (uint64_t count);
-	uint64_t block_count () const;
-	void add_blocks (uint64_t count);
-	void remove_blocks (uint64_t count);
-	uint64_t pruned_count () const;
-	void add_pruned (uint64_t count);
-	uint64_t account_count () const;
-	void add_accounts (uint64_t count);
-	void remove_accounts (uint64_t count);
-	bool final_votes_confirmation_canary () const;
-	void set_final_votes_confirmation_canary (bool canary);
-	rsnano::LedgerCacheHandle * handle;
-
-private:
-	nano::rep_weights rep_weights_m;
-};
-
-=======
->>>>>>> 641047ec
 /* Defines the possible states for an election to stop in */
 enum class election_status_type : uint8_t
 {
