--- conflicted
+++ resolved
@@ -1,172 +1,6 @@
 #include <nano/lib/threading.hpp>
 #include <nano/lib/timer.hpp>
 #include <nano/secure/store.hpp>
-
-<<<<<<< HEAD
-auto nano::unchecked_store::equal_range (nano::transaction const & transaction, nano::block_hash const & dependency) -> std::pair<iterator, iterator>
-{
-	nano::unchecked_key begin_l{ dependency, 0 };
-	nano::unchecked_key end_l{ nano::block_hash{ dependency.number () + 1 }, 0 };
-	// Adjust for edge case where number () + 1 wraps around.
-	auto end_iter = begin_l.previous < end_l.previous ? lower_bound (transaction, end_l) : end ();
-	return std::make_pair (lower_bound (transaction, begin_l), std::move (end_iter));
-}
-
-auto nano::unchecked_store::full_range (nano::transaction const & transaction) -> std::pair<iterator, iterator>
-{
-	return std::make_pair (begin (transaction), end ());
-=======
-nano::representative_visitor::representative_visitor (nano::transaction const & transaction_a, nano::store & store_a) :
-	transaction (transaction_a),
-	store (store_a),
-	result (0)
-{
-}
-
-void nano::representative_visitor::compute (nano::block_hash const & hash_a)
-{
-	current = hash_a;
-	while (result.is_zero ())
-	{
-		auto block (store.block.get (transaction, current));
-		debug_assert (block != nullptr);
-		block->visit (*this);
-	}
-}
-
-void nano::representative_visitor::send_block (nano::send_block const & block_a)
-{
-	current = block_a.previous ();
-}
-
-void nano::representative_visitor::receive_block (nano::receive_block const & block_a)
-{
-	current = block_a.previous ();
-}
-
-void nano::representative_visitor::open_block (nano::open_block const & block_a)
-{
-	result = block_a.hash ();
-}
-
-void nano::representative_visitor::change_block (nano::change_block const & block_a)
-{
-	result = block_a.hash ();
-}
-
-void nano::representative_visitor::state_block (nano::state_block const & block_a)
-{
-	result = block_a.hash ();
-}
-
-nano::read_transaction::read_transaction (std::unique_ptr<nano::read_transaction_impl> read_transaction_impl) :
-	impl (std::move (read_transaction_impl))
-{
-}
-
-void * nano::read_transaction::get_handle () const
-{
-	return impl->get_handle ();
-}
-
-void nano::read_transaction::reset () const
-{
-	impl->reset ();
-}
-
-void nano::read_transaction::renew () const
-{
-	impl->renew ();
-}
-
-void nano::read_transaction::refresh () const
-{
-	reset ();
-	renew ();
-}
-
-nano::write_transaction::write_transaction (std::unique_ptr<nano::write_transaction_impl> write_transaction_impl) :
-	impl (std::move (write_transaction_impl))
-{
-	/*
-	 * For IO threads, we do not want them to block on creating write transactions.
-	 */
-	debug_assert (nano::thread_role::get () != nano::thread_role::name::io);
-}
-
-void * nano::write_transaction::get_handle () const
-{
-	return impl->get_handle ();
-}
-
-void nano::write_transaction::commit ()
-{
-	impl->commit ();
-}
-
-void nano::write_transaction::renew ()
-{
-	impl->renew ();
-}
-
-void nano::write_transaction::refresh ()
-{
-	impl->commit ();
-	impl->renew ();
-}
-
-bool nano::write_transaction::contains (nano::tables table_a) const
-{
-	return impl->contains (table_a);
-}
-
-// clang-format off
-nano::store::store (
-	nano::block_store & block_store_a,
-	nano::frontier_store & frontier_store_a,
-	nano::account_store & account_store_a,
-	nano::pending_store & pending_store_a,
-	nano::online_weight_store & online_weight_store_a,
-	nano::pruned_store & pruned_store_a,
-	nano::peer_store & peer_store_a,
-	nano::confirmation_height_store & confirmation_height_store_a,
-	nano::final_vote_store & final_vote_store_a,
-	nano::version_store & version_store_a
-) :
-	block (block_store_a),
-	frontier (frontier_store_a),
-	account (account_store_a),
-	pending (pending_store_a),
-	online_weight (online_weight_store_a),
-	pruned (pruned_store_a),
-	peer (peer_store_a),
-	confirmation_height (confirmation_height_store_a),
-	final_vote (final_vote_store_a),
-	version (version_store_a)
-{
-}
-// clang-format on
-
-/**
- * If using a different store version than the latest then you may need
- * to modify some of the objects in the store to be appropriate for the version before an upgrade.
- */
-void nano::store::initialize (nano::write_transaction const & transaction_a, nano::ledger_cache & ledger_cache_a, nano::ledger_constants & constants)
-{
-	debug_assert (constants.genesis->has_sideband ());
-	debug_assert (account.begin (transaction_a) == account.end ());
-	auto hash_l (constants.genesis->hash ());
-	block.put (transaction_a, hash_l, *constants.genesis);
-	++ledger_cache_a.block_count;
-	confirmation_height.put (transaction_a, constants.genesis->account (), nano::confirmation_height_info{ 1, constants.genesis->hash () });
-	++ledger_cache_a.cemented_count;
-	ledger_cache_a.final_votes_confirmation_canary = (constants.final_votes_canary_account == constants.genesis->account () && 1 >= constants.final_votes_canary_height);
-	account.put (transaction_a, constants.genesis->account (), { hash_l, constants.genesis->account (), constants.genesis->hash (), std::numeric_limits<nano::uint128_t>::max (), nano::seconds_since_epoch (), 1, nano::epoch::epoch_0 });
-	++ledger_cache_a.account_count;
-	ledger_cache_a.rep_weights.representation_put (constants.genesis->account (), std::numeric_limits<nano::uint128_t>::max ());
-	frontier.put (transaction_a, hash_l, constants.genesis->account ());
->>>>>>> 2500dfb9
-}
 
 std::optional<nano::account_info> nano::account_store::get (const nano::transaction & transaction, const nano::account & account)
 {
