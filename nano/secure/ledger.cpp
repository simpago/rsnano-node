--- conflicted
+++ resolved
@@ -26,404 +26,10 @@
 {
 rsnano::LedgerHandle * create_ledger_handle (nano::store::component & store_a, nano::stats & stat_a, nano::ledger_constants & constants, nano::generate_cache_flags const & generate_cache_flags_a, nano::uint128_t min_rep_weight_a)
 {
-<<<<<<< HEAD
 	auto constants_dto{ constants.to_dto () };
 	nano::amount min_rep_weight{ min_rep_weight_a };
 	return rsnano::rsn_ledger_create (store_a.get_handle (), &constants_dto, stat_a.handle, generate_cache_flags_a.handle, min_rep_weight.bytes.data ());
 }
-=======
-	auto hash (block_a.hash ());
-	auto existing = ledger.any.block_exists_or_pruned (transaction, hash);
-	result = existing ? nano::block_status::old : nano::block_status::progress; // Have we seen this block before? (Unambiguous)
-	if (result == nano::block_status::progress)
-	{
-		result = validate_message (block_a.hashables.account, hash, block_a.signature) ? nano::block_status::bad_signature : nano::block_status::progress; // Is this block signed correctly (Unambiguous)
-		if (result == nano::block_status::progress)
-		{
-			debug_assert (!validate_message (block_a.hashables.account, hash, block_a.signature));
-			result = block_a.hashables.account.is_zero () ? nano::block_status::opened_burn_account : nano::block_status::progress; // Is this for the burn account? (Unambiguous)
-			if (result == nano::block_status::progress)
-			{
-				nano::epoch epoch (nano::epoch::epoch_0);
-				nano::epoch source_epoch (nano::epoch::epoch_0);
-				nano::account_info info;
-				nano::amount amount (block_a.hashables.balance);
-				auto is_send (false);
-				auto is_receive (false);
-				auto account_error (ledger.store.account.get (transaction, block_a.hashables.account, info));
-				if (!account_error)
-				{
-					// Account already exists
-					epoch = info.epoch ();
-					result = block_a.hashables.previous.is_zero () ? nano::block_status::fork : nano::block_status::progress; // Has this account already been opened? (Ambigious)
-					if (result == nano::block_status::progress)
-					{
-						result = ledger.store.block.exists (transaction, block_a.hashables.previous) ? nano::block_status::progress : nano::block_status::gap_previous; // Does the previous block exist in the ledger? (Unambigious)
-						if (result == nano::block_status::progress)
-						{
-							is_send = block_a.hashables.balance < info.balance;
-							is_receive = !is_send && !block_a.hashables.link.is_zero ();
-							amount = is_send ? (info.balance.number () - amount.number ()) : (amount.number () - info.balance.number ());
-							result = block_a.hashables.previous == info.head ? nano::block_status::progress : nano::block_status::fork; // Is the previous block the account's head block? (Ambigious)
-						}
-					}
-				}
-				else
-				{
-					// Account does not yet exists
-					result = block_a.previous ().is_zero () ? nano::block_status::progress : nano::block_status::gap_previous; // Does the first block in an account yield 0 for previous() ? (Unambigious)
-					if (result == nano::block_status::progress)
-					{
-						is_receive = true;
-						result = !block_a.hashables.link.is_zero () ? nano::block_status::progress : nano::block_status::gap_source; // Is the first block receiving from a send ? (Unambigious)
-					}
-				}
-				if (result == nano::block_status::progress)
-				{
-					if (!is_send)
-					{
-						if (!block_a.hashables.link.is_zero ())
-						{
-							result = ledger.any.block_exists_or_pruned (transaction, block_a.hashables.link.as_block_hash ()) ? nano::block_status::progress : nano::block_status::gap_source; // Have we seen the source block already? (Harmless)
-							if (result == nano::block_status::progress)
-							{
-								nano::pending_key key (block_a.hashables.account, block_a.hashables.link.as_block_hash ());
-								auto pending = ledger.store.pending.get (transaction, key);
-								result = !pending ? nano::block_status::unreceivable : nano::block_status::progress; // Has this source already been received (Malformed)
-								if (result == nano::block_status::progress)
-								{
-									result = amount == pending.value ().amount ? nano::block_status::progress : nano::block_status::balance_mismatch;
-									source_epoch = pending.value ().epoch;
-									epoch = std::max (epoch, source_epoch);
-								}
-							}
-						}
-						else
-						{
-							// If there's no link, the balance must remain the same, only the representative can change
-							result = amount.is_zero () ? nano::block_status::progress : nano::block_status::balance_mismatch;
-						}
-					}
-				}
-				if (result == nano::block_status::progress)
-				{
-					nano::block_details block_details (epoch, is_send, is_receive, false);
-					result = ledger.constants.work.difficulty (block_a) >= ledger.constants.work.threshold (block_a.work_version (), block_details) ? nano::block_status::progress : nano::block_status::insufficient_work; // Does this block have sufficient work? (Malformed)
-					if (result == nano::block_status::progress)
-					{
-						ledger.stats.inc (nano::stat::type::ledger, nano::stat::detail::state_block);
-						block_a.sideband_set (nano::block_sideband (block_a.hashables.account /* unused */, 0, 0 /* unused */, info.block_count + 1, nano::seconds_since_epoch (), block_details, source_epoch));
-						ledger.store.block.put (transaction, hash, block_a);
-
-						if (!info.head.is_zero ())
-						{
-							// Move existing representation & add in amount delta
-							ledger.cache.rep_weights.representation_add_dual (transaction, info.representative, 0 - info.balance.number (), block_a.hashables.representative, block_a.hashables.balance.number ());
-						}
-						else
-						{
-							// Add in amount delta only
-							ledger.cache.rep_weights.representation_add (transaction, block_a.hashables.representative, block_a.hashables.balance.number ());
-						}
-
-						if (is_send)
-						{
-							nano::pending_key key (block_a.hashables.link.as_account (), hash);
-							nano::pending_info info (block_a.hashables.account, amount.number (), epoch);
-							ledger.store.pending.put (transaction, key, info);
-						}
-						else if (!block_a.hashables.link.is_zero ())
-						{
-							ledger.store.pending.del (transaction, nano::pending_key (block_a.hashables.account, block_a.hashables.link.as_block_hash ()));
-						}
-
-						nano::account_info new_info (hash, block_a.hashables.representative, info.open_block.is_zero () ? hash : info.open_block, block_a.hashables.balance, nano::seconds_since_epoch (), info.block_count + 1, epoch);
-						ledger.update_account (transaction, block_a.hashables.account, info, new_info);
-					}
-				}
-			}
-		}
-	}
-}
-
-void ledger_processor::epoch_block_impl (nano::state_block & block_a)
-{
-	auto hash (block_a.hash ());
-	auto existing = ledger.any.block_exists_or_pruned (transaction, hash);
-	result = existing ? nano::block_status::old : nano::block_status::progress; // Have we seen this block before? (Unambiguous)
-	if (result == nano::block_status::progress)
-	{
-		result = validate_message (ledger.epoch_signer (block_a.hashables.link), hash, block_a.signature) ? nano::block_status::bad_signature : nano::block_status::progress; // Is this block signed correctly (Unambiguous)
-		if (result == nano::block_status::progress)
-		{
-			debug_assert (!validate_message (ledger.epoch_signer (block_a.hashables.link), hash, block_a.signature));
-			result = block_a.hashables.account.is_zero () ? nano::block_status::opened_burn_account : nano::block_status::progress; // Is this for the burn account? (Unambiguous)
-			if (result == nano::block_status::progress)
-			{
-				nano::account_info info;
-				auto account_error (ledger.store.account.get (transaction, block_a.hashables.account, info));
-				if (!account_error)
-				{
-					// Account already exists
-					result = block_a.hashables.previous.is_zero () ? nano::block_status::fork : nano::block_status::progress; // Has this account already been opened? (Ambigious)
-					if (result == nano::block_status::progress)
-					{
-						result = block_a.hashables.previous == info.head ? nano::block_status::progress : nano::block_status::fork; // Is the previous block the account's head block? (Ambigious)
-						if (result == nano::block_status::progress)
-						{
-							result = block_a.hashables.representative == info.representative ? nano::block_status::progress : nano::block_status::representative_mismatch;
-						}
-					}
-				}
-				else
-				{
-					result = block_a.hashables.representative.is_zero () ? nano::block_status::progress : nano::block_status::representative_mismatch;
-					// Non-exisitng account should have pending entries
-					if (result == nano::block_status::progress)
-					{
-						bool pending_exists = ledger.receivable_any (transaction, block_a.hashables.account);
-						result = pending_exists ? nano::block_status::progress : nano::block_status::gap_epoch_open_pending;
-					}
-				}
-				if (result == nano::block_status::progress)
-				{
-					auto epoch = ledger.constants.epochs.epoch (block_a.hashables.link);
-					// Must be an epoch for an unopened account or the epoch upgrade must be sequential
-					auto is_valid_epoch_upgrade = account_error ? static_cast<std::underlying_type_t<nano::epoch>> (epoch) > 0 : nano::epochs::is_sequential (info.epoch (), epoch);
-					result = is_valid_epoch_upgrade ? nano::block_status::progress : nano::block_status::block_position;
-					if (result == nano::block_status::progress)
-					{
-						result = block_a.hashables.balance == info.balance ? nano::block_status::progress : nano::block_status::balance_mismatch;
-						if (result == nano::block_status::progress)
-						{
-							nano::block_details block_details (epoch, false, false, true);
-							result = ledger.constants.work.difficulty (block_a) >= ledger.constants.work.threshold (block_a.work_version (), block_details) ? nano::block_status::progress : nano::block_status::insufficient_work; // Does this block have sufficient work? (Malformed)
-							if (result == nano::block_status::progress)
-							{
-								ledger.stats.inc (nano::stat::type::ledger, nano::stat::detail::epoch_block);
-								block_a.sideband_set (nano::block_sideband (block_a.hashables.account /* unused */, 0, 0 /* unused */, info.block_count + 1, nano::seconds_since_epoch (), block_details, nano::epoch::epoch_0 /* unused */));
-								ledger.store.block.put (transaction, hash, block_a);
-								nano::account_info new_info (hash, block_a.hashables.representative, info.open_block.is_zero () ? hash : info.open_block, info.balance, nano::seconds_since_epoch (), info.block_count + 1, epoch);
-								ledger.update_account (transaction, block_a.hashables.account, info, new_info);
-							}
-						}
-					}
-				}
-			}
-		}
-	}
-}
-
-void ledger_processor::change_block (nano::change_block & block_a)
-{
-	auto hash (block_a.hash ());
-	auto existing = ledger.any.block_exists_or_pruned (transaction, hash);
-	result = existing ? nano::block_status::old : nano::block_status::progress; // Have we seen this block before? (Harmless)
-	if (result == nano::block_status::progress)
-	{
-		auto previous (ledger.store.block.get (transaction, block_a.hashables.previous));
-		result = previous != nullptr ? nano::block_status::progress : nano::block_status::gap_previous; // Have we seen the previous block already? (Harmless)
-		if (result == nano::block_status::progress)
-		{
-			result = block_a.valid_predecessor (*previous) ? nano::block_status::progress : nano::block_status::block_position;
-			if (result == nano::block_status::progress)
-			{
-				auto account = previous->account ();
-				auto info = ledger.any.account_get (transaction, account);
-				debug_assert (info);
-				result = info->head != block_a.hashables.previous ? nano::block_status::fork : nano::block_status::progress;
-				if (result == nano::block_status::progress)
-				{
-					debug_assert (info->head == block_a.hashables.previous);
-					result = validate_message (account, hash, block_a.signature) ? nano::block_status::bad_signature : nano::block_status::progress; // Is this block signed correctly (Malformed)
-					if (result == nano::block_status::progress)
-					{
-						nano::block_details block_details (nano::epoch::epoch_0, false /* unused */, false /* unused */, false /* unused */);
-						result = ledger.constants.work.difficulty (block_a) >= ledger.constants.work.threshold (block_a.work_version (), block_details) ? nano::block_status::progress : nano::block_status::insufficient_work; // Does this block have sufficient work? (Malformed)
-						if (result == nano::block_status::progress)
-						{
-							debug_assert (!validate_message (account, hash, block_a.signature));
-							block_a.sideband_set (nano::block_sideband (account, 0, info->balance, info->block_count + 1, nano::seconds_since_epoch (), block_details, nano::epoch::epoch_0 /* unused */));
-							ledger.store.block.put (transaction, hash, block_a);
-							auto balance = previous->balance ();
-							ledger.cache.rep_weights.representation_add_dual (transaction, block_a.hashables.representative, balance.number (), info->representative, 0 - balance.number ());
-							nano::account_info new_info (hash, block_a.hashables.representative, info->open_block, info->balance, nano::seconds_since_epoch (), info->block_count + 1, nano::epoch::epoch_0);
-							ledger.update_account (transaction, account, *info, new_info);
-							ledger.stats.inc (nano::stat::type::ledger, nano::stat::detail::change);
-						}
-					}
-				}
-			}
-		}
-	}
-}
-
-void ledger_processor::send_block (nano::send_block & block_a)
-{
-	auto hash (block_a.hash ());
-	auto existing = ledger.any.block_exists_or_pruned (transaction, hash);
-	result = existing ? nano::block_status::old : nano::block_status::progress; // Have we seen this block before? (Harmless)
-	if (result == nano::block_status::progress)
-	{
-		auto previous (ledger.store.block.get (transaction, block_a.hashables.previous));
-		result = previous != nullptr ? nano::block_status::progress : nano::block_status::gap_previous; // Have we seen the previous block already? (Harmless)
-		if (result == nano::block_status::progress)
-		{
-			result = block_a.valid_predecessor (*previous) ? nano::block_status::progress : nano::block_status::block_position;
-			if (result == nano::block_status::progress)
-			{
-				auto account = previous->account ();
-				auto info = ledger.any.account_get (transaction, account);
-				debug_assert (info);
-				result = info->head != block_a.hashables.previous ? nano::block_status::fork : nano::block_status::progress;
-				if (result == nano::block_status::progress)
-				{
-					result = validate_message (account, hash, block_a.signature) ? nano::block_status::bad_signature : nano::block_status::progress; // Is this block signed correctly (Malformed)
-					if (result == nano::block_status::progress)
-					{
-						nano::block_details block_details (nano::epoch::epoch_0, false /* unused */, false /* unused */, false /* unused */);
-						result = ledger.constants.work.difficulty (block_a) >= ledger.constants.work.threshold (block_a.work_version (), block_details) ? nano::block_status::progress : nano::block_status::insufficient_work; // Does this block have sufficient work? (Malformed)
-						if (result == nano::block_status::progress)
-						{
-							debug_assert (!validate_message (account, hash, block_a.signature));
-							debug_assert (info->head == block_a.hashables.previous);
-							result = info->balance.number () >= block_a.hashables.balance.number () ? nano::block_status::progress : nano::block_status::negative_spend; // Is this trying to spend a negative amount (Malicious)
-							if (result == nano::block_status::progress)
-							{
-								auto amount (info->balance.number () - block_a.hashables.balance.number ());
-								ledger.cache.rep_weights.representation_add (transaction, info->representative, 0 - amount);
-								block_a.sideband_set (nano::block_sideband (account, 0, block_a.hashables.balance /* unused */, info->block_count + 1, nano::seconds_since_epoch (), block_details, nano::epoch::epoch_0 /* unused */));
-								ledger.store.block.put (transaction, hash, block_a);
-								nano::account_info new_info (hash, info->representative, info->open_block, block_a.hashables.balance, nano::seconds_since_epoch (), info->block_count + 1, nano::epoch::epoch_0);
-								ledger.update_account (transaction, account, *info, new_info);
-								ledger.store.pending.put (transaction, nano::pending_key (block_a.hashables.destination, hash), { account, amount, nano::epoch::epoch_0 });
-								ledger.stats.inc (nano::stat::type::ledger, nano::stat::detail::send);
-							}
-						}
-					}
-				}
-			}
-		}
-	}
-}
-
-void ledger_processor::receive_block (nano::receive_block & block_a)
-{
-	auto hash (block_a.hash ());
-	auto existing = ledger.any.block_exists_or_pruned (transaction, hash);
-	result = existing ? nano::block_status::old : nano::block_status::progress; // Have we seen this block already?  (Harmless)
-	if (result == nano::block_status::progress)
-	{
-		auto previous (ledger.store.block.get (transaction, block_a.hashables.previous));
-		result = previous != nullptr ? nano::block_status::progress : nano::block_status::gap_previous;
-		if (result == nano::block_status::progress)
-		{
-			result = block_a.valid_predecessor (*previous) ? nano::block_status::progress : nano::block_status::block_position;
-			if (result == nano::block_status::progress)
-			{
-				auto account = previous->account ();
-				auto info = ledger.any.account_get (transaction, account);
-				debug_assert (info);
-				result = info->head != block_a.hashables.previous ? nano::block_status::fork : nano::block_status::progress; // If we have the block but it's not the latest we have a signed fork (Malicious)
-				if (result == nano::block_status::progress)
-				{
-					result = validate_message (account, hash, block_a.signature) ? nano::block_status::bad_signature : nano::block_status::progress; // Is the signature valid (Malformed)
-					if (result == nano::block_status::progress)
-					{
-						debug_assert (!validate_message (account, hash, block_a.signature));
-						result = ledger.any.block_exists_or_pruned (transaction, block_a.hashables.source) ? nano::block_status::progress : nano::block_status::gap_source; // Have we seen the source block already? (Harmless)
-						if (result == nano::block_status::progress)
-						{
-							result = info->head == block_a.hashables.previous ? nano::block_status::progress : nano::block_status::gap_previous; // Block doesn't immediately follow latest block (Harmless)
-							if (result == nano::block_status::progress)
-							{
-								nano::pending_key key (account, block_a.hashables.source);
-								auto pending = ledger.store.pending.get (transaction, key);
-								result = !pending ? nano::block_status::unreceivable : nano::block_status::progress; // Has this source already been received (Malformed)
-								if (result == nano::block_status::progress)
-								{
-									result = pending.value ().epoch == nano::epoch::epoch_0 ? nano::block_status::progress : nano::block_status::unreceivable; // Are we receiving a state-only send? (Malformed)
-									if (result == nano::block_status::progress)
-									{
-										nano::block_details block_details (nano::epoch::epoch_0, false /* unused */, false /* unused */, false /* unused */);
-										result = ledger.constants.work.difficulty (block_a) >= ledger.constants.work.threshold (block_a.work_version (), block_details) ? nano::block_status::progress : nano::block_status::insufficient_work; // Does this block have sufficient work? (Malformed)
-										if (result == nano::block_status::progress)
-										{
-											auto new_balance (info->balance.number () + pending.value ().amount.number ());
-											ledger.store.pending.del (transaction, key);
-											block_a.sideband_set (nano::block_sideband (account, 0, new_balance, info->block_count + 1, nano::seconds_since_epoch (), block_details, nano::epoch::epoch_0 /* unused */));
-											ledger.store.block.put (transaction, hash, block_a);
-											nano::account_info new_info (hash, info->representative, info->open_block, new_balance, nano::seconds_since_epoch (), info->block_count + 1, nano::epoch::epoch_0);
-											ledger.update_account (transaction, account, *info, new_info);
-											ledger.cache.rep_weights.representation_add (transaction, info->representative, pending.value ().amount.number ());
-											ledger.stats.inc (nano::stat::type::ledger, nano::stat::detail::receive);
-										}
-									}
-								}
-							}
-						}
-					}
-				}
-			}
-		}
-	}
-}
-
-void ledger_processor::open_block (nano::open_block & block_a)
-{
-	auto hash (block_a.hash ());
-	auto existing = ledger.any.block_exists_or_pruned (transaction, hash);
-	result = existing ? nano::block_status::old : nano::block_status::progress; // Have we seen this block already? (Harmless)
-	if (result == nano::block_status::progress)
-	{
-		result = validate_message (block_a.hashables.account, hash, block_a.signature) ? nano::block_status::bad_signature : nano::block_status::progress; // Is the signature valid (Malformed)
-		if (result == nano::block_status::progress)
-		{
-			debug_assert (!validate_message (block_a.hashables.account, hash, block_a.signature));
-			result = ledger.any.block_exists_or_pruned (transaction, block_a.hashables.source) ? nano::block_status::progress : nano::block_status::gap_source; // Have we seen the source block? (Harmless)
-			if (result == nano::block_status::progress)
-			{
-				nano::account_info info;
-				result = ledger.store.account.get (transaction, block_a.hashables.account, info) ? nano::block_status::progress : nano::block_status::fork; // Has this account already been opened? (Malicious)
-				if (result == nano::block_status::progress)
-				{
-					nano::pending_key key (block_a.hashables.account, block_a.hashables.source);
-					auto pending = ledger.store.pending.get (transaction, key);
-					result = !pending ? nano::block_status::unreceivable : nano::block_status::progress; // Has this source already been received (Malformed)
-					if (result == nano::block_status::progress)
-					{
-						result = block_a.hashables.account == ledger.constants.burn_account ? nano::block_status::opened_burn_account : nano::block_status::progress; // Is it burning 0 account? (Malicious)
-						if (result == nano::block_status::progress)
-						{
-							result = pending.value ().epoch == nano::epoch::epoch_0 ? nano::block_status::progress : nano::block_status::unreceivable; // Are we receiving a state-only send? (Malformed)
-							if (result == nano::block_status::progress)
-							{
-								nano::block_details block_details (nano::epoch::epoch_0, false /* unused */, false /* unused */, false /* unused */);
-								result = ledger.constants.work.difficulty (block_a) >= ledger.constants.work.threshold (block_a.work_version (), block_details) ? nano::block_status::progress : nano::block_status::insufficient_work; // Does this block have sufficient work? (Malformed)
-								if (result == nano::block_status::progress)
-								{
-									ledger.store.pending.del (transaction, key);
-									block_a.sideband_set (nano::block_sideband (block_a.hashables.account, 0, pending.value ().amount, 1, nano::seconds_since_epoch (), block_details, nano::epoch::epoch_0 /* unused */));
-									ledger.store.block.put (transaction, hash, block_a);
-									nano::account_info new_info (hash, block_a.representative_field ().value (), hash, pending.value ().amount.number (), nano::seconds_since_epoch (), 1, nano::epoch::epoch_0);
-									ledger.update_account (transaction, block_a.hashables.account, info, new_info);
-									ledger.cache.rep_weights.representation_add (transaction, block_a.representative_field ().value (), pending.value ().amount.number ());
-									ledger.stats.inc (nano::stat::type::ledger, nano::stat::detail::open);
-								}
-							}
-						}
-					}
-				}
-			}
-		}
-	}
-}
-
-ledger_processor::ledger_processor (nano::ledger & ledger_a, nano::secure::write_transaction const & transaction_a) :
-	ledger (ledger_a),
-	transaction (transaction_a)
-{
->>>>>>> c3f09c10
 }
 
 nano::ledger::ledger (nano::store::component & store_a, nano::stats & stat_a, nano::ledger_constants & constants, nano::generate_cache_flags const & generate_cache_flags_a, nano::uint128_t min_rep_weight_a) :
@@ -457,6 +63,11 @@
 	return { rsnano::rsn_ledger_any (handle) };
 }
 
+nano::ledger_set_confirmed nano::ledger::confirmed () const
+{
+	return { rsnano::rsn_ledger_confirmed (handle) };
+}
+
 nano::store::write_guard nano::ledger::wait (nano::store::writer writer)
 {
 	auto guard_handle = rsnano::rsn_ledger_wait (handle, static_cast<uint8_t> (writer));
@@ -496,22 +107,9 @@
 // Balance for an account by account number
 nano::uint128_t nano::ledger::account_balance (store::transaction const & transaction_a, nano::account const & account_a, bool only_confirmed_a) const
 {
-<<<<<<< HEAD
 	nano::amount result;
 	rsnano::rsn_ledger_account_balance (handle, transaction_a.get_rust_handle (), account_a.bytes.data (), only_confirmed_a, result.bytes.data ());
 	return result.number ();
-=======
-	nano::uint128_t result{ 0 };
-	for (auto i = receivable_upper_bound (transaction_a, account_a, 0), n = receivable_end (); i != n; ++i)
-	{
-		auto const & [key, info] = *i;
-		if (!only_confirmed_a || confirmed.block_exists_or_pruned (transaction_a, key.hash))
-		{
-			result += info.amount.number ();
-		}
-	}
-	return result;
->>>>>>> c3f09c10
 }
 
 nano::uint128_t nano::ledger::account_receivable (store::transaction const & transaction_a, nano::account const & account_a, bool only_confirmed_a)
@@ -523,41 +121,7 @@
 
 std::optional<nano::pending_info> nano::ledger::pending_info (store::transaction const & transaction, nano::pending_key const & key) const
 {
-<<<<<<< HEAD
 	return store.pending ().get (transaction, key);
-=======
-	std::deque<std::shared_ptr<nano::block>> result;
-	std::stack<nano::block_hash> stack;
-	stack.push (hash);
-	while (!stack.empty ())
-	{
-		auto hash = stack.top ();
-		auto block = this->block (transaction, hash);
-		release_assert (block);
-		auto dependents = dependent_blocks (transaction, *block);
-		for (auto const & dependent : dependents)
-		{
-			if (!dependent.is_zero () && !confirmed.block_exists_or_pruned (transaction, dependent))
-			{
-				stack.push (dependent);
-			}
-		}
-		if (stack.top () == hash)
-		{
-			stack.pop ();
-			if (!confirmed.block_exists_or_pruned (transaction, hash))
-			{
-				result.push_back (block);
-				confirm (transaction, *block);
-			}
-		}
-		else
-		{
-			// unconfirmed dependencies were added
-		}
-	}
-	return result;
->>>>>>> c3f09c10
 }
 
 std::deque<std::shared_ptr<nano::block>> nano::ledger::confirm (nano::store::write_transaction const & transaction, nano::block_hash const & hash)
@@ -583,24 +147,6 @@
 	return result;
 }
 
-<<<<<<< HEAD
-bool nano::ledger::block_or_pruned_exists (nano::block_hash const & hash_a) const
-{
-	return rsnano::rsn_ledger_block_or_pruned_exists (handle, hash_a.bytes.data ());
-}
-
-bool nano::ledger::block_or_pruned_exists (store::transaction const & transaction_a, nano::block_hash const & hash_a) const
-{
-	return rsnano::rsn_ledger_block_or_pruned_exists_txn (handle, transaction_a.get_rust_handle (), hash_a.bytes.data ());
-=======
-nano::block_hash nano::ledger::representative_calculated (secure::transaction const & transaction_a, nano::block_hash const & hash_a)
-{
-	representative_visitor visitor (transaction_a, *this);
-	visitor.compute (hash_a);
-	return visitor.result;
->>>>>>> c3f09c10
-}
-
 std::string nano::ledger::block_text (char const * hash_a)
 {
 	return block_text (nano::block_hash (hash_a));
@@ -702,19 +248,7 @@
 
 bool nano::ledger::dependents_confirmed (store::transaction const & transaction_a, nano::block const & block_a) const
 {
-<<<<<<< HEAD
 	return rsnano::rsn_ledger_dependents_confirmed (handle, transaction_a.get_rust_handle (), block_a.get_handle ());
-=======
-	auto dependencies (dependent_blocks (transaction_a, block_a));
-	return std::all_of (dependencies.begin (), dependencies.end (), [this, &transaction_a] (nano::block_hash const & hash_a) {
-		auto result (hash_a.is_zero ());
-		if (!result)
-		{
-			result = confirmed.block_exists_or_pruned (transaction_a, hash_a);
-		}
-		return result;
-	});
->>>>>>> c3f09c10
 }
 
 bool nano::ledger::is_epoch_link (nano::link const & link_a) const
@@ -758,11 +292,6 @@
 	rsnano::rsn_ledger_update_account (handle, transaction_a.get_rust_handle (), account_a.bytes.data (), old_a.handle, new_a.handle);
 }
 
-bool nano::ledger::block_confirmed (store::transaction const & transaction_a, nano::block_hash const & hash_a) const
-{
-	return rsnano::rsn_ledger_block_confirmed (handle, transaction_a.get_rust_handle (), hash_a.bytes.data ());
-}
-
 uint64_t nano::ledger::pruning_action (store::write_transaction & transaction_a, nano::block_hash const & hash_a, uint64_t const batch_size_a)
 {
 	return rsnano::rsn_ledger_pruning_action (handle, transaction_a.get_rust_handle (), hash_a.bytes.data (), batch_size_a);
@@ -788,7 +317,6 @@
 	return rsnano::rsn_ledger_pruning_enabled (handle);
 }
 
-<<<<<<< HEAD
 std::unordered_map<nano::account, nano::uint128_t> nano::ledger::get_bootstrap_weights () const
 {
 	std::unordered_map<nano::account, nano::uint128_t> weights;
@@ -808,46 +336,16 @@
 }
 
 void nano::ledger::set_bootstrap_weights (std::unordered_map<nano::account, nano::uint128_t> const & weights_a)
-=======
-uint64_t nano::ledger::pruning_action (secure::write_transaction & transaction_a, nano::block_hash const & hash_a, uint64_t const batch_size_a)
->>>>>>> c3f09c10
 {
 	std::vector<rsnano::BootstrapWeightsItem> dtos;
 	dtos.reserve (weights_a.size ());
 	for (auto & it : weights_a)
 	{
-<<<<<<< HEAD
 		rsnano::BootstrapWeightsItem dto;
 		std::copy (std::begin (it.first.bytes), std::end (it.first.bytes), std::begin (dto.account));
 		std::fill (std::begin (dto.weight), std::end (dto.weight), 0);
 		boost::multiprecision::export_bits (it.second, std::rbegin (dto.weight), 8, false);
 		dtos.push_back (dto);
-=======
-		auto block_l = block (transaction_a, hash);
-		if (block_l != nullptr)
-		{
-			release_assert (confirmed.block_exists (transaction_a, hash));
-			store.block.del (transaction_a, hash);
-			store.pruned.put (transaction_a, hash);
-			hash = block_l->previous ();
-			++pruned_count;
-			++cache.pruned_count;
-			if (pruned_count % batch_size_a == 0)
-			{
-				transaction_a.commit ();
-				transaction_a.renew ();
-			}
-		}
-		else if (store.pruned.exists (transaction_a, hash))
-		{
-			hash = 0;
-		}
-		else
-		{
-			hash = 0;
-			release_assert (false && "Error finding block for pruning");
-		}
->>>>>>> c3f09c10
 	}
 	rsnano::rsn_ledger_set_bootstrap_weights (handle, dtos.data (), dtos.size ());
 }
@@ -944,4 +442,29 @@
 	{
 		return std::nullopt;
 	}
+}
+
+bool nano::ledger_set_any::block_exists_or_pruned (store::transaction const & transaction, nano::block_hash const & hash) const
+{
+	return rsnano::rsn_ledger_set_any_block_exists_or_pruned (handle, transaction.get_rust_handle (), hash.bytes.data ());
+}
+
+nano::ledger_set_confirmed::ledger_set_confirmed (rsnano::LedgerSetConfirmedHandle * handle) :
+	handle{ handle }
+{
+}
+
+nano::ledger_set_confirmed::~ledger_set_confirmed ()
+{
+	rsnano::rsn_ledger_set_confirmed_destroy (handle);
+}
+
+bool nano::ledger_set_confirmed::block_exists_or_pruned (store::transaction const & transaction, nano::block_hash const & hash) const
+{
+	return rsnano::rsn_ledger_set_confirmed_block_exists_or_pruned (handle, transaction.get_rust_handle (), hash.bytes.data ());
+}
+
+bool nano::ledger_set_confirmed::block_exists (store::transaction const & transaction, nano::block_hash const & hash) const
+{
+	return rsnano::rsn_ledger_set_confirmed_block_exists (handle, transaction.get_rust_handle (), hash.bytes.data ());
 }