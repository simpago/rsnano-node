--- conflicted
+++ resolved
@@ -52,19 +52,8 @@
   utility.cpp
   working.hpp)
 
-<<<<<<< HEAD
-target_link_libraries(secure nano_lib crypto_lib Boost::boost Boost::system
+target_link_libraries(secure nano_lib crypto_lib Boost::system
                       Boost::filesystem)
-=======
-target_link_libraries(
-  secure
-  nano_lib
-  ed25519
-  crypto_lib
-  lmdb
-  Boost::system
-  Boost::filesystem)
->>>>>>> d8fa4b7b
 
 target_compile_definitions(secure PUBLIC -DQT_NO_KEYWORDS
                                          -DBOOST_ASIO_HAS_STD_ARRAY=1)