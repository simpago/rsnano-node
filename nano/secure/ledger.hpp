--- conflicted
+++ resolved
@@ -59,19 +59,10 @@
 	 * If the weight is below the cache limit it returns 0.
 	 * During bootstrap it returns the preconfigured bootstrap weights.
 	 */
-<<<<<<< HEAD
-	nano::uint128_t weight (nano::account const &);
-	std::optional<nano::block_hash> successor (store::transaction const & transaction, nano::block_hash const & hash) const noexcept;
-	/* Returns the exact vote weight for the given representative by doing a database lookup */
-	nano::uint128_t weight_exact (store::transaction const &, nano::account const &);
-=======
 	nano::uint128_t weight (nano::account const &) const;
-	std::optional<nano::block_hash> successor (store::transaction const &, nano::qualified_root const &) const noexcept;
 	std::optional<nano::block_hash> successor (store::transaction const & transaction, nano::block_hash const & hash) const noexcept;
 	/* Returns the exact vote weight for the given representative by doing a database lookup */
 	nano::uint128_t weight_exact (store::transaction const &, nano::account const &) const;
-	std::shared_ptr<nano::block> forked_block (store::transaction const &, nano::block const &);
->>>>>>> a304dd56
 	std::shared_ptr<nano::block> head_block (store::transaction const &, nano::account const &);
 	bool block_confirmed (store::transaction const &, nano::block_hash const &) const;
 	nano::block_hash latest (store::transaction const &, nano::account const &);
@@ -122,15 +113,7 @@
 	nano::store::component & store;
 	rsnano::LedgerHandle * handle;
 	nano::ledger_cache cache;
-<<<<<<< HEAD
 	nano::ledger_constants & constants;
-=======
-	nano::stats & stats;
-	std::unordered_map<nano::account, nano::uint128_t> bootstrap_weights;
-	uint64_t bootstrap_weight_max_blocks{ 1 };
-	mutable std::atomic<bool> check_bootstrap_weights;
-	bool pruning{ false };
->>>>>>> a304dd56
 
 private:
 	nano::stats & stats;
