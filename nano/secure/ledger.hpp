--- conflicted
+++ resolved
@@ -50,6 +50,7 @@
 	nano::block_hash account_head (store::transaction const & transaction, nano::account const & account) const;
 	std::optional<nano::account> block_account (store::transaction const & transaction, nano::block_hash const & hash) const;
 	std::optional<nano::amount> block_amount (store::transaction const & transaction, nano::block_hash const & hash) const;
+	std::optional<nano::amount> account_balance (store::transaction const & transaction, nano::account const & account) const;
 	rsnano::LedgerSetAnyHandle * handle;
 };
 
@@ -61,6 +62,7 @@
 
 	bool block_exists_or_pruned (store::transaction const & transaction, nano::block_hash const & hash) const;
 	bool block_exists (store::transaction const & transaction, nano::block_hash const & hash) const;
+	std::optional<nano::amount> account_balance (store::transaction const & transaction, nano::account const & account) const;
 
 	rsnano::LedgerSetConfirmedHandle * handle;
 };
@@ -77,19 +79,10 @@
 	ledger_set_any any () const;
 	ledger_set_confirmed confirmed () const;
 
-<<<<<<< HEAD
 	[[nodiscard ("write_guard blocks other waiters")]] nano::store::write_guard wait (nano::store::writer writer);
 	/** Returns true if this writer is anywhere in the queue. Currently only used in tests */
 	bool queue_contains (nano::store::writer writer);
-	/**
-	 * Returns the account for a given hash
-	 * Returns std::nullopt if the block doesn't exist or has been pruned
-	 */
-	nano::uint128_t account_balance (store::transaction const &, nano::account const &, bool = false) const;
 	nano::uint128_t account_receivable (store::transaction const &, nano::account const &, bool = false);
-=======
-	nano::uint128_t account_receivable (secure::transaction const &, nano::account const &, bool = false);
->>>>>>> 0b47ae0f
 	/**
 	 * Returns the cached vote weight for the given representative.
 	 * If the weight is below the cache limit it returns 0.
