#pragma once

#include <nano/lib/numbers.hpp>
#include <nano/lib/timer.hpp>
#include <nano/secure/account_info.hpp>
#include <nano/secure/generate_cache_flags.hpp>
#include <nano/secure/ledger_cache.hpp>
#include <nano/secure/pending_info.hpp>

#include <map>

namespace rsnano
{
class LedgerHandle;
}

namespace nano::store
{
class component;
class transaction;
class write_transaction;
}

namespace nano
{
class block;
enum class block_status;
enum class epoch : uint8_t;
class ledger_constants;
class pending_info;
class pending_key;
class stats;

// map of vote weight per block, ordered greater first
using tally_t = std::map<nano::uint128_t, std::shared_ptr<nano::block>, std::greater<nano::uint128_t>>;

class uncemented_info
{
public:
	uncemented_info (nano::block_hash const & cemented_frontier, nano::block_hash const & frontier, nano::account const & account);
	nano::block_hash cemented_frontier;
	nano::block_hash frontier;
	nano::account account;
};

class ledger final
{
public:
<<<<<<< HEAD
	ledger (nano::store::component &, nano::stats &, nano::ledger_constants & constants, nano::generate_cache_flags const & = nano::generate_cache_flags ());
	ledger (nano::ledger const &) = delete;
	ledger (nano::ledger &&) = delete;
	~ledger ();
=======
	ledger (nano::store::component &, nano::stats &, nano::ledger_constants & constants, nano::generate_cache_flags const & = nano::generate_cache_flags{}, nano::uint128_t min_rep_weight_a = 0);
>>>>>>> 5be0924c
	/**
	 * Returns the account for a given hash
	 * Returns std::nullopt if the block doesn't exist or has been pruned
	 */
	std::optional<nano::account> account (store::transaction const &, nano::block_hash const &) const;
	std::optional<nano::account_info> account_info (store::transaction const & transaction, nano::account const & account) const;
	std::optional<nano::uint128_t> amount (store::transaction const &, nano::block_hash const &);
	std::optional<nano::uint128_t> balance (store::transaction const &, nano::block_hash const &) const;
	std::shared_ptr<nano::block> block (store::transaction const & transaction, nano::block_hash const & hash) const;
	bool block_exists (store::transaction const & transaction, nano::block_hash const & hash) const;
	nano::uint128_t account_balance (store::transaction const &, nano::account const &, bool = false);
	nano::uint128_t account_receivable (store::transaction const &, nano::account const &, bool = false);
	nano::uint128_t weight (nano::account const &);
	std::optional<nano::block_hash> successor (store::transaction const & transaction, nano::block_hash const & hash) const noexcept;
	std::shared_ptr<nano::block> head_block (store::transaction const &, nano::account const &);
	bool block_confirmed (store::transaction const &, nano::block_hash const &) const;
	nano::block_hash latest (store::transaction const &, nano::account const &);
	nano::root latest_root (store::transaction const &, nano::account const &);
	nano::block_hash representative (store::transaction const &, nano::block_hash const &);
	bool block_or_pruned_exists (nano::block_hash const &) const;
	bool block_or_pruned_exists (store::transaction const &, nano::block_hash const &) const;
	std::string block_text (char const *);
	std::string block_text (nano::block_hash const &);
	std::pair<nano::block_hash, nano::block_hash> hash_root_random (store::transaction const &) const;
	std::optional<nano::pending_info> pending_info (store::transaction const & transaction, nano::pending_key const & key) const;
	nano::block_status process (store::write_transaction const & transaction, std::shared_ptr<nano::block> block);
	bool rollback (store::write_transaction const &, nano::block_hash const &, std::vector<std::shared_ptr<nano::block>> &);
	bool rollback (store::write_transaction const &, nano::block_hash const &);
	void update_account (store::write_transaction const &, nano::account const &, nano::account_info const &, nano::account_info const &);
	uint64_t pruning_action (store::write_transaction &, nano::block_hash const &, uint64_t const);
	bool dependents_confirmed (store::transaction const &, nano::block const &) const;
	bool is_epoch_link (nano::link const &) const;
	std::array<nano::block_hash, 2> dependent_blocks (store::transaction const &, nano::block const &) const;
	std::shared_ptr<nano::block> find_receive_block_by_send_hash (store::transaction const & transaction, nano::account const & destination, nano::block_hash const & send_block_hash);
	nano::account epoch_signer (nano::link const &) const;
	nano::link epoch_link (nano::epoch) const;
	std::multimap<uint64_t, uncemented_info, std::greater<>> unconfirmed_frontiers () const;
	bool bootstrap_weight_reached () const;
	rsnano::LedgerHandle * get_handle () const;
	size_t get_bootstrap_weights_size () const;
	void enable_pruning ();
	bool pruning_enabled () const;
	std::unordered_map<nano::account, nano::uint128_t> get_bootstrap_weights () const;
	void set_bootstrap_weights (std::unordered_map<nano::account, nano::uint128_t> const & weights_a);
	void set_bootstrap_weight_max_blocks (uint64_t max_a);
	uint64_t get_bootstrap_weight_max_blocks () const;
	static nano::epoch version (nano::block const & block);
	nano::epoch version (store::transaction const & transaction, nano::block_hash const & hash) const;
	uint64_t height (store::transaction const & transaction, nano::block_hash const & hash) const;
	// Returns whether there are any receivable entries for 'account'
	bool receivable_any (store::transaction const & tx, nano::account const & account) const;
	// Returns the next receivable entry for an account greater than 'account'
	nano::receivable_iterator receivable_upper_bound (store::transaction const & tx, nano::account const & account) const;
	// Returns the next receivable entry for the account 'account' with hash greater than 'hash'
	nano::receivable_iterator receivable_upper_bound (store::transaction const & tx, nano::account const & account, nano::block_hash const & hash) const;
	static nano::uint128_t const unit;
	nano::store::component & store;
	rsnano::LedgerHandle * handle;
	nano::ledger_cache cache;
	nano::ledger_constants & constants;

private:
	nano::stats & stats;
};

std::unique_ptr<container_info_component> collect_container_info (ledger & ledger, std::string const & name);
}<|MERGE_RESOLUTION|>--- conflicted
+++ resolved
@@ -46,14 +46,10 @@
 class ledger final
 {
 public:
-<<<<<<< HEAD
-	ledger (nano::store::component &, nano::stats &, nano::ledger_constants & constants, nano::generate_cache_flags const & = nano::generate_cache_flags ());
+	ledger (nano::store::component &, nano::stats &, nano::ledger_constants & constants, nano::generate_cache_flags const & = nano::generate_cache_flags (), nano::uint128_t min_rep_weight_a = 0);
 	ledger (nano::ledger const &) = delete;
 	ledger (nano::ledger &&) = delete;
 	~ledger ();
-=======
-	ledger (nano::store::component &, nano::stats &, nano::ledger_constants & constants, nano::generate_cache_flags const & = nano::generate_cache_flags{}, nano::uint128_t min_rep_weight_a = 0);
->>>>>>> 5be0924c
 	/**
 	 * Returns the account for a given hash
 	 * Returns std::nullopt if the block doesn't exist or has been pruned
