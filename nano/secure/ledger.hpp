#pragma once

#include <nano/lib/numbers.hpp>
#include <nano/lib/timer.hpp>
#include <nano/secure/account_info.hpp>
#include <nano/secure/generate_cache_flags.hpp>
#include <nano/secure/ledger_cache.hpp>

#include <map>

namespace nano::store
{
class component;
class transaction;
class write_transaction;
}

namespace nano
{
<<<<<<< HEAD
=======
class block;
enum class block_status;
enum class epoch : uint8_t;
class ledger_constants;
class pending_info;
>>>>>>> 95df470f
class pending_key;
class pending_info;
class stats;

// map of vote weight per block, ordered greater first
using tally_t = std::map<nano::uint128_t, std::shared_ptr<nano::block>, std::greater<nano::uint128_t>>;

class uncemented_info
{
public:
	uncemented_info (nano::block_hash const & cemented_frontier, nano::block_hash const & frontier, nano::account const & account);
	nano::block_hash cemented_frontier;
	nano::block_hash frontier;
	nano::account account;
};

class ledger final
{
public:
	ledger (nano::store::component &, nano::stats &, nano::ledger_constants & constants, nano::generate_cache_flags const & = nano::generate_cache_flags ());
	ledger (nano::ledger const &) = delete;
	ledger (nano::ledger &&) = delete;
	~ledger ();
	/**
	 * Returns the account for a given hash
	 * Returns std::nullopt if the block doesn't exist or has been pruned
	 */
	std::optional<nano::account> account (store::transaction const &, nano::block_hash const &) const;
	std::optional<nano::account_info> account_info (store::transaction const & transaction, nano::account const & account) const;
	std::optional<nano::uint128_t> amount (store::transaction const &, nano::block_hash const &);
	std::optional<nano::uint128_t> balance (store::transaction const &, nano::block_hash const &) const;
	std::shared_ptr<nano::block> block (store::transaction const & transaction, nano::block_hash const & hash) const;
	bool block_exists (store::transaction const & transaction, nano::block_hash const & hash) const;
	nano::uint128_t account_balance (store::transaction const &, nano::account const &, bool = false);
	nano::uint128_t account_receivable (store::transaction const &, nano::account const &, bool = false);
	nano::uint128_t weight (nano::account const &);
	std::shared_ptr<nano::block> successor (store::transaction const &, nano::qualified_root const &);
	std::shared_ptr<nano::block> head_block (store::transaction const &, nano::account const &);
	bool block_confirmed (store::transaction const &, nano::block_hash const &) const;
	nano::block_hash latest (store::transaction const &, nano::account const &);
	nano::root latest_root (store::transaction const &, nano::account const &);
	nano::block_hash representative (store::transaction const &, nano::block_hash const &);
	bool block_or_pruned_exists (nano::block_hash const &) const;
	bool block_or_pruned_exists (store::transaction const &, nano::block_hash const &) const;
	std::string block_text (char const *);
	std::string block_text (nano::block_hash const &);
	nano::account block_destination (store::transaction const &, nano::block const &);
	std::pair<nano::block_hash, nano::block_hash> hash_root_random (store::transaction const &) const;
	std::optional<nano::pending_info> pending_info (store::transaction const & transaction, nano::pending_key const & key) const;
	nano::block_status process (store::write_transaction const & transaction, std::shared_ptr<nano::block> block);
	bool rollback (store::write_transaction const &, nano::block_hash const &, std::vector<std::shared_ptr<nano::block>> &);
	bool rollback (store::write_transaction const &, nano::block_hash const &);
	void update_account (store::write_transaction const &, nano::account const &, nano::account_info const &, nano::account_info const &);
	uint64_t pruning_action (store::write_transaction &, nano::block_hash const &, uint64_t const);
	bool dependents_confirmed (store::transaction const &, nano::block const &) const;
	bool is_epoch_link (nano::link const &) const;
	std::array<nano::block_hash, 2> dependent_blocks (store::transaction const &, nano::block const &) const;
	std::shared_ptr<nano::block> find_receive_block_by_send_hash (store::transaction const & transaction, nano::account const & destination, nano::block_hash const & send_block_hash);
	nano::account epoch_signer (nano::link const &) const;
	nano::link epoch_link (nano::epoch) const;
	std::multimap<uint64_t, uncemented_info, std::greater<>> unconfirmed_frontiers () const;
	bool bootstrap_weight_reached () const;
	rsnano::LedgerHandle * get_handle () const;
	size_t get_bootstrap_weights_size () const;
	void enable_pruning ();
	bool pruning_enabled () const;
	std::unordered_map<nano::account, nano::uint128_t> get_bootstrap_weights () const;
	void set_bootstrap_weights (std::unordered_map<nano::account, nano::uint128_t> const & weights_a);
	void set_bootstrap_weight_max_blocks (uint64_t max_a);
	uint64_t get_bootstrap_weight_max_blocks () const;
	static nano::epoch version (nano::block const & block);
	nano::epoch version (store::transaction const & transaction, nano::block_hash const & hash) const;
	uint64_t height (store::transaction const & transaction, nano::block_hash const & hash) const;
	static nano::uint128_t const unit;
	nano::store::component & store;
	nano::ledger_cache cache;
	nano::ledger_constants & constants;

private:
	nano::stats & stats;

public:
	rsnano::LedgerHandle * handle;
};

std::unique_ptr<container_info_component> collect_container_info (ledger & ledger, std::string const & name);
}<|MERGE_RESOLUTION|>--- conflicted
+++ resolved
@@ -17,16 +17,12 @@
 
 namespace nano
 {
-<<<<<<< HEAD
-=======
 class block;
 enum class block_status;
 enum class epoch : uint8_t;
 class ledger_constants;
 class pending_info;
->>>>>>> 95df470f
 class pending_key;
-class pending_info;
 class stats;
 
 // map of vote weight per block, ordered greater first
