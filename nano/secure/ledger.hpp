#pragma once

#include <nano/lib/timer.hpp>
#include <nano/secure/common.hpp>
#include <nano/secure/generate_cache_flags.hpp>

#include <map>

namespace nano::store
{
class component;
class transaction;
class write_transaction;
}

namespace nano
{
class stats;

// map of vote weight per block, ordered greater first
using tally_t = std::map<nano::uint128_t, std::shared_ptr<nano::block>, std::greater<nano::uint128_t>>;

class uncemented_info
{
public:
	uncemented_info (nano::block_hash const & cemented_frontier, nano::block_hash const & frontier, nano::account const & account);
	nano::block_hash cemented_frontier;
	nano::block_hash frontier;
	nano::account account;
};

class ledger final
{
public:
<<<<<<< HEAD
	ledger (nano::store::component &, nano::stats &, nano::ledger_constants & constants, nano::generate_cache const & = nano::generate_cache ());
	ledger (nano::ledger const &) = delete;
	ledger (nano::ledger &&) = delete;
	~ledger ();
=======
	ledger (nano::store::component &, nano::stats &, nano::ledger_constants & constants, nano::generate_cache_flags const & = nano::generate_cache_flags{});
>>>>>>> caef5dca
	/**
	 * Returns the account for a given hash
	 * Returns std::nullopt if the block doesn't exist or has been pruned
	 */
	std::optional<nano::account> account (store::transaction const &, nano::block_hash const &) const;
	std::optional<nano::account_info> account_info (store::transaction const & transaction, nano::account const & account) const;
	std::optional<nano::uint128_t> amount (store::transaction const &, nano::block_hash const &);
	std::optional<nano::uint128_t> balance (store::transaction const &, nano::block_hash const &) const;
	std::shared_ptr<nano::block> block (store::transaction const & transaction, nano::block_hash const & hash) const;
	bool block_exists (store::transaction const & transaction, nano::block_hash const & hash) const;
	nano::uint128_t account_balance (store::transaction const &, nano::account const &, bool = false);
	nano::uint128_t account_receivable (store::transaction const &, nano::account const &, bool = false);
	nano::uint128_t weight (nano::account const &);
	std::shared_ptr<nano::block> successor (store::transaction const &, nano::qualified_root const &);
	std::shared_ptr<nano::block> head_block (store::transaction const &, nano::account const &);
	bool block_confirmed (store::transaction const &, nano::block_hash const &) const;
	nano::block_hash latest (store::transaction const &, nano::account const &);
	nano::root latest_root (store::transaction const &, nano::account const &);
	nano::block_hash representative (store::transaction const &, nano::block_hash const &);
	bool block_or_pruned_exists (nano::block_hash const &) const;
	bool block_or_pruned_exists (store::transaction const &, nano::block_hash const &) const;
	std::string block_text (char const *);
	std::string block_text (nano::block_hash const &);
	nano::account block_destination (store::transaction const &, nano::block const &);
	std::pair<nano::block_hash, nano::block_hash> hash_root_random (store::transaction const &) const;
	std::optional<nano::pending_info> pending_info (store::transaction const & transaction, nano::pending_key const & key) const;
	nano::block_status process (store::write_transaction const & transaction, std::shared_ptr<nano::block> block);
	bool rollback (store::write_transaction const &, nano::block_hash const &, std::vector<std::shared_ptr<nano::block>> &);
	bool rollback (store::write_transaction const &, nano::block_hash const &);
	void update_account (store::write_transaction const &, nano::account const &, nano::account_info const &, nano::account_info const &);
	uint64_t pruning_action (store::write_transaction &, nano::block_hash const &, uint64_t const);
	bool dependents_confirmed (store::transaction const &, nano::block const &) const;
	bool is_epoch_link (nano::link const &) const;
	std::array<nano::block_hash, 2> dependent_blocks (store::transaction const &, nano::block const &) const;
	std::shared_ptr<nano::block> find_receive_block_by_send_hash (store::transaction const & transaction, nano::account const & destination, nano::block_hash const & send_block_hash);
	nano::account epoch_signer (nano::link const &) const;
	nano::link epoch_link (nano::epoch) const;
	std::multimap<uint64_t, uncemented_info, std::greater<>> unconfirmed_frontiers () const;
	bool bootstrap_weight_reached () const;
	rsnano::LedgerHandle * get_handle () const;
	size_t get_bootstrap_weights_size () const;
	void enable_pruning ();
	bool pruning_enabled () const;
	std::unordered_map<nano::account, nano::uint128_t> get_bootstrap_weights () const;
	void set_bootstrap_weights (std::unordered_map<nano::account, nano::uint128_t> const & weights_a);
	void set_bootstrap_weight_max_blocks (uint64_t max_a);
	uint64_t get_bootstrap_weight_max_blocks () const;
	static nano::epoch version (nano::block const & block);
	nano::epoch version (store::transaction const & transaction, nano::block_hash const & hash) const;
	uint64_t height (store::transaction const & transaction, nano::block_hash const & hash) const;
	static nano::uint128_t const unit;
	nano::store::component & store;
	nano::ledger_cache cache;
	nano::ledger_constants & constants;

private:
<<<<<<< HEAD
	nano::stats & stats;

public:
	rsnano::LedgerHandle * handle;
=======
	void initialize (nano::generate_cache_flags const &);
>>>>>>> caef5dca
};

std::unique_ptr<container_info_component> collect_container_info (ledger & ledger, std::string const & name);
}<|MERGE_RESOLUTION|>--- conflicted
+++ resolved
@@ -32,14 +32,10 @@
 class ledger final
 {
 public:
-<<<<<<< HEAD
-	ledger (nano::store::component &, nano::stats &, nano::ledger_constants & constants, nano::generate_cache const & = nano::generate_cache ());
+	ledger (nano::store::component &, nano::stats &, nano::ledger_constants & constants, nano::generate_cache_flags const & = nano::generate_cache_flags ());
 	ledger (nano::ledger const &) = delete;
 	ledger (nano::ledger &&) = delete;
 	~ledger ();
-=======
-	ledger (nano::store::component &, nano::stats &, nano::ledger_constants & constants, nano::generate_cache_flags const & = nano::generate_cache_flags{});
->>>>>>> caef5dca
 	/**
 	 * Returns the account for a given hash
 	 * Returns std::nullopt if the block doesn't exist or has been pruned
@@ -96,14 +92,10 @@
 	nano::ledger_constants & constants;
 
 private:
-<<<<<<< HEAD
 	nano::stats & stats;
 
 public:
 	rsnano::LedgerHandle * handle;
-=======
-	void initialize (nano::generate_cache_flags const &);
->>>>>>> caef5dca
 };
 
 std::unique_ptr<container_info_component> collect_container_info (ledger & ledger, std::string const & name);
