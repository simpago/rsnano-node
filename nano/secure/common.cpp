--- conflicted
+++ resolved
@@ -10,6 +10,7 @@
 #include <boost/property_tree/json_parser.hpp>
 
 #include <queue>
+#include <stdexcept>
 
 namespace
 {
@@ -1053,8 +1054,8 @@
 		case process_result::insufficient_work:
 			return nano::stat::detail::insufficient_work;
 	}
-<<<<<<< HEAD
-	return result;
+	debug_assert (false && "There should be always a defined nano::stat::detail that is not _last");
+	throw std::runtime_error ("There should be always a defined nano::stat::detail that is not _last");
 }
 
 nano::ledger_cache::ledger_cache () :
@@ -1271,8 +1272,4 @@
 void nano::election_status::set_election_status_type (nano::election_status_type election_status_type)
 {
 	rsnano::rsn_election_status_set_election_status_type (handle, static_cast<uint8_t> (election_status_type));
-=======
-	debug_assert (false && "There should be always a defined nano::stat::detail that is not _last");
-	return nano::stat::detail::_last;
->>>>>>> 23c6bb5b
 }