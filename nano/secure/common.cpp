#include <nano/crypto_lib/random_pool.hpp>
#include <nano/lib/config.hpp>
#include <nano/lib/numbers.hpp>
#include <nano/lib/rsnanoutils.hpp>
#include <nano/lib/timer.hpp>
#include <nano/secure/common.hpp>
#include <nano/secure/store.hpp>

#include <boost/endian/conversion.hpp>
#include <boost/property_tree/json_parser.hpp>

#include <queue>

namespace
{
char const * dev_private_key_data = "34F0A37AAD20F4A260F0A5B3CB3D7FB50673212263E58A380BC10474BB039CE4";
}

nano::keypair nano::dev::genesis_key{ dev_private_key_data };
nano::network_params nano::dev::network_params{ nano::networks::nano_dev_network };
nano::ledger_constants & nano::dev::constants{ nano::dev::network_params.ledger };
std::shared_ptr<nano::block> & nano::dev::genesis = nano::dev::constants.genesis;

nano::network_params::network_params (nano::networks network_a) :
	work (nano::work_thresholds (0, 0, 0)),
	network (nano::network_constants (nano::work_thresholds (0, 0, 0), network_a)),
	ledger (nano::ledger_constants (nano::work_thresholds (0, 0, 0), network_a))
{
	rsnano::NetworkParamsDto dto;
	if (rsnano::rsn_network_params_create (&dto, static_cast<uint16_t> (network_a)) < 0)
		throw std::runtime_error ("could not create network params");

	work = nano::work_thresholds (dto.work);
	network = nano::network_constants (dto.network);
	ledger = std::move (nano::ledger_constants (dto.ledger));
	voting = nano::voting_constants (dto.voting);
	node = nano::node_constants (dto.node);
	portmapping = nano::portmapping_constants (dto.portmapping);
	bootstrap = nano::bootstrap_constants (dto.bootstrap);
	kdf_work = dto.kdf_work;
}

nano::network_params::network_params (rsnano::NetworkParamsDto const & dto) :
	kdf_work{ dto.kdf_work },
	work{ dto.work },
	network{ dto.network },
	ledger{ dto.ledger },
	voting{ dto.voting },
	node{ dto.node },
	portmapping{ dto.portmapping },
	bootstrap{ dto.bootstrap }
{
}

nano::NetworkParamsDtoWrapper nano::network_params::to_dto () const
{
	rsnano::NetworkParamsDto dto;
	dto.kdf_work = kdf_work;
	dto.work = work.dto;
	dto.network = network.to_dto ();
	dto.ledger = ledger.to_dto ();
	dto.voting = voting.to_dto ();
	dto.node = node.to_dto ();
	dto.portmapping = portmapping.to_dto ();
	dto.bootstrap = bootstrap.to_dto ();
	return NetworkParamsDtoWrapper{ dto };
}

nano::ledger_constants::ledger_constants (nano::work_thresholds work_a, nano::networks network_a) :
	work (nano::work_thresholds (0, 0, 0))
{
	rsnano::LedgerConstantsDto dto;
	if (rsnano::rsn_ledger_constants_create (&dto, &work_a.dto, static_cast<uint16_t> (network_a)) < 0)
		throw std::runtime_error ("could not create ledger_constants.");
	read_dto (dto);
}

nano::ledger_constants::ledger_constants (rsnano::LedgerConstantsDto const & dto) :
	work (nano::work_thresholds (0, 0, 0))
{
	read_dto (dto);
}

rsnano::LedgerConstantsDto nano::ledger_constants::to_dto () const
{
	rsnano::LedgerConstantsDto dto;
	dto.work = work.dto;
	std::copy (std::begin (zero_key.prv.bytes), std::end (zero_key.prv.bytes), std::begin (dto.priv_key));
	std::copy (std::begin (zero_key.pub.bytes), std::end (zero_key.pub.bytes), std::begin (dto.pub_key));
	std::copy (std::begin (nano_beta_account.bytes), std::end (nano_beta_account.bytes), std::begin (dto.nano_beta_account));
	std::copy (std::begin (nano_live_account.bytes), std::end (nano_live_account.bytes), std::begin (dto.nano_live_account));
	std::copy (std::begin (nano_test_account.bytes), std::end (nano_test_account.bytes), std::begin (dto.nano_test_account));

	dto.nano_dev_genesis = nano_dev_genesis->clone_handle ();
	dto.nano_beta_genesis = nano_beta_genesis->clone_handle ();
	dto.nano_live_genesis = nano_live_genesis->clone_handle ();
	dto.nano_test_genesis = nano_test_genesis->clone_handle ();
	dto.genesis = genesis->clone_handle ();
	boost::multiprecision::export_bits (genesis_amount, std::rbegin (dto.genesis_amount), 8, false);
	std::copy (std::begin (burn_account.bytes), std::end (burn_account.bytes), std::begin (dto.burn_account));
	std::copy (std::begin (nano_dev_final_votes_canary_account.bytes), std::end (nano_dev_final_votes_canary_account.bytes), std::begin (dto.nano_dev_final_votes_canary_account));
	std::copy (std::begin (nano_beta_final_votes_canary_account.bytes), std::end (nano_beta_final_votes_canary_account.bytes), std::begin (dto.nano_beta_final_votes_canary_account));
	std::copy (std::begin (nano_live_final_votes_canary_account.bytes), std::end (nano_live_final_votes_canary_account.bytes), std::begin (dto.nano_live_final_votes_canary_account));
	std::copy (std::begin (nano_test_final_votes_canary_account.bytes), std::end (nano_test_final_votes_canary_account.bytes), std::begin (dto.nano_test_final_votes_canary_account));
	std::copy (std::begin (final_votes_canary_account.bytes), std::end (final_votes_canary_account.bytes), std::begin (dto.final_votes_canary_account));
	dto.nano_dev_final_votes_canary_height = nano_dev_final_votes_canary_height;
	dto.nano_beta_final_votes_canary_height = nano_beta_final_votes_canary_height;
	dto.nano_live_final_votes_canary_height = nano_live_final_votes_canary_height;
	dto.nano_test_final_votes_canary_height = nano_test_final_votes_canary_height;
	dto.final_votes_canary_height = final_votes_canary_height;

	auto epoch_1_link{ epochs.link (nano::epoch::epoch_1) };
	auto epoch_1_signer{ epochs.signer (nano::epoch::epoch_1) };
	auto epoch_2_link{ epochs.link (nano::epoch::epoch_2) };
	auto epoch_2_signer{ epochs.signer (nano::epoch::epoch_2) };

	std::copy (std::begin (epoch_1_signer.bytes), std::end (epoch_1_signer.bytes), std::begin (dto.epoch_1_signer));
	std::copy (std::begin (epoch_1_link.bytes), std::end (epoch_1_link.bytes), std::begin (dto.epoch_1_link));
	std::copy (std::begin (epoch_2_signer.bytes), std::end (epoch_2_signer.bytes), std::begin (dto.epoch_2_signer));
	std::copy (std::begin (epoch_2_link.bytes), std::end (epoch_2_link.bytes), std::begin (dto.epoch_2_link));
	return dto;
}

void nano::ledger_constants::read_dto (rsnano::LedgerConstantsDto const & dto)
{
	work = nano::work_thresholds (dto.work);
	nano::public_key pub_key;
	nano::raw_key priv_key;
	std::copy (std::begin (dto.pub_key), std::end (dto.pub_key), std::begin (pub_key.bytes));
	std::copy (std::begin (dto.priv_key), std::end (dto.priv_key), std::begin (priv_key.bytes));
	zero_key = nano::keypair (priv_key, pub_key);
	std::copy (std::begin (dto.nano_beta_account), std::end (dto.nano_beta_account), std::begin (nano_beta_account.bytes));
	std::copy (std::begin (dto.nano_live_account), std::end (dto.nano_live_account), std::begin (nano_live_account.bytes));
	std::copy (std::begin (dto.nano_test_account), std::end (dto.nano_test_account), std::begin (nano_test_account.bytes));
	nano_dev_genesis = nano::block_handle_to_block (dto.nano_dev_genesis);
	nano_beta_genesis = nano::block_handle_to_block (dto.nano_beta_genesis);
	nano_live_genesis = nano::block_handle_to_block (dto.nano_live_genesis);
	nano_test_genesis = nano::block_handle_to_block (dto.nano_test_genesis);
	genesis = nano::block_handle_to_block (dto.genesis);
	boost::multiprecision::import_bits (genesis_amount, std::begin (dto.genesis_amount), std::end (dto.genesis_amount));
	std::copy (std::begin (dto.burn_account), std::end (dto.burn_account), std::begin (burn_account.bytes));
	std::copy (std::begin (dto.nano_dev_final_votes_canary_account), std::end (dto.nano_dev_final_votes_canary_account), std::begin (nano_dev_final_votes_canary_account.bytes));
	std::copy (std::begin (dto.nano_beta_final_votes_canary_account), std::end (dto.nano_beta_final_votes_canary_account), std::begin (nano_beta_final_votes_canary_account.bytes));
	std::copy (std::begin (dto.nano_live_final_votes_canary_account), std::end (dto.nano_live_final_votes_canary_account), std::begin (nano_live_final_votes_canary_account.bytes));
	std::copy (std::begin (dto.nano_test_final_votes_canary_account), std::end (dto.nano_test_final_votes_canary_account), std::begin (nano_test_final_votes_canary_account.bytes));
	std::copy (std::begin (dto.final_votes_canary_account), std::end (dto.final_votes_canary_account), std::begin (final_votes_canary_account.bytes));
	nano_dev_final_votes_canary_height = dto.nano_dev_final_votes_canary_height;
	nano_beta_final_votes_canary_height = dto.nano_beta_final_votes_canary_height;
	nano_live_final_votes_canary_height = dto.nano_live_final_votes_canary_height;
	nano_test_final_votes_canary_height = dto.nano_test_final_votes_canary_height;
	final_votes_canary_height = dto.final_votes_canary_height;

	nano::account epoch_v1_signer;
	std::copy (std::begin (dto.epoch_1_signer), std::end (dto.epoch_1_signer), std::begin (epoch_v1_signer.bytes));
	nano::link epoch_v1_link;
	std::copy (std::begin (dto.epoch_1_link), std::end (dto.epoch_1_link), std::begin (epoch_v1_link.bytes));
	nano::account epoch_v2_signer;
	std::copy (std::begin (dto.epoch_2_signer), std::end (dto.epoch_2_signer), std::begin (epoch_v2_signer.bytes));
	nano::link epoch_v2_link;
	std::copy (std::begin (dto.epoch_2_link), std::end (dto.epoch_2_link), std::begin (epoch_v2_link.bytes));

	epochs.add (nano::epoch::epoch_1, epoch_v1_signer, epoch_v1_link);
	epochs.add (nano::epoch::epoch_2, epoch_v2_signer, epoch_v2_link);
}

nano::hardened_constants & nano::hardened_constants::get ()
{
	static hardened_constants instance{};
	return instance;
}

nano::hardened_constants::hardened_constants () :
	not_an_account{},
	random_128{}
{
	rsnano::rsn_hardened_constants_get (not_an_account.bytes.data (), random_128.bytes.data ());
}

nano::node_constants::node_constants (rsnano::NodeConstantsDto const & dto)
{
	read_dto (dto);
}

void nano::node_constants::read_dto (rsnano::NodeConstantsDto const & dto)
{
	backup_interval = std::chrono::minutes (dto.backup_interval_m);
	search_pending_interval = std::chrono::seconds (dto.search_pending_interval_s);
	unchecked_cleaning_interval = std::chrono::minutes (dto.unchecked_cleaning_interval_m);
	process_confirmed_interval = std::chrono::milliseconds (dto.process_confirmed_interval_ms);
	max_weight_samples = dto.max_weight_samples;
	weight_period = dto.weight_period;
}

rsnano::NodeConstantsDto nano::node_constants::to_dto () const
{
	rsnano::NodeConstantsDto dto;
	dto.backup_interval_m = backup_interval.count ();
	dto.search_pending_interval_s = search_pending_interval.count ();
	dto.unchecked_cleaning_interval_m = unchecked_cleaning_interval.count ();
	dto.process_confirmed_interval_ms = process_confirmed_interval.count ();
	dto.max_weight_samples = max_weight_samples;
	dto.weight_period = weight_period;
	return dto;
}

nano::voting_constants::voting_constants (rsnano::VotingConstantsDto const & dto)
{
	max_cache = dto.max_cache;
	delay = std::chrono::seconds (dto.delay_s);
}

rsnano::VotingConstantsDto nano::voting_constants::to_dto () const
{
	rsnano::VotingConstantsDto result;
	result.max_cache = max_cache;
	result.delay_s = delay.count ();
	return result;
}

nano::portmapping_constants::portmapping_constants (nano::network_constants & network_constants)
{
	rsnano::PortmappingConstantsDto dto;
	auto network_dto{ network_constants.to_dto () };
	if (rsnano::rsn_portmapping_constants_create (&network_dto, &dto) < 0)
		throw std::runtime_error ("could not create portmapping constants");
	lease_duration = std::chrono::seconds (dto.lease_duration_s);
	health_check_period = std::chrono::seconds (dto.health_check_period_s);
}

nano::portmapping_constants::portmapping_constants (rsnano::PortmappingConstantsDto const & dto)
{
	lease_duration = std::chrono::seconds (dto.lease_duration_s);
	health_check_period = std::chrono::seconds (dto.health_check_period_s);
}

rsnano::PortmappingConstantsDto nano::portmapping_constants::to_dto () const
{
	rsnano::PortmappingConstantsDto dto;
	dto.lease_duration_s = lease_duration.count ();
	dto.health_check_period_s = health_check_period.count ();
	return dto;
}

nano::bootstrap_constants::bootstrap_constants (rsnano::BootstrapConstantsDto const & dto)
{
	read_dto (dto);
}

rsnano::BootstrapConstantsDto nano::bootstrap_constants::to_dto () const
{
	rsnano::BootstrapConstantsDto dto;
	dto.lazy_max_pull_blocks = lazy_max_pull_blocks;
	dto.lazy_min_pull_blocks = lazy_min_pull_blocks;
	dto.frontier_retry_limit = frontier_retry_limit;
	dto.lazy_retry_limit = lazy_retry_limit;
	dto.lazy_destinations_retry_limit = lazy_destinations_retry_limit;
	dto.gap_cache_bootstrap_start_interval_ms = gap_cache_bootstrap_start_interval.count ();
	dto.default_frontiers_age_seconds = default_frontiers_age_seconds;
	return dto;
}

void nano::bootstrap_constants::read_dto (rsnano::BootstrapConstantsDto const & dto)
{
	lazy_max_pull_blocks = dto.lazy_max_pull_blocks;
	lazy_min_pull_blocks = dto.lazy_min_pull_blocks;
	frontier_retry_limit = dto.frontier_retry_limit;
	lazy_retry_limit = dto.lazy_retry_limit;
	lazy_destinations_retry_limit = dto.lazy_destinations_retry_limit;
	gap_cache_bootstrap_start_interval = std::chrono::milliseconds (dto.gap_cache_bootstrap_start_interval_ms);
	default_frontiers_age_seconds = dto.default_frontiers_age_seconds;
}

// Create a new random keypair
nano::keypair::keypair ()
{
	rsnano::rsn_keypair_create (prv.bytes.data (), pub.bytes.data ());
}

// Create a keypair given a private key
nano::keypair::keypair (nano::raw_key && prv_a) :
	prv (std::move (prv_a))
{
	rsnano::rsn_keypair_create_from_prv_key (prv.bytes.data (), pub.bytes.data ());
}

// Create a keypair given a hex string of the private key
nano::keypair::keypair (std::string const & prv_a)
{
	rsnano::rsn_keypair_create_from_hex_str (prv_a.c_str (), prv.bytes.data (), pub.bytes.data ());
}

nano::keypair::keypair (nano::raw_key const & priv_key_a, nano::public_key const & pub_key_a) :
	prv (priv_key_a),
	pub (pub_key_a)
{
}

nano::keypair::keypair (const nano::keypair & other_a) :
	prv{ other_a.prv },
	pub{ other_a.pub }
{
}

<<<<<<< HEAD
// Serialize a block prefixed with an 8-bit typecode
void nano::serialize_block (nano::stream & stream_a, nano::block const & block_a)
{
	write (stream_a, block_a.type ());
	block_a.serialize (stream_a);
}
nano::account_info::account_info () :
	account_info (0, 0, 0, 0, 0, 0, nano::epoch::epoch_0)
{
}

=======
>>>>>>> dd70d9a1
nano::account_info::account_info (nano::block_hash const & head_a, nano::account const & representative_a, nano::block_hash const & open_block_a, nano::amount const & balance_a, uint64_t modified_a, uint64_t block_count_a, nano::epoch epoch_a) :
	handle{ rsnano::rsn_account_info_create (head_a.bytes.data (), representative_a.bytes.data (), open_block_a.bytes.data (), balance_a.bytes.data (), modified_a, block_count_a, static_cast<uint8_t> (epoch_a)) }
{
}

nano::account_info::account_info (nano::account_info const & other_a) :
	handle{ rsnano::rsn_account_info_clone (other_a.handle) }
{
}

nano::account_info::account_info (nano::account_info && other_a) :
	handle{ other_a.handle }
{
	other_a.handle = nullptr;
}

nano::account_info::~account_info ()
{
	if (handle)
		rsnano::rsn_account_info_destroy (handle);
}

nano::account_info & nano::account_info::operator= (nano::account_info const & other_a)
{
	if (handle)
		rsnano::rsn_account_info_destroy (handle);
	handle = rsnano::rsn_account_info_clone (other_a.handle);
	return *this;
}

bool nano::account_info::serialize (nano::stream & stream_a) const
{
	bool success = rsnano::rsn_account_info_serialize (handle, &stream_a);
	return !success;
}

bool nano::account_info::deserialize (nano::stream & stream_a)
{
	bool success = rsnano::rsn_account_info_deserialize (handle, &stream_a);
	return !success;
}

bool nano::account_info::operator== (nano::account_info const & other_a) const
{
	return rsnano::rsn_account_info_equals (handle, other_a.handle);
}

bool nano::account_info::operator!= (nano::account_info const & other_a) const
{
	return !(*this == other_a);
}

size_t nano::account_info::db_size () const
{
	return rsnano::rsn_account_info_db_size ();
}

nano::epoch nano::account_info::epoch () const
{
	rsnano::AccountInfoDto dto;
	rsnano::rsn_account_info_values (handle, &dto);
	return static_cast<nano::epoch> (dto.epoch);
}
nano::block_hash nano::account_info::head () const
{
	rsnano::AccountInfoDto dto;
	rsnano::rsn_account_info_values (handle, &dto);
	nano::block_hash head;
	std::copy (std::begin (dto.head), std::end (dto.head), std::begin (head.bytes));
	return head;
}

nano::account nano::account_info::representative () const
{
	rsnano::AccountInfoDto dto;
	rsnano::rsn_account_info_values (handle, &dto);
	nano::account representative;
	std::copy (std::begin (dto.representative), std::end (dto.representative), std::begin (representative.bytes));
	return representative;
}

nano::block_hash nano::account_info::open_block () const
{
	rsnano::AccountInfoDto dto;
	rsnano::rsn_account_info_values (handle, &dto);
	nano::block_hash open_block;
	std::copy (std::begin (dto.open_block), std::end (dto.open_block), std::begin (open_block.bytes));
	return open_block;
}
nano::amount nano::account_info::balance () const
{
	rsnano::AccountInfoDto dto;
	rsnano::rsn_account_info_values (handle, &dto);
	nano::amount balance;
	std::copy (std::begin (dto.balance), std::end (dto.balance), std::begin (balance.bytes));
	return balance;
}
uint64_t nano::account_info::modified () const
{
	rsnano::AccountInfoDto dto;
	rsnano::rsn_account_info_values (handle, &dto);
	return dto.modified;
}
uint64_t nano::account_info::block_count () const
{
	rsnano::AccountInfoDto dto;
	rsnano::rsn_account_info_values (handle, &dto);
	return dto.block_count;
}

nano::pending_info::pending_info (nano::account const & source_a, nano::amount const & amount_a, nano::epoch epoch_a) :
	source (source_a),
	amount (amount_a),
	epoch (epoch_a)
{
}

bool nano::pending_info::deserialize (nano::stream & stream_a)
{
	auto error (false);
	try
	{
		nano::read (stream_a, source.bytes);
		nano::read (stream_a, amount.bytes);
		nano::read (stream_a, epoch);
	}
	catch (std::runtime_error const &)
	{
		error = true;
	}

	return error;
}

size_t nano::pending_info::db_size () const
{
	return sizeof (source) + sizeof (amount) + sizeof (epoch);
}

bool nano::pending_info::operator== (nano::pending_info const & other_a) const
{
	return source == other_a.source && amount == other_a.amount && epoch == other_a.epoch;
}

nano::pending_key::pending_key (nano::account const & account_a, nano::block_hash const & hash_a) :
	account (account_a),
	hash (hash_a)
{
}

bool nano::pending_key::deserialize (nano::stream & stream_a)
{
	auto error (false);
	try
	{
		nano::read (stream_a, account.bytes);
		nano::read (stream_a, hash.bytes);
	}
	catch (std::runtime_error const &)
	{
		error = true;
	}

	return error;
}

bool nano::pending_key::operator== (nano::pending_key const & other_a) const
{
	return account == other_a.account && hash == other_a.hash;
}

nano::account const & nano::pending_key::key () const
{
	return account;
}

nano::unchecked_info::unchecked_info () :
	handle (rsnano::rsn_unchecked_info_create ())
{
}

nano::unchecked_info::unchecked_info (nano::unchecked_info const & other_a) :
	handle (rsnano::rsn_unchecked_info_clone (other_a.handle))
{
}

nano::unchecked_info::unchecked_info (nano::unchecked_info && other_a) :
	handle (other_a.handle)
{
	other_a.handle = nullptr;
}

nano::unchecked_info::unchecked_info (rsnano::UncheckedInfoHandle * handle_a) :
	handle (handle_a)
{
}

nano::unchecked_info::unchecked_info (std::shared_ptr<nano::block> const & block_a, nano::account const & account_a, nano::signature_verification verified_a) :
	handle (rsnano::rsn_unchecked_info_create2 (block_a->get_handle (), account_a.bytes.data (), static_cast<uint8_t> (verified_a)))
{
}

nano::unchecked_info::unchecked_info (std::shared_ptr<nano::block> const & block) :
	unchecked_info{ block, block->account (), nano::signature_verification::unknown }
{
}

nano::unchecked_info::~unchecked_info ()
{
	if (handle != nullptr)
		rsnano::rsn_unchecked_info_destroy (handle);
}

nano::unchecked_info & nano::unchecked_info::operator= (const nano::unchecked_info & other_a)
{
	if (handle != nullptr)
		rsnano::rsn_unchecked_info_destroy (handle);

	handle = rsnano::rsn_unchecked_info_clone (other_a.handle);
	return *this;
}

std::shared_ptr<nano::block> nano::unchecked_info::get_block () const
{
	auto block_handle = rsnano::rsn_unchecked_info_block (handle);
	return block_handle_to_block (block_handle);
}

nano::account nano::unchecked_info::get_account () const
{
	nano::account account;
	rsnano::rsn_unchecked_info_account (handle, account.bytes.data ());
	return account;
}

nano::signature_verification nano::unchecked_info::get_verified () const
{
	return static_cast<nano::signature_verification> (rsnano::rsn_unchecked_info_verified (handle));
}

void nano::unchecked_info::set_verified (nano::signature_verification verified)
{
	rsnano::rsn_unchecked_info_verified_set (handle, static_cast<uint8_t> (verified));
}

void nano::unchecked_info::serialize (nano::stream & stream_a) const
{
	if (!rsnano::rsn_unchecked_info_serialize (handle, &stream_a))
		throw std::runtime_error ("could not serialize unchecked_info");
}

bool nano::unchecked_info::deserialize (nano::stream & stream_a)
{
	auto success = rsnano::rsn_unchecked_info_deserialize (handle, &stream_a);
	return !success;
}

uint64_t nano::unchecked_info::modified () const
{
	return rsnano::rsn_unchecked_info_modified (handle);
}

nano::endpoint_key::endpoint_key (std::array<uint8_t, 16> const & address_a, uint16_t port_a) :
	address (address_a), network_port (boost::endian::native_to_big (port_a))
{
}

std::array<uint8_t, 16> const & nano::endpoint_key::address_bytes () const
{
	return address;
}

uint16_t nano::endpoint_key::port () const
{
	return boost::endian::big_to_native (network_port);
}

nano::confirmation_height_info::confirmation_height_info ()
{
	rsnano::rsn_confirmation_height_info_create (&dto);
}

uint64_t nano::confirmation_height_info::height () const
{
	return dto.height;
}

nano::block_hash nano::confirmation_height_info::frontier () const
{
	nano::block_hash hash;
	std::copy (std::begin (dto.frontier), std::end (dto.frontier), std::begin (hash.bytes));
	return hash;
}

nano::confirmation_height_info::confirmation_height_info (uint64_t confirmation_height_a, nano::block_hash const & confirmed_frontier_a)
{
	rsnano::rsn_confirmation_height_info_create2 (confirmation_height_a, confirmed_frontier_a.bytes.data (), &dto);
}

void nano::confirmation_height_info::serialize (nano::stream & stream_a) const
{
	if (!rsnano::rsn_confirmation_height_info_serialize (&dto, &stream_a))
	{
		throw std::runtime_error ("could not serialize confirmation_height_info");
	}
}

bool nano::confirmation_height_info::deserialize (nano::stream & stream_a)
{
	bool success = rsnano::rsn_confirmation_height_info_deserialize (&dto, &stream_a);
	return !success;
}

nano::block_info::block_info (nano::account const & account_a, nano::amount const & balance_a) :
	account (account_a),
	balance (balance_a)
{
}

bool nano::vote::operator== (nano::vote const & other_a) const
{
	return rsnano::rsn_vote_equals (handle, other_a.handle);
}

bool nano::vote::operator!= (nano::vote const & other_a) const
{
	return !(*this == other_a);
}

std::vector<nano::block_hash> read_block_hashes (rsnano::VoteHandle const * handle)
{
	auto hashes_dto{ rsnano::rsn_vote_hashes (handle) };
	std::vector<nano::block_hash> hashes;
	hashes.resize (hashes_dto.count);
	for (auto i (0); i < hashes_dto.count; ++i)
	{
		std::copy (std::begin (hashes_dto.hashes[i]), std::end (hashes_dto.hashes[i]), std::begin (hashes[i].bytes));
	}
	rsnano::rsn_vote_hashes_destroy (hashes_dto.handle);
	return hashes;
}

void nano::vote::serialize_json (boost::property_tree::ptree & tree) const
{
	rsnano::rsn_vote_serialize_json (handle, &tree);
}

/**
 * Returns the timestamp of the vote (with the duration bits masked, set to zero)
 * If it is a final vote, all the bits including duration bits are returned as they are, all FF
 */
uint64_t nano::vote::timestamp () const
{
	return rsnano::rsn_vote_timestamp (handle);
}

uint8_t nano::vote::duration_bits () const
{
	return rsnano::rsn_vote_duration_bits (handle);
}

std::chrono::milliseconds nano::vote::duration () const
{
	return std::chrono::milliseconds{ rsnano::rsn_vote_duration_ms (handle) };
}

std::vector<nano::block_hash> nano::vote::hashes () const
{
	auto hashes{ read_block_hashes (handle) };
	return hashes;
}

nano::vote::vote () :
	handle (rsnano::rsn_vote_create ())
{
}

nano::vote::vote (rsnano::VoteHandle * handle_a) :
	handle (handle_a)
{
}

nano::vote::vote (nano::vote const & other_a) :
	handle (rsnano::rsn_vote_copy (other_a.handle))
{
}

nano::vote::vote (nano::vote && other_a) :
	handle (other_a.handle)
{
	other_a.handle = nullptr;
}

nano::vote::vote (nano::account const & account) :
	handle (rsnano::rsn_vote_create ())
{
	rsnano::rsn_vote_account_set (handle, account.bytes.data ());
}

nano::vote::vote (bool & error_a, nano::stream & stream_a) :
	handle{ rsnano::rsn_vote_create () }
{
	error_a = deserialize (stream_a);
}

nano::vote::vote (nano::account const & account_a, nano::raw_key const & prv_a, uint64_t timestamp_a, uint8_t duration, std::vector<nano::block_hash> const & hashes)
{
	handle = rsnano::rsn_vote_create2 (account_a.bytes.data (), prv_a.bytes.data (), timestamp_a, duration, reinterpret_cast<const uint8_t (*)[32]> (hashes.data ()), hashes.size ());
}

nano::vote::~vote ()
{
	if (handle != nullptr)
	{
		rsnano::rsn_vote_destroy (handle);
	}
}

std::string nano::vote::hashes_string () const
{
	auto dto{ rsnano::rsn_vote_hashes_string (handle) };
	return rsnano::convert_dto_to_string (dto);
}

std::string const nano::vote::hash_prefix = "vote ";

nano::block_hash nano::vote::hash () const
{
	nano::block_hash result;
	rsnano::rsn_vote_hash (handle, result.bytes.data ());
	return result;
}

nano::block_hash nano::vote::full_hash () const
{
	nano::block_hash result;
	rsnano::rsn_vote_full_hash (handle, result.bytes.data ());
	return result;
}

void nano::vote::serialize (nano::stream & stream_a) const
{
	auto result = rsnano::rsn_vote_serialize (handle, &stream_a);
	if (result != 0)
	{
		throw std::runtime_error ("Could not serialize vote");
	}
}

bool nano::vote::deserialize (nano::stream & stream_a)
{
	auto error = rsnano::rsn_vote_deserialize (handle, &stream_a) != 0;
	return error;
}

bool nano::vote::validate () const
{
	return rsnano::rsn_vote_validate (handle);
}

nano::account nano::vote::account () const
{
	nano::account account;
	rsnano::rsn_vote_account (handle, account.bytes.data ());
	return account;
}

nano::signature nano::vote::signature () const
{
	nano::signature signature;
	rsnano::rsn_vote_signature (handle, signature.bytes.data ());
	return signature;
}

void nano::vote::flip_signature_bit_0 ()
{
	nano::signature signature;
	rsnano::rsn_vote_signature (handle, signature.bytes.data ());
	signature.bytes[0] ^= 1;
	rsnano::rsn_vote_signature_set (handle, signature.bytes.data ());
}

rsnano::VoteHandle * nano::vote::get_handle () const
{
	return handle;
}

const void * nano::vote::get_rust_data_pointer () const
{
	return rsnano::rsn_vote_rust_data_pointer (handle);
}

nano::block_hash nano::iterate_vote_blocks_as_hash::operator() (nano::block_hash const & item) const
{
	return item;
}

nano::vote_uniquer::vote_uniquer (nano::block_uniquer & uniquer_a) :
	handle (rsnano::rsn_vote_uniquer_create ())
{
}

nano::vote_uniquer::~vote_uniquer ()
{
	if (handle != nullptr)
	{
		rsnano::rsn_vote_uniquer_destroy (handle);
	}
}

std::shared_ptr<nano::vote> nano::vote_uniquer::unique (std::shared_ptr<nano::vote> const & vote_a)
{
	if (vote_a == nullptr)
	{
		return nullptr;
	}
	auto uniqued (rsnano::rsn_vote_uniquer_unique (handle, vote_a->get_handle ()));
	if (uniqued == vote_a->get_handle ())
	{
		return vote_a;
	}
	else
	{
		return std::make_shared<nano::vote> (uniqued);
	}
}

size_t nano::vote_uniquer::size ()
{
	return rsnano::rsn_vote_uniquer_size (handle);
}

std::unique_ptr<nano::container_info_component> nano::collect_container_info (vote_uniquer & vote_uniquer, std::string const & name)
{
	auto count = vote_uniquer.size ();
	auto sizeof_element = sizeof (vote_uniquer::value_type);
	auto composite = std::make_unique<container_info_composite> (name);
	composite->add_component (std::make_unique<container_info_leaf> (container_info{ "votes", count, sizeof_element }));
	return composite;
}

nano::wallet_id nano::random_wallet_id ()
{
	nano::wallet_id wallet_id;
	rsnano::rsn_random_wallet_id (wallet_id.bytes.data ());
	return wallet_id;
}

nano::unchecked_key::unchecked_key (nano::hash_or_account const & dependency) :
	unchecked_key{ dependency, 0 }
{
}

nano::unchecked_key::unchecked_key (nano::hash_or_account const & previous_a, nano::block_hash const & hash_a) :
	previous (previous_a.as_block_hash ()),
	hash (hash_a)
{
}

nano::unchecked_key::unchecked_key (nano::uint512_union const & union_a) :
	previous (union_a.uint256s[0].number ()),
	hash (union_a.uint256s[1].number ())
{
}

bool nano::unchecked_key::deserialize (nano::stream & stream_a)
{
	auto error (false);
	try
	{
		nano::read (stream_a, previous.bytes);
		nano::read (stream_a, hash.bytes);
	}
	catch (std::runtime_error const &)
	{
		error = true;
	}

	return error;
}

bool nano::unchecked_key::operator== (nano::unchecked_key const & other_a) const
{
	return previous == other_a.previous && hash == other_a.hash;
}

bool nano::unchecked_key::operator< (nano::unchecked_key const & other_a) const
{
	return previous != other_a.previous ? previous < other_a.previous : hash < other_a.hash;
}

nano::block_hash const & nano::unchecked_key::key () const
{
	return previous;
}
rsnano::UncheckedKeyDto nano::unchecked_key::to_dto () const
{
	rsnano::UncheckedKeyDto dto;
	std::copy (std::begin (previous.bytes), std::end (previous.bytes), std::begin (dto.previous));
	std::copy (std::begin (hash.bytes), std::end (hash.bytes), std::begin (dto.hash));
	return dto;
}

nano::generate_cache::generate_cache () :
	handle{ rsnano::rsn_generate_cache_create () }
{
}

nano::generate_cache::generate_cache (rsnano::GenerateCacheHandle * handle_a) :
	handle{ handle_a }
{
}

void nano::generate_cache::enable_all ()
{
	rsnano::rsn_generate_cache_enable_all (handle);
}

nano::generate_cache::generate_cache (nano::generate_cache && other_a) noexcept :
	handle{ other_a.handle }
{
	other_a.handle = nullptr;
}

nano::generate_cache::generate_cache (const nano::generate_cache & other_a) :
	handle{ rsnano::rsn_generate_cache_clone (other_a.handle) }
{
}

nano::generate_cache::~generate_cache ()
{
	if (handle)
		rsnano::rsn_generate_cache_destroy (handle);
}

nano::generate_cache & nano::generate_cache::operator= (nano::generate_cache && other_a)
{
	if (handle != nullptr)
		rsnano::rsn_generate_cache_destroy (handle);
	handle = other_a.handle;
	other_a.handle = nullptr;
	return *this;
}
nano::generate_cache & nano::generate_cache::operator= (const nano::generate_cache & other_a)
{
	if (handle != nullptr)
		rsnano::rsn_generate_cache_destroy (handle);
	handle = rsnano::rsn_generate_cache_clone (other_a.handle);
	return *this;
}
bool nano::generate_cache::reps () const
{
	return rsnano::rsn_generate_cache_reps (handle);
}
void nano::generate_cache::enable_reps (bool enable)
{
	rsnano::rsn_generate_cache_set_reps (handle, enable);
}
bool nano::generate_cache::cemented_count () const
{
	return rsnano::rsn_generate_cache_cemented_count (handle);
}
void nano::generate_cache::enable_cemented_count (bool enable)
{
	rsnano::rsn_generate_cache_set_cemented_count (handle, enable);
}
void nano::generate_cache::enable_unchecked_count (bool enable)
{
	rsnano::rsn_generate_cache_set_unchecked_count (handle, enable);
}
bool nano::generate_cache::account_count () const
{
	return rsnano::rsn_generate_cache_account_count (handle);
}
void nano::generate_cache::enable_account_count (bool enable)
{
	rsnano::rsn_generate_cache_set_account_count (handle, enable);
}
bool nano::generate_cache::block_count () const
{
	return rsnano::rsn_generate_cache_block_count (handle);
}
void nano::generate_cache::enable_block_count (bool enable)
{
	rsnano::rsn_generate_cache_set_account_count (handle, enable);
}

nano::stat::detail nano::to_stat_detail (nano::process_result process_result)
{
	nano::stat::detail result;
	switch (process_result)
	{
		case process_result::progress:
			return nano::stat::detail::progress;
			break;
		case process_result::bad_signature:
			return nano::stat::detail::bad_signature;
			break;
		case process_result::old:
			return nano::stat::detail::old;
			break;
		case process_result::negative_spend:
			return nano::stat::detail::negative_spend;
			break;
		case process_result::fork:
			return nano::stat::detail::fork;
			break;
		case process_result::unreceivable:
			return nano::stat::detail::unreceivable;
			break;
		case process_result::gap_previous:
			return nano::stat::detail::gap_previous;
			break;
		case process_result::gap_source:
			return nano::stat::detail::gap_source;
			break;
		case process_result::gap_epoch_open_pending:
			return nano::stat::detail::gap_epoch_open_pending;
			break;
		case process_result::opened_burn_account:
			return nano::stat::detail::opened_burn_account;
			break;
		case process_result::balance_mismatch:
			return nano::stat::detail::balance_mismatch;
			break;
		case process_result::representative_mismatch:
			return nano::stat::detail::representative_mismatch;
			break;
		case process_result::block_position:
			return nano::stat::detail::block_position;
			break;
		case process_result::insufficient_work:
			return nano::stat::detail::insufficient_work;
			break;
	}
	return result;
}

nano::ledger_cache::ledger_cache () :
	handle{ rsnano::rsn_ledger_cache_create () }, rep_weights_m{ rsnano::rsn_ledger_cache_weights (handle) }
{
}

nano::ledger_cache::ledger_cache (rsnano::LedgerCacheHandle * handle_a) :
	handle{ handle_a }, rep_weights_m{ rsnano::rsn_ledger_cache_weights (handle) }
{
}

nano::ledger_cache::ledger_cache (ledger_cache && other_a) :
	handle{ other_a.handle }, rep_weights_m{ rsnano::rsn_ledger_cache_weights (handle) }
{
	other_a.handle = nullptr;
}

nano::ledger_cache::~ledger_cache ()
{
	if (handle != nullptr)
		rsnano::rsn_ledger_cache_destroy (handle);
}

nano::ledger_cache & nano::ledger_cache::operator= (nano::ledger_cache && other_a)
{
	if (handle != nullptr)
		rsnano::rsn_ledger_cache_destroy (handle);
	handle = other_a.handle;
	other_a.handle = nullptr;
	rep_weights_m = std::move (other_a.rep_weights_m);
	return *this;
}

nano::rep_weights & nano::ledger_cache::rep_weights ()
{
	return rep_weights_m;
}
uint64_t nano::ledger_cache::cemented_count () const
{
	return rsnano::rsn_ledger_cache_cemented_count (handle);
}
uint64_t nano::ledger_cache::block_count () const
{
	return rsnano::rsn_ledger_cache_block_count (handle);
}
uint64_t nano::ledger_cache::pruned_count () const
{
	return rsnano::rsn_ledger_cache_pruned_count (handle);
}
uint64_t nano::ledger_cache::account_count () const
{
	return rsnano::rsn_ledger_cache_account_count (handle);
}
bool nano::ledger_cache::final_votes_confirmation_canary () const
{
	return rsnano::rsn_ledger_cache_final_votes_confirmation_canary (handle);
}
void nano::ledger_cache::add_cemented (uint64_t count)
{
	rsnano::rsn_ledger_cache_add_cemented (handle, count);
}
void nano::ledger_cache::add_blocks (uint64_t count)
{
	rsnano::rsn_ledger_cache_add_blocks (handle, count);
}
void nano::ledger_cache::add_pruned (uint64_t count)
{
	rsnano::rsn_ledger_cache_add_pruned (handle, count);
}
void nano::ledger_cache::add_accounts (uint64_t count)
{
	rsnano::rsn_ledger_cache_add_accounts (handle, count);
}
void nano::ledger_cache::set_final_votes_confirmation_canary (bool canary)
{
	rsnano::rsn_ledger_cache_set_final_votes_confirmation_canary (handle, canary);
}
void nano::ledger_cache::remove_blocks (uint64_t count)
{
	rsnano::rsn_ledger_cache_remove_blocks (handle, count);
}
void nano::ledger_cache::remove_accounts (uint64_t count)
{
	rsnano::rsn_ledger_cache_remove_accounts (handle, count);
}<|MERGE_RESOLUTION|>--- conflicted
+++ resolved
@@ -301,20 +301,11 @@
 {
 }
 
-<<<<<<< HEAD
-// Serialize a block prefixed with an 8-bit typecode
-void nano::serialize_block (nano::stream & stream_a, nano::block const & block_a)
-{
-	write (stream_a, block_a.type ());
-	block_a.serialize (stream_a);
-}
 nano::account_info::account_info () :
 	account_info (0, 0, 0, 0, 0, 0, nano::epoch::epoch_0)
 {
 }
 
-=======
->>>>>>> dd70d9a1
 nano::account_info::account_info (nano::block_hash const & head_a, nano::account const & representative_a, nano::block_hash const & open_block_a, nano::amount const & balance_a, uint64_t modified_a, uint64_t block_count_a, nano::epoch epoch_a) :
 	handle{ rsnano::rsn_account_info_create (head_a.bytes.data (), representative_a.bytes.data (), open_block_a.bytes.data (), balance_a.bytes.data (), modified_a, block_count_a, static_cast<uint8_t> (epoch_a)) }
 {
