--- conflicted
+++ resolved
@@ -695,11 +695,6 @@
 	virtual std::string vendor_get () const = 0;
 	virtual rsnano::LmdbStoreHandle * get_handle () const = 0;
 };
-<<<<<<< HEAD
-
-std::unique_ptr<nano::store> make_store (std::shared_ptr<nano::logger_mt> logger, boost::filesystem::path const & path, nano::ledger_constants & constants, bool open_read_only = false, bool add_db_postfix = true, nano::txn_tracking_config const & txn_tracking_config_a = nano::txn_tracking_config{}, std::chrono::milliseconds block_processor_batch_max_time_a = std::chrono::milliseconds (5000), nano::lmdb_config const & lmdb_config_a = nano::lmdb_config{}, bool backup_before_upgrade = false);
-=======
->>>>>>> 90ced1a6
 }
 
 namespace std
