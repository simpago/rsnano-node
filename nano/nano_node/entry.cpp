--- conflicted
+++ resolved
@@ -1571,11 +1571,7 @@
 					// Check link epoch version
 					if (sideband.details ().is_receive () && (!node->ledger.pruning_enabled () || !node->store.pruned ().exists (transaction, block->link ().as_block_hash ())))
 					{
-<<<<<<< HEAD
-						if (sideband.source_epoch () != node->store.block ().version (transaction, block->link ().as_block_hash ()))
-=======
-						if (sideband.source_epoch != node->ledger.version (*block))
->>>>>>> 2d8dc01d
+						if (sideband.source_epoch () != node->ledger.version (*block))
 						{
 							print_error_message (boost::str (boost::format ("Incorrect source epoch for block %1%\n") % hash.to_string ()));
 						}
@@ -1818,11 +1814,7 @@
 					while (!hash.is_zero ())
 					{
 						// Retrieving block data
-<<<<<<< HEAD
-						auto block (source_node->store.block ().get_no_sideband (*transaction, hash));
-=======
-						auto block (source_node->store.block.get (transaction, hash));
->>>>>>> 6fb101d6ec33e88a5bfee60f347689c867e3178e
+						auto block (source_node->store.block ().get (*transaction, hash));
 						if (block != nullptr)
 						{
 							++count;
