#include <nano/boost/process/child.hpp>
#include <nano/lib/signal_manager.hpp>
#include <nano/lib/stacktrace.hpp>
#include <nano/lib/threading.hpp>
#include <nano/lib/tlsconfig.hpp>
#include <nano/lib/utility.hpp>
#include <nano/nano_node/daemon.hpp>
#include <nano/node/cli.hpp>
#include <nano/node/daemonconfig.hpp>
#include <nano/node/ipc/ipc_server.hpp>
#include <nano/node/json_handler.hpp>
#include <nano/node/node.hpp>
#include <nano/node/openclwork.hpp>
#include <nano/rpc/rpc.hpp>

#include <boost/format.hpp>

#include <csignal>
#include <iostream>

namespace
{
void nano_abort_signal_handler (int signum)
{
	// remove `signum` from signal handling when under Windows
#ifdef _WIN32
	std::signal (signum, SIG_DFL);
#endif

	// create some debugging log files
	nano::dump_crash_stacktrace ();
	nano::create_load_memory_address_files ();

	// re-raise signal to call the default handler and exit
	raise (signum);
}

void install_abort_signal_handler ()
{
	// We catch signal SIGSEGV and SIGABRT not via the signal manager because we want these signal handlers
	// to be executed in the stack of the code that caused the signal, so we can dump the stacktrace.
#ifdef _WIN32
	std::signal (SIGSEGV, nano_abort_signal_handler);
	std::signal (SIGABRT, nano_abort_signal_handler);
#else
	struct sigaction sa = {};
	sa.sa_handler = nano_abort_signal_handler;
	sigemptyset (&sa.sa_mask);
	sa.sa_flags = SA_RESETHAND;
	sigaction (SIGSEGV, &sa, NULL);
	sigaction (SIGABRT, &sa, NULL);
#endif
}

volatile sig_atomic_t sig_int_or_term = 0;

constexpr std::size_t OPEN_FILE_DESCRIPTORS_LIMIT = 16384;
}

<<<<<<< HEAD
static void load_and_set_bandwidth_params (std::shared_ptr<nano::node> const & node, boost::filesystem::path const & data_path, nano::node_flags & flags)
{
	nano::daemon_config config{ data_path, node->network_params };

	auto tmp_overrides{ flags.rpc_config_overrides () };
	auto error = nano::read_node_config_toml (data_path, config, tmp_overrides);
	flags.set_rpc_overrides (tmp_overrides);
	if (!error)
	{
		error = nano::flags_config_conflicts (flags, config.node);
		if (!error)
		{
			node->set_bandwidth_params (config.node.bandwidth_limit, config.node.bandwidth_limit_burst_ratio);
		}
	}
}

void nano_daemon::daemon::run (boost::filesystem::path const & data_path, nano::node_flags & flags)
=======
void nano_daemon::daemon::run (boost::filesystem::path const & data_path, nano::node_flags const & flags)
>>>>>>> a8d8d289
{
	install_abort_signal_handler ();

	boost::filesystem::create_directories (data_path);
	boost::system::error_code error_chmod;
	nano::set_secure_perm_directory (data_path, error_chmod);
	std::unique_ptr<nano::thread_runner> runner;
	nano::network_params network_params{ nano::network_constants::active_network () };
	nano::daemon_config config{ data_path, network_params };
	auto tmp_overrides{ flags.config_overrides () };
	auto error = nano::read_node_config_toml (data_path, config, tmp_overrides);
	flags.set_config_overrides (tmp_overrides);
	nano::set_use_memory_pools (config.node.use_memory_pools);
	if (!error)
	{
		error = nano::flags_config_conflicts (flags, config.node);
	}
	if (!error)
	{
		config.node.logging.init (data_path);
		nano::logger_mt logger{ config.node.logging.min_time_between_log_output };

		auto tls_config (std::make_shared<nano::tls_config> ());
		error = nano::read_tls_config_toml (data_path, *tls_config, logger);
		if (error)
		{
			std::cerr << error.get_message () << std::endl;
			std::exit (1);
		}
		else
		{
			config.node.websocket_config.tls_config = tls_config;
		}

		boost::asio::io_context io_ctx;
		auto opencl (nano::opencl_work::create (config.opencl_enable, config.opencl, logger, config.node.network_params.work));
		nano::work_pool opencl_work (config.node.network_params.network, config.node.work_threads, config.node.pow_sleep_interval, opencl ? [&opencl] (nano::work_version const version_a, nano::root const & root_a, uint64_t difficulty_a, nano::work_ticket ticket_a) {
			return opencl->generate_work (version_a, root_a, difficulty_a, ticket_a);
		}
																																		  : std::function<boost::optional<uint64_t> (nano::work_version const, nano::root const &, uint64_t, nano::work_ticket)> (nullptr));
		try
		{
			// This avoid a blank prompt during any node initialization delays
			auto initialization_text = "Starting up Nano node...";
			std::cout << initialization_text << std::endl;
			logger.always_log (initialization_text);

			// Print info about number of logical cores detected, those are used to decide how many IO, worker and signature checker threads to spawn
			logger.always_log (boost::format ("Hardware concurrency: %1% ( configured: %2% )") % std::thread::hardware_concurrency () % nano::hardware_concurrency ());

			nano::set_file_descriptor_limit (OPEN_FILE_DESCRIPTORS_LIMIT);
			auto const file_descriptor_limit = nano::get_file_descriptor_limit ();
			if (file_descriptor_limit < OPEN_FILE_DESCRIPTORS_LIMIT)
			{
				logger.always_log (boost::format ("WARNING: open file descriptors limit is %1%, lower than the %2% recommended. Node was unable to change it.") % file_descriptor_limit % OPEN_FILE_DESCRIPTORS_LIMIT);
			}
			else
			{
				logger.always_log (boost::format ("Open file descriptors limit is %1%") % file_descriptor_limit);
			}

			// for the daemon start up, if the user hasn't specified a port in
			// the config, we must use the default peering port for the network
			//
			if (!config.node.peering_port.has_value ())
			{
				config.node.peering_port = network_params.network.default_node_port;
			}

			auto node (std::make_shared<nano::node> (io_ctx, data_path, config.node, opencl_work, flags));
			if (!node->init_error ())
			{
				auto network_label = node->network_params.network.get_current_network_as_string ();
				std::time_t dateTime = std::time (nullptr);

				std::cout << "Network: " << network_label << ", version: " << NANO_VERSION_STRING << "\n"
						  << "Path: " << node->application_path.string () << "\n"
						  << "Build Info: " << BUILD_INFO << "\n"
						  << "Database backend: " << node->store.vendor_get () << "\n"
						  << "Start time: " << std::put_time (std::gmtime (&dateTime), "%c UTC") << std::endl;

				auto voting (node->wallets.reps ().voting);
				if (voting > 1)
				{
					std::cout << "Voting with more than one representative can limit performance: " << voting << " representatives are configured" << std::endl;
				}
				node->start ();
				nano::ipc::ipc_server ipc_server (*node, config.rpc);
				std::unique_ptr<boost::process::child> rpc_process;
				std::unique_ptr<nano::rpc> rpc;
				std::unique_ptr<nano::rpc_handler_interface> rpc_handler;
				if (config.rpc_enable)
				{
					if (!config.rpc.child_process.enable)
					{
						// Launch rpc in-process
						nano::rpc_config rpc_config{ config.node.network_params.network };
						auto tmp_overrides{ flags.rpc_config_overrides () };
						auto error = nano::read_rpc_config_toml (data_path, rpc_config, tmp_overrides);
						flags.set_rpc_overrides (tmp_overrides);
						if (error)
						{
							std::cout << error.get_message () << std::endl;
							std::exit (1);
						}

						rpc_config.tls_config = tls_config;
						rpc_handler = std::make_unique<nano::inprocess_rpc_handler> (*node, ipc_server, config.rpc, [&ipc_server, &workers = *node->workers, &io_ctx] () {
							ipc_server.stop ();
							workers.add_timed_task (std::chrono::steady_clock::now () + std::chrono::seconds (3), [&io_ctx] () {
								io_ctx.stop ();
							});
						});
						rpc = nano::get_rpc (io_ctx, rpc_config, *rpc_handler);
						rpc->start ();
					}
					else
					{
						// Spawn a child rpc process
						if (!boost::filesystem::exists (config.rpc.child_process.rpc_path))
						{
							throw std::runtime_error (std::string ("RPC is configured to spawn a new process however the file cannot be found at: ") + config.rpc.child_process.rpc_path);
						}

						auto network = node->network_params.network.get_current_network_as_string ();
						rpc_process = std::make_unique<boost::process::child> (config.rpc.child_process.rpc_path, "--daemon", "--data_path", data_path, "--network", network);
					}
				}

				debug_assert (!nano::signal_handler_impl);
				nano::signal_handler_impl = [&io_ctx] () {
					io_ctx.stop ();
					sig_int_or_term = 1;
				};

				nano::signal_manager sigman;

				// keep trapping Ctrl-C to avoid a second Ctrl-C interrupting tasks started by the first
				sigman.register_signal_handler (SIGINT, &nano::signal_handler, true);

				// sigterm is less likely to come in bunches so only trap it once
				sigman.register_signal_handler (SIGTERM, &nano::signal_handler, false);

<<<<<<< HEAD
#ifndef _WIN32
				// on sighup we should reload the bandwidth parameters
				std::function<void (int)> sighup_signal_handler ([&node, &data_path, &flags] (int signum) {
					debug_assert (signum == SIGHUP);
					load_and_set_bandwidth_params (node, data_path, flags);
				});
				sigman.register_signal_handler (SIGHUP, sighup_signal_handler, true);
#endif

				runner = std::make_unique<nano::thread_runner> (io_ctx, node->config->io_threads);
=======
				runner = std::make_unique<nano::thread_runner> (io_ctx, node->config.io_threads);
>>>>>>> a8d8d289
				runner->join ();

				if (sig_int_or_term == 1)
				{
					ipc_server.stop ();
					node->stop ();
					if (rpc)
					{
						rpc->stop ();
					}
				}
				if (rpc_process)
				{
					rpc_process->wait ();
				}
			}
			else
			{
				std::cerr << "Error initializing node\n";
			}
		}
		catch (std::runtime_error const & e)
		{
			std::cerr << "Error while running node (" << e.what () << ")\n";
		}
	}
	else
	{
		std::cerr << "Error deserializing config: " << error.get_message () << std::endl;
	}
}<|MERGE_RESOLUTION|>--- conflicted
+++ resolved
@@ -57,28 +57,7 @@
 constexpr std::size_t OPEN_FILE_DESCRIPTORS_LIMIT = 16384;
 }
 
-<<<<<<< HEAD
-static void load_and_set_bandwidth_params (std::shared_ptr<nano::node> const & node, boost::filesystem::path const & data_path, nano::node_flags & flags)
-{
-	nano::daemon_config config{ data_path, node->network_params };
-
-	auto tmp_overrides{ flags.rpc_config_overrides () };
-	auto error = nano::read_node_config_toml (data_path, config, tmp_overrides);
-	flags.set_rpc_overrides (tmp_overrides);
-	if (!error)
-	{
-		error = nano::flags_config_conflicts (flags, config.node);
-		if (!error)
-		{
-			node->set_bandwidth_params (config.node.bandwidth_limit, config.node.bandwidth_limit_burst_ratio);
-		}
-	}
-}
-
 void nano_daemon::daemon::run (boost::filesystem::path const & data_path, nano::node_flags & flags)
-=======
-void nano_daemon::daemon::run (boost::filesystem::path const & data_path, nano::node_flags const & flags)
->>>>>>> a8d8d289
 {
 	install_abort_signal_handler ();
 
@@ -222,20 +201,7 @@
 				// sigterm is less likely to come in bunches so only trap it once
 				sigman.register_signal_handler (SIGTERM, &nano::signal_handler, false);
 
-<<<<<<< HEAD
-#ifndef _WIN32
-				// on sighup we should reload the bandwidth parameters
-				std::function<void (int)> sighup_signal_handler ([&node, &data_path, &flags] (int signum) {
-					debug_assert (signum == SIGHUP);
-					load_and_set_bandwidth_params (node, data_path, flags);
-				});
-				sigman.register_signal_handler (SIGHUP, sighup_signal_handler, true);
-#endif
-
 				runner = std::make_unique<nano::thread_runner> (io_ctx, node->config->io_threads);
-=======
-				runner = std::make_unique<nano::thread_runner> (io_ctx, node->config.io_threads);
->>>>>>> a8d8d289
 				runner->join ();
 
 				if (sig_int_or_term == 1)
