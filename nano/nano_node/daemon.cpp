#include <nano/boost/process/child.hpp>
#include <nano/lib/signal_manager.hpp>
#include <nano/lib/stacktrace.hpp>
#include <nano/lib/thread_runner.hpp>
#include <nano/lib/threading.hpp>
#include <nano/lib/tlsconfig.hpp>
#include <nano/lib/utility.hpp>
#include <nano/nano_node/daemon.hpp>
#include <nano/node/cli.hpp>
#include <nano/node/daemonconfig.hpp>
#include <nano/node/ipc/ipc_server.hpp>
#include <nano/node/json_handler.hpp>
#include <nano/node/node.hpp>
#include <nano/node/openclwork.hpp>
#include <nano/rpc/rpc.hpp>

#include <boost/format.hpp>
#include <boost/process.hpp>

#include <csignal>
#include <iostream>

#include <fmt/chrono.h>

namespace
{
void nano_abort_signal_handler (int signum)
{
	// remove `signum` from signal handling when under Windows
#ifdef _WIN32
	std::signal (signum, SIG_DFL);
#endif

	// create some debugging log files
	nano::dump_crash_stacktrace ();
	nano::create_load_memory_address_files ();

	// re-raise signal to call the default handler and exit
	raise (signum);
}

void install_abort_signal_handler ()
{
	// We catch signal SIGSEGV and SIGABRT not via the signal manager because we want these signal handlers
	// to be executed in the stack of the code that caused the signal, so we can dump the stacktrace.
#ifdef _WIN32
	std::signal (SIGSEGV, nano_abort_signal_handler);
	std::signal (SIGABRT, nano_abort_signal_handler);
#else
	struct sigaction sa = {};
	sa.sa_handler = nano_abort_signal_handler;
	sigemptyset (&sa.sa_mask);
	sa.sa_flags = SA_RESETHAND;
	sigaction (SIGSEGV, &sa, NULL);
	sigaction (SIGABRT, &sa, NULL);
#endif
}

volatile sig_atomic_t sig_int_or_term = 0;

constexpr std::size_t OPEN_FILE_DESCRIPTORS_LIMIT = 16384;
}

void nano::daemon::run (std::filesystem::path const & data_path, nano::node_flags & flags)
{
	logger.info (nano::log::type::daemon, "Daemon started");

	install_abort_signal_handler ();

	std::filesystem::create_directories (data_path);
	boost::system::error_code error_chmod;
	nano::set_secure_perm_directory (data_path, error_chmod);

	std::unique_ptr<nano::thread_runner> runner;
	nano::network_params network_params{ nano::network_constants::active_network () };
	nano::daemon_config config{ data_path, network_params };
	auto tmp_overrides{ flags.config_overrides () };
	auto error = nano::read_node_config_toml (data_path, config, tmp_overrides);
	flags.set_config_overrides (tmp_overrides);

	nano::set_use_memory_pools (config.node.use_memory_pools);

	if (!error)
	{
		error = nano::flags_config_conflicts (flags, config.node);
	}
	if (!error)
	{
		auto tls_config (std::make_shared<nano::tls_config> ());
		error = nano::read_tls_config_toml (data_path, *tls_config, logger);
		if (error)
		{
			std::cerr << error.get_message () << std::endl;
			std::exit (1);
		}
		else
		{
			config.node.websocket_config.tls_config = tls_config;
		}

<<<<<<< HEAD
		rsnano::async_runtime async_rt{ true };
		auto opencl (nano::opencl_work::create (config.opencl_enable, config.opencl, logger, config.node.network_params.work));
		nano::work_pool opencl_work (config.node.network_params.network, config.node.work_threads, config.node.pow_sleep_interval, opencl ? [&opencl] (nano::work_version const version_a, nano::root const & root_a, uint64_t difficulty_a, nano::work_ticket ticket_a) {
			return opencl->generate_work (version_a, root_a, difficulty_a, ticket_a);
		}
																																		  : std::function<boost::optional<uint64_t> (nano::work_version const, nano::root const &, uint64_t, nano::work_ticket)> (nullptr));
=======
		boost::asio::io_context io_ctx;
		auto opencl = nano::opencl_work::create (config.opencl_enable, config.opencl, logger, config.node.network_params.work);
		nano::opencl_work_func_t opencl_work_func;
		if (opencl)
		{
			opencl_work_func = [&opencl] (nano::work_version const version_a, nano::root const & root_a, uint64_t difficulty_a, std::atomic<int> & ticket_a) {
				return opencl->generate_work (version_a, root_a, difficulty_a, ticket_a);
			};
		}
		nano::work_pool opencl_work (config.node.network_params.network, config.node.work_threads, config.node.pow_sleep_interval, opencl_work_func);
>>>>>>> 2526b75e
		try
		{
			// This avoid a blank prompt during any node initialization delays
			logger.info (nano::log::type::daemon, "Starting up Nano node...");

			// Print info about number of logical cores detected, those are used to decide how many IO, worker and signature checker threads to spawn
			logger.info (nano::log::type::daemon, "Hardware concurrency: {} ( configured: {} )", std::thread::hardware_concurrency (), nano::hardware_concurrency ());

			nano::set_file_descriptor_limit (OPEN_FILE_DESCRIPTORS_LIMIT);
			auto const file_descriptor_limit = nano::get_file_descriptor_limit ();
			logger.info (nano::log::type::daemon, "File descriptors limit: {}", file_descriptor_limit);
			if (file_descriptor_limit < OPEN_FILE_DESCRIPTORS_LIMIT)
			{
				logger.warn (nano::log::type::daemon, "File descriptors limit is lower than the {} recommended. Node was unable to change it.", OPEN_FILE_DESCRIPTORS_LIMIT);
			}

			// for the daemon start up, if the user hasn't specified a port in
			// the config, we must use the default peering port for the network
			//
			if (!config.node.peering_port.has_value ())
			{
				config.node.peering_port = network_params.network.default_node_port;
			}

			auto node (std::make_shared<nano::node> (async_rt, data_path, config.node, opencl_work, flags));
			if (!node->init_error ())
			{
				auto network_label = node->network_params.network.get_current_network_as_string ();
				std::time_t dateTime = std::time (nullptr);

				logger.info (nano::log::type::daemon, "Network: {}", network_label);
				logger.info (nano::log::type::daemon, "Version: {}", NANO_VERSION_STRING);
				logger.info (nano::log::type::daemon, "Data path: '{}'", node->application_path.string ());
				logger.info (nano::log::type::daemon, "Build info: {}", BUILD_INFO);
				logger.info (nano::log::type::daemon, "Database backend: {}", node->store.vendor_get ());
				logger.info (nano::log::type::daemon, "Start time: {:%c} UTC", fmt::gmtime (dateTime));

				node->start ();

				nano::ipc::ipc_server ipc_server (*node, config.rpc);
				std::unique_ptr<boost::process::child> rpc_process;
				std::unique_ptr<nano::rpc> rpc;
				std::unique_ptr<nano::rpc_handler_interface> rpc_handler;
				if (config.rpc_enable)
				{
					if (!config.rpc.child_process.enable)
					{
						// Launch rpc in-process
						nano::rpc_config rpc_config{ config.node.network_params.network };
						auto tmp_overrides{ flags.rpc_config_overrides () };
						auto error = nano::read_rpc_config_toml (data_path, rpc_config, tmp_overrides);
						flags.set_rpc_overrides (tmp_overrides);
						if (error)
						{
							std::cout << error.get_message () << std::endl;
							std::exit (1);
						}

						rpc_config.tls_config = tls_config;
						rpc_handler = std::make_unique<nano::inprocess_rpc_handler> (*node, ipc_server, config.rpc, [&ipc_server, &workers = *node->workers, &async_rt] () {
							ipc_server.stop ();
							workers.add_timed_task (std::chrono::steady_clock::now () + std::chrono::seconds (3), [&async_rt] () {
								async_rt.stop ();
							});
						});
						rpc = nano::get_rpc (async_rt.io_ctx, rpc_config, *rpc_handler);
						rpc->start ();
					}
					else
					{
						// Spawn a child rpc process
						if (!std::filesystem::exists (config.rpc.child_process.rpc_path))
						{
							throw std::runtime_error (std::string ("RPC is configured to spawn a new process however the file cannot be found at: ") + config.rpc.child_process.rpc_path);
						}

						auto network = node->network_params.network.get_current_network_as_string ();

						rpc_process = std::make_unique<boost::process::child> (config.rpc.child_process.rpc_path, "--daemon", "--data_path", data_path.string (), "--network", network);
					}
				}

				debug_assert (!nano::signal_handler_impl);
				nano::signal_handler_impl = [this, &async_rt] () {
					logger.warn (nano::log::type::daemon, "Interrupt signal received, stopping...");
					async_rt.stop ();
					sig_int_or_term = 1;
				};

				nano::signal_manager sigman;

				// keep trapping Ctrl-C to avoid a second Ctrl-C interrupting tasks started by the first
				sigman.register_signal_handler (SIGINT, &nano::signal_handler, true);

				// sigterm is less likely to come in bunches so only trap it once
				sigman.register_signal_handler (SIGTERM, &nano::signal_handler, false);

				runner = std::make_unique<nano::thread_runner> (async_rt.io_ctx, node->config->io_threads);
				runner->join ();

				if (sig_int_or_term == 1)
				{
					ipc_server.stop ();
					node->stop ();
					if (rpc)
					{
						rpc->stop ();
					}
				}
				if (rpc_process)
				{
					rpc_process->wait ();
				}
			}
			else
			{
				logger.critical (nano::log::type::daemon, "Error initializing node");
			}
		}
		catch (std::runtime_error const & e)
		{
			logger.critical (nano::log::type::daemon, "Error while running node: {}", e.what ());
		}
	}
	else
	{
		logger.critical (nano::log::type::daemon, "Error deserializing config: {}", error.get_message ());
	}

	logger.info (nano::log::type::daemon, "Daemon exiting");
}<|MERGE_RESOLUTION|>--- conflicted
+++ resolved
@@ -98,25 +98,16 @@
 			config.node.websocket_config.tls_config = tls_config;
 		}
 
-<<<<<<< HEAD
 		rsnano::async_runtime async_rt{ true };
-		auto opencl (nano::opencl_work::create (config.opencl_enable, config.opencl, logger, config.node.network_params.work));
-		nano::work_pool opencl_work (config.node.network_params.network, config.node.work_threads, config.node.pow_sleep_interval, opencl ? [&opencl] (nano::work_version const version_a, nano::root const & root_a, uint64_t difficulty_a, nano::work_ticket ticket_a) {
-			return opencl->generate_work (version_a, root_a, difficulty_a, ticket_a);
-		}
-																																		  : std::function<boost::optional<uint64_t> (nano::work_version const, nano::root const &, uint64_t, nano::work_ticket)> (nullptr));
-=======
-		boost::asio::io_context io_ctx;
 		auto opencl = nano::opencl_work::create (config.opencl_enable, config.opencl, logger, config.node.network_params.work);
 		nano::opencl_work_func_t opencl_work_func;
 		if (opencl)
 		{
-			opencl_work_func = [&opencl] (nano::work_version const version_a, nano::root const & root_a, uint64_t difficulty_a, std::atomic<int> & ticket_a) {
+			opencl_work_func = [&opencl] (nano::work_version const version_a, nano::root const & root_a, uint64_t difficulty_a, nano::work_ticket ticket_a) {
 				return opencl->generate_work (version_a, root_a, difficulty_a, ticket_a);
 			};
 		}
 		nano::work_pool opencl_work (config.node.network_params.network, config.node.work_threads, config.node.pow_sleep_interval, opencl_work_func);
->>>>>>> 2526b75e
 		try
 		{
 			// This avoid a blank prompt during any node initialization delays
