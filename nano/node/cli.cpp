--- conflicted
+++ resolved
@@ -526,7 +526,7 @@
 					{
 						auto transaction (node.node->store.tx_begin_write ());
 						auto conf_height_reset_num = 0;
-						if (account == node.node->network_params.ledger.genesis->account ())
+						if (account == node.node->network_params.ledger.genesis->account_field ())
 						{
 							conf_height_reset_num = 1;
 							node.node->store.confirmation_height ().put (*transaction, account, { confirmation_height_info.height (), node.node->network_params.ledger.genesis->hash () });
@@ -1219,37 +1219,6 @@
 	store.confirmation_height ().clear (transaction);
 
 	// Then make sure the confirmation height of the genesis account open block is 1
-<<<<<<< HEAD
-	store.confirmation_height ().put (transaction, constants.genesis->account ().value (), { 1, constants.genesis->hash () });
-=======
-	store.confirmation_height.put (transaction, constants.genesis->account (), { 1, constants.genesis->hash () });
-}
-
-bool is_using_rocksdb (std::filesystem::path const & data_path, boost::program_options::variables_map const & vm, std::error_code & ec)
-{
-	nano::network_params network_params{ nano::network_constants::active_network };
-	nano::daemon_config config{ data_path, network_params };
-
-	// Config overriding
-	auto config_arg (vm.find ("config"));
-	std::vector<std::string> config_overrides;
-	if (config_arg != vm.end ())
-	{
-		config_overrides = nano::config_overrides (config_arg->second.as<std::vector<nano::config_key_value_pair>> ());
-	}
-
-	// config override...
-	auto error = nano::read_node_config_toml (data_path, config, config_overrides);
-	if (!error)
-	{
-		return config.node.rocksdb_config.enable;
-	}
-	else
-	{
-		ec = nano::error_cli::reading_config;
-	}
-
-	return false;
->>>>>>> a7cab750
+	store.confirmation_height ().put (transaction, constants.genesis->account (), { 1, constants.genesis->hash () });
 }
 }