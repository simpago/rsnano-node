--- conflicted
+++ resolved
@@ -11,14 +11,8 @@
 public:
 	opencl_config () = default;
 	opencl_config (unsigned, unsigned, unsigned);
-<<<<<<< HEAD
 	void load_dto (rsnano::OpenclConfigDto & dto);
 	rsnano::OpenclConfigDto to_dto () const;
-	nano::error serialize_json (nano::jsonconfig &) const;
-	nano::error deserialize_json (nano::jsonconfig &);
-=======
-	nano::error serialize_toml (nano::tomlconfig &) const;
->>>>>>> 016f15bd
 	nano::error deserialize_toml (nano::tomlconfig &);
 	unsigned platform{ 0 };
 	unsigned device{ 0 };
