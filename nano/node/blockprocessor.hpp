#pragma once

#include "nano/node/websocket.hpp"

#include <nano/lib/blocks.hpp>
#include <nano/node/blocking_observer.hpp>
#include <nano/node/state_block_signature_verification.hpp>
#include <nano/secure/common.hpp>

#include <chrono>
#include <functional>
#include <future>
#include <memory>
#include <thread>

namespace nano::store
{
class write_transaction;
}

namespace nano
{
class node;
class read_transaction;
class transaction;
class write_transaction;
class write_database_queue;
class node_config;
class ledger;
class node_flags;
class network;
class stats;
class local_vote_history;
class active_transactions;
class election_scheduler;
class block_arrival;
class unchecked_map;
class gap_cache;
class bootstrap_initiator;
class vote_cache;

namespace websocket
{
	class listener;
}

class block_processor_lock;

/**
 * Processing blocks is a potentially long IO operation.
 * This class isolates block insertion from other operations like servicing network operations
 */
class block_processor final
{
public:
	explicit block_processor (nano::node &, nano::write_database_queue &);
	block_processor (nano::block_processor const &) = delete;
	block_processor (nano::block_processor &&) = delete;
	~block_processor ();
	void start ();
	void stop ();
	void flush ();
	std::size_t size ();
	bool full ();
	bool half_full ();
	void process_active (std::shared_ptr<nano::block> const & incoming);
	void add (std::shared_ptr<nano::block> const &);
	std::optional<nano::process_return> add_blocking (std::shared_ptr<nano::block> const & block);
	void force (std::shared_ptr<nano::block> const &);
	bool should_log ();
	bool have_blocks_ready ();
	bool have_blocks ();
	void process_blocks ();

	std::atomic<bool> flushing{ false };
	rsnano::BlockProcessorHandle const * get_handle () const;

public: // Events
	using processed_t = std::pair<nano::process_return, std::shared_ptr<nano::block>>;
	nano::observer_set<nano::process_return const &, std::shared_ptr<nano::block>> processed;

	// The batch observer feeds the processed obsever
	nano::observer_set<std::deque<processed_t> const &> batch_processed;

private:
	blocking_observer blocking;

private:
	// Roll back block in the ledger that conflicts with 'block'
<<<<<<< HEAD
	void rollback_competitor (nano::write_transaction const & transaction, nano::block const & block);
	nano::process_return process_one (nano::write_transaction const &, std::shared_ptr<nano::block> block, bool const = false);
	void queue_unchecked (nano::write_transaction const &, nano::hash_or_account const &);
	std::deque<processed_t> process_batch (nano::block_processor_lock &);
=======
	void rollback_competitor (store::write_transaction const & transaction, nano::block const & block);
	nano::process_return process_one (store::write_transaction const &, std::shared_ptr<nano::block> block, bool const = false);
	void queue_unchecked (store::write_transaction const &, nano::hash_or_account const &);
	std::deque<processed_t> process_batch (nano::unique_lock<nano::mutex> &);
>>>>>>> 1e57b5b4
	void process_verified_state_blocks (std::deque<nano::state_block_signature_verification::value_type> &, std::vector<int> const &, std::vector<nano::block_hash> const &, std::vector<nano::signature> const &);
	void add_impl (std::shared_ptr<nano::block> block);
	bool stopped{ false };
	bool active{ false };
	std::chrono::steady_clock::time_point next_log;
	std::deque<std::shared_ptr<nano::block>> blocks;
	std::deque<std::shared_ptr<nano::block>> forced;

	nano::logger_mt & logger; // already ported
	nano::signature_checker & checker; // already ported
	nano::node_config & config; // already ported
	nano::state_block_signature_verification state_block_signature_verification; // already ported
	nano::network_params & network_params; // already ported
	nano::block_arrival & block_arrival; // already ported

public:
	rsnano::BlockProcessorHandle * handle;

private:
	nano::ledger & ledger; // already ported
	nano::node_flags & flags; // already ported
	nano::store & store; // already ported
	nano::stats & stats; // already ported
	nano::unchecked_map & unchecked; // already ported
	nano::gap_cache & gap_cache; // already ported
	nano::write_database_queue & write_database_queue; // already ported
	std::thread processing_thread;
	std::function<void (std::vector<std::shared_ptr<nano::block>> const &, std::shared_ptr<nano::block> const &)> blocks_rolled_back;

	friend std::unique_ptr<container_info_component> collect_container_info (block_processor & block_processor, std::string const & name);
};
std::unique_ptr<nano::container_info_component> collect_container_info (block_processor & block_processor, std::string const & name);
}<|MERGE_RESOLUTION|>--- conflicted
+++ resolved
@@ -87,17 +87,10 @@
 
 private:
 	// Roll back block in the ledger that conflicts with 'block'
-<<<<<<< HEAD
-	void rollback_competitor (nano::write_transaction const & transaction, nano::block const & block);
-	nano::process_return process_one (nano::write_transaction const &, std::shared_ptr<nano::block> block, bool const = false);
-	void queue_unchecked (nano::write_transaction const &, nano::hash_or_account const &);
+	void rollback_competitor (nano::store::write_transaction const & transaction, nano::block const & block);
+	nano::process_return process_one (nano::store::write_transaction const &, std::shared_ptr<nano::block> block, bool const = false);
+	void queue_unchecked (nano::store::write_transaction const &, nano::hash_or_account const &);
 	std::deque<processed_t> process_batch (nano::block_processor_lock &);
-=======
-	void rollback_competitor (store::write_transaction const & transaction, nano::block const & block);
-	nano::process_return process_one (store::write_transaction const &, std::shared_ptr<nano::block> block, bool const = false);
-	void queue_unchecked (store::write_transaction const &, nano::hash_or_account const &);
-	std::deque<processed_t> process_batch (nano::unique_lock<nano::mutex> &);
->>>>>>> 1e57b5b4
 	void process_verified_state_blocks (std::deque<nano::state_block_signature_verification::value_type> &, std::vector<int> const &, std::vector<nano::block_hash> const &, std::vector<nano::signature> const &);
 	void add_impl (std::shared_ptr<nano::block> block);
 	bool stopped{ false };
@@ -119,7 +112,7 @@
 private:
 	nano::ledger & ledger; // already ported
 	nano::node_flags & flags; // already ported
-	nano::store & store; // already ported
+	nano::store::component & store; // already ported
 	nano::stats & stats; // already ported
 	nano::unchecked_map & unchecked; // already ported
 	nano::gap_cache & gap_cache; // already ported
