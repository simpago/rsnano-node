--- conflicted
+++ resolved
@@ -67,12 +67,7 @@
 	void process_blocks ();
 
 	std::atomic<bool> flushing{ false };
-<<<<<<< HEAD
-	// Delay required for average network propagartion before requesting confirmation
-	static std::chrono::milliseconds constexpr confirmation_request_delay{ 1500 };
 	rsnano::BlockProcessorHandle const * get_handle () const;
-=======
->>>>>>> 0684051e
 
 public: // Events
 	using processed_t = std::pair<nano::process_return, std::shared_ptr<nano::block>>;
