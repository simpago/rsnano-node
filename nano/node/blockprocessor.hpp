#pragma once

<<<<<<< HEAD
=======
#include <nano/lib/logging.hpp>
#include <nano/node/fair_queue.hpp>
>>>>>>> 6602c7c2
#include <nano/secure/common.hpp>

#include <chrono>
#include <functional>
#include <future>
#include <memory>
#include <optional>
#include <thread>

namespace nano
{
class block;
class node;
class write_database_queue;
class logger;
}

namespace nano::store
{
class write_transaction;
}

namespace nano
{
<<<<<<< HEAD
class node_config;
class ledger;
class node_flags;
class network;
class stats;
class local_vote_history;
class active_transactions;
class election_scheduler;
class unchecked_map;
class gap_cache;
class bootstrap_initiator;
class vote_cache;
class signature_checker;

namespace websocket
{
	class listener;
}

class block_processor_lock;

=======
>>>>>>> 6602c7c2
enum class block_source
{
	unknown = 0,
	live,
	bootstrap,
	bootstrap_legacy,
	unchecked,
	local,
	forced,
};

std::string_view to_string (block_source);

class block_processor_config final
{
public:
	explicit block_processor_config (nano::network_constants const &);

	nano::error deserialize (nano::tomlconfig & toml);
	nano::error serialize (nano::tomlconfig & toml) const;

public:
	// Maximum number of blocks to queue from network peers
	size_t max_peer_queue{ 128 };
	// Maximum number of blocks to queue from system components (local RPC, bootstrap)
	size_t max_system_queue{ 16 * 1024 };

	// Higher priority gets processed more frequently
	size_t priority_live{ 1 };
	size_t priority_bootstrap{ 8 };
	size_t priority_local{ 16 };
};

/**
 * Processing blocks is a potentially long IO operation.
 * This class isolates block insertion from other operations like servicing network operations
 */
class block_processor final
{
public: // Context
	class context
	{
	public:
		context (std::shared_ptr<block> block, block_source source);
		explicit context (rsnano::BlockProcessorContextHandle * handle_a);
		context (context const &) = delete;
		context (context &&);
		~context ();

		block_source const source{};
		std::shared_ptr<nano::block> get_block () const;

	public:
		using result_t = nano::block_status;
		std::future<result_t> get_future ();

	private:
		void set_result (result_t const &);

		friend class block_processor;

	public:
		rsnano::BlockProcessorContextHandle * handle;
	};

public:
	block_processor (nano::node &, nano::write_database_queue &);
	block_processor (nano::block_processor const &) = delete;
	block_processor (nano::block_processor &&) = delete;
	~block_processor ();

	void start ();
	void stop ();

<<<<<<< HEAD
	std::size_t size ();
	bool full ();
	bool half_full ();
	void process_active (std::shared_ptr<nano::block> const & incoming);
	void add (std::shared_ptr<nano::block> const &, block_source = block_source::live);
	std::optional<nano::block_status> add_blocking (std::shared_ptr<nano::block> const & block, block_source);
	void force (std::shared_ptr<nano::block> const &);
	bool have_blocks_ready (nano::block_processor_lock & lock_a);
	bool have_blocks (nano::block_processor_lock & lock_a);
	bool flushing ();
=======
	std::size_t size () const;
	std::size_t size (block_source) const;
	bool full () const;
	bool half_full () const;
	bool add (std::shared_ptr<nano::block> const &, block_source = block_source::live, std::shared_ptr<nano::transport::channel> const & channel = nullptr);
	std::optional<nano::block_status> add_blocking (std::shared_ptr<nano::block> const & block, block_source);
	void force (std::shared_ptr<nano::block> const &);
	bool should_log ();
>>>>>>> 6602c7c2

	std::unique_ptr<nano::container_info_component> collect_container_info (std::string const & name);

	rsnano::BlockProcessorHandle const * get_handle () const;

public: // Events
	using processed_t = std::tuple<nano::block_status, context>;
	using processed_batch_t = std::deque<processed_t>;

	void set_blocks_rolled_back_callback (std::function<void (std::vector<std::shared_ptr<nano::block>> const &, std::shared_ptr<nano::block> const &)> callback);

	// The batch observer feeds the processed observer
	nano::observer_set<nano::block_status const &, context const &> block_processed;
	nano::observer_set<processed_batch_t const &> batch_processed;
	nano::observer_set<std::shared_ptr<nano::block> const &> rolled_back;

private:
	void run ();
<<<<<<< HEAD
	processed_batch_t process_batch (nano::block_processor_lock &);

	bool stopped{ false };
	nano::stats & stats;
	nano::logger & logger;
	nano::node_config & config; // already ported
	nano::network_params & network_params; // already ported
=======
	// Roll back block in the ledger that conflicts with 'block'
	void rollback_competitor (store::write_transaction const &, nano::block const & block);
	nano::block_status process_one (store::write_transaction const &, context const &, bool forced = false);
	void queue_unchecked (store::write_transaction const &, nano::hash_or_account const &);
	processed_batch_t process_batch (nano::unique_lock<nano::mutex> &);
	context next ();
	bool add_impl (context, std::shared_ptr<nano::transport::channel> const & channel = nullptr);

private: // Dependencies
	block_processor_config const & config;
	nano::node & node;
	nano::write_database_queue & write_database_queue;

private:
	nano::fair_queue<context, block_source> queue;
>>>>>>> 6602c7c2

public:
	rsnano::BlockProcessorHandle * handle;

<<<<<<< HEAD
private:
	nano::node_flags & flags; // already ported
=======
	bool stopped{ false };
	nano::condition_variable condition;
	mutable nano::mutex mutex{ mutex_identifier (mutexes::block_processor) };
>>>>>>> 6602c7c2
	std::thread thread;

	friend std::unique_ptr<container_info_component> collect_container_info (block_processor & block_processor, std::string const & name);
	friend class block_processor_lock;
};
}<|MERGE_RESOLUTION|>--- conflicted
+++ resolved
@@ -1,10 +1,5 @@
 #pragma once
 
-<<<<<<< HEAD
-=======
-#include <nano/lib/logging.hpp>
-#include <nano/node/fair_queue.hpp>
->>>>>>> 6602c7c2
 #include <nano/secure/common.hpp>
 
 #include <chrono>
@@ -29,7 +24,6 @@
 
 namespace nano
 {
-<<<<<<< HEAD
 class node_config;
 class ledger;
 class node_flags;
@@ -51,8 +45,6 @@
 
 class block_processor_lock;
 
-=======
->>>>>>> 6602c7c2
 enum class block_source
 {
 	unknown = 0,
@@ -69,21 +61,22 @@
 class block_processor_config final
 {
 public:
-	explicit block_processor_config (nano::network_constants const &);
+	block_processor_config () = default;
+	explicit block_processor_config (rsnano::BlockProcessorConfigDto const &);
 
 	nano::error deserialize (nano::tomlconfig & toml);
-	nano::error serialize (nano::tomlconfig & toml) const;
+	rsnano::BlockProcessorConfigDto to_dto () const;
 
 public:
 	// Maximum number of blocks to queue from network peers
-	size_t max_peer_queue{ 128 };
+	size_t max_peer_queue;
 	// Maximum number of blocks to queue from system components (local RPC, bootstrap)
-	size_t max_system_queue{ 16 * 1024 };
+	size_t max_system_queue;
 
 	// Higher priority gets processed more frequently
-	size_t priority_live{ 1 };
-	size_t priority_bootstrap{ 8 };
-	size_t priority_local{ 16 };
+	size_t priority_live;
+	size_t priority_bootstrap;
+	size_t priority_local;
 };
 
 /**
@@ -127,7 +120,6 @@
 	void start ();
 	void stop ();
 
-<<<<<<< HEAD
 	std::size_t size ();
 	bool full ();
 	bool half_full ();
@@ -138,16 +130,6 @@
 	bool have_blocks_ready (nano::block_processor_lock & lock_a);
 	bool have_blocks (nano::block_processor_lock & lock_a);
 	bool flushing ();
-=======
-	std::size_t size () const;
-	std::size_t size (block_source) const;
-	bool full () const;
-	bool half_full () const;
-	bool add (std::shared_ptr<nano::block> const &, block_source = block_source::live, std::shared_ptr<nano::transport::channel> const & channel = nullptr);
-	std::optional<nano::block_status> add_blocking (std::shared_ptr<nano::block> const & block, block_source);
-	void force (std::shared_ptr<nano::block> const &);
-	bool should_log ();
->>>>>>> 6602c7c2
 
 	std::unique_ptr<nano::container_info_component> collect_container_info (std::string const & name);
 
@@ -166,7 +148,6 @@
 
 private:
 	void run ();
-<<<<<<< HEAD
 	processed_batch_t process_batch (nano::block_processor_lock &);
 
 	bool stopped{ false };
@@ -174,35 +155,12 @@
 	nano::logger & logger;
 	nano::node_config & config; // already ported
 	nano::network_params & network_params; // already ported
-=======
-	// Roll back block in the ledger that conflicts with 'block'
-	void rollback_competitor (store::write_transaction const &, nano::block const & block);
-	nano::block_status process_one (store::write_transaction const &, context const &, bool forced = false);
-	void queue_unchecked (store::write_transaction const &, nano::hash_or_account const &);
-	processed_batch_t process_batch (nano::unique_lock<nano::mutex> &);
-	context next ();
-	bool add_impl (context, std::shared_ptr<nano::transport::channel> const & channel = nullptr);
-
-private: // Dependencies
-	block_processor_config const & config;
-	nano::node & node;
-	nano::write_database_queue & write_database_queue;
-
-private:
-	nano::fair_queue<context, block_source> queue;
->>>>>>> 6602c7c2
 
 public:
 	rsnano::BlockProcessorHandle * handle;
 
-<<<<<<< HEAD
 private:
 	nano::node_flags & flags; // already ported
-=======
-	bool stopped{ false };
-	nano::condition_variable condition;
-	mutable nano::mutex mutex{ mutex_identifier (mutexes::block_processor) };
->>>>>>> 6602c7c2
 	std::thread thread;
 
 	friend std::unique_ptr<container_info_component> collect_container_info (block_processor & block_processor, std::string const & name);
