--- conflicted
+++ resolved
@@ -19,10 +19,7 @@
 namespace nano
 {
 class stats;
-<<<<<<< HEAD
 class ledger;
-=======
->>>>>>> 1e57b5b4
 class election_scheduler;
 
 class backlog_population final
@@ -40,13 +37,9 @@
 		unsigned frequency;
 	};
 
-<<<<<<< HEAD
 	backlog_population (const config &, nano::ledger &, nano::stats &);
 	backlog_population (backlog_population const &) = delete;
 	backlog_population (backlog_population &&) = delete;
-=======
-	backlog_population (const config &, store::component &, nano::stats &);
->>>>>>> 1e57b5b4
 	~backlog_population ();
 
 	void start ();
@@ -58,43 +51,9 @@
 	/** Notify about AEC vacancy */
 	void notify ();
 
-<<<<<<< HEAD
-	void set_activate_callback (std::function<void (nano::transaction const &, nano::account const &, nano::account_info const &, nano::confirmation_height_info const &)>);
+	void set_activate_callback (std::function<void (nano::store::transaction const &, nano::account const &, nano::account_info const &, nano::confirmation_height_info const &)>);
 
 private:
 	rsnano::BacklogPopulationHandle * handle;
-=======
-public:
-	/**
-	 * Callback called for each backlogged account
-	 */
-	using callback_t = nano::observer_set<store::transaction const &, nano::account const &, nano::account_info const &, nano::confirmation_height_info const &>;
-	callback_t activate_callback;
-
-private: // Dependencies
-	nano::store::component & store;
-	nano::stats & stats;
-
-	config config_m;
-
-private:
-	void run ();
-	bool predicate () const;
-
-	void populate_backlog (nano::unique_lock<nano::mutex> & lock);
-	void activate (store::transaction const &, nano::account const &);
-
-	/** This is a manual trigger, the ongoing backlog population does not use this.
-	 *  It can be triggered even when backlog population (frontiers confirmation) is disabled. */
-	bool triggered{ false };
-
-	bool stopped{ false };
-	nano::condition_variable condition;
-	mutable nano::mutex mutex;
-
-	/** Thread that runs the backlog implementation logic. The thread always runs, even if
-	 *  backlog population is disabled, so that it can service a manual trigger (e.g. via RPC). */
-	std::thread thread;
->>>>>>> 1e57b5b4
 };
 }