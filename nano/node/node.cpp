--- conflicted
+++ resolved
@@ -858,11 +858,7 @@
 	// Differential bootstrap with max age (75% of all legacy attempts)
 	uint32_t frontiers_age (std::numeric_limits<uint32_t>::max ());
 	auto bootstrap_weight_reached (ledger.cache.block_count >= ledger.bootstrap_weight_max_blocks);
-<<<<<<< HEAD
 	auto previous_bootstrap_count (stats->count (nano::stat::type::bootstrap, nano::stat::detail::initiate, nano::stat::dir::out) + stats->count (nano::stat::type::bootstrap, nano::stat::detail::initiate_legacy_age, nano::stat::dir::out));
-=======
-	auto previous_bootstrap_count (stats.count (nano::stat::type::bootstrap, nano::stat::detail::initiate, nano::stat::dir::out) + stats.count (nano::stat::type::bootstrap, nano::stat::detail::initiate_legacy_age, nano::stat::dir::out));
->>>>>>> 384f7db5
 	/*
 	- Maximum value for 25% of attempts or if block count is below preconfigured value (initial bootstrap not finished)
 	- Node shutdown time minus 1 hour for start attempts (warm up)
@@ -979,17 +975,9 @@
 		auto const now (nano::seconds_since_epoch ());
 		auto const transaction (store.tx_begin_read ());
 		// Max 1M records to clean, max 2 minutes reading to prevent slow i/o systems issues
-<<<<<<< HEAD
-		for (auto [i, n] = unchecked.full_range (transaction); i != n && cleaning_list.size () < 1024 * 1024 && nano::seconds_since_epoch () - now < 120; ++i)
-		{
-			nano::unchecked_key const & key (i->first);
-			nano::unchecked_info const & info (i->second);
-			if ((now - info.modified ()) > static_cast<uint64_t> (config->unchecked_cutoff_time.count ()))
-=======
 		unchecked.for_each (
 		transaction, [this, &digests, &cleaning_list, &now] (nano::unchecked_key const & key, nano::unchecked_info const & info) {
-			if ((now - info.modified ()) > static_cast<uint64_t> (config.unchecked_cutoff_time.count ()))
->>>>>>> 384f7db5
+			if ((now - info.modified ()) > static_cast<uint64_t> (config->unchecked_cutoff_time.count ()))
 			{
 				digests.push_back (network.publish_filter->hash (info.get_block ()));
 				cleaning_list.push_back (key);
