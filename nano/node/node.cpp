#include "nano/lib/rsnano.hpp"
#include "nano/secure/common.hpp"

#include <nano/lib/stream.hpp>
#include <nano/lib/threading.hpp>
#include <nano/lib/tomlconfig.hpp>
#include <nano/lib/utility.hpp>
#include <nano/node/common.hpp>
#include <nano/node/daemonconfig.hpp>
#include <nano/node/make_store.hpp>
#include <nano/node/node.hpp>
#include <nano/node/scheduler/component.hpp>
#include <nano/node/scheduler/hinted.hpp>
#include <nano/node/scheduler/manual.hpp>
#include <nano/node/scheduler/optimistic.hpp>
#include <nano/node/scheduler/priority.hpp>
#include <nano/node/telemetry.hpp>
#include <nano/node/websocket.hpp>
#include <nano/store/component.hpp>

#include <boost/property_tree/json_parser.hpp>

#include <algorithm>
#include <cstdlib>
#include <fstream>
#include <future>
#include <iterator>
#include <memory>
#include <sstream>

double constexpr nano::node::price_max;
double constexpr nano::node::free_cutoff;

namespace nano
{
extern unsigned char nano_bootstrap_weights_live[];
extern std::size_t nano_bootstrap_weights_live_size;
extern unsigned char nano_bootstrap_weights_beta[];
extern std::size_t nano_bootstrap_weights_beta_size;
}

/*
 * configs
 */

nano::backlog_population::config nano::backlog_population_config (const nano::node_config & config)
{
	nano::backlog_population::config cfg{};
	cfg.enabled = config.frontiers_confirmation != nano::frontiers_confirmation_mode::disabled;
	cfg.frequency = config.backlog_scan_frequency;
	cfg.batch_size = config.backlog_scan_batch_size;
	return cfg;
}

nano::outbound_bandwidth_limiter::config nano::outbound_bandwidth_limiter_config (const nano::node_config & config)
{
	outbound_bandwidth_limiter::config cfg{};
	cfg.standard_limit = config.bandwidth_limit;
	cfg.standard_burst_ratio = config.bandwidth_limit_burst_ratio;
	cfg.bootstrap_limit = config.bootstrap_bandwidth_limit;
	cfg.bootstrap_burst_ratio = config.bootstrap_bandwidth_burst_ratio;
	return cfg;
}

/*
 * node
 */

void nano::node::keepalive (std::string const & address_a, uint16_t port_a)
{
	auto node_l (shared_from_this ());
	network->resolver.async_resolve (boost::asio::ip::udp::resolver::query (address_a, std::to_string (port_a)), [node_l, address_a, port_a] (boost::system::error_code const & ec, boost::asio::ip::udp::resolver::iterator i_a) {
		if (!ec)
		{
			for (auto i (i_a), n (boost::asio::ip::udp::resolver::iterator{}); i != n; ++i)
			{
				auto endpoint (nano::transport::map_endpoint_to_v6 (i->endpoint ()));
				std::weak_ptr<nano::node> node_w (node_l);
				auto channel (node_l->network->find_channel (endpoint));
				if (!channel)
				{
					node_l->network->tcp_channels->start_tcp (endpoint);
				}
				else
				{
					node_l->network->send_keepalive (channel);
				}
			}
		}
		else
		{
			node_l->logger->error (nano::log::type::node, "Error resolving address for keepalive: {}:{} ({})", address_a, port_a, ec.message ());
		}
	});
}

std::unique_ptr<nano::container_info_component> nano::collect_container_info (rep_crawler & rep_crawler, std::string const & name)
{
	auto info_handle = rsnano::rsn_rep_crawler_collect_container_info (rep_crawler.handle, name.c_str ());
	return std::make_unique<nano::container_info_composite> (info_handle);
}

nano::keypair nano::load_or_create_node_id (std::filesystem::path const & application_path)
{
	auto node_private_key_path = application_path / "node_id_private.key";
	std::ifstream ifs (node_private_key_path.c_str ());
	if (ifs.good ())
	{
		nano::default_logger ().info (nano::log::type::init, "Reading node id from: '{}'", node_private_key_path.string ());
		std::string node_private_key;
		ifs >> node_private_key;
		release_assert (node_private_key.size () == 64);
		nano::keypair kp = nano::keypair (node_private_key);
		return kp;
	}
	else
	{
		std::filesystem::create_directories (application_path);
		// no node_id found, generate new one
		nano::default_logger ().info (nano::log::type::node, "Generating a new node id, saving to: '{}'", node_private_key_path.string ());

		nano::keypair kp;
		std::ofstream ofs (node_private_key_path.c_str (), std::ofstream::out | std::ofstream::trunc);
		ofs << kp.prv.to_string () << std::endl
			<< std::flush;
		ofs.close ();
		release_assert (!ofs.fail ());
		return kp;
	}
}

std::shared_ptr<nano::network> create_network (nano::node & node_a, nano::node_config const & config_a)
{
	auto network{ std::make_shared<nano::network> (node_a, config_a.peering_port.has_value () ? *config_a.peering_port : 0) };
	network->start_threads ();
	return network;
}

nano::node::node (rsnano::async_runtime & async_rt, uint16_t peering_port_a, std::filesystem::path const & application_path_a, nano::work_pool & work_a, nano::node_flags flags_a, unsigned seq) :
	node (async_rt, application_path_a, nano::node_config (peering_port_a), work_a, flags_a, seq)
{
}

nano::node::node (rsnano::async_runtime & async_rt_a, std::filesystem::path const & application_path_a, nano::node_config const & config_a, nano::work_pool & work_a, nano::node_flags flags_a, unsigned seq) :
	node_id{ nano::load_or_create_node_id (application_path_a) },
	write_database_queue (!flags_a.force_use_write_database_queue ()),
	async_rt{ async_rt_a },
	io_ctx (async_rt_a.io_ctx),
	node_initialized_latch (1),
	observers{ std::make_shared<nano::node_observers> () },
	config{ std::make_shared<nano::node_config> (config_a) },
	network_params{ config_a.network_params },
	logger{ std::make_shared<nano::logger> (make_logger_identifier (node_id)) },
	stats{ std::make_shared<nano::stats> (config_a.stats_config) },
	workers{ std::make_shared<nano::thread_pool> (config_a.background_threads, nano::thread_role::name::worker) },
	bootstrap_workers{ std::make_shared<nano::thread_pool> (config_a.bootstrap_serving_threads, nano::thread_role::name::bootstrap_worker) },
	flags (flags_a),
	work (work_a),
	distributed_work (*this),
	store_impl (nano::make_store (application_path_a, network_params.ledger, flags.read_only (), true, config_a.diagnostics_config.txn_tracking, config_a.block_processor_batch_max_time, config_a.lmdb_config, config_a.backup_before_upgrade)),
	store (*store_impl),
	unchecked{ config_a.max_unchecked_blocks, *stats, flags.disable_block_processor_unchecked_deletion () },
	wallets_store_impl (std::make_unique<nano::mdb_wallets_store> (application_path_a / "wallets.ldb", config_a.lmdb_config)),
	wallets_store (*wallets_store_impl),
	ledger (store, *stats, network_params.ledger, flags_a.generate_cache ()),
	outbound_limiter{ outbound_bandwidth_limiter_config (config_a) },
	// empty `config.peering_port` means the user made no port choice at all;
	// otherwise, any value is considered, with `0` having the special meaning of 'let the OS pick a port instead'
	//
	network{ create_network (*this, config_a) },
	telemetry (std::make_shared<nano::telemetry> (nano::telemetry::config{ *config, flags }, *this, *network, *observers, network_params, *stats)),
	bootstrap_initiator (*this),
	bootstrap_server{ store, ledger, network_params.network, *stats },
	// BEWARE: `bootstrap` takes `network.port` instead of `config.peering_port` because when the user doesn't specify
	//         a peering port and wants the OS to pick one, the picking happens when `network` gets initialized
	//         (if UDP is active, otherwise it happens when `bootstrap` gets initialized), so then for TCP traffic
	//         we want to tell `bootstrap` to use the already picked port instead of itself picking a different one.
	//         Thus, be very careful if you change the order: if `bootstrap` gets constructed before `network`,
	//         the latter would inherit the port from the former (if TCP is active, otherwise `network` picks first)
	//
	tcp_listener{ std::make_shared<nano::transport::tcp_listener> (network->get_port (), *this, config->tcp_incoming_connections_max) },
	application_path (application_path_a),
	port_mapping (*this),
	representative_register (*this),
	rep_crawler (*this),
	vote_processor_queue{
		flags_a.vote_processor_capacity (),
		*stats,
		online_reps,
		ledger,
	},
	vote_processor (vote_processor_queue, active, *observers, *stats, *config, *logger, rep_crawler, network_params),
	warmed_up (0),
	block_arrival{},
	block_processor (*this, write_database_queue),
	online_reps (ledger, *config),
	history{ config_a.network_params.voting },
	confirmation_height_processor (ledger, *stats, write_database_queue, config_a.conf_height_processor_batch_min_time, node_initialized_latch),
	vote_cache{ config_a.vote_cache, *stats },
	wallets (wallets_store.init_error (), *this),
	generator{ *this, *config, ledger, wallets, vote_processor, vote_processor_queue, history, *network, *stats, representative_register, /* non-final */ false },
	final_generator{ *this, *config, ledger, wallets, vote_processor, vote_processor_queue, history, *network, *stats, representative_register, /* final */ true },
	active (*this, confirmation_height_processor, block_processor),
	scheduler_impl{ std::make_unique<nano::scheduler::component> (*this) },
	scheduler{ *scheduler_impl },
	aggregator (*config, *stats, generator, final_generator, history, ledger, wallets, active),
	backlog{ nano::backlog_population_config (*config), ledger, *stats },
	ascendboot{ *config, block_processor, ledger, *network, *stats },
	websocket{ config->websocket_config, *observers, wallets, ledger, io_ctx, *logger },
	epoch_upgrader{ *this, ledger, store, network_params, *logger },
	startup_time (std::chrono::steady_clock::now ()),
	node_seq (seq),
<<<<<<< HEAD
	block_broadcast{ *network, block_arrival, !flags.disable_block_processor_republishing () },
=======
	block_broadcast{ network, !flags.disable_block_processor_republishing },
>>>>>>> fd7445a7
	process_live_dispatcher{ ledger, scheduler.priority, vote_cache, websocket }
{
	logger->debug (nano::log::type::node, "Constructing node...");
	std::function<void (std::vector<std::shared_ptr<nano::block>> const &, std::shared_ptr<nano::block> const &)> handle_roll_back =
	[node_a = &(*this)] (std::vector<std::shared_ptr<nano::block>> const & rolled_back, std::shared_ptr<nano::block> const & initial_block) {
		// Deleting from votes cache, stop active transaction
		for (auto & i : rolled_back)
		{
			node_a->history.erase (i->root ());
			// Stop all rolled back active transactions except initial
			if (i->hash () != initial_block->hash ())
			{
				node_a->active.erase (*i);
			}
		}
	};
	block_processor.set_blocks_rolled_back_callback (handle_roll_back);
	network->tcp_channels->set_observer (tcp_listener);
	nano::transport::request_response_visitor_factory visitor_factory{ *this };
	network->tcp_channels->set_message_visitor_factory (visitor_factory);

	block_processor.start ();
	block_broadcast.connect (block_processor);
	process_live_dispatcher.connect (block_processor);
	unchecked.set_satisfied_observer ([this] (nano::unchecked_info const & info) {
		this->block_processor.add (info.get_block (), nano::block_processor::block_source::unchecked);
	});

	backlog.set_activate_callback ([this] (nano::store::transaction const & transaction, nano::account const & account, nano::account_info const & account_info, nano::confirmation_height_info const & conf_info) {
		scheduler.priority.activate (account, transaction);
		scheduler.optimistic.activate (account, account_info, conf_info);
	});

	if (!init_error ())
	{
		// Notify election schedulers when AEC frees election slot
		active.vacancy_update = [this] () {
			scheduler.priority.notify ();
			scheduler.hinted.notify ();
			scheduler.optimistic.notify ();
		};

		wallets.wallet_actions.set_observer ([this] (bool active) {
			observers->wallet.notify (active);
		});
		network->on_new_channel ([this] (std::shared_ptr<nano::transport::channel> const & channel_a) {
			debug_assert (channel_a != nullptr);
			observers->endpoint.notify (channel_a);
		});
		network->disconnect_observer = [this] () {
			observers->disconnect.notify ();
		};
		if (!config->callback_address.empty ())
		{
<<<<<<< HEAD
			observers->blocks.add ([this] (nano::election_status const & status_a, std::vector<nano::vote_with_weight_info> const & votes_a, nano::account const & account_a, nano::amount const & amount_a, bool is_state_send_a, bool is_state_epoch_a) {
				auto block_a (status_a.get_winner ());
				if ((status_a.get_election_status_type () == nano::election_status_type::active_confirmed_quorum || status_a.get_election_status_type () == nano::election_status_type::active_confirmation_height) && this->block_arrival.recent (block_a->hash ()))
=======
			observers.blocks.add ([this] (nano::election_status const & status_a, std::vector<nano::vote_with_weight_info> const & votes_a, nano::account const & account_a, nano::amount const & amount_a, bool is_state_send_a, bool is_state_epoch_a) {
				auto block_a (status_a.winner);
				if ((status_a.type == nano::election_status_type::active_confirmed_quorum || status_a.type == nano::election_status_type::active_confirmation_height))
>>>>>>> fd7445a7
				{
					auto node_l (shared_from_this ());
					background ([node_l, block_a, account_a, amount_a, is_state_send_a, is_state_epoch_a] () {
						boost::property_tree::ptree event;
						event.add ("account", account_a.to_account ());
						event.add ("hash", block_a->hash ().to_string ());
						std::string block_text;
						block_a->serialize_json (block_text);
						event.add ("block", block_text);
						event.add ("amount", amount_a.to_string_dec ());
						if (is_state_send_a)
						{
							event.add ("is_send", is_state_send_a);
							event.add ("subtype", "send");
						}
						// Subtype field
						else if (block_a->type () == nano::block_type::state)
						{
							if (block_a->link ().is_zero ())
							{
								event.add ("subtype", "change");
							}
							else if (is_state_epoch_a)
							{
								debug_assert (amount_a == 0 && node_l->ledger.is_epoch_link (block_a->link ()));
								event.add ("subtype", "epoch");
							}
							else
							{
								event.add ("subtype", "receive");
							}
						}
						std::stringstream ostream;
						boost::property_tree::write_json (ostream, event);
						ostream.flush ();
						auto body (std::make_shared<std::string> (ostream.str ()));
						auto address (node_l->config->callback_address);
						auto port (node_l->config->callback_port);
						auto target (std::make_shared<std::string> (node_l->config->callback_target));
						auto resolver (std::make_shared<boost::asio::ip::tcp::resolver> (node_l->io_ctx));
						resolver->async_resolve (boost::asio::ip::tcp::resolver::query (address, std::to_string (port)), [node_l, address, port, target, body, resolver] (boost::system::error_code const & ec, boost::asio::ip::tcp::resolver::iterator i_a) {
							if (!ec)
							{
								node_l->do_rpc_callback (i_a, address, port, target, body, resolver);
							}
							else
							{
								node_l->logger->error (nano::log::type::rpc_callbacks, "Error resolving callback: {}:{} ({})", address, port, ec.message ());
								node_l->stats->inc (nano::stat::type::error, nano::stat::detail::http_callback, nano::stat::dir::out);
							}
						});
					});
				}
			});
		}

		// Add block confirmation type stats regardless of http-callback and websocket subscriptions
		observers->blocks.add ([this] (nano::election_status const & status_a, std::vector<nano::vote_with_weight_info> const & votes_a, nano::account const & account_a, nano::amount const & amount_a, bool is_state_send_a, bool is_state_epoch_a) {
			debug_assert (status_a.get_election_status_type () != nano::election_status_type::ongoing);
			switch (status_a.get_election_status_type ())
			{
				case nano::election_status_type::active_confirmed_quorum:
					this->stats->inc (nano::stat::type::confirmation_observer, nano::stat::detail::active_quorum, nano::stat::dir::out);
					break;
				case nano::election_status_type::active_confirmation_height:
					this->stats->inc (nano::stat::type::confirmation_observer, nano::stat::detail::active_conf_height, nano::stat::dir::out);
					break;
				case nano::election_status_type::inactive_confirmation_height:
					this->stats->inc (nano::stat::type::confirmation_observer, nano::stat::detail::inactive_conf_height, nano::stat::dir::out);
					break;
				default:
					break;
			}
		});
		observers->endpoint.add ([this] (std::shared_ptr<nano::transport::channel> const & channel_a) {
			this->network->send_keepalive_self (channel_a);
		});
		observers->vote.add ([this] (std::shared_ptr<nano::vote> vote_a, std::shared_ptr<nano::transport::channel> const & channel_a, nano::vote_code code_a) {
			debug_assert (code_a != nano::vote_code::invalid);
			auto active_in_rep_crawler (!this->rep_crawler.response (channel_a, vote_a));
			if (active_in_rep_crawler)
			{
				// Representative is defined as online if replying to live votes or rep_crawler queries
				this->online_reps.observe (vote_a->account ());
			}
		});

		// Cancelling local work generation
		observers->work_cancel.add ([this] (nano::root const & root_a) {
			this->work.cancel (root_a);
			this->distributed_work.cancel (root_a);
		});

		auto const network_label = network_params.network.get_current_network_as_string ();

		logger->info (nano::log::type::node, "Node starting, version: {}", NANO_VERSION_STRING);
		logger->info (nano::log::type::node, "Build information: {}", BUILD_INFO);
		logger->info (nano::log::type::node, "Active network: {}", network_label);
		logger->info (nano::log::type::node, "Database backend: {}", store.vendor_get ());
		logger->info (nano::log::type::node, "Data path: {}", application_path.string ());
		logger->info (nano::log::type::node, "Work pool threads: {} ({})", work.thread_count (), (work.has_opencl () ? "OpenCL" : "CPU"));
		logger->info (nano::log::type::node, "Work peers: {}", config->work_peers.size ());
		logger->info (nano::log::type::node, "Node ID: {}", node_id.pub.to_node_id ());

		if (!work_generation_enabled ())
		{
			logger->info (nano::log::type::node, "Work generation is disabled");
		}

		logger->info (nano::log::type::node, "Outbound bandwidth limit: {} bytes/s, burst ratio: {}",
		config->bandwidth_limit,
		config->bandwidth_limit_burst_ratio);

		if (!ledger.block_or_pruned_exists (config->network_params.ledger.genesis->hash ()))
		{
			logger->critical (nano::log::type::node, "Genesis block not found. This commonly indicates a configuration issue, check that the --network or --data_path command line arguments are correct, and also the ledger backend node config option. If using a read-only CLI command a ledger must already exist, start the node with --daemon first.");

			if (network_params.network.is_beta_network ())
			{
				logger->critical (nano::log::type::node, "Beta network may have reset, try clearing database files");
			}

			std::exit (1);
		}

		if (config->enable_voting)
		{
			logger->info (nano::log::type::node, "Voting is enabled, more system resources will be used, local representatives: {}", wallets.voting_reps_count ());
			if (wallets.voting_reps_count () > 1)
			{
				logger->warn (nano::log::type::node, "Voting with more than one representative can limit performance");
			}
		}

		if ((network_params.network.is_live_network () || network_params.network.is_beta_network ()) && !flags.inactive_node ())
		{
			auto const bootstrap_weights = get_bootstrap_weights ();
			ledger.set_bootstrap_weight_max_blocks (bootstrap_weights.first);

			logger->info (nano::log::type::node, "Initial bootstrap height: {}", ledger.get_bootstrap_weight_max_blocks ());
			logger->info (nano::log::type::node, "Current ledger height:    {}", ledger.cache.block_count ());

			// Use bootstrap weights if initial bootstrap is not completed
			const bool use_bootstrap_weight = ledger.cache.block_count () < bootstrap_weights.first;
			if (use_bootstrap_weight)
			{
				logger->info (nano::log::type::node, "Using predefined representative weights, since block count is less than bootstrap threshold");
				ledger.set_bootstrap_weights (bootstrap_weights.second);

				logger->info (nano::log::type::node, "************************************ Bootstrap weights ************************************");
				// Sort the weights
				auto weights{ ledger.get_bootstrap_weights () };
				std::vector<std::pair<nano::account, nano::uint128_t>> sorted_weights (weights.begin (), weights.end ());
				std::sort (sorted_weights.begin (), sorted_weights.end (), [] (auto const & entry1, auto const & entry2) {
					return entry1.second > entry2.second;
				});

				for (auto const & rep : sorted_weights)
				{
					logger->info (nano::log::type::node, "Using bootstrap rep weight: {} -> {}",
					rep.first.to_account (),
					nano::uint128_union (rep.second).format_balance (Mxrb_ratio, 0, true));
				}
				logger->info (nano::log::type::node, "************************************ ================= ************************************");
			}
		}

		{
			auto tx{ store.tx_begin_read () };
			if (flags.enable_pruning () || store.pruned ().count (*tx) > 0)
			{
				ledger.enable_pruning ();
			};
		}

		if (ledger.pruning_enabled ())
		{
			if (config->enable_voting && !flags.inactive_node ())
			{
				logger->critical (nano::log::type::node, "Incompatibility detected between config node.enable_voting and existing pruned blocks");
				std::exit (1);
			}
			else if (!flags.enable_pruning () && !flags.inactive_node ())
			{
				logger->critical (nano::log::type::node, "To start node with existing pruned blocks use launch flag --enable_pruning");
				std::exit (1);
			}
		}
	}
	node_initialized_latch.count_down ();
}

nano::node::~node ()
{
	logger->debug (nano::log::type::node, "Destructing node...");
	stop ();
}

namespace
{
void call_post_callback (void * callback_handle)
{
	auto callback = static_cast<std::function<void ()> *> (callback_handle);
	(*callback) ();
}

void delete_post_callback (void * callback_handle)
{
	auto callback = static_cast<std::function<void ()> *> (callback_handle);
	delete callback;
}
}

void nano::node::background (std::function<void ()> action_a)
{
	auto context = new std::function<void ()> (std::move (action_a));
	rsnano::rsn_async_runtime_post (async_rt.handle, call_post_callback, context, delete_post_callback);
}

// TODO: Move to a separate class
void nano::node::do_rpc_callback (boost::asio::ip::tcp::resolver::iterator i_a, std::string const & address, uint16_t port, std::shared_ptr<std::string> const & target, std::shared_ptr<std::string> const & body, std::shared_ptr<boost::asio::ip::tcp::resolver> const & resolver)
{
	if (i_a != boost::asio::ip::tcp::resolver::iterator{})
	{
		auto node_l (shared_from_this ());
		auto sock (std::make_shared<boost::asio::ip::tcp::socket> (node_l->io_ctx));
		sock->async_connect (i_a->endpoint (), [node_l, target, body, sock, address, port, i_a, resolver] (boost::system::error_code const & ec) mutable {
			if (!ec)
			{
				auto req (std::make_shared<boost::beast::http::request<boost::beast::http::string_body>> ());
				req->method (boost::beast::http::verb::post);
				req->target (*target);
				req->version (11);
				req->insert (boost::beast::http::field::host, address);
				req->insert (boost::beast::http::field::content_type, "application/json");
				req->body () = *body;
				req->prepare_payload ();
				boost::beast::http::async_write (*sock, *req, [node_l, sock, address, port, req, i_a, target, body, resolver] (boost::system::error_code const & ec, std::size_t bytes_transferred) mutable {
					if (!ec)
					{
						auto sb (std::make_shared<boost::beast::flat_buffer> ());
						auto resp (std::make_shared<boost::beast::http::response<boost::beast::http::string_body>> ());
						boost::beast::http::async_read (*sock, *sb, *resp, [node_l, sb, resp, sock, address, port, i_a, target, body, resolver] (boost::system::error_code const & ec, std::size_t bytes_transferred) mutable {
							if (!ec)
							{
								if (boost::beast::http::to_status_class (resp->result ()) == boost::beast::http::status_class::successful)
								{
									node_l->stats->inc (nano::stat::type::http_callback, nano::stat::detail::initiate, nano::stat::dir::out);
								}
								else
								{
									node_l->logger->error (nano::log::type::rpc_callbacks, "Callback to {}:{} failed [status: {}]", address, port, nano::util::to_str (resp->result ()));
									node_l->stats->inc (nano::stat::type::error, nano::stat::detail::http_callback, nano::stat::dir::out);
								}
							}
							else
							{
								node_l->logger->error (nano::log::type::rpc_callbacks, "Unable to complete callback: {}:{} ({})", address, port, ec.message ());
								node_l->stats->inc (nano::stat::type::error, nano::stat::detail::http_callback, nano::stat::dir::out);
							};
						});
					}
					else
					{
						node_l->logger->error (nano::log::type::rpc_callbacks, "Unable to send callback: {}:{} ({})", address, port, ec.message ());
						node_l->stats->inc (nano::stat::type::error, nano::stat::detail::http_callback, nano::stat::dir::out);
					}
				});
			}
			else
			{
				node_l->logger->error (nano::log::type::rpc_callbacks, "Unable to connect to callback address: {}:{} ({})", address, port, ec.message ());
				node_l->stats->inc (nano::stat::type::error, nano::stat::detail::http_callback, nano::stat::dir::out);
				++i_a;

				node_l->do_rpc_callback (i_a, address, port, target, body, resolver);
			}
		});
	}
}

bool nano::node::copy_with_compaction (std::filesystem::path const & destination)
{
	return store.copy_db (destination);
}

std::unique_ptr<nano::container_info_component> nano::collect_container_info (node & node, std::string const & name)
{
	auto composite = std::make_unique<container_info_composite> (name);
	composite->add_component (collect_container_info (node.work, "work"));
	composite->add_component (collect_container_info (node.ledger, "ledger"));
	composite->add_component (collect_container_info (node.active, "active"));
	composite->add_component (collect_container_info (node.bootstrap_initiator, "bootstrap_initiator"));
	composite->add_component (collect_container_info (*node.tcp_listener, "tcp_listener"));
	composite->add_component (collect_container_info (*node.network, "network"));
	composite->add_component (node.telemetry->collect_container_info ("telemetry"));
	composite->add_component (collect_container_info (*node.workers, "workers"));
	composite->add_component (collect_container_info (*node.observers, "observers"));
	composite->add_component (collect_container_info (node.wallets, "wallets"));
	composite->add_component (collect_container_info (node.vote_processor.queue, "vote_processor"));
	composite->add_component (collect_container_info (node.rep_crawler, "rep_crawler"));
	composite->add_component (collect_container_info (node.block_processor, "block_processor"));
	composite->add_component (collect_container_info (node.online_reps, "online_reps"));
	composite->add_component (collect_container_info (node.history, "history"));
	composite->add_component (node.confirmation_height_processor.collect_container_info ("confirmation_height_processor"));
	composite->add_component (collect_container_info (node.distributed_work, "distributed_work"));
	composite->add_component (collect_container_info (node.aggregator, "request_aggregator"));
	composite->add_component (node.scheduler.collect_container_info ("election_scheduler"));
	composite->add_component (node.vote_cache.collect_container_info ("vote_cache"));
	composite->add_component (collect_container_info (node.generator, "vote_generator"));
	composite->add_component (collect_container_info (node.final_generator, "vote_generator_final"));
	composite->add_component (node.ascendboot.collect_container_info ("bootstrap_ascending"));
	composite->add_component (node.unchecked.collect_container_info ("unchecked"));
	return composite;
}

void nano::node::process_active (std::shared_ptr<nano::block> const & incoming)
{
<<<<<<< HEAD
	block_processor.process_active (incoming);
=======
	block_processor.add (incoming);
>>>>>>> fd7445a7
}

[[nodiscard]] nano::process_return nano::node::process (store::write_transaction const & transaction, nano::block & block)
{
	return ledger.process (transaction, block);
}

nano::process_return nano::node::process (nano::block & block)
{
	auto const transaction = store.tx_begin_write ({ tables::accounts, tables::blocks, tables::frontiers, tables::pending });
	return process (*transaction, block);
}

std::optional<nano::process_return> nano::node::process_local (std::shared_ptr<nano::block> const & block_a)
{
	block_broadcast.set_local (block_a);
	return block_processor.add_blocking (block_a, nano::block_processor::block_source::local);
}

void nano::node::process_local_async (std::shared_ptr<nano::block> const & block_a)
{
	block_processor.add (block_a, nano::block_processor::block_source::local);
}

void nano::node::start ()
{
	long_inactivity_cleanup ();
	network->start ();
	add_initial_peers ();
	if (!flags.disable_legacy_bootstrap () && !flags.disable_ongoing_bootstrap ())
	{
		ongoing_bootstrap ();
	}
	if (flags.enable_pruning ())
	{
		auto this_l (shared ());
		workers->push_task ([this_l] () {
			this_l->ongoing_ledger_pruning ();
		});
	}
	if (!flags.disable_rep_crawler ())
	{
		rep_crawler.start ();
	}
	ongoing_rep_calculation ();
	ongoing_peer_store ();
	ongoing_online_weight_calculation_queue ();

	bool tcp_enabled (false);
	if (config->tcp_incoming_connections_max > 0 && !(flags.disable_bootstrap_listener () && flags.disable_tcp_realtime ()))
	{
		auto listener_w{ tcp_listener->weak_from_this () };
		tcp_listener->start ([listener_w] (std::shared_ptr<nano::transport::socket> const & new_connection, boost::system::error_code const & ec_a) {
			auto listener_l{ listener_w.lock () };
			if (!listener_l)
			{
				return false;
			}
			if (!ec_a)
			{
				listener_l->accept_action (ec_a, new_connection);
			}
			return true;
		});
		tcp_enabled = true;

		if (network->get_port () != tcp_listener->endpoint ().port ())
		{
			network->set_port (tcp_listener->endpoint ().port ());
		}

		logger->info (nano::log::type::node, "Node peering port: {}", network->port.load ());
	}

	if (!flags.disable_backup ())
	{
		backup_wallet ();
	}
	if (!flags.disable_search_pending ())
	{
		search_receivable_all ();
	}
	if (!flags.disable_wallet_bootstrap ())
	{
		// Delay to start wallet lazy bootstrap
		auto this_l (shared ());
		workers->add_timed_task (std::chrono::steady_clock::now () + std::chrono::minutes (1), [this_l] () {
			this_l->bootstrap_wallet ();
		});
	}
	// Start port mapping if external address is not defined and TCP ports are enabled
	if (config->external_address == boost::asio::ip::address_v6::any ().to_string () && tcp_enabled)
	{
		port_mapping.start ();
	}
	wallets.wallet_actions.start ();
	active.start ();
	generator.start ();
	final_generator.start ();
	scheduler.start ();
	backlog.start ();
	bootstrap_server.start ();
	if (!flags.disable_ascending_bootstrap ())
	{
		ascendboot.start ();
	}
	websocket.start ();
	telemetry->start ();
}

void nano::node::stop ()
{
	// Ensure stop can only be called once
	if (stopped.exchange (true))
	{
		return;
	}

	logger->info (nano::log::type::node, "Node stopping...");

	// Cancels ongoing work generation tasks, which may be blocking other threads
	// No tasks may wait for work generation in I/O threads, or termination signal capturing will be unable to call node::stop()
	distributed_work.stop ();
	backlog.stop ();
	if (!flags.disable_ascending_bootstrap ())
	{
		ascendboot.stop ();
	}
	unchecked.stop ();
	block_processor.stop ();
	aggregator.stop ();
	vote_processor.stop ();
	scheduler.stop ();
	active.stop ();
	generator.stop ();
	final_generator.stop ();
	confirmation_height_processor.stop ();
	network->stop ();
	telemetry->stop ();
	websocket.stop ();
	bootstrap_server.stop ();
	bootstrap_initiator.stop ();
	tcp_listener->stop ();
	port_mapping.stop ();
	wallets.wallet_actions.stop ();
	stats->stop ();
	epoch_upgrader.stop ();
	workers->stop ();
	// work pool is not stopped on purpose due to testing setup
}

bool nano::node::is_stopped () const
{
	return stopped;
}

void nano::node::keepalive_preconfigured (std::vector<std::string> const & peers_a)
{
	for (auto i (peers_a.begin ()), n (peers_a.end ()); i != n; ++i)
	{
		// can't use `network.port` here because preconfigured peers are referenced
		// just by their address, so we rely on them listening on the default port
		//
		keepalive (*i, network_params.network.default_node_port);
	}
}

nano::block_hash nano::node::latest (nano::account const & account_a)
{
	auto const transaction (store.tx_begin_read ());
	return ledger.latest (*transaction, account_a);
}

nano::uint128_t nano::node::balance (nano::account const & account_a)
{
	auto const transaction (store.tx_begin_read ());
	return ledger.account_balance (*transaction, account_a);
}

std::shared_ptr<nano::block> nano::node::block (nano::block_hash const & hash_a)
{
	auto const transaction (store.tx_begin_read ());
	return store.block ().get (*transaction, hash_a);
}

std::pair<nano::uint128_t, nano::uint128_t> nano::node::balance_pending (nano::account const & account_a, bool only_confirmed_a)
{
	std::pair<nano::uint128_t, nano::uint128_t> result;
	auto const transaction (store.tx_begin_read ());
	result.first = ledger.account_balance (*transaction, account_a, only_confirmed_a);
	result.second = ledger.account_receivable (*transaction, account_a, only_confirmed_a);
	return result;
}

nano::uint128_t nano::node::weight (nano::account const & account_a)
{
	return ledger.weight (account_a);
}

nano::block_hash nano::node::rep_block (nano::account const & account_a)
{
	auto const transaction (store.tx_begin_read ());
	nano::block_hash result (0);
	auto info = ledger.account_info (*transaction, account_a);
	if (info)
	{
		result = ledger.representative (*transaction, info->head ());
	}
	return result;
}

nano::uint128_t nano::node::minimum_principal_weight ()
{
	return online_reps.minimum_principal_weight ();
}

void nano::node::long_inactivity_cleanup ()
{
	bool perform_cleanup = false;
	auto const transaction (store.tx_begin_write ({ tables::online_weight, tables::peers }));
	if (store.online_weight ().count (*transaction) > 0)
	{
		auto sample (store.online_weight ().rbegin (*transaction));
		auto n (store.online_weight ().end ());
		debug_assert (sample != n);
		auto const one_week_ago = static_cast<std::size_t> ((std::chrono::system_clock::now () - std::chrono::hours (7 * 24)).time_since_epoch ().count ());
		perform_cleanup = sample->first < one_week_ago;
	}
	if (perform_cleanup)
	{
		store.online_weight ().clear (*transaction);
		store.peer ().clear (*transaction);
		logger->info (nano::log::type::node, "Removed records of peers and online weight after a long period of inactivity");
	}
}

void nano::node::ongoing_rep_calculation ()
{
	auto now (std::chrono::steady_clock::now ());
	vote_processor_queue.calculate_weights ();
	std::weak_ptr<nano::node> node_w (shared_from_this ());
	workers->add_timed_task (now + std::chrono::minutes (10), [node_w] () {
		if (auto node_l = node_w.lock ())
		{
			node_l->ongoing_rep_calculation ();
		}
	});
}

void nano::node::ongoing_bootstrap ()
{
	auto next_wakeup = network_params.network.bootstrap_interval;
	if (warmed_up < 3)
	{
		// Re-attempt bootstrapping more aggressively on startup
		next_wakeup = std::chrono::seconds (5);
		if (!bootstrap_initiator.in_progress () && !network->empty ())
		{
			++warmed_up;
		}
	}
	if (network_params.network.is_dev_network () && flags.bootstrap_interval () != 0)
	{
		// For test purposes allow faster automatic bootstraps
		next_wakeup = std::chrono::seconds (flags.bootstrap_interval ());
		++warmed_up;
	}
	// Differential bootstrap with max age (75% of all legacy attempts)
	uint32_t frontiers_age (std::numeric_limits<uint32_t>::max ());
	auto bootstrap_weight_reached (ledger.cache.block_count () >= ledger.get_bootstrap_weight_max_blocks ());
	auto previous_bootstrap_count (stats->count (nano::stat::type::bootstrap, nano::stat::detail::initiate, nano::stat::dir::out) + stats->count (nano::stat::type::bootstrap, nano::stat::detail::initiate_legacy_age, nano::stat::dir::out));
	/*
	- Maximum value for 25% of attempts or if block count is below preconfigured value (initial bootstrap not finished)
	- Node shutdown time minus 1 hour for start attempts (warm up)
	- Default age value otherwise (1 day for live network, 1 hour for beta)
	*/
	if (bootstrap_weight_reached)
	{
		if (warmed_up < 3)
		{
			// Find last online weight sample (last active time for node)
			uint64_t last_sample_time (0);

			{
				auto tx{ store.tx_begin_read () };
				auto last_record = store.online_weight ().rbegin (*tx);
				if (last_record != store.online_weight ().end ())
				{
					last_sample_time = last_record->first;
				}
			}
			uint64_t time_since_last_sample = std::chrono::duration_cast<std::chrono::seconds> (std::chrono::system_clock::now ().time_since_epoch ()).count () - static_cast<uint64_t> (last_sample_time / std::pow (10, 9)); // Nanoseconds to seconds
			if (time_since_last_sample + 60 * 60 < std::numeric_limits<uint32_t>::max ())
			{
				frontiers_age = std::max<uint32_t> (static_cast<uint32_t> (time_since_last_sample + 60 * 60), network_params.bootstrap.default_frontiers_age_seconds);
			}
		}
		else if (previous_bootstrap_count % 4 != 0)
		{
			frontiers_age = network_params.bootstrap.default_frontiers_age_seconds;
		}
	}
	// Bootstrap and schedule for next attempt
	bootstrap_initiator.bootstrap (false, boost::str (boost::format ("auto_bootstrap_%1%") % previous_bootstrap_count), frontiers_age);
	std::weak_ptr<nano::node> node_w (shared_from_this ());
	workers->add_timed_task (std::chrono::steady_clock::now () + next_wakeup, [node_w] () {
		if (auto node_l = node_w.lock ())
		{
			node_l->ongoing_bootstrap ();
		}
	});
}

void nano::node::ongoing_peer_store ()
{
	auto endpoints{ network->tcp_channels->get_peers () };
	bool stored (false);
	if (!endpoints.empty ())
	{
		// Clear all peers then refresh with the current list of peers
		auto transaction (store.tx_begin_write ({ tables::peers }));
		store.peer ().clear (*transaction);
		for (auto const & endpoint : endpoints)
		{
			store.peer ().put (*transaction, nano::endpoint_key{ endpoint.address ().to_v6 ().to_bytes (), endpoint.port () });
		}
		stored = true;
	}

	std::weak_ptr<nano::node> node_w (shared_from_this ());
	workers->add_timed_task (std::chrono::steady_clock::now () + network_params.network.peer_dump_interval, [node_w] () {
		if (auto node_l = node_w.lock ())
		{
			node_l->ongoing_peer_store ();
		}
	});
}

void nano::node::backup_wallet ()
{
	auto backup_path (application_path / "backup");
	wallets.backup (backup_path);
	auto this_l (shared ());
	workers->add_timed_task (std::chrono::steady_clock::now () + network_params.node.backup_interval, [this_l] () {
		this_l->backup_wallet ();
	});
}

void nano::node::search_receivable_all ()
{
	// Reload wallets from disk
	wallets.reload ();
	// Search pending
	wallets.search_receivable_all ();
	auto this_l (shared ());
	workers->add_timed_task (std::chrono::steady_clock::now () + network_params.node.search_pending_interval, [this_l] () {
		this_l->search_receivable_all ();
	});
}

void nano::node::bootstrap_wallet ()
{
	std::deque<nano::account> accounts;
	auto accs{ wallets.get_accounts (128) };
	std::copy (accs.begin (), accs.end (), std::back_inserter (accounts));
	if (!accounts.empty ())
	{
		bootstrap_initiator.bootstrap_wallet (accounts);
	}
}

bool nano::node::collect_ledger_pruning_targets (std::deque<nano::block_hash> & pruning_targets_a, nano::account & last_account_a, uint64_t const batch_read_size_a, uint64_t const max_depth_a, uint64_t const cutoff_time_a)
{
	uint64_t read_operations (0);
	bool finish_transaction (false);
	auto const transaction (store.tx_begin_read ());
	for (auto i (store.confirmation_height ().begin (*transaction, last_account_a)), n (store.confirmation_height ().end ()); i != n && !finish_transaction;)
	{
		++read_operations;
		auto const & account (i->first);
		nano::block_hash hash (i->second.frontier ());
		uint64_t depth (0);
		while (!hash.is_zero () && depth < max_depth_a)
		{
			auto block (store.block ().get (*transaction, hash));
			if (block != nullptr)
			{
				if (block->sideband ().timestamp () > cutoff_time_a || depth == 0)
				{
					hash = block->previous ();
				}
				else
				{
					break;
				}
			}
			else
			{
				release_assert (depth != 0);
				hash = 0;
			}
			if (++depth % batch_read_size_a == 0)
			{
				transaction->refresh ();
			}
		}
		if (!hash.is_zero ())
		{
			pruning_targets_a.push_back (hash);
		}
		read_operations += depth;
		if (read_operations >= batch_read_size_a)
		{
			last_account_a = account.number () + 1;
			finish_transaction = true;
		}
		else
		{
			++i;
		}
	}
	return !finish_transaction || last_account_a.is_zero ();
}

void nano::node::ledger_pruning (uint64_t const batch_size_a, bool bootstrap_weight_reached_a)
{
	uint64_t const max_depth (config->max_pruning_depth != 0 ? config->max_pruning_depth : std::numeric_limits<uint64_t>::max ());
	uint64_t const cutoff_time (bootstrap_weight_reached_a ? nano::seconds_since_epoch () - config->max_pruning_age.count () : std::numeric_limits<uint64_t>::max ());
	uint64_t pruned_count (0);
	uint64_t transaction_write_count (0);
	nano::account last_account (1); // 0 Burn account is never opened. So it can be used to break loop
	std::deque<nano::block_hash> pruning_targets;
	bool target_finished (false);
	while ((transaction_write_count != 0 || !target_finished) && !stopped)
	{
		// Search pruning targets
		while (pruning_targets.size () < batch_size_a && !target_finished && !stopped)
		{
			target_finished = collect_ledger_pruning_targets (pruning_targets, last_account, batch_size_a * 2, max_depth, cutoff_time);
		}
		// Pruning write operation
		transaction_write_count = 0;
		if (!pruning_targets.empty () && !stopped)
		{
			auto scoped_write_guard = write_database_queue.wait (nano::writer::pruning);
			auto write_transaction (store.tx_begin_write ({ tables::blocks, tables::pruned }));
			while (!pruning_targets.empty () && transaction_write_count < batch_size_a && !stopped)
			{
				auto const & pruning_hash (pruning_targets.front ());
				auto account_pruned_count (ledger.pruning_action (*write_transaction, pruning_hash, batch_size_a));
				transaction_write_count += account_pruned_count;
				pruning_targets.pop_front ();
			}
			pruned_count += transaction_write_count;

			logger->debug (nano::log::type::prunning, "Pruned blocks: {}", pruned_count);
		}
	}

	logger->debug (nano::log::type::prunning, "Total recently pruned block count: {}", pruned_count);
}

void nano::node::ongoing_ledger_pruning ()
{
	auto bootstrap_weight_reached (ledger.cache.block_count () >= ledger.get_bootstrap_weight_max_blocks ());
	ledger_pruning (flags.block_processor_batch_size () != 0 ? flags.block_processor_batch_size () : 2 * 1024, bootstrap_weight_reached);
	auto const ledger_pruning_interval (bootstrap_weight_reached ? config->max_pruning_age : std::min (config->max_pruning_age, std::chrono::seconds (15 * 60)));
	auto this_l (shared ());
	workers->add_timed_task (std::chrono::steady_clock::now () + ledger_pruning_interval, [this_l] () {
		this_l->workers->push_task ([this_l] () {
			this_l->ongoing_ledger_pruning ();
		});
	});
}

int nano::node::price (nano::uint128_t const & balance_a, int amount_a)
{
	debug_assert (balance_a >= amount_a * nano::Gxrb_ratio);
	auto balance_l (balance_a);
	double result (0.0);
	for (auto i (0); i < amount_a; ++i)
	{
		balance_l -= nano::Gxrb_ratio;
		auto balance_scaled ((balance_l / nano::Mxrb_ratio).convert_to<double> ());
		auto units (balance_scaled / 1000.0);
		auto unit_price (((free_cutoff - units) / free_cutoff) * price_max);
		result += std::min (std::max (0.0, unit_price), price_max);
	}
	return static_cast<int> (result * 100.0);
}

uint64_t nano::node::default_difficulty (nano::work_version const version_a) const
{
	uint64_t result{ std::numeric_limits<uint64_t>::max () };
	switch (version_a)
	{
		case nano::work_version::work_1:
			result = network_params.work.threshold_base (version_a);
			break;
		default:
			debug_assert (false && "Invalid version specified to default_difficulty");
	}
	return result;
}

uint64_t nano::node::default_receive_difficulty (nano::work_version const version_a) const
{
	uint64_t result{ std::numeric_limits<uint64_t>::max () };
	switch (version_a)
	{
		case nano::work_version::work_1:
			result = network_params.work.get_epoch_2_receive ();
			break;
		default:
			debug_assert (false && "Invalid version specified to default_receive_difficulty");
	}
	return result;
}

uint64_t nano::node::max_work_generate_difficulty (nano::work_version const version_a) const
{
	return nano::difficulty::from_multiplier (config->max_work_generate_multiplier, default_difficulty (version_a));
}

bool nano::node::local_work_generation_enabled () const
{
	return config->work_threads > 0 || work.has_opencl ();
}

bool nano::node::work_generation_enabled () const
{
	return work_generation_enabled (config->work_peers);
}

bool nano::node::work_generation_enabled (std::vector<std::pair<std::string, uint16_t>> const & peers_a) const
{
	return !peers_a.empty () || local_work_generation_enabled ();
}

boost::optional<uint64_t> nano::node::work_generate_blocking (nano::block & block_a, uint64_t difficulty_a)
{
	auto opt_work_l (work_generate_blocking (block_a.work_version (), block_a.root (), difficulty_a, block_a.account ()));
	if (opt_work_l.is_initialized ())
	{
		block_a.block_work_set (*opt_work_l);
	}
	return opt_work_l;
}

void nano::node::work_generate (nano::work_version const version_a, nano::root const & root_a, uint64_t difficulty_a, std::function<void (boost::optional<uint64_t>)> callback_a, boost::optional<nano::account> const & account_a, bool secondary_work_peers_a)
{
	auto const & peers_l (secondary_work_peers_a ? config->secondary_work_peers : config->work_peers);
	if (distributed_work.make (version_a, root_a, peers_l, difficulty_a, callback_a, account_a))
	{
		// Error in creating the job (either stopped or work generation is not possible)
		callback_a (boost::none);
	}
}

boost::optional<uint64_t> nano::node::work_generate_blocking (nano::work_version const version_a, nano::root const & root_a, uint64_t difficulty_a, boost::optional<nano::account> const & account_a)
{
	std::promise<boost::optional<uint64_t>> promise;
	work_generate (
	version_a, root_a, difficulty_a, [&promise] (boost::optional<uint64_t> opt_work_a) {
		promise.set_value (opt_work_a);
	},
	account_a);
	return promise.get_future ().get ();
}

boost::optional<uint64_t> nano::node::work_generate_blocking (nano::block & block_a)
{
	debug_assert (network_params.network.is_dev_network ());
	return work_generate_blocking (block_a, default_difficulty (nano::work_version::work_1));
}

boost::optional<uint64_t> nano::node::work_generate_blocking (nano::root const & root_a)
{
	debug_assert (network_params.network.is_dev_network ());
	return work_generate_blocking (root_a, default_difficulty (nano::work_version::work_1));
}

boost::optional<uint64_t> nano::node::work_generate_blocking (nano::root const & root_a, uint64_t difficulty_a)
{
	debug_assert (network_params.network.is_dev_network ());
	return work_generate_blocking (nano::work_version::work_1, root_a, difficulty_a);
}

void nano::node::add_initial_peers ()
{
	if (flags.disable_add_initial_peers ())
	{
		logger->warn (nano::log::type::node, "Not adding initial peers because `disable_add_initial_peers` flag is set");
		return;
	}

	auto transaction (store.tx_begin_read ());
	for (auto i (store.peer ().begin (*transaction)), n (store.peer ().end ()); i != n; ++i)
	{
		nano::endpoint endpoint (boost::asio::ip::address_v6 (i->first.address_bytes ()), i->first.port ());
		if (!network->reachout (endpoint, config->allow_local_peers))
		{
			network->tcp_channels->start_tcp (endpoint);
		}
	}
}

void nano::node::start_election (std::shared_ptr<nano::block> const & block)
{
	scheduler.manual.push (block);
}

bool nano::node::block_confirmed (nano::block_hash const & hash_a)
{
	return active.confirmed (hash_a);
}

bool nano::node::block_confirmed_or_being_confirmed (nano::store::transaction const & transaction, nano::block_hash const & hash_a)
{
	return confirmation_height_processor.is_processing_block (hash_a) || ledger.block_confirmed (transaction, hash_a);
}

bool nano::node::block_confirmed_or_being_confirmed (nano::block_hash const & hash_a)
{
	return block_confirmed_or_being_confirmed (*store.tx_begin_read (), hash_a);
}

void nano::node::ongoing_online_weight_calculation_queue ()
{
	std::weak_ptr<nano::node> node_w (shared_from_this ());
	workers->add_timed_task (std::chrono::steady_clock::now () + (std::chrono::seconds (network_params.node.weight_period)), [node_w] () {
		if (auto node_l = node_w.lock ())
		{
			node_l->ongoing_online_weight_calculation ();
		}
	});
}

bool nano::node::online () const
{
	return representative_register.total_weight () > online_reps.delta ();
}

void nano::node::ongoing_online_weight_calculation ()
{
	online_reps.sample ();
	ongoing_online_weight_calculation_queue ();
}

void nano::node::receive_confirmed (store::transaction const & block_transaction_a, nano::block_hash const & hash_a, nano::account const & destination_a)
{
	wallets.receive_confirmed (block_transaction_a, hash_a, destination_a);
}

void nano::node::process_confirmed (nano::election_status const & status_a, uint64_t iteration_a)
{
	active.process_confirmed (status_a, iteration_a);
}

std::shared_ptr<nano::node> nano::node::shared ()
{
	return shared_from_this ();
}

int nano::node::store_version ()
{
	auto transaction (store.tx_begin_read ());
	return store.version ().get (*transaction);
}

bool nano::node::init_error () const
{
	return store.init_error () || wallets_store.init_error ();
}

std::pair<uint64_t, std::unordered_map<nano::account, nano::uint128_t>> nano::node::get_bootstrap_weights () const
{
	std::unordered_map<nano::account, nano::uint128_t> weights;
	uint8_t const * weight_buffer = network_params.network.is_live_network () ? nano_bootstrap_weights_live : nano_bootstrap_weights_beta;
	std::size_t weight_size = network_params.network.is_live_network () ? nano_bootstrap_weights_live_size : nano_bootstrap_weights_beta_size;
	nano::bufferstream weight_stream ((uint8_t const *)weight_buffer, weight_size);
	nano::uint128_union block_height;
	uint64_t max_blocks = 0;
	if (!nano::try_read (weight_stream, block_height))
	{
		max_blocks = nano::narrow_cast<uint64_t> (block_height.number ());
		while (true)
		{
			nano::account account;
			if (nano::try_read (weight_stream, account.bytes))
			{
				break;
			}
			nano::amount weight;
			if (nano::try_read (weight_stream, weight.bytes))
			{
				break;
			}
			weights[account] = weight.number ();
		}
	}
	return { max_blocks, weights };
}

void nano::node::bootstrap_block (const nano::block_hash & hash)
{
	// If we are running pruning node check if block was not already pruned
	if (!ledger.pruning_enabled () || !store.pruned ().exists (*store.tx_begin_read (), hash))
	{
		// We don't have the block, try to bootstrap it
		// TODO: Use ascending bootstraper to bootstrap block hash
	}
}

/** Convenience function to easily return the confirmation height of an account. */
uint64_t nano::node::get_confirmation_height (store::transaction const & transaction_a, nano::account & account_a)
{
	nano::confirmation_height_info info;
	store.confirmation_height ().get (transaction_a, account_a, info);
	return info.height ();
}

nano::account nano::node::get_node_id () const
{
	return node_id.pub;
};

nano::telemetry_data nano::node::local_telemetry () const
{
	nano::telemetry_data telemetry_data;
	telemetry_data.set_node_id (node_id.pub);
	telemetry_data.set_block_count (ledger.cache.block_count ());
	telemetry_data.set_cemented_count (ledger.cache.cemented_count ());
	telemetry_data.set_bandwidth_cap (config->bandwidth_limit);
	telemetry_data.set_protocol_version (network_params.network.protocol_version);
	telemetry_data.set_uptime (std::chrono::duration_cast<std::chrono::seconds> (std::chrono::steady_clock::now () - startup_time).count ());
	telemetry_data.set_unchecked_count (unchecked.count ());
	telemetry_data.set_genesis_block (network_params.ledger.genesis->hash ());
	telemetry_data.set_peer_count (nano::narrow_cast<decltype (telemetry_data.get_peer_count ())> (network->size ()));
	telemetry_data.set_account_count (ledger.cache.account_count ());
	telemetry_data.set_major_version (nano::get_major_node_version ());
	telemetry_data.set_minor_version (nano::get_minor_node_version ());
	telemetry_data.set_patch_version (nano::get_patch_node_version ());
	telemetry_data.set_pre_release_version (nano::get_pre_release_node_version ());
	telemetry_data.set_maker (static_cast<std::underlying_type_t<telemetry_maker>> (ledger.pruning_enabled () ? telemetry_maker::nf_pruned_node : telemetry_maker::nf_node));
	telemetry_data.set_timestamp (std::chrono::system_clock::now ());
	telemetry_data.set_active_difficulty (default_difficulty (nano::work_version::work_1));
	// Make sure this is the final operation!
	telemetry_data.sign (node_id);
	return telemetry_data;
}

std::string nano::node::make_logger_identifier (const nano::keypair & node_id)
{
	// Node identifier consists of first 10 characters of node id
	return node_id.pub.to_node_id ().substr (0, 10);
}

/*
 * node_wrapper
 */

nano::node_wrapper::node_wrapper (std::filesystem::path const & path_a, std::filesystem::path const & config_path_a, nano::node_flags & node_flags_a) :
	network_params{ nano::network_constants::active_network () },
	async_rt (std::make_shared<rsnano::async_runtime> (true)),
	work{ network_params.network, 1 }
{
	/*
	 * @warning May throw a filesystem exception
	 */
	std::filesystem::create_directories (path_a);

	boost::system::error_code error_chmod;
	nano::set_secure_perm_directory (path_a, error_chmod);

	nano::daemon_config daemon_config{ path_a, network_params };
	auto tmp_overrides{ node_flags_a.config_overrides () };
	auto error = nano::read_node_config_toml (config_path_a, daemon_config, tmp_overrides);
	node_flags_a.set_config_overrides (tmp_overrides);
	if (error)
	{
		std::cerr << "Error deserializing config file";
		if (!node_flags_a.config_overrides ().empty ())
		{
			std::cerr << " or --config option";
		}
		std::cerr << "\n"
				  << error.get_message () << std::endl;
		std::exit (1);
	}

	auto & node_config = daemon_config.node;
	node_config.peering_port = 24000;

	node = std::make_shared<nano::node> (*async_rt, path_a, node_config, work, node_flags_a);
}

nano::node_wrapper::~node_wrapper ()
{
	node->stop ();
}

/*
 * inactive_node
 */

nano::inactive_node::inactive_node (std::filesystem::path const & path_a, std::filesystem::path const & config_path_a, nano::node_flags & node_flags_a) :
	node_wrapper (path_a, config_path_a, node_flags_a),
	node (node_wrapper.node)
{
	node_wrapper.node->active.stop ();
}

nano::inactive_node::inactive_node (std::filesystem::path const & path_a, nano::node_flags & node_flags_a) :
	inactive_node (path_a, path_a, node_flags_a)
{
}

nano::node_flags const & nano::inactive_node_flag_defaults ()
{
	static nano::node_flags node_flags;
	node_flags.set_inactive_node (true);
	node_flags.set_read_only (true);
	auto gen_cache = node_flags.generate_cache ();
	gen_cache.enable_reps (false);
	gen_cache.enable_cemented_count (false);
	gen_cache.enable_unchecked_count (false);
	gen_cache.enable_account_count (false);
	node_flags.set_generate_cache (gen_cache);
	node_flags.set_disable_bootstrap_listener (true);
	node_flags.set_disable_tcp_realtime (true);
	return node_flags;
}<|MERGE_RESOLUTION|>--- conflicted
+++ resolved
@@ -191,7 +191,6 @@
 	},
 	vote_processor (vote_processor_queue, active, *observers, *stats, *config, *logger, rep_crawler, network_params),
 	warmed_up (0),
-	block_arrival{},
 	block_processor (*this, write_database_queue),
 	online_reps (ledger, *config),
 	history{ config_a.network_params.voting },
@@ -210,11 +209,7 @@
 	epoch_upgrader{ *this, ledger, store, network_params, *logger },
 	startup_time (std::chrono::steady_clock::now ()),
 	node_seq (seq),
-<<<<<<< HEAD
-	block_broadcast{ *network, block_arrival, !flags.disable_block_processor_republishing () },
-=======
-	block_broadcast{ network, !flags.disable_block_processor_republishing },
->>>>>>> fd7445a7
+	block_broadcast{ *network, !flags.disable_block_processor_republishing () },
 	process_live_dispatcher{ ledger, scheduler.priority, vote_cache, websocket }
 {
 	logger->debug (nano::log::type::node, "Constructing node...");
@@ -269,15 +264,9 @@
 		};
 		if (!config->callback_address.empty ())
 		{
-<<<<<<< HEAD
 			observers->blocks.add ([this] (nano::election_status const & status_a, std::vector<nano::vote_with_weight_info> const & votes_a, nano::account const & account_a, nano::amount const & amount_a, bool is_state_send_a, bool is_state_epoch_a) {
 				auto block_a (status_a.get_winner ());
-				if ((status_a.get_election_status_type () == nano::election_status_type::active_confirmed_quorum || status_a.get_election_status_type () == nano::election_status_type::active_confirmation_height) && this->block_arrival.recent (block_a->hash ()))
-=======
-			observers.blocks.add ([this] (nano::election_status const & status_a, std::vector<nano::vote_with_weight_info> const & votes_a, nano::account const & account_a, nano::amount const & amount_a, bool is_state_send_a, bool is_state_epoch_a) {
-				auto block_a (status_a.winner);
-				if ((status_a.type == nano::election_status_type::active_confirmed_quorum || status_a.type == nano::election_status_type::active_confirmation_height))
->>>>>>> fd7445a7
+				if ((status_a.get_election_status_type () == nano::election_status_type::active_confirmed_quorum || status_a.get_election_status_type () == nano::election_status_type::active_confirmation_height))
 				{
 					auto node_l (shared_from_this ());
 					background ([node_l, block_a, account_a, amount_a, is_state_send_a, is_state_epoch_a] () {
@@ -596,11 +585,7 @@
 
 void nano::node::process_active (std::shared_ptr<nano::block> const & incoming)
 {
-<<<<<<< HEAD
 	block_processor.process_active (incoming);
-=======
-	block_processor.add (incoming);
->>>>>>> fd7445a7
 }
 
 [[nodiscard]] nano::process_return nano::node::process (store::write_transaction const & transaction, nano::block & block)
