#include <nano/lib/blocks.hpp>
#include <nano/lib/rsnano.hpp>
#include <nano/lib/rsnanoutils.hpp>
#include <nano/lib/stream.hpp>
#include <nano/lib/threading.hpp>
#include <nano/lib/tomlconfig.hpp>
#include <nano/lib/utility.hpp>
#include <nano/node/active_transactions.hpp>
#include <nano/node/common.hpp>
#include <nano/node/daemonconfig.hpp>
#include <nano/node/election_status.hpp>
#include <nano/node/local_vote_history.hpp>
#include <nano/node/make_store.hpp>
#include <nano/node/node.hpp>
#include <nano/node/scheduler/component.hpp>
#include <nano/node/scheduler/hinted.hpp>
#include <nano/node/scheduler/manual.hpp>
#include <nano/node/scheduler/optimistic.hpp>
#include <nano/node/scheduler/priority.hpp>
#include <nano/node/telemetry.hpp>
#include <nano/node/transport/tcp_listener.hpp>
#include <nano/node/vote_generator.hpp>
#include <nano/node/websocket.hpp>
#include <nano/secure/common.hpp>
#include <nano/secure/ledger.hpp>
#include <nano/store/component.hpp>

#include <boost/property_tree/json_parser.hpp>

#include <algorithm>
#include <cstdlib>
#include <fstream>
#include <future>
#include <iterator>
#include <memory>
#include <sstream>

double constexpr nano::node::price_max;
double constexpr nano::node::free_cutoff;

namespace nano
{
extern unsigned char nano_bootstrap_weights_live[];
extern std::size_t nano_bootstrap_weights_live_size;
extern unsigned char nano_bootstrap_weights_beta[];
extern std::size_t nano_bootstrap_weights_beta_size;
}

/*
 * configs
 */

nano::backlog_population::config nano::backlog_population_config (const nano::node_config & config)
{
	nano::backlog_population::config cfg{};
	cfg.enabled = config.frontiers_confirmation != nano::frontiers_confirmation_mode::disabled;
	cfg.frequency = config.backlog_scan_frequency;
	cfg.batch_size = config.backlog_scan_batch_size;
	return cfg;
}

nano::outbound_bandwidth_limiter::config nano::outbound_bandwidth_limiter_config (const nano::node_config & config)
{
	outbound_bandwidth_limiter::config cfg{};
	cfg.standard_limit = config.bandwidth_limit;
	cfg.standard_burst_ratio = config.bandwidth_limit_burst_ratio;
	cfg.bootstrap_limit = config.bootstrap_bandwidth_limit;
	cfg.bootstrap_burst_ratio = config.bootstrap_bandwidth_burst_ratio;
	return cfg;
}

/*
 * node
 */

void nano::node::keepalive (std::string const & address_a, uint16_t port_a)
{
	auto node_l (shared_from_this ());
	network->resolver.async_resolve (boost::asio::ip::udp::resolver::query (address_a, std::to_string (port_a)), [node_l, address_a, port_a] (boost::system::error_code const & ec, boost::asio::ip::udp::resolver::iterator i_a) {
		if (!ec)
		{
			for (auto i (i_a), n (boost::asio::ip::udp::resolver::iterator{}); i != n; ++i)
			{
				auto endpoint (nano::transport::map_endpoint_to_v6 (i->endpoint ()));
				std::weak_ptr<nano::node> node_w (node_l);
				auto channel (node_l->network->find_channel (endpoint));
				if (!channel)
				{
					node_l->network->tcp_channels->start_tcp (endpoint);
				}
				else
				{
					node_l->network->send_keepalive (channel);
				}
			}
		}
		else
		{
			node_l->logger->error (nano::log::type::node, "Error resolving address for keepalive: {}:{} ({})", address_a, port_a, ec.message ());
		}
	});
}

nano::keypair nano::load_or_create_node_id (std::filesystem::path const & application_path)
{
	auto node_private_key_path = application_path / "node_id_private.key";
	std::ifstream ifs (node_private_key_path.c_str ());
	if (ifs.good ())
	{
		nano::default_logger ().info (nano::log::type::init, "Reading node id from: '{}'", node_private_key_path.string ());
		std::string node_private_key;
		ifs >> node_private_key;
		release_assert (node_private_key.size () == 64);
		nano::keypair kp = nano::keypair (node_private_key);
		return kp;
	}
	else
	{
		std::filesystem::create_directories (application_path);
		// no node_id found, generate new one
		nano::default_logger ().info (nano::log::type::node, "Generating a new node id, saving to: '{}'", node_private_key_path.string ());

		nano::keypair kp;
		std::ofstream ofs (node_private_key_path.c_str (), std::ofstream::out | std::ofstream::trunc);
		ofs << kp.prv.to_string () << std::endl
			<< std::flush;
		ofs.close ();
		release_assert (!ofs.fail ());
		return kp;
	}
}

std::shared_ptr<nano::network> create_network (nano::node & node_a, nano::node_config const & config_a)
{
	auto network{ std::make_shared<nano::network> (node_a, config_a.peering_port.value_or (0)) };
	network->create_tcp_channels ();
	return network;
}

nano::node::node (rsnano::async_runtime & async_rt, uint16_t peering_port_a, std::filesystem::path const & application_path_a, nano::work_pool & work_a, nano::node_flags flags_a, unsigned seq) :
	node (async_rt, application_path_a, nano::node_config (peering_port_a), work_a, flags_a, seq)
{
}

nano::node::node (rsnano::async_runtime & async_rt_a, std::filesystem::path const & application_path_a, nano::node_config const & config_a, nano::work_pool & work_a, nano::node_flags flags_a, unsigned seq) :
	node_id{ nano::load_or_create_node_id (application_path_a) },
	write_queue (!flags_a.force_use_write_queue ()),
	async_rt{ async_rt_a },
	io_ctx (async_rt_a.io_ctx),
	node_initialized_latch (1),
	observers{ std::make_shared<nano::node_observers> () },
	config{ std::make_shared<nano::node_config> (config_a) },
	network_params{ config_a.network_params },
	logger{ std::make_shared<nano::logger> (make_logger_identifier (node_id)) },
	stats{ std::make_shared<nano::stats> (config_a.stats_config) },
	workers{ std::make_shared<nano::thread_pool> (config_a.background_threads, nano::thread_role::name::worker) },
	bootstrap_workers{ std::make_shared<nano::thread_pool> (config_a.bootstrap_serving_threads, nano::thread_role::name::bootstrap_worker) },
	flags (flags_a),
	work (work_a),
	distributed_work (*this),
	store_impl (nano::make_store (application_path_a, network_params.ledger, flags.read_only (), true, config_a.diagnostics_config.txn_tracking, config_a.block_processor_batch_max_time, config_a.lmdb_config, config_a.backup_before_upgrade)),
	store (*store_impl),
	unchecked{ config_a.max_unchecked_blocks, *stats, flags.disable_block_processor_unchecked_deletion () },
	wallets_store_impl (std::make_unique<nano::mdb_wallets_store> (application_path_a / "wallets.ldb", config_a.lmdb_config)),
	wallets_store (*wallets_store_impl),
	ledger (store, *stats, network_params.ledger, flags_a.generate_cache (), config_a.representative_vote_weight_minimum.number ()),
	outbound_limiter{ outbound_bandwidth_limiter_config (config_a) },
	// empty `config.peering_port` means the user made no port choice at all;
	// otherwise, any value is considered, with `0` having the special meaning of 'let the OS pick a port instead'
	//
	network{ create_network (*this, config_a) },
	telemetry (std::make_shared<nano::telemetry> (nano::telemetry::config{ *config, flags }, *this, *network, *observers, network_params, *stats)),
	bootstrap_initiator (*this),
	bootstrap_server{ store, ledger, network_params.network, *stats },
	// BEWARE: `bootstrap` takes `network.port` instead of `config.peering_port` because when the user doesn't specify
	//         a peering port and wants the OS to pick one, the picking happens when `network` gets initialized
	//         (if UDP is active, otherwise it happens when `bootstrap` gets initialized), so then for TCP traffic
	//         we want to tell `bootstrap` to use the already picked port instead of itself picking a different one.
	//         Thus, be very careful if you change the order: if `bootstrap` gets constructed before `network`,
	//         the latter would inherit the port from the former (if TCP is active, otherwise `network` picks first)
	//
	tcp_listener{ std::make_shared<nano::transport::tcp_listener> (network->get_port (), *this, config->tcp_incoming_connections_max) },
	application_path (application_path_a),
	port_mapping (*this),
<<<<<<< HEAD
	representative_register (*this),
	rep_crawler (config->rep_crawler, *this),
	rep_tiers{ ledger, network_params, online_reps, *stats },
	vote_processor_queue{
		flags_a.vote_processor_capacity (),
		*stats,
		online_reps,
		ledger,
		rep_tiers,
	},
	vote_processor (vote_processor_queue, active, *observers, *stats, *config, *logger, rep_crawler, network_params, rep_tiers),
=======
	block_processor (*this),
	confirming_set_impl{ std::make_unique<nano::confirming_set> (ledger, config.confirming_set_batch_time) },
	confirming_set{ *confirming_set_impl },
	active_impl{ std::make_unique<nano::active_transactions> (*this, confirming_set, block_processor) },
	active{ *active_impl },
	rep_crawler (config.rep_crawler, *this),
	rep_tiers{ ledger, network_params, online_reps, stats, logger },
	vote_processor{ active, observers, stats, config, flags, logger, online_reps, rep_crawler, ledger, network_params, rep_tiers },
>>>>>>> fe4d47d0
	warmed_up (0),
	block_processor (*this, write_queue),
	online_reps (ledger, *config),
	history{ config_a.network_params.voting },
	confirming_set (ledger, write_queue, config_a.confirming_set_batch_time),
	vote_cache{ config_a.vote_cache, *stats },
	wallets (wallets_store.init_error (), *this),
	generator{ *this, *config, ledger, wallets, vote_processor, vote_processor_queue, history, *network, *stats, representative_register, /* non-final */ false },
	final_generator{ *this, *config, ledger, wallets, vote_processor, vote_processor_queue, history, *network, *stats, representative_register, /* final */ true },
	active (*this, confirming_set, block_processor),
	scheduler_impl{ std::make_unique<nano::scheduler::component> (*this) },
	scheduler{ *scheduler_impl },
	aggregator (*config, *stats, generator, final_generator, history, ledger, wallets, active),
	backlog{ nano::backlog_population_config (*config), ledger, *stats },
	ascendboot{ *config, block_processor, ledger, *network, *stats },
	websocket{ config->websocket_config, *observers, wallets, ledger, io_ctx, *logger },
	epoch_upgrader{ *this, ledger, store, network_params, *logger },
	local_block_broadcaster{ *this, block_processor, *network, *stats, !flags.disable_block_processor_republishing () },
	process_live_dispatcher{ ledger, scheduler.priority, vote_cache, websocket },
	startup_time (std::chrono::steady_clock::now ()),
	node_seq (seq)
{
	logger->debug (nano::log::type::node, "Constructing node...");
	std::function<void (std::vector<std::shared_ptr<nano::block>> const &, std::shared_ptr<nano::block> const &)> handle_roll_back =
	[node_a = &(*this)] (std::vector<std::shared_ptr<nano::block>> const & rolled_back, std::shared_ptr<nano::block> const & initial_block) {
		// Deleting from votes cache, stop active transaction
		for (auto & i : rolled_back)
		{
			node_a->block_processor.rolled_back.notify (i);

			node_a->history.erase (i->root ());
			// Stop all rolled back active transactions except initial
			if (i->hash () != initial_block->hash ())
			{
				node_a->active.erase (*i);
			}
		}
	};
	block_processor.set_blocks_rolled_back_callback (handle_roll_back);
	network->tcp_channels->set_observer (tcp_listener);
	nano::transport::request_response_visitor_factory visitor_factory{ *this };
	network->tcp_channels->set_message_visitor_factory (visitor_factory);

	process_live_dispatcher.connect (block_processor);
	unchecked.set_satisfied_observer ([this] (nano::unchecked_info const & info) {
		this->block_processor.add (info.get_block (), nano::block_source::unchecked);
	});

	backlog.set_activate_callback ([this] (nano::store::transaction const & transaction, nano::account const & account, nano::account_info const & account_info, nano::confirmation_height_info const & conf_info) {
		scheduler.priority.activate (account, transaction);
		scheduler.optimistic.activate (account, account_info, conf_info);
	});

	active.vote_processed.add ([this] (std::shared_ptr<nano::vote> const & vote, nano::vote_source source, std::unordered_map<nano::block_hash, nano::vote_code> const & results) {
		auto rep_weight = ledger.weight (vote->account ());
		vote_cache.observe (vote, rep_weight, source, results);
	});

	// Republish vote if it is new and the node does not host a principal representative (or close to)
	active.vote_processed.add ([this] (std::shared_ptr<nano::vote> const & vote, nano::vote_source source, std::unordered_map<nano::block_hash, nano::vote_code> const & results) {
		bool processed = std::any_of (results.begin (), results.end (), [] (auto const & result) {
			return result.second == nano::vote_code::vote;
		});
		if (processed)
		{
			if (wallets.should_republish_vote (vote->account ()))
			{
				nano::confirm_ack ack{ network_params.network, vote };
				network->tcp_channels->flood_message (ack, 0.5f);
			}
		}
	});

	if (!init_error ())
	{
		// Notify election schedulers when AEC frees election slot
		active.vacancy_update = [this] () {
			scheduler.priority.notify ();
			scheduler.hinted.notify ();
			scheduler.optimistic.notify ();
		};

		wallets.wallet_actions.set_observer ([this] (bool active) {
			observers->wallet.notify (active);
		});
		network->on_new_channel ([this] (std::shared_ptr<nano::transport::channel> const & channel_a) {
			debug_assert (channel_a != nullptr);
			observers->endpoint.notify (channel_a);
		});
		network->disconnect_observer = [this] () {
			observers->disconnect.notify ();
		};
		if (!config->callback_address.empty ())
		{
			observers->blocks.add ([this] (nano::election_status const & status_a, std::vector<nano::vote_with_weight_info> const & votes_a, nano::account const & account_a, nano::amount const & amount_a, bool is_state_send_a, bool is_state_epoch_a) {
				auto block_a (status_a.get_winner ());
				if ((status_a.get_election_status_type () == nano::election_status_type::active_confirmed_quorum || status_a.get_election_status_type () == nano::election_status_type::active_confirmation_height))
				{
					auto node_l (shared_from_this ());
					background ([node_l, block_a, account_a, amount_a, is_state_send_a, is_state_epoch_a] () {
						boost::property_tree::ptree event;
						event.add ("account", account_a.to_account ());
						event.add ("hash", block_a->hash ().to_string ());
						std::string block_text;
						block_a->serialize_json (block_text);
						event.add ("block", block_text);
						event.add ("amount", amount_a.to_string_dec ());
						if (is_state_send_a)
						{
							event.add ("is_send", is_state_send_a);
							event.add ("subtype", "send");
						}
						// Subtype field
						else if (block_a->type () == nano::block_type::state)
						{
							if (block_a->is_change ())
							{
								event.add ("subtype", "change");
							}
							else if (is_state_epoch_a)
							{
								debug_assert (amount_a == 0 && node_l->ledger.is_epoch_link (block_a->link_field ().value ()));
								event.add ("subtype", "epoch");
							}
							else
							{
								event.add ("subtype", "receive");
							}
						}
						std::stringstream ostream;
						boost::property_tree::write_json (ostream, event);
						ostream.flush ();
						auto body (std::make_shared<std::string> (ostream.str ()));
						auto address (node_l->config->callback_address);
						auto port (node_l->config->callback_port);
						auto target (std::make_shared<std::string> (node_l->config->callback_target));
						auto resolver (std::make_shared<boost::asio::ip::tcp::resolver> (node_l->io_ctx));
						resolver->async_resolve (boost::asio::ip::tcp::resolver::query (address, std::to_string (port)), [node_l, address, port, target, body, resolver] (boost::system::error_code const & ec, boost::asio::ip::tcp::resolver::iterator i_a) {
							if (!ec)
							{
								node_l->do_rpc_callback (i_a, address, port, target, body, resolver);
							}
							else
							{
								node_l->logger->error (nano::log::type::rpc_callbacks, "Error resolving callback: {}:{} ({})", address, port, ec.message ());
								node_l->stats->inc (nano::stat::type::error, nano::stat::detail::http_callback, nano::stat::dir::out);
							}
						});
					});
				}
			});
		}

		// Add block confirmation type stats regardless of http-callback and websocket subscriptions
		observers->blocks.add ([this] (nano::election_status const & status_a, std::vector<nano::vote_with_weight_info> const & votes_a, nano::account const & account_a, nano::amount const & amount_a, bool is_state_send_a, bool is_state_epoch_a) {
			debug_assert (status_a.get_election_status_type () != nano::election_status_type::ongoing);
			switch (status_a.get_election_status_type ())
			{
				case nano::election_status_type::active_confirmed_quorum:
					this->stats->inc (nano::stat::type::confirmation_observer, nano::stat::detail::active_quorum, nano::stat::dir::out);
					break;
				case nano::election_status_type::active_confirmation_height:
					this->stats->inc (nano::stat::type::confirmation_observer, nano::stat::detail::active_conf_height, nano::stat::dir::out);
					break;
				case nano::election_status_type::inactive_confirmation_height:
					this->stats->inc (nano::stat::type::confirmation_observer, nano::stat::detail::inactive_conf_height, nano::stat::dir::out);
					break;
				default:
					break;
			}
		});
		observers->endpoint.add ([this] (std::shared_ptr<nano::transport::channel> const & channel_a) {
			this->network->send_keepalive_self (channel_a);
		});

		observers->vote.add ([this] (std::shared_ptr<nano::vote> vote, std::shared_ptr<nano::transport::channel> const & channel, nano::vote_code code) {
			debug_assert (code != nano::vote_code::invalid);
			bool active_in_rep_crawler = rep_crawler.process (vote, channel);
			if (active_in_rep_crawler)
			{
				// Representative is defined as online if replying to live votes or rep_crawler queries
				this->online_reps.observe (vote->account ());
			}
		});

		// Cancelling local work generation
		observers->work_cancel.add ([this] (nano::root const & root_a) {
			this->work.cancel (root_a);
			this->distributed_work.cancel (root_a);
		});

		auto const network_label = network_params.network.get_current_network_as_string ();

		logger->info (nano::log::type::node, "Node starting, version: {}", NANO_VERSION_STRING);
		logger->info (nano::log::type::node, "Build information: {}", BUILD_INFO);
		logger->info (nano::log::type::node, "Active network: {}", network_label);
		logger->info (nano::log::type::node, "Database backend: {}", store.vendor_get ());
		logger->info (nano::log::type::node, "Data path: {}", application_path.string ());
		logger->info (nano::log::type::node, "Work pool threads: {} ({})", work.thread_count (), (work.has_opencl () ? "OpenCL" : "CPU"));
		logger->info (nano::log::type::node, "Work peers: {}", config->work_peers.size ());
		logger->info (nano::log::type::node, "Node ID: {}", node_id.pub.to_node_id ());

		if (!work_generation_enabled ())
		{
			logger->info (nano::log::type::node, "Work generation is disabled");
		}

		logger->info (nano::log::type::node, "Outbound bandwidth limit: {} bytes/s, burst ratio: {}",
		config->bandwidth_limit,
		config->bandwidth_limit_burst_ratio);

		if (!ledger.block_or_pruned_exists (config->network_params.ledger.genesis->hash ()))
		{
			logger->critical (nano::log::type::node, "Genesis block not found. This commonly indicates a configuration issue, check that the --network or --data_path command line arguments are correct, and also the ledger backend node config option. If using a read-only CLI command a ledger must already exist, start the node with --daemon first.");

			if (network_params.network.is_beta_network ())
			{
				logger->critical (nano::log::type::node, "Beta network may have reset, try clearing database files");
			}

			std::exit (1);
		}

		if (config->enable_voting)
		{
			logger->info (nano::log::type::node, "Voting is enabled, more system resources will be used, local representatives: {}", wallets.voting_reps_count ());
			if (wallets.voting_reps_count () > 1)
			{
				logger->warn (nano::log::type::node, "Voting with more than one representative can limit performance");
			}
		}

		if ((network_params.network.is_live_network () || network_params.network.is_beta_network ()) && !flags.inactive_node ())
		{
			auto const bootstrap_weights = get_bootstrap_weights ();
			ledger.set_bootstrap_weight_max_blocks (bootstrap_weights.first);

			logger->info (nano::log::type::node, "Initial bootstrap height: {}", ledger.get_bootstrap_weight_max_blocks ());
			logger->info (nano::log::type::node, "Current ledger height:    {}", ledger.block_count ());

			// Use bootstrap weights if initial bootstrap is not completed
			const bool use_bootstrap_weight = ledger.block_count () < bootstrap_weights.first;
			if (use_bootstrap_weight)
			{
				logger->info (nano::log::type::node, "Using predefined representative weights, since block count is less than bootstrap threshold");
				ledger.set_bootstrap_weights (bootstrap_weights.second);

				logger->info (nano::log::type::node, "************************************ Bootstrap weights ************************************");
				// Sort the weights
				auto weights{ ledger.get_bootstrap_weights () };
				std::vector<std::pair<nano::account, nano::uint128_t>> sorted_weights (weights.begin (), weights.end ());
				std::sort (sorted_weights.begin (), sorted_weights.end (), [] (auto const & entry1, auto const & entry2) {
					return entry1.second > entry2.second;
				});

				for (auto const & rep : sorted_weights)
				{
					logger->info (nano::log::type::node, "Using bootstrap rep weight: {} -> {}",
					rep.first.to_account (),
					nano::uint128_union (rep.second).format_balance (Mxrb_ratio, 0, true));
				}
				logger->info (nano::log::type::node, "************************************ ================= ************************************");
			}
		}

		{
			auto tx{ store.tx_begin_read () };
			if (flags.enable_pruning () || store.pruned ().count (*tx) > 0)
			{
				ledger.enable_pruning ();
			};
		}

		if (ledger.pruning_enabled ())
		{
			if (config->enable_voting && !flags.inactive_node ())
			{
				logger->critical (nano::log::type::node, "Incompatibility detected between config node.enable_voting and existing pruned blocks");
				std::exit (1);
			}
			else if (!flags.enable_pruning () && !flags.inactive_node ())
			{
				logger->critical (nano::log::type::node, "To start node with existing pruned blocks use launch flag --enable_pruning");
				std::exit (1);
			}
		}
		confirming_set.add_cemented_observer ([this] (auto const & block) {
			if (block->is_send ())
			{
				auto transaction = store.tx_begin_read ();
				receive_confirmed (*transaction, block->hash (), block->destination ());
			}
		});
	}
	node_initialized_latch.count_down ();
}

nano::node::~node ()
{
	logger->debug (nano::log::type::node, "Destructing node...");
	stop ();
}

namespace
{
void call_post_callback (void * callback_handle)
{
	auto callback = static_cast<std::function<void ()> *> (callback_handle);
	(*callback) ();
}

void delete_post_callback (void * callback_handle)
{
	auto callback = static_cast<std::function<void ()> *> (callback_handle);
	delete callback;
}
}

void nano::node::background (std::function<void ()> action_a)
{
	auto context = new std::function<void ()> (std::move (action_a));
	rsnano::rsn_async_runtime_post (async_rt.handle, call_post_callback, context, delete_post_callback);
}

// TODO: Move to a separate class
void nano::node::do_rpc_callback (boost::asio::ip::tcp::resolver::iterator i_a, std::string const & address, uint16_t port, std::shared_ptr<std::string> const & target, std::shared_ptr<std::string> const & body, std::shared_ptr<boost::asio::ip::tcp::resolver> const & resolver)
{
	if (i_a != boost::asio::ip::tcp::resolver::iterator{})
	{
		auto node_l (shared_from_this ());
		auto sock (std::make_shared<boost::asio::ip::tcp::socket> (node_l->io_ctx));
		sock->async_connect (i_a->endpoint (), [node_l, target, body, sock, address, port, i_a, resolver] (boost::system::error_code const & ec) mutable {
			if (!ec)
			{
				auto req (std::make_shared<boost::beast::http::request<boost::beast::http::string_body>> ());
				req->method (boost::beast::http::verb::post);
				req->target (*target);
				req->version (11);
				req->insert (boost::beast::http::field::host, address);
				req->insert (boost::beast::http::field::content_type, "application/json");
				req->body () = *body;
				req->prepare_payload ();
				boost::beast::http::async_write (*sock, *req, [node_l, sock, address, port, req, i_a, target, body, resolver] (boost::system::error_code const & ec, std::size_t bytes_transferred) mutable {
					if (!ec)
					{
						auto sb (std::make_shared<boost::beast::flat_buffer> ());
						auto resp (std::make_shared<boost::beast::http::response<boost::beast::http::string_body>> ());
						boost::beast::http::async_read (*sock, *sb, *resp, [node_l, sb, resp, sock, address, port, i_a, target, body, resolver] (boost::system::error_code const & ec, std::size_t bytes_transferred) mutable {
							if (!ec)
							{
								if (boost::beast::http::to_status_class (resp->result ()) == boost::beast::http::status_class::successful)
								{
									node_l->stats->inc (nano::stat::type::http_callback, nano::stat::detail::initiate, nano::stat::dir::out);
								}
								else
								{
									node_l->logger->error (nano::log::type::rpc_callbacks, "Callback to {}:{} failed [status: {}]", address, port, nano::util::to_str (resp->result ()));
									node_l->stats->inc (nano::stat::type::error, nano::stat::detail::http_callback, nano::stat::dir::out);
								}
							}
							else
							{
								node_l->logger->error (nano::log::type::rpc_callbacks, "Unable to complete callback: {}:{} ({})", address, port, ec.message ());
								node_l->stats->inc (nano::stat::type::error, nano::stat::detail::http_callback, nano::stat::dir::out);
							};
						});
					}
					else
					{
						node_l->logger->error (nano::log::type::rpc_callbacks, "Unable to send callback: {}:{} ({})", address, port, ec.message ());
						node_l->stats->inc (nano::stat::type::error, nano::stat::detail::http_callback, nano::stat::dir::out);
					}
				});
			}
			else
			{
				node_l->logger->error (nano::log::type::rpc_callbacks, "Unable to connect to callback address: {}:{} ({})", address, port, ec.message ());
				node_l->stats->inc (nano::stat::type::error, nano::stat::detail::http_callback, nano::stat::dir::out);
				++i_a;

				node_l->do_rpc_callback (i_a, address, port, target, body, resolver);
			}
		});
	}
}

bool nano::node::copy_with_compaction (std::filesystem::path const & destination)
{
	return store.copy_db (destination);
}

std::unique_ptr<nano::container_info_component> nano::collect_container_info (node & node, std::string const & name)
{
	auto composite = std::make_unique<container_info_composite> (name);
	composite->add_component (collect_container_info (node.work, "work"));
	composite->add_component (node.ledger.collect_container_info ("ledger"));
	composite->add_component (collect_container_info (node.active, "active"));
	composite->add_component (collect_container_info (node.bootstrap_initiator, "bootstrap_initiator"));
	composite->add_component (node.tcp_listener->collect_container_info ("tcp_listener"));
	composite->add_component (collect_container_info (*node.network, "network"));
	composite->add_component (node.telemetry->collect_container_info ("telemetry"));
	composite->add_component (collect_container_info (*node.workers, "workers"));
	composite->add_component (collect_container_info (*node.observers, "observers"));
	composite->add_component (collect_container_info (node.wallets, "wallets"));
	composite->add_component (collect_container_info (node.vote_processor.queue, "vote_processor"));
	composite->add_component (node.rep_crawler.collect_container_info ("rep_crawler"));
	composite->add_component (node.block_processor.collect_container_info ("block_processor"));
	composite->add_component (collect_container_info (node.online_reps, "online_reps"));
	composite->add_component (collect_container_info (node.history, "history"));
	composite->add_component (node.confirming_set.collect_container_info ("confirming_set"));
	composite->add_component (collect_container_info (node.distributed_work, "distributed_work"));
	composite->add_component (collect_container_info (node.aggregator, "request_aggregator"));
	composite->add_component (node.scheduler.collect_container_info ("election_scheduler"));
	composite->add_component (node.vote_cache.collect_container_info ("vote_cache"));
	composite->add_component (collect_container_info (node.generator, "vote_generator"));
	composite->add_component (collect_container_info (node.final_generator, "vote_generator_final"));
	composite->add_component (node.ascendboot.collect_container_info ("bootstrap_ascending"));
	composite->add_component (node.unchecked.collect_container_info ("unchecked"));
	composite->add_component (node.local_block_broadcaster.collect_container_info ("local_block_broadcaster"));
	composite->add_component (node.rep_tiers.collect_container_info ("rep_tiers"));
	return composite;
}

void nano::node::process_active (std::shared_ptr<nano::block> const & incoming)
{
	block_processor.process_active (incoming);
}

[[nodiscard]] nano::block_status nano::node::process (store::write_transaction const & transaction, std::shared_ptr<nano::block> block)
{
	return ledger.process (transaction, block);
}

nano::block_status nano::node::process (std::shared_ptr<nano::block> block)
{
	auto const transaction = store.tx_begin_write ({ tables::accounts, tables::blocks, tables::pending, tables::rep_weights });
	return process (*transaction, block);
}

std::optional<nano::block_status> nano::node::process_local (std::shared_ptr<nano::block> const & block_a)
{
	return block_processor.add_blocking (block_a, nano::block_source::local);
}

void nano::node::process_local_async (std::shared_ptr<nano::block> const & block_a)
{
	block_processor.add (block_a, nano::block_source::local);
}

void nano::node::start ()
{
	long_inactivity_cleanup ();
	network->start ();
	add_initial_peers ();
	if (!flags.disable_legacy_bootstrap () && !flags.disable_ongoing_bootstrap ())
	{
		ongoing_bootstrap ();
	}
	if (flags.enable_pruning ())
	{
		auto this_l (shared ());
		workers->push_task ([this_l] () {
			this_l->ongoing_ledger_pruning ();
		});
	}
	if (!flags.disable_rep_crawler ())
	{
		rep_crawler.start ();
	}
	ongoing_peer_store ();
	ongoing_online_weight_calculation_queue ();

	bool tcp_enabled (false);
	if (config->tcp_incoming_connections_max > 0 && !(flags.disable_bootstrap_listener () && flags.disable_tcp_realtime ()))
	{
		auto listener_w{ tcp_listener->weak_from_this () };
		tcp_listener->start ([listener_w] (std::shared_ptr<nano::transport::socket> const & new_connection, boost::system::error_code const & ec_a) {
			auto listener_l{ listener_w.lock () };
			if (!listener_l)
			{
				return false;
			}
			if (!ec_a)
			{
				listener_l->accept_action (ec_a, new_connection);
			}
			return true;
		});
		tcp_enabled = true;

		if (network->get_port () != tcp_listener->endpoint ().port ())
		{
			network->set_port (tcp_listener->endpoint ().port ());
		}

		logger->info (nano::log::type::node, "Node peering port: {}", network->port.load ());
	}

	if (!flags.disable_backup ())
	{
		backup_wallet ();
	}
	if (!flags.disable_search_pending ())
	{
		search_receivable_all ();
	}
	if (!flags.disable_wallet_bootstrap ())
	{
		// Delay to start wallet lazy bootstrap
		auto this_l (shared ());
		workers->add_timed_task (std::chrono::steady_clock::now () + std::chrono::minutes (1), [this_l] () {
			this_l->bootstrap_wallet ();
		});
	}
	// Start port mapping if external address is not defined and TCP ports are enabled
	if (config->external_address == boost::asio::ip::address_v6::any ().to_string () && tcp_enabled)
	{
		port_mapping.start ();
	}
	wallets.wallet_actions.start ();
	rep_tiers.start ();
	vote_processor.start ();
	block_processor.start ();
	active.start ();
	generator.start ();
	final_generator.start ();
	confirming_set.start ();
	scheduler.start ();
	backlog.start ();
	bootstrap_server.start ();
	if (!flags.disable_ascending_bootstrap ())
	{
		ascendboot.start ();
	}
	websocket.start ();
	telemetry->start ();
	local_block_broadcaster.start ();
}

void nano::node::stop ()
{
	// Ensure stop can only be called once
	if (stopped.exchange (true))
	{
		return;
	}

	logger->info (nano::log::type::node, "Node stopping...");

	// Cancels ongoing work generation tasks, which may be blocking other threads
	// No tasks may wait for work generation in I/O threads, or termination signal capturing will be unable to call node::stop()
	distributed_work.stop ();
	backlog.stop ();
	if (!flags.disable_ascending_bootstrap ())
	{
		ascendboot.stop ();
	}
	rep_crawler.stop ();
	unchecked.stop ();
	block_processor.stop ();
	aggregator.stop ();
	vote_processor.stop ();
	rep_tiers.stop ();
	scheduler.stop ();
	active.stop ();
	generator.stop ();
	final_generator.stop ();
	confirming_set.stop ();
	telemetry->stop ();
	websocket.stop ();
	bootstrap_server.stop ();
	bootstrap_initiator.stop ();
	tcp_listener->stop ();
	port_mapping.stop ();
	wallets.wallet_actions.stop ();
	stats->stop ();
	epoch_upgrader.stop ();
	workers->stop ();
	local_block_broadcaster.stop ();
	network->stop (); // Stop network last to avoid killing in-use sockets
					  //
	// work pool is not stopped on purpose due to testing setup
}

bool nano::node::is_stopped () const
{
	return stopped;
}

void nano::node::keepalive_preconfigured ()
{
	for (auto const & peer : config->preconfigured_peers)
	{
		// can't use `network.port` here because preconfigured peers are referenced
		// just by their address, so we rely on them listening on the default port
		//
		keepalive (peer, network_params.network.default_node_port);
	}
}

nano::block_hash nano::node::latest (nano::account const & account_a)
{
	auto const transaction (store.tx_begin_read ());
	return ledger.latest (*transaction, account_a);
}

nano::uint128_t nano::node::balance (nano::account const & account_a)
{
	auto const transaction (store.tx_begin_read ());
	return ledger.account_balance (*transaction, account_a);
}

std::shared_ptr<nano::block> nano::node::block (nano::block_hash const & hash_a)
{
	auto const transaction (store.tx_begin_read ());
	return ledger.block (*transaction, hash_a);
}

std::pair<nano::uint128_t, nano::uint128_t> nano::node::balance_pending (nano::account const & account_a, bool only_confirmed_a)
{
	std::pair<nano::uint128_t, nano::uint128_t> result;
	auto const transaction (store.tx_begin_read ());
	result.first = ledger.account_balance (*transaction, account_a, only_confirmed_a);
	result.second = ledger.account_receivable (*transaction, account_a, only_confirmed_a);
	return result;
}

nano::uint128_t nano::node::weight (nano::account const & account_a)
{
	auto txn{ ledger.store.tx_begin_read () };
	return ledger.weight_exact (*txn, account_a);
}

nano::uint128_t nano::node::minimum_principal_weight ()
{
	return online_reps.minimum_principal_weight ();
}

void nano::node::long_inactivity_cleanup ()
{
	bool perform_cleanup = false;
	auto const transaction (store.tx_begin_write ({ tables::online_weight, tables::peers }));
	if (store.online_weight ().count (*transaction) > 0)
	{
		auto sample (store.online_weight ().rbegin (*transaction));
		auto n (store.online_weight ().end ());
		debug_assert (sample != n);
		auto const one_week_ago = static_cast<std::size_t> ((std::chrono::system_clock::now () - std::chrono::hours (7 * 24)).time_since_epoch ().count ());
		perform_cleanup = sample->first < one_week_ago;
	}
	if (perform_cleanup)
	{
		store.online_weight ().clear (*transaction);
		store.peer ().clear (*transaction);
		logger->info (nano::log::type::node, "Removed records of peers and online weight after a long period of inactivity");
	}
}

void nano::node::ongoing_bootstrap ()
{
	auto next_wakeup = network_params.network.bootstrap_interval;
	if (warmed_up < 3)
	{
		// Re-attempt bootstrapping more aggressively on startup
		next_wakeup = std::chrono::seconds (5);
		if (!bootstrap_initiator.in_progress () && !network->empty ())
		{
			++warmed_up;
		}
	}
	if (network_params.network.is_dev_network () && flags.bootstrap_interval () != 0)
	{
		// For test purposes allow faster automatic bootstraps
		next_wakeup = std::chrono::seconds (flags.bootstrap_interval ());
		++warmed_up;
	}
	// Differential bootstrap with max age (75% of all legacy attempts)
	uint32_t frontiers_age (std::numeric_limits<uint32_t>::max ());
	auto bootstrap_weight_reached (ledger.block_count () >= ledger.get_bootstrap_weight_max_blocks ());
	auto previous_bootstrap_count (stats->count (nano::stat::type::bootstrap, nano::stat::detail::initiate, nano::stat::dir::out) + stats->count (nano::stat::type::bootstrap, nano::stat::detail::initiate_legacy_age, nano::stat::dir::out));
	/*
	- Maximum value for 25% of attempts or if block count is below preconfigured value (initial bootstrap not finished)
	- Node shutdown time minus 1 hour for start attempts (warm up)
	- Default age value otherwise (1 day for live network, 1 hour for beta)
	*/
	if (bootstrap_weight_reached)
	{
		if (warmed_up < 3)
		{
			// Find last online weight sample (last active time for node)
			uint64_t last_sample_time (0);

			{
				auto tx{ store.tx_begin_read () };
				auto last_record = store.online_weight ().rbegin (*tx);
				if (last_record != store.online_weight ().end ())
				{
					last_sample_time = last_record->first;
				}
			}
			uint64_t time_since_last_sample = std::chrono::duration_cast<std::chrono::seconds> (std::chrono::system_clock::now ().time_since_epoch ()).count () - static_cast<uint64_t> (last_sample_time / std::pow (10, 9)); // Nanoseconds to seconds
			if (time_since_last_sample + 60 * 60 < std::numeric_limits<uint32_t>::max ())
			{
				frontiers_age = std::max<uint32_t> (static_cast<uint32_t> (time_since_last_sample + 60 * 60), network_params.bootstrap.default_frontiers_age_seconds);
			}
		}
		else if (previous_bootstrap_count % 4 != 0)
		{
			frontiers_age = network_params.bootstrap.default_frontiers_age_seconds;
		}
	}
	// Bootstrap and schedule for next attempt
	bootstrap_initiator.bootstrap (false, boost::str (boost::format ("auto_bootstrap_%1%") % previous_bootstrap_count), frontiers_age);
	std::weak_ptr<nano::node> node_w (shared_from_this ());
	workers->add_timed_task (std::chrono::steady_clock::now () + next_wakeup, [node_w] () {
		if (auto node_l = node_w.lock ())
		{
			node_l->ongoing_bootstrap ();
		}
	});
}

void nano::node::ongoing_peer_store ()
{
	auto endpoints{ network->tcp_channels->get_peers () };
	bool stored (false);
	if (!endpoints.empty ())
	{
		// Clear all peers then refresh with the current list of peers
		auto transaction (store.tx_begin_write ({ tables::peers }));
		store.peer ().clear (*transaction);
		for (auto const & endpoint : endpoints)
		{
			store.peer ().put (*transaction, nano::endpoint_key{ endpoint.address ().to_v6 ().to_bytes (), endpoint.port () });
		}
		stored = true;
	}

	std::weak_ptr<nano::node> node_w (shared_from_this ());
	workers->add_timed_task (std::chrono::steady_clock::now () + network_params.network.peer_dump_interval, [node_w] () {
		if (auto node_l = node_w.lock ())
		{
			node_l->ongoing_peer_store ();
		}
	});
}

void nano::node::backup_wallet ()
{
	auto backup_path (application_path / "backup");
	wallets.backup (backup_path);
	auto this_l (shared ());
	workers->add_timed_task (std::chrono::steady_clock::now () + network_params.node.backup_interval, [this_l] () {
		this_l->backup_wallet ();
	});
}

void nano::node::search_receivable_all ()
{
	// Reload wallets from disk
	wallets.reload ();
	// Search pending
	wallets.search_receivable_all ();
	auto this_l (shared ());
	workers->add_timed_task (std::chrono::steady_clock::now () + network_params.node.search_pending_interval, [this_l] () {
		this_l->search_receivable_all ();
	});
}

void nano::node::bootstrap_wallet ()
{
	std::deque<nano::account> accounts;
	auto accs{ wallets.get_accounts (128) };
	std::copy (accs.begin (), accs.end (), std::back_inserter (accounts));
	if (!accounts.empty ())
	{
		bootstrap_initiator.bootstrap_wallet (accounts);
	}
}

bool nano::node::collect_ledger_pruning_targets (std::deque<nano::block_hash> & pruning_targets_a, nano::account & last_account_a, uint64_t const batch_read_size_a, uint64_t const max_depth_a, uint64_t const cutoff_time_a)
{
	uint64_t read_operations (0);
	bool finish_transaction (false);
	auto const transaction (store.tx_begin_read ());
	for (auto i (store.confirmation_height ().begin (*transaction, last_account_a)), n (store.confirmation_height ().end ()); i != n && !finish_transaction;)
	{
		++read_operations;
		auto const & account (i->first);
		nano::block_hash hash (i->second.frontier ());
		uint64_t depth (0);
		while (!hash.is_zero () && depth < max_depth_a)
		{
			auto block (ledger.block (*transaction, hash));
			if (block != nullptr)
			{
				if (block->sideband ().timestamp () > cutoff_time_a || depth == 0)
				{
					hash = block->previous ();
				}
				else
				{
					break;
				}
			}
			else
			{
				release_assert (depth != 0);
				hash = 0;
			}
			if (++depth % batch_read_size_a == 0)
			{
				transaction->refresh ();
			}
		}
		if (!hash.is_zero ())
		{
			pruning_targets_a.push_back (hash);
		}
		read_operations += depth;
		if (read_operations >= batch_read_size_a)
		{
			last_account_a = account.number () + 1;
			finish_transaction = true;
		}
		else
		{
			++i;
		}
	}
	return !finish_transaction || last_account_a.is_zero ();
}

void nano::node::ledger_pruning (uint64_t const batch_size_a, bool bootstrap_weight_reached_a)
{
	uint64_t const max_depth (config->max_pruning_depth != 0 ? config->max_pruning_depth : std::numeric_limits<uint64_t>::max ());
	uint64_t const cutoff_time (bootstrap_weight_reached_a ? nano::seconds_since_epoch () - config->max_pruning_age.count () : std::numeric_limits<uint64_t>::max ());
	uint64_t pruned_count (0);
	uint64_t transaction_write_count (0);
	nano::account last_account (1); // 0 Burn account is never opened. So it can be used to break loop
	std::deque<nano::block_hash> pruning_targets;
	bool target_finished (false);
	while ((transaction_write_count != 0 || !target_finished) && !stopped)
	{
		// Search pruning targets
		while (pruning_targets.size () < batch_size_a && !target_finished && !stopped)
		{
			target_finished = collect_ledger_pruning_targets (pruning_targets, last_account, batch_size_a * 2, max_depth, cutoff_time);
		}
		// Pruning write operation
		transaction_write_count = 0;
		if (!pruning_targets.empty () && !stopped)
		{
			auto scoped_write_guard = write_queue.wait (nano::store::writer::pruning);
			auto write_transaction (store.tx_begin_write ({ tables::blocks, tables::pruned }));
			while (!pruning_targets.empty () && transaction_write_count < batch_size_a && !stopped)
			{
				auto const & pruning_hash (pruning_targets.front ());
				auto account_pruned_count (ledger.pruning_action (*write_transaction, pruning_hash, batch_size_a));
				transaction_write_count += account_pruned_count;
				pruning_targets.pop_front ();
			}
			pruned_count += transaction_write_count;

			logger->debug (nano::log::type::prunning, "Pruned blocks: {}", pruned_count);
		}
	}

	logger->debug (nano::log::type::prunning, "Total recently pruned block count: {}", pruned_count);
}

void nano::node::ongoing_ledger_pruning ()
{
	auto bootstrap_weight_reached (ledger.block_count () >= ledger.get_bootstrap_weight_max_blocks ());
	ledger_pruning (flags.block_processor_batch_size () != 0 ? flags.block_processor_batch_size () : 2 * 1024, bootstrap_weight_reached);
	auto const ledger_pruning_interval (bootstrap_weight_reached ? config->max_pruning_age : std::min (config->max_pruning_age, std::chrono::seconds (15 * 60)));
	auto this_l (shared ());
	workers->add_timed_task (std::chrono::steady_clock::now () + ledger_pruning_interval, [this_l] () {
		this_l->workers->push_task ([this_l] () {
			this_l->ongoing_ledger_pruning ();
		});
	});
}

int nano::node::price (nano::uint128_t const & balance_a, int amount_a)
{
	debug_assert (balance_a >= amount_a * nano::Gxrb_ratio);
	auto balance_l (balance_a);
	double result (0.0);
	for (auto i (0); i < amount_a; ++i)
	{
		balance_l -= nano::Gxrb_ratio;
		auto balance_scaled ((balance_l / nano::Mxrb_ratio).convert_to<double> ());
		auto units (balance_scaled / 1000.0);
		auto unit_price (((free_cutoff - units) / free_cutoff) * price_max);
		result += std::min (std::max (0.0, unit_price), price_max);
	}
	return static_cast<int> (result * 100.0);
}

uint64_t nano::node::default_difficulty (nano::work_version const version_a) const
{
	uint64_t result{ std::numeric_limits<uint64_t>::max () };
	switch (version_a)
	{
		case nano::work_version::work_1:
			result = network_params.work.threshold_base (version_a);
			break;
		default:
			debug_assert (false && "Invalid version specified to default_difficulty");
	}
	return result;
}

uint64_t nano::node::default_receive_difficulty (nano::work_version const version_a) const
{
	uint64_t result{ std::numeric_limits<uint64_t>::max () };
	switch (version_a)
	{
		case nano::work_version::work_1:
			result = network_params.work.get_epoch_2_receive ();
			break;
		default:
			debug_assert (false && "Invalid version specified to default_receive_difficulty");
	}
	return result;
}

uint64_t nano::node::max_work_generate_difficulty (nano::work_version const version_a) const
{
	return nano::difficulty::from_multiplier (config->max_work_generate_multiplier, default_difficulty (version_a));
}

bool nano::node::local_work_generation_enabled () const
{
	return config->work_threads > 0 || work.has_opencl ();
}

bool nano::node::work_generation_enabled () const
{
	return work_generation_enabled (config->work_peers);
}

bool nano::node::work_generation_enabled (std::vector<std::pair<std::string, uint16_t>> const & peers_a) const
{
	return !peers_a.empty () || local_work_generation_enabled ();
}

std::optional<uint64_t> nano::node::work_generate_blocking (nano::block & block_a, uint64_t difficulty_a)
{
	auto opt_work_l (work_generate_blocking (block_a.work_version (), block_a.root (), difficulty_a, block_a.account_field ()));
	if (opt_work_l.has_value ())
	{
		block_a.block_work_set (opt_work_l.value ());
	}
	return opt_work_l;
}

void nano::node::work_generate (nano::work_version const version_a, nano::root const & root_a, uint64_t difficulty_a, std::function<void (std::optional<uint64_t>)> callback_a, std::optional<nano::account> const & account_a, bool secondary_work_peers_a)
{
	auto const & peers_l (secondary_work_peers_a ? config->secondary_work_peers : config->work_peers);
	if (distributed_work.make (version_a, root_a, peers_l, difficulty_a, callback_a, account_a))
	{
		// Error in creating the job (either stopped or work generation is not possible)
		callback_a (std::nullopt);
	}
}

std::optional<uint64_t> nano::node::work_generate_blocking (nano::work_version const version_a, nano::root const & root_a, uint64_t difficulty_a, std::optional<nano::account> const & account_a)
{
	std::promise<std::optional<uint64_t>> promise;
	work_generate (
	version_a, root_a, difficulty_a, [&promise] (std::optional<uint64_t> opt_work_a) {
		promise.set_value (opt_work_a);
	},
	account_a);
	return promise.get_future ().get ();
}

std::optional<uint64_t> nano::node::work_generate_blocking (nano::block & block_a)
{
	debug_assert (network_params.network.is_dev_network ());
	return work_generate_blocking (block_a, default_difficulty (nano::work_version::work_1));
}

std::optional<uint64_t> nano::node::work_generate_blocking (nano::root const & root_a)
{
	debug_assert (network_params.network.is_dev_network ());
	return work_generate_blocking (root_a, default_difficulty (nano::work_version::work_1));
}

std::optional<uint64_t> nano::node::work_generate_blocking (nano::root const & root_a, uint64_t difficulty_a)
{
	debug_assert (network_params.network.is_dev_network ());
	return work_generate_blocking (nano::work_version::work_1, root_a, difficulty_a);
}

void nano::node::add_initial_peers ()
{
	if (flags.disable_add_initial_peers ())
	{
		logger->warn (nano::log::type::node, "Not adding initial peers because `disable_add_initial_peers` flag is set");
		return;
	}

	std::vector<nano::endpoint> initial_peers;
	{
		auto transaction = store.tx_begin_read ();
		for (auto i (store.peer ().begin (*transaction)), n (store.peer ().end ()); i != n; ++i)
		{
			nano::endpoint endpoint (boost::asio::ip::address_v6 (i->first.address_bytes ()), i->first.port ());
			initial_peers.push_back (endpoint);
		}
	}

	logger->info (nano::log::type::node, "Adding cached initial peers: {}", initial_peers.size ());

	for (auto const & peer : initial_peers)
	{
		network->merge_peer (peer);
	}
}

void nano::node::start_election (std::shared_ptr<nano::block> const & block)
{
	scheduler.manual.push (block);
}

bool nano::node::block_confirmed (nano::block_hash const & hash_a)
{
	return active.confirmed (hash_a);
}

bool nano::node::block_confirmed_or_being_confirmed (nano::store::transaction const & transaction, nano::block_hash const & hash_a)
{
	return confirming_set.exists (hash_a) || ledger.block_confirmed (transaction, hash_a);
}

bool nano::node::block_confirmed_or_being_confirmed (nano::block_hash const & hash_a)
{
	return block_confirmed_or_being_confirmed (*store.tx_begin_read (), hash_a);
}

void nano::node::ongoing_online_weight_calculation_queue ()
{
	std::weak_ptr<nano::node> node_w (shared_from_this ());
	workers->add_timed_task (std::chrono::steady_clock::now () + (std::chrono::seconds (network_params.node.weight_period)), [node_w] () {
		if (auto node_l = node_w.lock ())
		{
			node_l->ongoing_online_weight_calculation ();
		}
	});
}

bool nano::node::online () const
{
	return representative_register.total_weight () > online_reps.delta ();
}

void nano::node::ongoing_online_weight_calculation ()
{
	online_reps.sample ();
	ongoing_online_weight_calculation_queue ();
}

void nano::node::receive_confirmed (store::transaction const & block_transaction_a, nano::block_hash const & hash_a, nano::account const & destination_a)
{
	wallets.receive_confirmed (block_transaction_a, hash_a, destination_a);
}

void nano::node::process_confirmed (nano::election_status const & status_a, uint64_t iteration_a)
{
	active.process_confirmed (status_a, iteration_a);
}

std::shared_ptr<nano::node> nano::node::shared ()
{
	return shared_from_this ();
}

int nano::node::store_version ()
{
	auto transaction (store.tx_begin_read ());
	return store.version ().get (*transaction);
}

bool nano::node::init_error () const
{
	return store.init_error () || wallets_store.init_error ();
}

std::pair<uint64_t, std::unordered_map<nano::account, nano::uint128_t>> nano::node::get_bootstrap_weights () const
{
	std::unordered_map<nano::account, nano::uint128_t> weights;
	uint8_t const * weight_buffer = network_params.network.is_live_network () ? nano_bootstrap_weights_live : nano_bootstrap_weights_beta;
	std::size_t weight_size = network_params.network.is_live_network () ? nano_bootstrap_weights_live_size : nano_bootstrap_weights_beta_size;
	nano::bufferstream weight_stream ((uint8_t const *)weight_buffer, weight_size);
	nano::uint128_union block_height;
	uint64_t max_blocks = 0;
	if (!nano::try_read (weight_stream, block_height))
	{
		max_blocks = nano::narrow_cast<uint64_t> (block_height.number ());
		while (true)
		{
			nano::account account;
			if (nano::try_read (weight_stream, account.bytes))
			{
				break;
			}
			nano::amount weight;
			if (nano::try_read (weight_stream, weight.bytes))
			{
				break;
			}
			weights[account] = weight.number ();
		}
	}
	return { max_blocks, weights };
}

void nano::node::bootstrap_block (const nano::block_hash & hash)
{
	// If we are running pruning node check if block was not already pruned
	if (!ledger.pruning_enabled () || !store.pruned ().exists (*store.tx_begin_read (), hash))
	{
		// We don't have the block, try to bootstrap it
		// TODO: Use ascending bootstraper to bootstrap block hash
	}
}

/** Convenience function to easily return the confirmation height of an account. */
uint64_t nano::node::get_confirmation_height (store::transaction const & transaction_a, nano::account & account_a)
{
	nano::confirmation_height_info info;
	store.confirmation_height ().get (transaction_a, account_a, info);
	return info.height ();
}

nano::account nano::node::get_node_id () const
{
	return node_id.pub;
};

nano::telemetry_data nano::node::local_telemetry () const
{
	nano::telemetry_data telemetry_data;
	telemetry_data.set_node_id (node_id.pub);
	telemetry_data.set_block_count (ledger.block_count ());
	telemetry_data.set_cemented_count (ledger.cemented_count ());
	telemetry_data.set_bandwidth_cap (config->bandwidth_limit);
	telemetry_data.set_protocol_version (network_params.network.protocol_version);
	telemetry_data.set_uptime (std::chrono::duration_cast<std::chrono::seconds> (std::chrono::steady_clock::now () - startup_time).count ());
	telemetry_data.set_unchecked_count (unchecked.count ());
	telemetry_data.set_genesis_block (network_params.ledger.genesis->hash ());
	telemetry_data.set_peer_count (nano::narrow_cast<decltype (telemetry_data.get_peer_count ())> (network->size ()));
	telemetry_data.set_account_count (ledger.account_count ());
	telemetry_data.set_major_version (nano::get_major_node_version ());
	telemetry_data.set_minor_version (nano::get_minor_node_version ());
	telemetry_data.set_patch_version (nano::get_patch_node_version ());
	telemetry_data.set_pre_release_version (nano::get_pre_release_node_version ());
	telemetry_data.set_maker (static_cast<std::underlying_type_t<telemetry_maker>> (telemetry_maker::rs_nano_node));
	telemetry_data.set_timestamp (std::chrono::system_clock::now ());
	telemetry_data.set_active_difficulty (default_difficulty (nano::work_version::work_1));
	// Make sure this is the final operation!
	telemetry_data.sign (node_id);
	return telemetry_data;
}

std::string nano::node::make_logger_identifier (const nano::keypair & node_id)
{
	// Node identifier consists of first 10 characters of node id
	return node_id.pub.to_node_id ().substr (0, 10);
}

/*
 * node_wrapper
 */

nano::node_wrapper::node_wrapper (std::filesystem::path const & path_a, std::filesystem::path const & config_path_a, nano::node_flags & node_flags_a) :
	network_params{ nano::network_constants::active_network () },
	async_rt (std::make_shared<rsnano::async_runtime> (true)),
	work{ network_params.network, 1 }
{
	/*
	 * @warning May throw a filesystem exception
	 */
	std::filesystem::create_directories (path_a);

	boost::system::error_code error_chmod;
	nano::set_secure_perm_directory (path_a, error_chmod);

	nano::daemon_config daemon_config{ path_a, network_params };
	auto tmp_overrides{ node_flags_a.config_overrides () };
	auto error = nano::read_node_config_toml (config_path_a, daemon_config, tmp_overrides);
	node_flags_a.set_config_overrides (tmp_overrides);
	if (error)
	{
		std::cerr << "Error deserializing config file";
		if (!node_flags_a.config_overrides ().empty ())
		{
			std::cerr << " or --config option";
		}
		std::cerr << "\n"
				  << error.get_message () << std::endl;
		std::exit (1);
	}

	auto & node_config = daemon_config.node;
	node_config.peering_port = 24000;

	node = std::make_shared<nano::node> (*async_rt, path_a, node_config, work, node_flags_a);
}

nano::node_wrapper::~node_wrapper ()
{
	node->stop ();
}

/*
 * inactive_node
 */

nano::inactive_node::inactive_node (std::filesystem::path const & path_a, std::filesystem::path const & config_path_a, nano::node_flags & node_flags_a) :
	node_wrapper (path_a, config_path_a, node_flags_a),
	node (node_wrapper.node)
{
	node_wrapper.node->active.stop ();
}

nano::inactive_node::inactive_node (std::filesystem::path const & path_a, nano::node_flags & node_flags_a) :
	inactive_node (path_a, path_a, node_flags_a)
{
}

nano::node_flags const & nano::inactive_node_flag_defaults ()
{
	static nano::node_flags node_flags;
	node_flags.set_inactive_node (true);
	node_flags.set_read_only (true);
	auto gen_cache = node_flags.generate_cache ();
	gen_cache.enable_reps (false);
	gen_cache.enable_cemented_count (false);
	gen_cache.enable_unchecked_count (false);
	gen_cache.enable_account_count (false);
	node_flags.set_generate_cache (gen_cache);
	node_flags.set_disable_bootstrap_listener (true);
	node_flags.set_disable_tcp_realtime (true);
	return node_flags;
}<|MERGE_RESOLUTION|>--- conflicted
+++ resolved
@@ -24,6 +24,7 @@
 #include <nano/secure/common.hpp>
 #include <nano/secure/ledger.hpp>
 #include <nano/store/component.hpp>
+#include <nano/store/write_queue.hpp>
 
 #include <boost/property_tree/json_parser.hpp>
 
@@ -144,7 +145,6 @@
 
 nano::node::node (rsnano::async_runtime & async_rt_a, std::filesystem::path const & application_path_a, nano::node_config const & config_a, nano::work_pool & work_a, nano::node_flags flags_a, unsigned seq) :
 	node_id{ nano::load_or_create_node_id (application_path_a) },
-	write_queue (!flags_a.force_use_write_queue ()),
 	async_rt{ async_rt_a },
 	io_ctx (async_rt_a.io_ctx),
 	node_initialized_latch (1),
@@ -182,7 +182,6 @@
 	tcp_listener{ std::make_shared<nano::transport::tcp_listener> (network->get_port (), *this, config->tcp_incoming_connections_max) },
 	application_path (application_path_a),
 	port_mapping (*this),
-<<<<<<< HEAD
 	representative_register (*this),
 	rep_crawler (config->rep_crawler, *this),
 	rep_tiers{ ledger, network_params, online_reps, *stats },
@@ -194,21 +193,11 @@
 		rep_tiers,
 	},
 	vote_processor (vote_processor_queue, active, *observers, *stats, *config, *logger, rep_crawler, network_params, rep_tiers),
-=======
+	warmed_up (0),
 	block_processor (*this),
-	confirming_set_impl{ std::make_unique<nano::confirming_set> (ledger, config.confirming_set_batch_time) },
-	confirming_set{ *confirming_set_impl },
-	active_impl{ std::make_unique<nano::active_transactions> (*this, confirming_set, block_processor) },
-	active{ *active_impl },
-	rep_crawler (config.rep_crawler, *this),
-	rep_tiers{ ledger, network_params, online_reps, stats, logger },
-	vote_processor{ active, observers, stats, config, flags, logger, online_reps, rep_crawler, ledger, network_params, rep_tiers },
->>>>>>> fe4d47d0
-	warmed_up (0),
-	block_processor (*this, write_queue),
 	online_reps (ledger, *config),
 	history{ config_a.network_params.voting },
-	confirming_set (ledger, write_queue, config_a.confirming_set_batch_time),
+	confirming_set (ledger, config_a.confirming_set_batch_time),
 	vote_cache{ config_a.vote_cache, *stats },
 	wallets (wallets_store.init_error (), *this),
 	generator{ *this, *config, ledger, wallets, vote_processor, vote_processor_queue, history, *network, *stats, representative_register, /* non-final */ false },
@@ -1057,7 +1046,7 @@
 		transaction_write_count = 0;
 		if (!pruning_targets.empty () && !stopped)
 		{
-			auto scoped_write_guard = write_queue.wait (nano::store::writer::pruning);
+			auto scoped_write_guard = ledger.wait (nano::store::writer::pruning);
 			auto write_transaction (store.tx_begin_write ({ tables::blocks, tables::pruned }));
 			while (!pruning_targets.empty () && transaction_write_count < batch_size_a && !stopped)
 			{
