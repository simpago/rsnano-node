#include "nano/secure/common.hpp"

#include <nano/lib/threading.hpp>
#include <nano/lib/tomlconfig.hpp>
#include <nano/lib/utility.hpp>
#include <nano/node/common.hpp>
#include <nano/node/daemonconfig.hpp>
#include <nano/node/node.hpp>
#include <nano/node/telemetry.hpp>
#include <nano/node/websocket.hpp>
#include <nano/secure/buffer.hpp>

#include <boost/filesystem.hpp>
#include <boost/property_tree/json_parser.hpp>

#include <algorithm>
#include <cstdlib>
#include <fstream>
#include <future>
#include <sstream>

double constexpr nano::node::price_max;
double constexpr nano::node::free_cutoff;

namespace nano
{
extern unsigned char nano_bootstrap_weights_live[];
extern std::size_t nano_bootstrap_weights_live_size;
extern unsigned char nano_bootstrap_weights_beta[];
extern std::size_t nano_bootstrap_weights_beta_size;
}

/*
 * configs
 */

nano::backlog_population::config nano::backlog_population_config (const nano::node_config & config)
{
	nano::backlog_population::config cfg{};
	cfg.enabled = config.frontiers_confirmation != nano::frontiers_confirmation_mode::disabled;
	cfg.frequency = config.backlog_scan_frequency;
	cfg.batch_size = config.backlog_scan_batch_size;
	return cfg;
}

nano::vote_cache::config nano::nodeconfig_to_vote_cache_config (node_config const & config, node_flags const & flags)
{
	vote_cache::config cfg{};
	cfg.max_size = flags.inactive_votes_cache_size ();
	return cfg;
}

nano::hinted_scheduler::config nano::nodeconfig_to_hinted_scheduler_config (const nano::node_config & config)
{
	hinted_scheduler::config cfg{};
	cfg.vote_cache_check_interval_ms = config.network_params.network.is_dev_network () ? 100u : 1000u;
	return cfg;
}

nano::outbound_bandwidth_limiter::config nano::outbound_bandwidth_limiter_config (const nano::node_config & config)
{
	outbound_bandwidth_limiter::config cfg{};
	cfg.standard_limit = config.bandwidth_limit;
	cfg.standard_burst_ratio = config.bandwidth_limit_burst_ratio;
	cfg.bootstrap_limit = config.bootstrap_bandwidth_limit;
	cfg.bootstrap_burst_ratio = config.bootstrap_bandwidth_burst_ratio;
	return cfg;
}

/*
 * node
 */

void nano::node::keepalive (std::string const & address_a, uint16_t port_a)
{
	auto node_l (shared_from_this ());
	network->resolver.async_resolve (boost::asio::ip::udp::resolver::query (address_a, std::to_string (port_a)), [node_l, address_a, port_a] (boost::system::error_code const & ec, boost::asio::ip::udp::resolver::iterator i_a) {
		if (!ec)
		{
			for (auto i (i_a), n (boost::asio::ip::udp::resolver::iterator{}); i != n; ++i)
			{
				auto endpoint (nano::transport::map_endpoint_to_v6 (i->endpoint ()));
				std::weak_ptr<nano::node> node_w (node_l);
				auto channel (node_l->network->find_channel (endpoint));
				if (!channel)
				{
					node_l->network->tcp_channels->start_tcp (endpoint);
				}
				else
				{
					node_l->network->send_keepalive (channel);
				}
			}
		}
		else
		{
			node_l->logger->try_log (boost::str (boost::format ("Error resolving address: %1%:%2%: %3%") % address_a % port_a % ec.message ()));
		}
	});
}

std::unique_ptr<nano::container_info_component> nano::collect_container_info (rep_crawler & rep_crawler, std::string const & name)
{
	std::size_t count;
	{
		nano::lock_guard<nano::mutex> guard{ rep_crawler.active_mutex };
		count = rep_crawler.active.size ();
	}

	auto const sizeof_element = sizeof (decltype (rep_crawler.active)::value_type);
	auto composite = std::make_unique<container_info_composite> (name);
	composite->add_component (std::make_unique<container_info_leaf> (container_info{ "active", count, sizeof_element }));
	return composite;
}

nano::keypair nano::load_or_create_node_id (boost::filesystem::path const & application_path, nano::logger_mt & logger)
{
	auto node_private_key_path = application_path / "node_id_private.key";
	std::ifstream ifs (node_private_key_path.c_str ());
	if (ifs.good ())
	{
		logger.always_log (boost::str (boost::format ("%1% exists, reading node id from it") % node_private_key_path.string ()));
		std::string node_private_key;
		ifs >> node_private_key;
		release_assert (node_private_key.size () == 64);
		nano::keypair kp = nano::keypair (node_private_key);
		return kp;
	}
	else
	{
		boost::filesystem::create_directories (application_path);
		// no node_id found, generate new one
		logger.always_log (boost::str (boost::format ("%1% does not exist, creating a new node_id") % node_private_key_path.string ()));
		nano::keypair kp;
		std::ofstream ofs (node_private_key_path.c_str (), std::ofstream::out | std::ofstream::trunc);
		ofs << kp.prv.to_string () << std::endl
			<< std::flush;
		ofs.close ();
		release_assert (!ofs.fail ());
		return kp;
	}
}

std::shared_ptr<nano::network> create_network (nano::node & node_a, nano::node_config const & config_a)
{
	auto network{ std::make_shared<nano::network> (node_a, config_a.peering_port.has_value () ? *config_a.peering_port : 0) };
	network->start_threads ();
	return network;
}

nano::node::node (boost::asio::io_context & io_ctx_a, uint16_t peering_port_a, boost::filesystem::path const & application_path_a, nano::logging const & logging_a, nano::work_pool & work_a, nano::node_flags flags_a, unsigned seq) :
	node (io_ctx_a, application_path_a, nano::node_config (peering_port_a, logging_a), work_a, flags_a, seq)
{
}

nano::node::node (boost::asio::io_context & io_ctx_a, boost::filesystem::path const & application_path_a, nano::node_config const & config_a, nano::work_pool & work_a, nano::node_flags flags_a, unsigned seq) :
	write_database_queue (!flags_a.force_use_write_database_queue ()),
	io_ctx (io_ctx_a),
	node_initialized_latch (1),
	observers{ std::make_shared<nano::node_observers> () },
	config{ std::make_shared<nano::node_config> (config_a) },
	network_params{ config_a.network_params },
	logger{ std::make_shared<nano::logger_mt> (config_a.logging.min_time_between_log_output) },
	node_id{ nano::load_or_create_node_id (application_path_a, *logger) },
	stats{ std::make_shared<nano::stats> (config_a.stats_config) },
	workers{ std::make_shared<nano::thread_pool> (std::max (3u, config_a.io_threads / 4), nano::thread_role::name::worker) },
	bootstrap_workers{ config->bootstrap_serving_threads, nano::thread_role::name::bootstrap_worker },
	flags (flags_a),
	work (work_a),
	distributed_work (*this),
	store_impl (nano::make_store (logger, application_path_a, network_params.ledger, flags.read_only (), true, config_a.diagnostics_config.txn_tracking, config_a.block_processor_batch_max_time, config_a.lmdb_config, config_a.backup_before_upgrade)),
	store (*store_impl),
	unchecked{ store, flags.disable_block_processor_unchecked_deletion () },
	wallets_store_impl (std::make_unique<nano::mdb_wallets_store> (application_path_a / "wallets.ldb", config_a.lmdb_config)),
	wallets_store (*wallets_store_impl),
	gap_cache (*this),
	ledger (store, *stats, network_params.ledger, flags_a.generate_cache ()),
	checker (config_a.signature_checker_threads),
	outbound_limiter{ outbound_bandwidth_limiter_config (config_a) },
	// empty `config.peering_port` means the user made no port choice at all;
	// otherwise, any value is considered, with `0` having the special meaning of 'let the OS pick a port instead'
	//
	network{ create_network (*this, config_a) },
	telemetry (std::make_shared<nano::telemetry> (nano::telemetry::config{ *config, flags }, *this, *network, *observers, network_params, *stats)),
	bootstrap_initiator (*this),
	bootstrap_server{ store, ledger, network_params.network, *stats },
	// BEWARE: `bootstrap` takes `network.port` instead of `config.peering_port` because when the user doesn't specify
	//         a peering port and wants the OS to pick one, the picking happens when `network` gets initialized
	//         (if UDP is active, otherwise it happens when `bootstrap` gets initialized), so then for TCP traffic
	//         we want to tell `bootstrap` to use the already picked port instead of itself picking a different one.
	//         Thus, be very careful if you change the order: if `bootstrap` gets constructed before `network`,
	//         the latter would inherit the port from the former (if TCP is active, otherwise `network` picks first)
	//
	tcp_listener{ std::make_shared<nano::transport::tcp_listener> (network->port, *this) },
	application_path (application_path_a),
	port_mapping (*this),
	rep_crawler (*this),
	vote_processor (checker, active, *observers, *stats, *config, flags, *logger, online_reps, rep_crawler, ledger, network_params),
	warmed_up (0),
	block_arrival{},
	block_processor (*this, write_database_queue),
	online_reps (ledger, *config),
	history{ config_a.network_params.voting },
	vote_uniquer (block_uniquer),
	confirmation_height_processor (ledger, *stats, write_database_queue, config_a.conf_height_processor_batch_min_time, config->logging, logger, node_initialized_latch, flags.confirmation_height_processor_mode ()),
	inactive_vote_cache{ nano::nodeconfig_to_vote_cache_config (config_a, flags) },
	generator{ *config, ledger, wallets, vote_processor, history, *network, *stats, /* non-final */ false },
	final_generator{ *config, ledger, wallets, vote_processor, history, *network, *stats, /* final */ true },
	active (*this, confirmation_height_processor),
	scheduler{ *this },
	hinting{ nano::nodeconfig_to_hinted_scheduler_config (config_a), *this, inactive_vote_cache, active, online_reps, *stats },
	aggregator (*config, *stats, generator, final_generator, history, ledger, wallets, active),
	wallets (wallets_store.init_error (), *this),
	backlog{ nano::backlog_population_config (*config), ledger, *stats },
	websocket{ config->websocket_config, *observers, wallets, ledger, io_ctx, *logger },
	epoch_upgrader{ *this, ledger, store, network_params, *logger },
	startup_time (std::chrono::steady_clock::now ()),
	node_seq (seq)
{
	logger->always_log ("Node ID: ", node_id.pub.to_node_id ());

	unchecked.use_memory = [this] () { return ledger.bootstrap_weight_reached (); };
	unchecked.satisfied = [this] (nano::unchecked_info const & info) {
		this->block_processor.add (info);
	};

	inactive_vote_cache.rep_weight_query = [this] (nano::account const & rep) {
		return ledger.weight (rep);
	};

	backlog.set_activate_callback ([this] (nano::transaction const & transaction, nano::account const & account, nano::account_info const & account_info, nano::confirmation_height_info const & conf_info) {
		scheduler.activate (account, transaction);
	});

	if (!init_error ())
	{
		// Notify election schedulers when AEC frees election slot
		active.vacancy_update = [this] () {
			scheduler.notify ();
			hinting.notify ();
		};

		wallets.observer = [this] (bool active) {
			observers->wallet.notify (active);
		};
		network->on_new_channel ([this] (std::shared_ptr<nano::transport::channel> const & channel_a) {
			debug_assert (channel_a != nullptr);
			observers->endpoint.notify (channel_a);
		});
		network->disconnect_observer = [this] () {
			observers->disconnect.notify ();
		};
		if (!config->callback_address.empty ())
		{
			observers->blocks.add ([this] (nano::election_status const & status_a, std::vector<nano::vote_with_weight_info> const & votes_a, nano::account const & account_a, nano::amount const & amount_a, bool is_state_send_a, bool is_state_epoch_a) {
				auto block_a (status_a.get_winner ());
				if ((status_a.get_election_status_type () == nano::election_status_type::active_confirmed_quorum || status_a.get_election_status_type () == nano::election_status_type::active_confirmation_height) && this->block_arrival.recent (block_a->hash ()))
				{
					auto node_l (shared_from_this ());
					background ([node_l, block_a, account_a, amount_a, is_state_send_a, is_state_epoch_a] () {
						boost::property_tree::ptree event;
						event.add ("account", account_a.to_account ());
						event.add ("hash", block_a->hash ().to_string ());
						std::string block_text;
						block_a->serialize_json (block_text);
						event.add ("block", block_text);
						event.add ("amount", amount_a.to_string_dec ());
						if (is_state_send_a)
						{
							event.add ("is_send", is_state_send_a);
							event.add ("subtype", "send");
						}
						// Subtype field
						else if (block_a->type () == nano::block_type::state)
						{
							if (block_a->link ().is_zero ())
							{
								event.add ("subtype", "change");
							}
							else if (is_state_epoch_a)
							{
								debug_assert (amount_a == 0 && node_l->ledger.is_epoch_link (block_a->link ()));
								event.add ("subtype", "epoch");
							}
							else
							{
								event.add ("subtype", "receive");
							}
						}
						std::stringstream ostream;
						boost::property_tree::write_json (ostream, event);
						ostream.flush ();
						auto body (std::make_shared<std::string> (ostream.str ()));
						auto address (node_l->config->callback_address);
						auto port (node_l->config->callback_port);
						auto target (std::make_shared<std::string> (node_l->config->callback_target));
						auto resolver (std::make_shared<boost::asio::ip::tcp::resolver> (node_l->io_ctx));
						resolver->async_resolve (boost::asio::ip::tcp::resolver::query (address, std::to_string (port)), [node_l, address, port, target, body, resolver] (boost::system::error_code const & ec, boost::asio::ip::tcp::resolver::iterator i_a) {
							if (!ec)
							{
								node_l->do_rpc_callback (i_a, address, port, target, body, resolver);
							}
							else
							{
								if (node_l->config->logging.callback_logging ())
								{
									node_l->logger->always_log (boost::str (boost::format ("Error resolving callback: %1%:%2%: %3%") % address % port % ec.message ()));
								}
								node_l->stats->inc (nano::stat::type::error, nano::stat::detail::http_callback, nano::stat::dir::out);
							}
						});
					});
				}
			});
		}

		// Add block confirmation type stats regardless of http-callback and websocket subscriptions
		observers->blocks.add ([this] (nano::election_status const & status_a, std::vector<nano::vote_with_weight_info> const & votes_a, nano::account const & account_a, nano::amount const & amount_a, bool is_state_send_a, bool is_state_epoch_a) {
			debug_assert (status_a.get_election_status_type () != nano::election_status_type::ongoing);
			switch (status_a.get_election_status_type ())
			{
				case nano::election_status_type::active_confirmed_quorum:
					this->stats->inc (nano::stat::type::confirmation_observer, nano::stat::detail::active_quorum, nano::stat::dir::out);
					break;
				case nano::election_status_type::active_confirmation_height:
					this->stats->inc (nano::stat::type::confirmation_observer, nano::stat::detail::active_conf_height, nano::stat::dir::out);
					break;
				case nano::election_status_type::inactive_confirmation_height:
					this->stats->inc (nano::stat::type::confirmation_observer, nano::stat::detail::inactive_conf_height, nano::stat::dir::out);
					break;
				default:
					break;
			}
		});
		observers->endpoint.add ([this] (std::shared_ptr<nano::transport::channel> const & channel_a) {
			this->network->send_keepalive_self (channel_a);
		});
		observers->vote.add ([this] (std::shared_ptr<nano::vote> vote_a, std::shared_ptr<nano::transport::channel> const & channel_a, nano::vote_code code_a) {
			debug_assert (code_a != nano::vote_code::invalid);
			// The vote_code::vote is handled inside the election
			if (code_a == nano::vote_code::indeterminate)
			{
				auto active_in_rep_crawler (!this->rep_crawler.response (channel_a, vote_a));
				if (active_in_rep_crawler)
				{
					// Representative is defined as online if replying to live votes or rep_crawler queries
					this->online_reps.observe (vote_a->account ());
				}
				this->gap_cache.vote (vote_a);
			}
		});

		// Cancelling local work generation
		observers->work_cancel.add ([this] (nano::root const & root_a) {
			this->work.cancel (root_a);
			this->distributed_work.cancel (root_a);
		});

		logger->always_log ("Node starting, version: ", NANO_VERSION_STRING);
		logger->always_log ("Build information: ", BUILD_INFO);
		logger->always_log ("Database backend: ", store.vendor_get ());

		auto const network_label = network_params.network.get_current_network_as_string ();
		logger->always_log ("Active network: ", network_label);

		logger->always_log (boost::str (boost::format ("Work pool running %1% threads %2%") % work.thread_count () % (work.has_opencl () ? "(1 for OpenCL)" : "")));
		logger->always_log (boost::str (boost::format ("%1% work peers configured") % config->work_peers.size ()));
		if (!work_generation_enabled ())
		{
			logger->always_log ("Work generation is disabled");
		}

		if (config->logging.node_lifetime_tracing ())
		{
			logger->always_log ("Constructing node");
		}

		logger->always_log (boost::str (boost::format ("Outbound Voting Bandwidth limited to %1% bytes per second, burst ratio %2%") % config->bandwidth_limit % config->bandwidth_limit_burst_ratio));

		if (!ledger.block_or_pruned_exists (config->network_params.ledger.genesis->hash ()))
		{
			std::stringstream ss;
			ss << "Genesis block not found. This commonly indicates a configuration issue, check that the --network or --data_path command line arguments are correct, "
				  "and also the ledger backend node config option. If using a read-only CLI command a ledger must already exist, start the node with --daemon first.";
			if (network_params.network.is_beta_network ())
			{
				ss << " Beta network may have reset, try clearing database files";
			}
			auto const str = ss.str ();

			logger->always_log (str);
			std::cerr << str << std::endl;
			std::exit (1);
		}

		if (config->enable_voting)
		{
			std::ostringstream stream;
			stream << "Voting is enabled, more system resources will be used";
			auto voting (wallets.reps ().voting);
			if (voting > 0)
			{
				stream << ". " << voting << " representative(s) are configured";
				if (voting > 1)
				{
					stream << ". Voting with more than one representative can limit performance";
				}
			}
			logger->always_log (stream.str ());
		}

		if ((network_params.network.is_live_network () || network_params.network.is_beta_network ()) && !flags.inactive_node ())
		{
			auto const bootstrap_weights = get_bootstrap_weights ();
			// Use bootstrap weights if initial bootstrap is not completed
			const bool use_bootstrap_weight = ledger.cache.block_count () < bootstrap_weights.first;
			if (use_bootstrap_weight)
			{
				ledger.set_bootstrap_weights (bootstrap_weights.second);
				for (auto const & rep : ledger.get_bootstrap_weights ())
				{
					logger->always_log ("Using bootstrap rep weight: ", rep.first.to_account (), " -> ", nano::uint128_union (rep.second).format_balance (Mxrb_ratio, 0, true), " XRB");
				}
			}
			ledger.set_bootstrap_weight_max_blocks (bootstrap_weights.first);

			// Drop unchecked blocks if initial bootstrap is completed
			if (!flags.disable_unchecked_drop () && !use_bootstrap_weight && !flags.read_only ())
			{
				auto const transaction (store.tx_begin_write ({ tables::unchecked }));
				unchecked.clear (*transaction);
				logger->always_log ("Dropping unchecked blocks");
			}
		}

		{
			auto tx{ store.tx_begin_read () };
			if (flags.enable_pruning () || store.pruned ().count (*tx) > 0)
			{
				ledger.enable_pruning ();
			};
		}

		if (ledger.pruning_enabled ())
		{
			if (config->enable_voting && !flags.inactive_node ())
			{
				std::string str = "Incompatibility detected between config node.enable_voting and existing pruned blocks";
				logger->always_log (str);
				std::cerr << str << std::endl;
				std::exit (1);
			}
			else if (!flags.enable_pruning () && !flags.inactive_node ())
			{
				std::string str = "To start node with existing pruned blocks use launch flag --enable_pruning";
				logger->always_log (str);
				std::cerr << str << std::endl;
				std::exit (1);
			}
		}
	}
	node_initialized_latch.count_down ();
}

nano::node::~node ()
{
	if (config->logging.node_lifetime_tracing ())
	{
		logger->always_log ("Destructing node");
	}
	stop ();
}

void nano::node::do_rpc_callback (boost::asio::ip::tcp::resolver::iterator i_a, std::string const & address, uint16_t port, std::shared_ptr<std::string> const & target, std::shared_ptr<std::string> const & body, std::shared_ptr<boost::asio::ip::tcp::resolver> const & resolver)
{
	if (i_a != boost::asio::ip::tcp::resolver::iterator{})
	{
		auto node_l (shared_from_this ());
		auto sock (std::make_shared<boost::asio::ip::tcp::socket> (node_l->io_ctx));
		sock->async_connect (i_a->endpoint (), [node_l, target, body, sock, address, port, i_a, resolver] (boost::system::error_code const & ec) mutable {
			if (!ec)
			{
				auto req (std::make_shared<boost::beast::http::request<boost::beast::http::string_body>> ());
				req->method (boost::beast::http::verb::post);
				req->target (*target);
				req->version (11);
				req->insert (boost::beast::http::field::host, address);
				req->insert (boost::beast::http::field::content_type, "application/json");
				req->body () = *body;
				req->prepare_payload ();
				boost::beast::http::async_write (*sock, *req, [node_l, sock, address, port, req, i_a, target, body, resolver] (boost::system::error_code const & ec, std::size_t bytes_transferred) mutable {
					if (!ec)
					{
						auto sb (std::make_shared<boost::beast::flat_buffer> ());
						auto resp (std::make_shared<boost::beast::http::response<boost::beast::http::string_body>> ());
						boost::beast::http::async_read (*sock, *sb, *resp, [node_l, sb, resp, sock, address, port, i_a, target, body, resolver] (boost::system::error_code const & ec, std::size_t bytes_transferred) mutable {
							if (!ec)
							{
								if (boost::beast::http::to_status_class (resp->result ()) == boost::beast::http::status_class::successful)
								{
									node_l->stats->inc (nano::stat::type::http_callback, nano::stat::detail::initiate, nano::stat::dir::out);
								}
								else
								{
									if (node_l->config->logging.callback_logging ())
									{
										node_l->logger->try_log (boost::str (boost::format ("Callback to %1%:%2% failed with status: %3%") % address % port % resp->result ()));
									}
									node_l->stats->inc (nano::stat::type::error, nano::stat::detail::http_callback, nano::stat::dir::out);
								}
							}
							else
							{
								if (node_l->config->logging.callback_logging ())
								{
									node_l->logger->try_log (boost::str (boost::format ("Unable complete callback: %1%:%2%: %3%") % address % port % ec.message ()));
								}
								node_l->stats->inc (nano::stat::type::error, nano::stat::detail::http_callback, nano::stat::dir::out);
							};
						});
					}
					else
					{
						if (node_l->config->logging.callback_logging ())
						{
							node_l->logger->try_log (boost::str (boost::format ("Unable to send callback: %1%:%2%: %3%") % address % port % ec.message ()));
						}
						node_l->stats->inc (nano::stat::type::error, nano::stat::detail::http_callback, nano::stat::dir::out);
					}
				});
			}
			else
			{
				if (node_l->config->logging.callback_logging ())
				{
					node_l->logger->try_log (boost::str (boost::format ("Unable to connect to callback address: %1%:%2%: %3%") % address % port % ec.message ()));
				}
				node_l->stats->inc (nano::stat::type::error, nano::stat::detail::http_callback, nano::stat::dir::out);
				++i_a;
				node_l->do_rpc_callback (i_a, address, port, target, body, resolver);
			}
		});
	}
}

bool nano::node::copy_with_compaction (boost::filesystem::path const & destination)
{
	return store.copy_db (destination);
}

std::unique_ptr<nano::container_info_component> nano::collect_container_info (node & node, std::string const & name)
{
	auto composite = std::make_unique<container_info_composite> (name);
	composite->add_component (collect_container_info (node.work, "work"));
	composite->add_component (collect_container_info (node.gap_cache, "gap_cache"));
	composite->add_component (collect_container_info (node.ledger, "ledger"));
	composite->add_component (collect_container_info (node.active, "active"));
	composite->add_component (collect_container_info (node.bootstrap_initiator, "bootstrap_initiator"));
	composite->add_component (collect_container_info (*node.tcp_listener, "tcp_listener"));
	composite->add_component (collect_container_info (*node.network, "network"));
	composite->add_component (node.telemetry->collect_container_info ("telemetry"));
	composite->add_component (collect_container_info (*node.workers, "workers"));
	composite->add_component (collect_container_info (*node.observers, "observers"));
	composite->add_component (collect_container_info (node.wallets, "wallets"));
	composite->add_component (collect_container_info (node.vote_processor, "vote_processor"));
	composite->add_component (collect_container_info (node.rep_crawler, "rep_crawler"));
	composite->add_component (collect_container_info (node.block_processor, "block_processor"));
	composite->add_component (collect_container_info (node.block_arrival, "block_arrival"));
	composite->add_component (collect_container_info (node.online_reps, "online_reps"));
	composite->add_component (collect_container_info (node.history, "history"));
	composite->add_component (collect_container_info (node.block_uniquer, "block_uniquer"));
	composite->add_component (collect_container_info (node.vote_uniquer, "vote_uniquer"));
	composite->add_component (collect_container_info (node.confirmation_height_processor, "confirmation_height_processor"));
	composite->add_component (collect_container_info (node.distributed_work, "distributed_work"));
	composite->add_component (collect_container_info (node.aggregator, "request_aggregator"));
	composite->add_component (node.scheduler.collect_container_info ("election_scheduler"));
	composite->add_component (node.inactive_vote_cache.collect_container_info ("inactive_vote_cache"));
	composite->add_component (collect_container_info (node.generator, "vote_generator"));
	composite->add_component (collect_container_info (node.final_generator, "vote_generator_final"));
	return composite;
}

void nano::node::process_active (std::shared_ptr<nano::block> const & incoming)
{
	block_arrival.add (incoming->hash ());
	block_processor.add (incoming);
}

[[nodiscard]] nano::process_return nano::node::process (nano::write_transaction const & transaction, nano::block & block)
{
	return ledger.process (transaction, block);
}

nano::process_return nano::node::process (nano::block & block)
{
	auto const transaction = store.tx_begin_write ({ tables::accounts, tables::blocks, tables::frontiers, tables::pending });
	return process (*transaction, block);
}

nano::process_return nano::node::process_local (std::shared_ptr<nano::block> const & block_a)
{
	// Add block hash as recently arrived to trigger automatic rebroadcast and election
	block_arrival.add (block_a->hash ());
	// Notify block processor to release write lock
	block_processor.wait_write ();
	// Process block
	block_post_events post_events ([&store = store] { return store.tx_begin_read (); });
	auto const transaction (store.tx_begin_write ({ tables::accounts, tables::blocks, tables::frontiers, tables::pending }));
	return block_processor.process_one (*transaction, post_events, block_a, false, nano::block_origin::local);
}

void nano::node::process_local_async (std::shared_ptr<nano::block> const & block_a)
{
	// Add block hash as recently arrived to trigger automatic rebroadcast and election
	block_arrival.add (block_a->hash ());
	// Set current time to trigger automatic rebroadcast and election
	block_processor.add_local (block_a);
}

void nano::node::start ()
{
	long_inactivity_cleanup ();
	network->start ();
	add_initial_peers ();
	if (!flags.disable_legacy_bootstrap () && !flags.disable_ongoing_bootstrap ())
	{
		ongoing_bootstrap ();
	}
	if (!flags.disable_unchecked_cleanup ())
	{
		auto this_l (shared ());
		workers->push_task ([this_l] () {
			this_l->ongoing_unchecked_cleanup ();
		});
	}
	if (flags.enable_pruning ())
	{
		auto this_l (shared ());
		workers->push_task ([this_l] () {
			this_l->ongoing_ledger_pruning ();
		});
	}
	if (!flags.disable_rep_crawler ())
	{
		rep_crawler.start ();
	}
	ongoing_rep_calculation ();
	ongoing_peer_store ();
	ongoing_online_weight_calculation_queue ();
	bool tcp_enabled (false);
	if (config->tcp_incoming_connections_max > 0 && !(flags.disable_bootstrap_listener () && flags.disable_tcp_realtime ()))
	{
		tcp_listener->start ();
		tcp_enabled = true;

		if (network->port != tcp_listener->port)
		{
			network->port = tcp_listener->port;
		}

		logger->always_log (boost::str (boost::format ("Node started with peering port `%1%`.") % network->port));
	}

	if (!flags.disable_backup ())
	{
		backup_wallet ();
	}
	if (!flags.disable_search_pending ())
	{
		search_receivable_all ();
	}
	if (!flags.disable_wallet_bootstrap ())
	{
		// Delay to start wallet lazy bootstrap
		auto this_l (shared ());
		workers->add_timed_task (std::chrono::steady_clock::now () + std::chrono::minutes (1), [this_l] () {
			this_l->bootstrap_wallet ();
		});
	}
	// Start port mapping if external address is not defined and TCP ports are enabled
<<<<<<< HEAD
	if (config->external_address == boost::asio::ip::address_v6{}.any ().to_string () && tcp_enabled)
=======
	if (config.external_address == boost::asio::ip::address_v6::any ().to_string () && tcp_enabled)
>>>>>>> 65941a06
	{
		port_mapping.start ();
	}
	wallets.start ();
	active.start ();
	generator.start ();
	final_generator.start ();
	scheduler.start ();
	backlog.start ();
	hinting.start ();
	bootstrap_server.start ();
	websocket.start ();
	telemetry->start ();
}

void nano::node::stop ()
{
	// Ensure stop can only be called once
	if (stopped.exchange (true))
	{
		return;
	}

	logger->always_log ("Node stopping");

	// Cancels ongoing work generation tasks, which may be blocking other threads
	// No tasks may wait for work generation in I/O threads, or termination signal capturing will be unable to call node::stop()
	distributed_work.stop ();
	backlog.stop ();
	unchecked.stop ();
	block_processor.stop ();
	aggregator.stop ();
	vote_processor.stop ();
	scheduler.stop ();
	hinting.stop ();
	active.stop ();
	generator.stop ();
	final_generator.stop ();
	confirmation_height_processor.stop ();
	network->stop ();
	telemetry->stop ();
	websocket.stop ();
	bootstrap_server.stop ();
	bootstrap_initiator.stop ();
	tcp_listener->stop ();
	port_mapping.stop ();
	checker.stop ();
	wallets.stop ();
	stats->stop ();
	epoch_upgrader.stop ();
	workers->stop ();
	// work pool is not stopped on purpose due to testing setup
}

void nano::node::keepalive_preconfigured (std::vector<std::string> const & peers_a)
{
	for (auto i (peers_a.begin ()), n (peers_a.end ()); i != n; ++i)
	{
		// can't use `network.port` here because preconfigured peers are referenced
		// just by their address, so we rely on them listening on the default port
		//
		keepalive (*i, network_params.network.default_node_port);
	}
}

nano::block_hash nano::node::latest (nano::account const & account_a)
{
	auto const transaction (store.tx_begin_read ());
	return ledger.latest (*transaction, account_a);
}

nano::uint128_t nano::node::balance (nano::account const & account_a)
{
	auto const transaction (store.tx_begin_read ());
	return ledger.account_balance (*transaction, account_a);
}

std::shared_ptr<nano::block> nano::node::block (nano::block_hash const & hash_a)
{
	auto const transaction (store.tx_begin_read ());
	return store.block ().get (*transaction, hash_a);
}

std::pair<nano::uint128_t, nano::uint128_t> nano::node::balance_pending (nano::account const & account_a, bool only_confirmed_a)
{
	std::pair<nano::uint128_t, nano::uint128_t> result;
	auto const transaction (store.tx_begin_read ());
	result.first = ledger.account_balance (*transaction, account_a, only_confirmed_a);
	result.second = ledger.account_receivable (*transaction, account_a, only_confirmed_a);
	return result;
}

nano::uint128_t nano::node::weight (nano::account const & account_a)
{
	return ledger.weight (account_a);
}

nano::block_hash nano::node::rep_block (nano::account const & account_a)
{
	auto const transaction (store.tx_begin_read ());
	nano::block_hash result (0);
	auto info = ledger.account_info (*transaction, account_a);
	if (info)
	{
		result = ledger.representative (*transaction, info->head ());
	}
	return result;
}

nano::uint128_t nano::node::minimum_principal_weight ()
{
	return online_reps.trended () / network_params.network.principal_weight_factor;
}

void nano::node::long_inactivity_cleanup ()
{
	bool perform_cleanup = false;
	auto const transaction (store.tx_begin_write ({ tables::online_weight, tables::peers }));
	if (store.online_weight ().count (*transaction) > 0)
	{
		auto sample (store.online_weight ().rbegin (*transaction));
		auto n (store.online_weight ().end ());
		debug_assert (sample != n);
		auto const one_week_ago = static_cast<std::size_t> ((std::chrono::system_clock::now () - std::chrono::hours (7 * 24)).time_since_epoch ().count ());
		perform_cleanup = sample->first < one_week_ago;
	}
	if (perform_cleanup)
	{
		store.online_weight ().clear (*transaction);
		store.peer ().clear (*transaction);
		logger->always_log ("Removed records of peers and online weight after a long period of inactivity");
	}
}

void nano::node::ongoing_rep_calculation ()
{
	auto now (std::chrono::steady_clock::now ());
	vote_processor.calculate_weights ();
	std::weak_ptr<nano::node> node_w (shared_from_this ());
	workers->add_timed_task (now + std::chrono::minutes (10), [node_w] () {
		if (auto node_l = node_w.lock ())
		{
			node_l->ongoing_rep_calculation ();
		}
	});
}

void nano::node::ongoing_bootstrap ()
{
	auto next_wakeup = network_params.network.bootstrap_interval;
	if (warmed_up < 3)
	{
		// Re-attempt bootstrapping more aggressively on startup
		next_wakeup = std::chrono::seconds (5);
		if (!bootstrap_initiator.in_progress () && !network->empty ())
		{
			++warmed_up;
		}
	}
	if (network_params.network.is_dev_network () && flags.bootstrap_interval () != 0)
	{
		// For test purposes allow faster automatic bootstraps
		next_wakeup = std::chrono::seconds (flags.bootstrap_interval ());
		++warmed_up;
	}
	// Differential bootstrap with max age (75% of all legacy attempts)
	uint32_t frontiers_age (std::numeric_limits<uint32_t>::max ());
	auto bootstrap_weight_reached (ledger.cache.block_count () >= ledger.get_bootstrap_weight_max_blocks ());
	auto previous_bootstrap_count (stats->count (nano::stat::type::bootstrap, nano::stat::detail::initiate, nano::stat::dir::out) + stats->count (nano::stat::type::bootstrap, nano::stat::detail::initiate_legacy_age, nano::stat::dir::out));
	/*
	- Maximum value for 25% of attempts or if block count is below preconfigured value (initial bootstrap not finished)
	- Node shutdown time minus 1 hour for start attempts (warm up)
	- Default age value otherwise (1 day for live network, 1 hour for beta)
	*/
	if (bootstrap_weight_reached)
	{
		if (warmed_up < 3)
		{
			// Find last online weight sample (last active time for node)
			uint64_t last_sample_time (0);

			{
				auto tx{ store.tx_begin_read () };
				auto last_record = store.online_weight ().rbegin (*tx);
				if (last_record != store.online_weight ().end ())
				{
					last_sample_time = last_record->first;
				}
			}
			uint64_t time_since_last_sample = std::chrono::duration_cast<std::chrono::seconds> (std::chrono::system_clock::now ().time_since_epoch ()).count () - last_sample_time / std::pow (10, 9); // Nanoseconds to seconds
			if (time_since_last_sample + 60 * 60 < std::numeric_limits<uint32_t>::max ())
			{
				frontiers_age = std::max<uint32_t> (time_since_last_sample + 60 * 60, network_params.bootstrap.default_frontiers_age_seconds);
			}
		}
		else if (previous_bootstrap_count % 4 != 0)
		{
			frontiers_age = network_params.bootstrap.default_frontiers_age_seconds;
		}
	}
	// Bootstrap and schedule for next attempt
	bootstrap_initiator.bootstrap (false, boost::str (boost::format ("auto_bootstrap_%1%") % previous_bootstrap_count), frontiers_age);
	std::weak_ptr<nano::node> node_w (shared_from_this ());
	workers->add_timed_task (std::chrono::steady_clock::now () + next_wakeup, [node_w] () {
		if (auto node_l = node_w.lock ())
		{
			node_l->ongoing_bootstrap ();
		}
	});
}

void nano::node::ongoing_peer_store ()
{
	const bool stored{ network->tcp_channels->store_all (true) };
	std::weak_ptr<nano::node> node_w (shared_from_this ());
	workers->add_timed_task (std::chrono::steady_clock::now () + network_params.network.peer_dump_interval, [node_w] () {
		if (auto node_l = node_w.lock ())
		{
			node_l->ongoing_peer_store ();
		}
	});
}

void nano::node::backup_wallet ()
{
	auto transaction (wallets.tx_begin_read ());
	for (auto i (wallets.items.begin ()), n (wallets.items.end ()); i != n; ++i)
	{
		boost::system::error_code error_chmod;
		auto backup_path (application_path / "backup");

		boost::filesystem::create_directories (backup_path);
		nano::set_secure_perm_directory (backup_path, error_chmod);
		i->second->store.write_backup (*transaction, backup_path / (i->first.to_string () + ".json"));
	}
	auto this_l (shared ());
	workers->add_timed_task (std::chrono::steady_clock::now () + network_params.node.backup_interval, [this_l] () {
		this_l->backup_wallet ();
	});
}

void nano::node::search_receivable_all ()
{
	// Reload wallets from disk
	wallets.reload ();
	// Search pending
	wallets.search_receivable_all ();
	auto this_l (shared ());
	workers->add_timed_task (std::chrono::steady_clock::now () + network_params.node.search_pending_interval, [this_l] () {
		this_l->search_receivable_all ();
	});
}

void nano::node::bootstrap_wallet ()
{
	std::deque<nano::account> accounts;
	{
		nano::lock_guard<nano::mutex> lock{ wallets.mutex };
		auto const transaction (wallets.tx_begin_read ());
		for (auto i (wallets.items.begin ()), n (wallets.items.end ()); i != n && accounts.size () < 128; ++i)
		{
			auto & wallet (*i->second);
			nano::lock_guard<std::recursive_mutex> wallet_lock{ wallet.store.mutex };
			for (auto j (wallet.store.begin (*transaction)), m (wallet.store.end ()); j != m && accounts.size () < 128; ++j)
			{
				nano::account account (j->first);
				accounts.push_back (account);
			}
		}
	}
	if (!accounts.empty ())
	{
		bootstrap_initiator.bootstrap_wallet (accounts);
	}
}

void nano::node::unchecked_cleanup ()
{
	std::vector<nano::uint128_t> digests;
	std::deque<nano::unchecked_key> cleaning_list;
	auto const attempt (bootstrap_initiator.current_attempt ());
	const bool long_attempt (attempt != nullptr && attempt->duration ().count () > config->unchecked_cutoff_time.count ());
	// Collect old unchecked keys
	if (ledger.cache.block_count () >= ledger.get_bootstrap_weight_max_blocks () && !long_attempt)
	{
		auto const now (nano::seconds_since_epoch ());
		auto const transaction (store.tx_begin_read ());
		// Max 1M records to clean, max 2 minutes reading to prevent slow i/o systems issues
		unchecked.for_each (
		*transaction, [this, &digests, &cleaning_list, &now] (nano::unchecked_key const & key, nano::unchecked_info const & info) {
			if ((now - info.modified ()) > static_cast<uint64_t> (config->unchecked_cutoff_time.count ()))
			{
				digests.push_back (network->publish_filter->hash (info.get_block ()));
				cleaning_list.push_back (key);
			} }, [iterations = 0, count = 1024 * 1024] () mutable { return iterations++ < count; });
	}
	if (!cleaning_list.empty ())
	{
		logger->always_log (boost::str (boost::format ("Deleting %1% old unchecked blocks") % cleaning_list.size ()));
	}
	// Delete old unchecked keys in batches
	while (!cleaning_list.empty ())
	{
		std::size_t deleted_count (0);
		auto const transaction (store.tx_begin_write ({ tables::unchecked }));
		while (deleted_count++ < 2 * 1024 && !cleaning_list.empty ())
		{
			auto key (cleaning_list.front ());
			cleaning_list.pop_front ();
			if (unchecked.exists (*transaction, key))
			{
				unchecked.del (*transaction, key);
			}
		}
	}
	// Delete from the duplicate filter
	network->publish_filter->clear (digests);
}

void nano::node::ongoing_unchecked_cleanup ()
{
	unchecked_cleanup ();
	workers->add_timed_task (std::chrono::steady_clock::now () + network_params.node.unchecked_cleaning_interval, [this_l = shared ()] () {
		this_l->ongoing_unchecked_cleanup ();
	});
}

bool nano::node::collect_ledger_pruning_targets (std::deque<nano::block_hash> & pruning_targets_a, nano::account & last_account_a, uint64_t const batch_read_size_a, uint64_t const max_depth_a, uint64_t const cutoff_time_a)
{
	uint64_t read_operations (0);
	bool finish_transaction (false);
	auto const transaction (store.tx_begin_read ());
	for (auto i (store.confirmation_height ().begin (*transaction, last_account_a)), n (store.confirmation_height ().end ()); i != n && !finish_transaction;)
	{
		++read_operations;
		auto const & account (i->first);
		nano::block_hash hash (i->second.frontier ());
		uint64_t depth (0);
		while (!hash.is_zero () && depth < max_depth_a)
		{
			auto block (store.block ().get (*transaction, hash));
			if (block != nullptr)
			{
				if (block->sideband ().timestamp () > cutoff_time_a || depth == 0)
				{
					hash = block->previous ();
				}
				else
				{
					break;
				}
			}
			else
			{
				release_assert (depth != 0);
				hash = 0;
			}
			if (++depth % batch_read_size_a == 0)
			{
				transaction->refresh ();
			}
		}
		if (!hash.is_zero ())
		{
			pruning_targets_a.push_back (hash);
		}
		read_operations += depth;
		if (read_operations >= batch_read_size_a)
		{
			last_account_a = account.number () + 1;
			finish_transaction = true;
		}
		else
		{
			++i;
		}
	}
	return !finish_transaction || last_account_a.is_zero ();
}

void nano::node::ledger_pruning (uint64_t const batch_size_a, bool bootstrap_weight_reached_a, bool log_to_cout_a)
{
	uint64_t const max_depth (config->max_pruning_depth != 0 ? config->max_pruning_depth : std::numeric_limits<uint64_t>::max ());
	uint64_t const cutoff_time (bootstrap_weight_reached_a ? nano::seconds_since_epoch () - config->max_pruning_age.count () : std::numeric_limits<uint64_t>::max ());
	uint64_t pruned_count (0);
	uint64_t transaction_write_count (0);
	nano::account last_account (1); // 0 Burn account is never opened. So it can be used to break loop
	std::deque<nano::block_hash> pruning_targets;
	bool target_finished (false);
	while ((transaction_write_count != 0 || !target_finished) && !stopped)
	{
		// Search pruning targets
		while (pruning_targets.size () < batch_size_a && !target_finished && !stopped)
		{
			target_finished = collect_ledger_pruning_targets (pruning_targets, last_account, batch_size_a * 2, max_depth, cutoff_time);
		}
		// Pruning write operation
		transaction_write_count = 0;
		if (!pruning_targets.empty () && !stopped)
		{
			auto scoped_write_guard = write_database_queue.wait (nano::writer::pruning);
			auto write_transaction (store.tx_begin_write ({ tables::blocks, tables::pruned }));
			while (!pruning_targets.empty () && transaction_write_count < batch_size_a && !stopped)
			{
				auto const & pruning_hash (pruning_targets.front ());
				auto account_pruned_count (ledger.pruning_action (*write_transaction, pruning_hash, batch_size_a));
				transaction_write_count += account_pruned_count;
				pruning_targets.pop_front ();
			}
			pruned_count += transaction_write_count;
			auto log_message (boost::str (boost::format ("%1% blocks pruned") % pruned_count));
			if (!log_to_cout_a)
			{
				logger->try_log (log_message);
			}
			else
			{
				std::cout << log_message << std::endl;
			}
		}
	}
	auto const log_message (boost::str (boost::format ("Total recently pruned block count: %1%") % pruned_count));
	if (!log_to_cout_a)
	{
		logger->always_log (log_message);
	}
	else
	{
		std::cout << log_message << std::endl;
	}
}

void nano::node::ongoing_ledger_pruning ()
{
	auto bootstrap_weight_reached (ledger.cache.block_count () >= ledger.get_bootstrap_weight_max_blocks ());
	ledger_pruning (flags.block_processor_batch_size () != 0 ? flags.block_processor_batch_size () : 2 * 1024, bootstrap_weight_reached, false);
	auto const ledger_pruning_interval (bootstrap_weight_reached ? config->max_pruning_age : std::min (config->max_pruning_age, std::chrono::seconds (15 * 60)));
	auto this_l (shared ());
	workers->add_timed_task (std::chrono::steady_clock::now () + ledger_pruning_interval, [this_l] () {
		this_l->workers->push_task ([this_l] () {
			this_l->ongoing_ledger_pruning ();
		});
	});
}

int nano::node::price (nano::uint128_t const & balance_a, int amount_a)
{
	debug_assert (balance_a >= amount_a * nano::Gxrb_ratio);
	auto balance_l (balance_a);
	double result (0.0);
	for (auto i (0); i < amount_a; ++i)
	{
		balance_l -= nano::Gxrb_ratio;
		auto balance_scaled ((balance_l / nano::Mxrb_ratio).convert_to<double> ());
		auto units (balance_scaled / 1000.0);
		auto unit_price (((free_cutoff - units) / free_cutoff) * price_max);
		result += std::min (std::max (0.0, unit_price), price_max);
	}
	return static_cast<int> (result * 100.0);
}

uint64_t nano::node::default_difficulty (nano::work_version const version_a) const
{
	uint64_t result{ std::numeric_limits<uint64_t>::max () };
	switch (version_a)
	{
		case nano::work_version::work_1:
			result = network_params.work.threshold_base (version_a);
			break;
		default:
			debug_assert (false && "Invalid version specified to default_difficulty");
	}
	return result;
}

uint64_t nano::node::default_receive_difficulty (nano::work_version const version_a) const
{
	uint64_t result{ std::numeric_limits<uint64_t>::max () };
	switch (version_a)
	{
		case nano::work_version::work_1:
			result = network_params.work.get_epoch_2_receive ();
			break;
		default:
			debug_assert (false && "Invalid version specified to default_receive_difficulty");
	}
	return result;
}

uint64_t nano::node::max_work_generate_difficulty (nano::work_version const version_a) const
{
	return nano::difficulty::from_multiplier (config->max_work_generate_multiplier, default_difficulty (version_a));
}

bool nano::node::local_work_generation_enabled () const
{
	return config->work_threads > 0 || work.has_opencl ();
}

bool nano::node::work_generation_enabled () const
{
	return work_generation_enabled (config->work_peers);
}

bool nano::node::work_generation_enabled (std::vector<std::pair<std::string, uint16_t>> const & peers_a) const
{
	return !peers_a.empty () || local_work_generation_enabled ();
}

boost::optional<uint64_t> nano::node::work_generate_blocking (nano::block & block_a, uint64_t difficulty_a)
{
	auto opt_work_l (work_generate_blocking (block_a.work_version (), block_a.root (), difficulty_a, block_a.account ()));
	if (opt_work_l.is_initialized ())
	{
		block_a.block_work_set (*opt_work_l);
	}
	return opt_work_l;
}

void nano::node::work_generate (nano::work_version const version_a, nano::root const & root_a, uint64_t difficulty_a, std::function<void (boost::optional<uint64_t>)> callback_a, boost::optional<nano::account> const & account_a, bool secondary_work_peers_a)
{
	auto const & peers_l (secondary_work_peers_a ? config->secondary_work_peers : config->work_peers);
	if (distributed_work.make (version_a, root_a, peers_l, difficulty_a, callback_a, account_a))
	{
		// Error in creating the job (either stopped or work generation is not possible)
		callback_a (boost::none);
	}
}

boost::optional<uint64_t> nano::node::work_generate_blocking (nano::work_version const version_a, nano::root const & root_a, uint64_t difficulty_a, boost::optional<nano::account> const & account_a)
{
	std::promise<boost::optional<uint64_t>> promise;
	work_generate (
	version_a, root_a, difficulty_a, [&promise] (boost::optional<uint64_t> opt_work_a) {
		promise.set_value (opt_work_a);
	},
	account_a);
	return promise.get_future ().get ();
}

boost::optional<uint64_t> nano::node::work_generate_blocking (nano::block & block_a)
{
	debug_assert (network_params.network.is_dev_network ());
	return work_generate_blocking (block_a, default_difficulty (nano::work_version::work_1));
}

boost::optional<uint64_t> nano::node::work_generate_blocking (nano::root const & root_a)
{
	debug_assert (network_params.network.is_dev_network ());
	return work_generate_blocking (root_a, default_difficulty (nano::work_version::work_1));
}

boost::optional<uint64_t> nano::node::work_generate_blocking (nano::root const & root_a, uint64_t difficulty_a)
{
	debug_assert (network_params.network.is_dev_network ());
	return work_generate_blocking (nano::work_version::work_1, root_a, difficulty_a);
}

void nano::node::add_initial_peers ()
{
	if (flags.disable_add_initial_peers ())
	{
		logger->always_log ("Skipping add_initial_peers because disable_add_initial_peers is set");
		return;
	}

	auto transaction (store.tx_begin_read ());
	for (auto i (store.peer ().begin (*transaction)), n (store.peer ().end ()); i != n; ++i)
	{
		nano::endpoint endpoint (boost::asio::ip::address_v6 (i->first.address_bytes ()), i->first.port ());
		if (!network->reachout (endpoint, config->allow_local_peers))
		{
			network->tcp_channels->start_tcp (endpoint);
		}
	}
}

std::shared_ptr<nano::election> nano::node::block_confirm (std::shared_ptr<nano::block> const & block_a)
{
	scheduler.manual (block_a);
	scheduler.flush ();
	auto election = active.election (block_a->qualified_root ());
	if (election != nullptr)
	{
		election->transition_active ();
		return election;
	}
	return {};
}

bool nano::node::block_confirmed (nano::block_hash const & hash_a)
{
	auto transaction (store.tx_begin_read ());
	return ledger.block_confirmed (*transaction, hash_a);
}

bool nano::node::block_confirmed_or_being_confirmed (nano::block_hash const & hash_a)
{
	return confirmation_height_processor.is_processing_block (hash_a) || ledger.block_confirmed (*store.tx_begin_read (), hash_a);
}

void nano::node::ongoing_online_weight_calculation_queue ()
{
	std::weak_ptr<nano::node> node_w (shared_from_this ());
	workers->add_timed_task (std::chrono::steady_clock::now () + (std::chrono::seconds (network_params.node.weight_period)), [node_w] () {
		if (auto node_l = node_w.lock ())
		{
			node_l->ongoing_online_weight_calculation ();
		}
	});
}

bool nano::node::online () const
{
	return rep_crawler.total_weight () > online_reps.delta ();
}

void nano::node::ongoing_online_weight_calculation ()
{
	online_reps.sample ();
	ongoing_online_weight_calculation_queue ();
}

void nano::node::receive_confirmed (nano::transaction const & block_transaction_a, nano::block_hash const & hash_a, nano::account const & destination_a)
{
	nano::unique_lock<nano::mutex> lk{ wallets.mutex };
	auto wallets_l = wallets.get_wallets ();
	auto wallet_transaction = wallets.tx_begin_read ();
	lk.unlock ();
	for ([[maybe_unused]] auto const & [id, wallet] : wallets_l)
	{
		if (wallet->store.exists (*wallet_transaction, destination_a))
		{
			nano::account representative;
			representative = wallet->store.representative (*wallet_transaction);
			auto pending = ledger.pending_info (block_transaction_a, nano::pending_key (destination_a, hash_a));
			if (pending)
			{
				auto amount (pending->amount.number ());
				wallet->receive_async (hash_a, representative, amount, destination_a, [] (std::shared_ptr<nano::block> const &) {});
			}
			else
			{
				if (!ledger.block_or_pruned_exists (block_transaction_a, hash_a))
				{
					logger->try_log (boost::str (boost::format ("Confirmed block is missing:  %1%") % hash_a.to_string ()));
					debug_assert (false && "Confirmed block is missing");
				}
				else
				{
					logger->try_log (boost::str (boost::format ("Block %1% has already been received") % hash_a.to_string ()));
				}
			}
		}
	}
}

void nano::node::process_confirmed_data (nano::transaction const & transaction_a, std::shared_ptr<nano::block> const & block_a, nano::block_hash const & hash_a, nano::account & account_a, nano::uint128_t & amount_a, bool & is_state_send_a, bool & is_state_epoch_a, nano::account & pending_account_a)
{
	// Faster account calculation
	account_a = block_a->account ();
	if (account_a.is_zero ())
	{
		account_a = block_a->sideband ().account ();
	}
	// Faster amount calculation
	auto previous (block_a->previous ());
	bool error (false);
	auto previous_balance (ledger.balance_safe (transaction_a, previous, error));
	auto block_balance (store.block ().balance_calculated (block_a));
	if (hash_a != ledger.constants.genesis->account ())
	{
		if (!error)
		{
			amount_a = block_balance > previous_balance ? block_balance - previous_balance : previous_balance - block_balance;
		}
		else
		{
			amount_a = 0;
		}
	}
	else
	{
		amount_a = nano::dev::constants.genesis_amount;
	}
	if (auto state = dynamic_cast<nano::state_block *> (block_a.get ()))
	{
		if (state->balance () < previous_balance)
		{
			is_state_send_a = true;
		}
		if (amount_a == 0 && network_params.ledger.epochs.is_epoch_link (state->link ()))
		{
			is_state_epoch_a = true;
		}
		pending_account_a = state->link ().as_account ();
	}
	if (auto send = dynamic_cast<nano::send_block *> (block_a.get ()))
	{
		pending_account_a = send->destination ();
	}
}

void nano::node::process_confirmed (nano::election_status const & status_a, uint64_t iteration_a)
{
	auto hash (status_a.get_winner ()->hash ());
	decltype (iteration_a) const num_iters = (config->block_processor_batch_max_time / network_params.node.process_confirmed_interval) * 4;
	std::shared_ptr<nano::block> block_l;
	{
		auto tx{ ledger.store.tx_begin_read () };
		block_l = ledger.store.block ().get (*tx, hash);
	}
	if (block_l)
	{
		active.recently_confirmed.put (block_l->qualified_root (), hash);
		confirmation_height_processor.add (block_l);
	}
	else if (iteration_a < num_iters)
	{
		iteration_a++;
		std::weak_ptr<nano::node> node_w (shared ());
		workers->add_timed_task (std::chrono::steady_clock::now () + network_params.node.process_confirmed_interval, [node_w, status_a, iteration_a] () {
			if (auto node_l = node_w.lock ())
			{
				node_l->process_confirmed (status_a, iteration_a);
			}
		});
	}
	else
	{
		// Do some cleanup due to this block never being processed by confirmation height processor
		active.remove_election_winner_details (hash);
	}
}

std::shared_ptr<nano::node> nano::node::shared ()
{
	return shared_from_this ();
}

int nano::node::store_version ()
{
	auto transaction (store.tx_begin_read ());
	return store.version ().get (*transaction);
}

bool nano::node::init_error () const
{
	return store.init_error () || wallets_store.init_error ();
}

void nano::node::set_bandwidth_params (std::size_t limit, double ratio)
{
	config->bandwidth_limit_burst_ratio = ratio;
	config->bandwidth_limit = limit;
	outbound_limiter.reset (limit, ratio);
	logger->always_log (boost::str (boost::format ("set_bandwidth_params(%1%, %2%)") % limit % ratio));
}

std::pair<uint64_t, std::unordered_map<nano::account, nano::uint128_t>> nano::node::get_bootstrap_weights () const
{
	std::unordered_map<nano::account, nano::uint128_t> weights;
	uint8_t const * weight_buffer = network_params.network.is_live_network () ? nano_bootstrap_weights_live : nano_bootstrap_weights_beta;
	std::size_t weight_size = network_params.network.is_live_network () ? nano_bootstrap_weights_live_size : nano_bootstrap_weights_beta_size;
	nano::bufferstream weight_stream ((uint8_t const *)weight_buffer, weight_size);
	nano::uint128_union block_height;
	uint64_t max_blocks = 0;
	if (!nano::try_read (weight_stream, block_height))
	{
		max_blocks = nano::narrow_cast<uint64_t> (block_height.number ());
		while (true)
		{
			nano::account account;
			if (nano::try_read (weight_stream, account.bytes))
			{
				break;
			}
			nano::amount weight;
			if (nano::try_read (weight_stream, weight.bytes))
			{
				break;
			}
			weights[account] = weight.number ();
		}
	}
	return { max_blocks, weights };
}

void nano::node::bootstrap_block (const nano::block_hash & hash)
{
	// If we are running pruning node check if block was not already pruned
	if (!ledger.pruning_enabled () || !store.pruned ().exists (*store.tx_begin_read (), hash))
	{
		// We don't have the block, try to bootstrap it
		gap_cache.bootstrap_start (hash);
	}
}

/** Convenience function to easily return the confirmation height of an account. */
uint64_t nano::node::get_confirmation_height (nano::transaction const & transaction_a, nano::account & account_a)
{
	nano::confirmation_height_info info;
	store.confirmation_height ().get (transaction_a, account_a, info);
	return info.height ();
}

nano::account nano::node::get_node_id () const
{
	return node_id.pub;
};

nano::telemetry_data nano::node::local_telemetry () const
{
	nano::telemetry_data telemetry_data;
	telemetry_data.set_node_id (node_id.pub);
	telemetry_data.set_block_count (ledger.cache.block_count ());
	telemetry_data.set_cemented_count (ledger.cache.cemented_count ());
	telemetry_data.set_bandwidth_cap (config->bandwidth_limit);
	telemetry_data.set_protocol_version (network_params.network.protocol_version);
	telemetry_data.set_uptime (std::chrono::duration_cast<std::chrono::seconds> (std::chrono::steady_clock::now () - startup_time).count ());
	telemetry_data.set_unchecked_count (unchecked.count (*ledger.store.tx_begin_read ()));
	telemetry_data.set_genesis_block (network_params.ledger.genesis->hash ());
	telemetry_data.set_peer_count (nano::narrow_cast<decltype (telemetry_data.get_peer_count ())> (network->size ()));
	telemetry_data.set_account_count (ledger.cache.account_count ());
	telemetry_data.set_major_version (nano::get_major_node_version ());
	telemetry_data.set_minor_version (nano::get_minor_node_version ());
	telemetry_data.set_patch_version (nano::get_patch_node_version ());
	telemetry_data.set_pre_release_version (nano::get_pre_release_node_version ());
	telemetry_data.set_maker (static_cast<std::underlying_type_t<telemetry_maker>> (ledger.pruning_enabled () ? telemetry_maker::nf_pruned_node : telemetry_maker::nf_node));
	telemetry_data.set_timestamp (std::chrono::system_clock::now ());
	telemetry_data.set_active_difficulty (default_difficulty (nano::work_version::work_1));
	// Make sure this is the final operation!
	telemetry_data.sign (node_id);
	return telemetry_data;
}

/*
 * node_wrapper
 */

nano::node_wrapper::node_wrapper (boost::filesystem::path const & path_a, boost::filesystem::path const & config_path_a, nano::node_flags & node_flags_a) :
	network_params{ nano::network_constants::active_network () },
	io_context (std::make_shared<boost::asio::io_context> ()),
	work{ network_params.network, 1 }
{
	boost::system::error_code error_chmod;

	/*
	 * @warning May throw a filesystem exception
	 */
	boost::filesystem::create_directories (path_a);
	nano::set_secure_perm_directory (path_a, error_chmod);
	nano::daemon_config daemon_config{ path_a, network_params };
	auto tmp_overrides{ node_flags_a.config_overrides () };
	auto error = nano::read_node_config_toml (config_path_a, daemon_config, tmp_overrides);
	node_flags_a.set_config_overrides (tmp_overrides);
	if (error)
	{
		std::cerr << "Error deserializing config file";
		if (!node_flags_a.config_overrides ().empty ())
		{
			std::cerr << " or --config option";
		}
		std::cerr << "\n"
				  << error.get_message () << std::endl;
		std::exit (1);
	}

	auto & node_config = daemon_config.node;
	node_config.peering_port = 24000;
	node_config.logging.max_size = std::numeric_limits<std::uintmax_t>::max ();
	node_config.logging.init (path_a);

	node = std::make_shared<nano::node> (*io_context, path_a, node_config, work, node_flags_a);
}

nano::node_wrapper::~node_wrapper ()
{
	node->stop ();
}

/*
 * inactive_node
 */

nano::inactive_node::inactive_node (boost::filesystem::path const & path_a, boost::filesystem::path const & config_path_a, nano::node_flags & node_flags_a) :
	node_wrapper (path_a, config_path_a, node_flags_a),
	node (node_wrapper.node)
{
	node_wrapper.node->active.stop ();
}

nano::inactive_node::inactive_node (boost::filesystem::path const & path_a, nano::node_flags & node_flags_a) :
	inactive_node (path_a, path_a, node_flags_a)
{
}

nano::node_flags const & nano::inactive_node_flag_defaults ()
{
	static nano::node_flags node_flags;
	node_flags.set_inactive_node (true);
	node_flags.set_read_only (true);
	auto gen_cache = node_flags.generate_cache ();
	gen_cache.enable_reps (false);
	gen_cache.enable_cemented_count (false);
	gen_cache.enable_unchecked_count (false);
	gen_cache.enable_account_count (false);
	node_flags.set_generate_cache (gen_cache);
	node_flags.set_disable_bootstrap_listener (true);
	node_flags.set_disable_tcp_realtime (true);
	return node_flags;
}

std::unique_ptr<nano::store> nano::make_store (std::shared_ptr<nano::logger_mt> logger, boost::filesystem::path const & path, nano::ledger_constants & constants, bool read_only, bool add_db_postfix, nano::txn_tracking_config const & txn_tracking_config_a, std::chrono::milliseconds block_processor_batch_max_time_a, nano::lmdb_config const & lmdb_config_a, bool backup_before_upgrade)
{
	return std::make_unique<nano::lmdb::store> (logger, add_db_postfix ? path / "data.ldb" : path, constants, txn_tracking_config_a, block_processor_batch_max_time_a, lmdb_config_a, backup_before_upgrade);
}<|MERGE_RESOLUTION|>--- conflicted
+++ resolved
@@ -678,11 +678,7 @@
 		});
 	}
 	// Start port mapping if external address is not defined and TCP ports are enabled
-<<<<<<< HEAD
-	if (config->external_address == boost::asio::ip::address_v6{}.any ().to_string () && tcp_enabled)
-=======
-	if (config.external_address == boost::asio::ip::address_v6::any ().to_string () && tcp_enabled)
->>>>>>> 65941a06
+	if (config->external_address == boost::asio::ip::address_v6::any ().to_string () && tcp_enabled)
 	{
 		port_mapping.start ();
 	}
