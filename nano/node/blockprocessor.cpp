--- conflicted
+++ resolved
@@ -11,7 +11,6 @@
 
 #include <boost/format.hpp>
 
-#include <magic_enum.hpp>
 #include <cstdint>
 #include <memory>
 
@@ -86,14 +85,9 @@
  * block_processor::context
  */
 
-<<<<<<< HEAD
-nano::block_processor::context::context (nano::block_processor::block_source source_a) :
+nano::block_processor::context::context (nano::block_source source_a) :
 	source{ source_a },
 	handle{ rsnano::rsn_block_processor_context_create (static_cast<uint8_t> (source_a), new std::promise<nano::block_processor::context::result_t> ()) }
-=======
-nano::block_processor::context::context (nano::block_source source_a) :
-	source{ source_a }
->>>>>>> 6fc74c8c
 {
 	debug_assert (source != nano::block_source::unknown);
 }
@@ -304,101 +298,12 @@
 
 bool nano::block_processor::have_blocks_ready (nano::block_processor_lock & lock_a)
 {
-<<<<<<< HEAD
 	return lock_a.blocks_size () > 0 || lock_a.forced_size () > 0;
-=======
-	release_assert (ctx.source != nano::block_source::forced);
-	{
-		nano::lock_guard<nano::mutex> guard{ mutex };
-		blocks.emplace_back (entry{ block, std::move (ctx) });
-	}
-	condition.notify_all ();
->>>>>>> 6fc74c8c
 }
 
 bool nano::block_processor::have_blocks (nano::block_processor_lock & lock_a)
 {
-<<<<<<< HEAD
 	return have_blocks_ready (lock_a);
-=======
-	debug_assert (!mutex.try_lock ());
-	debug_assert (!blocks.empty () || !forced.empty ()); // This should be checked before calling next
-
-	if (!blocks.empty ())
-	{
-		entry entry = std::move (blocks.front ());
-		release_assert (entry.ctx.source != nano::block_source::forced);
-		blocks.pop_front ();
-		return entry;
-	}
-
-	if (!forced.empty ())
-	{
-		entry entry = std::move (forced.front ());
-		release_assert (entry.ctx.source == nano::block_source::forced);
-		forced.pop_front ();
-		return entry;
-	}
-
-	release_assert (false, "next() called when no blocks are ready");
-}
-
-auto nano::block_processor::process_batch (nano::unique_lock<nano::mutex> & lock_a) -> processed_batch_t
-{
-	processed_batch_t processed;
-
-	auto scoped_write_guard = write_database_queue.wait (nano::writer::process_batch);
-	auto transaction (node.store.tx_begin_write ({ tables::accounts, tables::blocks, tables::frontiers, tables::pending }));
-	nano::timer<std::chrono::milliseconds> timer_l;
-
-	lock_a.lock ();
-
-	timer_l.start ();
-	// Processing blocks
-	unsigned number_of_blocks_processed (0), number_of_forced_processed (0);
-	auto deadline_reached = [&timer_l, deadline = node.config.block_processor_batch_max_time] { return timer_l.after_deadline (deadline); };
-	auto processor_batch_reached = [&number_of_blocks_processed, max = node.flags.block_processor_batch_size] { return number_of_blocks_processed >= max; };
-	auto store_batch_reached = [&number_of_blocks_processed, max = node.store.max_block_write_batch_num ()] { return number_of_blocks_processed >= max; };
-
-	while (have_blocks_ready () && (!deadline_reached () || !processor_batch_reached ()) && !store_batch_reached ())
-	{
-		// TODO: Cleaner periodical logging
-		if ((blocks.size () + forced.size () > 64) && should_log ())
-		{
-			node.logger.debug (nano::log::type::blockprocessor, "{} blocks (+ {} forced) in processing queue", blocks.size (), forced.size ());
-		}
-
-		entry entry = next ();
-		context ctx = std::move (entry.ctx);
-		auto const block = entry.block;
-		auto const hash = block->hash ();
-		bool const force = ctx.source == nano::block_source::forced;
-
-		lock_a.unlock ();
-
-		if (force)
-		{
-			number_of_forced_processed++;
-			rollback_competitor (transaction, *block);
-		}
-
-		number_of_blocks_processed++;
-
-		auto result = process_one (transaction, block, ctx, force);
-		processed.emplace_back (result, block, std::move (ctx));
-
-		lock_a.lock ();
-	}
-
-	lock_a.unlock ();
-
-	if (number_of_blocks_processed != 0 && timer_l.stop () > std::chrono::milliseconds (100))
-	{
-		node.logger.debug (nano::log::type::blockprocessor, "Processed {} blocks ({} forced) in {} {}", number_of_blocks_processed, number_of_forced_processed, timer_l.value ().count (), timer_l.unit ());
-	}
-
-	return processed;
->>>>>>> 6fc74c8c
 }
 
 auto nano::block_processor::process_batch (nano::block_processor_lock & lock_a) -> std::deque<processed_t>
@@ -424,10 +329,3 @@
 	auto info_handle = rsnano::rsn_block_processor_collect_container_info (block_processor.handle, name.c_str ());
 	return std::make_unique<nano::container_info_composite> (info_handle);
 }
-
-nano::stat::detail nano::to_stat_detail (nano::block_source type)
-{
-	auto value = magic_enum::enum_cast<nano::stat::detail> (magic_enum::enum_name (type));
-	debug_assert (value);
-	return value.value_or (nano::stat::detail{});
-}