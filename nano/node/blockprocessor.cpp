#include <nano/lib/threading.hpp>
#include <nano/lib/timer.hpp>
#include <nano/node/blockprocessor.hpp>
#include <nano/node/election.hpp>
#include <nano/node/node.hpp>
#include <nano/node/websocket.hpp>
#include <nano/secure/store.hpp>

#include <boost/format.hpp>

std::chrono::milliseconds constexpr nano::block_processor::confirmation_request_delay;

nano::block_post_events::block_post_events (std::function<std::unique_ptr<nano::read_transaction> ()> && get_transaction_a) :
	get_transaction (std::move (get_transaction_a))
{
}

nano::block_post_events::~block_post_events ()
{
	debug_assert (get_transaction != nullptr);
	auto transaction (get_transaction ());
	for (auto const & i : events)
	{
		i (*transaction);
	}
}

nano::block_processor::block_processor (nano::node & node_a, nano::write_database_queue & write_database_queue_a) :
	next_log (std::chrono::steady_clock::now ()),
	logger (*node_a.logger),
	checker (node_a.checker),
	config (*node_a.config),
	state_block_signature_verification (checker, config.network_params.ledger.epochs, config.logging.timing_logging (), node_a.logger, node_a.flags.block_processor_verification_size ()),
	network_params (node_a.network_params),
	history (node_a.history),
	ledger (node_a.ledger),
	flags (node_a.flags),
	network (*node_a.network),
	inactive_vote_cache (node_a.inactive_vote_cache),
	active_transactions (node_a.active),
	store (node_a.store),
	stats (*node_a.stats),
	scheduler (node_a.scheduler),
	websocket_server (node_a.websocket.server),
	block_arrival (node_a.block_arrival),
	unchecked (node_a.unchecked),
	gap_cache (node_a.gap_cache),
	bootstrap_initiator (node_a.bootstrap_initiator),
	write_database_queue (write_database_queue_a),
	handle (rsnano::rsn_block_processor_create (this))
{
	state_block_signature_verification.blocks_verified_callback = [this] (std::deque<nano::state_block_signature_verification::value_type> & items, std::vector<int> const & verifications, std::vector<nano::block_hash> const & hashes, std::vector<nano::signature> const & blocks_signatures) {
		this->process_verified_state_blocks (items, verifications, hashes, blocks_signatures);
	};
	state_block_signature_verification.transition_inactive_callback = [this] () {
		if (this->flushing)
		{
			{
				// Prevent a race with condition.wait in block_processor::flush
				nano::lock_guard<nano::mutex> guard{ this->mutex };
			}
			this->condition.notify_all ();
		}
	};
	processing_thread = std::thread ([this] () {
		nano::thread_role::set (nano::thread_role::name::block_processing);
		this->process_blocks ();
	});
}

nano::block_processor::~block_processor ()
{
	rsnano::rsn_block_processor_destroy (handle);
}

rsnano::BlockProcessorHandle const * nano::block_processor::get_handle () const
{
	return handle;
}

void nano::block_processor::stop ()
{
	{
		nano::lock_guard<nano::mutex> lock{ mutex };
		stopped = true;
	}
	condition.notify_all ();
	state_block_signature_verification.stop ();
	nano::join_or_pass (processing_thread);
}

void nano::block_processor::flush ()
{
	checker.flush ();
	flushing = true;
	nano::unique_lock<nano::mutex> lock{ mutex };
	while (!stopped && (have_blocks () || active || state_block_signature_verification.is_active ()))
	{
		condition.wait (lock);
	}
	flushing = false;
}

std::size_t nano::block_processor::size ()
{
	nano::unique_lock<nano::mutex> lock{ mutex };
	return (blocks.size () + state_block_signature_verification.size () + forced.size ());
}

bool nano::block_processor::full ()
{
	return size () >= flags.block_processor_full_size ();
}

bool nano::block_processor::half_full ()
{
	return size () >= flags.block_processor_full_size () / 2;
}

void nano::block_processor::add (std::shared_ptr<nano::block> const & block_a)
{
	nano::unchecked_info info (block_a);
	add (info);
}

void nano::block_processor::add (nano::unchecked_info const & info_a)
{
<<<<<<< HEAD
	auto block = info_a.get_block ();
	debug_assert (!network_params.work.validate_entry (*block));
=======
	if (full ())
	{
		node.stats.inc (nano::stat::type::blockprocessor, nano::stat::detail::drop);
		return;
	}
	auto const & block = info_a.block;
	debug_assert (!node.network_params.work.validate_entry (*block));
>>>>>>> 81a2ab4f
	if (block->type () == nano::block_type::state || block->type () == nano::block_type::open)
	{
		state_block_signature_verification.add ({ block });
	}
	else
	{
		{
			nano::lock_guard<nano::mutex> guard{ mutex };
			blocks.emplace_back (info_a);
		}
		condition.notify_all ();
	}
}

void nano::block_processor::add_local (nano::unchecked_info const & info_a)
{
<<<<<<< HEAD
	debug_assert (!network_params.work.validate_entry (*info_a.get_block ()));
	state_block_signature_verification.add ({ info_a.get_block () });
=======
	if (full ())
	{
		node.stats.inc (nano::stat::type::blockprocessor, nano::stat::detail::drop);
		return;
	}
	debug_assert (!node.network_params.work.validate_entry (*info_a.block));
	state_block_signature_verification.add ({ info_a.block });
>>>>>>> 81a2ab4f
}

void nano::block_processor::force (std::shared_ptr<nano::block> const & block_a)
{
	{
		nano::lock_guard<nano::mutex> lock{ mutex };
		forced.push_back (block_a);
	}
	condition.notify_all ();
}

void nano::block_processor::wait_write ()
{
	nano::lock_guard<nano::mutex> lock{ mutex };
	awaiting_write = true;
}

void nano::block_processor::process_blocks ()
{
	nano::unique_lock<nano::mutex> lock{ mutex };
	while (!stopped)
	{
		if (have_blocks_ready ())
		{
			active = true;
			lock.unlock ();
			process_batch (lock);
			lock.lock ();
			active = false;
		}
		else
		{
			condition.notify_one ();
			condition.wait (lock);
		}
	}
}

bool nano::block_processor::should_log ()
{
	auto result (false);
	auto now (std::chrono::steady_clock::now ());
	if (next_log < now)
	{
		next_log = now + (config.logging.timing_logging () ? std::chrono::seconds (2) : std::chrono::seconds (15));
		result = true;
	}
	return result;
}

bool nano::block_processor::have_blocks_ready ()
{
	debug_assert (!mutex.try_lock ());
	return !blocks.empty () || !forced.empty ();
}

bool nano::block_processor::have_blocks ()
{
	debug_assert (!mutex.try_lock ());
	return have_blocks_ready () || state_block_signature_verification.size () != 0;
}

void nano::block_processor::process_verified_state_blocks (std::deque<nano::state_block_signature_verification::value_type> & items, std::vector<int> const & verifications, std::vector<nano::block_hash> const & hashes, std::vector<nano::signature> const & blocks_signatures)
{
	{
		nano::unique_lock<nano::mutex> lk{ mutex };
		for (auto i (0); i < verifications.size (); ++i)
		{
			debug_assert (verifications[i] == 1 || verifications[i] == 0);
			auto & item = items.front ();
			auto & [block] = item;
			if (!block->link ().is_zero () && ledger.is_epoch_link (block->link ()))
			{
				// Epoch blocks
				if (verifications[i] == 1)
				{
					blocks.emplace_back (block);
				}
				else
				{
					// Possible regular state blocks with epoch link (send subtype)
					blocks.emplace_back (block);
				}
			}
			else if (verifications[i] == 1)
			{
				// Non epoch blocks
				blocks.emplace_back (block);
			}
			items.pop_front ();
		}
	}
	condition.notify_all ();
}

void nano::block_processor::process_batch (nano::unique_lock<nano::mutex> & lock_a)
{
	auto scoped_write_guard = write_database_queue.wait (nano::writer::process_batch);
	block_post_events post_events ([&store = store] { return store.tx_begin_read (); });
	auto transaction (store.tx_begin_write ({ tables::accounts, tables::blocks, tables::frontiers, tables::pending, tables::unchecked }));
	nano::timer<std::chrono::milliseconds> timer_l;
	lock_a.lock ();
	timer_l.start ();
	// Processing blocks
	unsigned number_of_blocks_processed (0), number_of_forced_processed (0);
	auto deadline_reached = [&timer_l, deadline = config.block_processor_batch_max_time] { return timer_l.after_deadline (deadline); };
	auto processor_batch_reached = [&number_of_blocks_processed, max = flags.block_processor_batch_size ()] { return number_of_blocks_processed >= max; };
	auto store_batch_reached = [&number_of_blocks_processed, max = store.max_block_write_batch_num ()] { return number_of_blocks_processed >= max; };
	while (have_blocks_ready () && (!deadline_reached () || !processor_batch_reached ()) && !awaiting_write && !store_batch_reached ())
	{
		if ((blocks.size () + state_block_signature_verification.size () + forced.size () > 64) && should_log ())
		{
			logger.always_log (boost::str (boost::format ("%1% blocks (+ %2% state blocks) (+ %3% forced) in processing queue") % blocks.size () % state_block_signature_verification.size () % forced.size ()));
		}
		nano::unchecked_info info;
		nano::block_hash hash (0);
		bool force (false);
		if (forced.empty ())
		{
			info = blocks.front ();
			blocks.pop_front ();
			hash = info.get_block ()->hash ();
		}
		else
		{
			info = nano::unchecked_info (forced.front ());
			forced.pop_front ();
			hash = info.get_block ()->hash ();
			force = true;
			number_of_forced_processed++;
		}
		lock_a.unlock ();
		if (force)
		{
			auto successor (ledger.successor (*transaction, info.get_block ()->qualified_root ()));
			if (successor != nullptr && successor->hash () != hash)
			{
				// Replace our block with the winner and roll back any dependent blocks
				if (config.logging.ledger_rollback_logging ())
				{
					logger.always_log (boost::str (boost::format ("Rolling back %1% and replacing with %2%") % successor->hash ().to_string () % hash.to_string ()));
				}
				std::vector<std::shared_ptr<nano::block>> rollback_list;
				if (ledger.rollback (*transaction, successor->hash (), rollback_list))
				{
					stats.inc (nano::stat::type::ledger, nano::stat::detail::rollback_failed);
					logger.always_log (nano::severity_level::error, boost::str (boost::format ("Failed to roll back %1% because it or a successor was confirmed") % successor->hash ().to_string ()));
				}
				else if (config.logging.ledger_rollback_logging ())
				{
					logger.always_log (boost::str (boost::format ("%1% blocks rolled back") % rollback_list.size ()));
				}
				// Deleting from votes cache, stop active transaction
				for (auto & i : rollback_list)
				{
					history.erase (i->root ());
					// Stop all rolled back active transactions except initial
					if (i->hash () != successor->hash ())
					{
						active_transactions.erase (*i);
					}
				}
			}
		}
		number_of_blocks_processed++;
		process_one (*transaction, post_events, info, force);
		lock_a.lock ();
	}
	awaiting_write = false;
	lock_a.unlock ();

	if (config.logging.timing_logging () && number_of_blocks_processed != 0 && timer_l.stop () > std::chrono::milliseconds (100))
	{
		logger.always_log (boost::str (boost::format ("Processed %1% blocks (%2% blocks were forced) in %3% %4%") % number_of_blocks_processed % number_of_forced_processed % timer_l.value ().count () % timer_l.unit ()));
	}
}

void nano::block_processor::process_live (nano::transaction const & transaction_a, nano::block_hash const & hash_a, std::shared_ptr<nano::block> const & block_a, nano::process_return const & process_return_a, nano::block_origin const origin_a)
{
	// Start collecting quorum on block
	if (ledger.dependents_confirmed (transaction_a, *block_a))
	{
		auto account = block_a->account ().is_zero () ? block_a->sideband ().account () : block_a->account ();
		scheduler.activate (account, transaction_a);
	}

	// Notify inactive vote cache about a new live block
	inactive_vote_cache.trigger (block_a->hash ());

	// Announce block contents to the network
	if (origin_a == nano::block_origin::local)
	{
		network.flood_block_initial (block_a);
	}
	else if (!flags.disable_block_processor_republishing () && block_arrival.recent (hash_a))
	{
		network.flood_block (block_a, nano::transport::buffer_drop_policy::limiter);
	}

	if (websocket_server && websocket_server->any_subscriber (nano::websocket::topic::new_unconfirmed_block))
	{
		websocket_server->broadcast (nano::websocket::message_builder ().new_block_arrived (*block_a));
	}
}

nano::process_return nano::block_processor::process_one (nano::write_transaction const & transaction_a, block_post_events & events_a, nano::unchecked_info info_a, bool const forced_a, nano::block_origin const origin_a)
{
	nano::process_return result;
	auto block (info_a.get_block ());
	auto hash (block->hash ());
	result = ledger.process (transaction_a, *block);
	events_a.events.emplace_back ([this, result, block = info_a.get_block ()] (nano::transaction const & tx) {
		processed.notify (tx, result, *block);
	});
	switch (result.code)
	{
		case nano::process_result::progress:
		{
			if (config.logging.ledger_logging ())
			{
				std::string block_string;
				block->serialize_json (block_string, config.logging.single_line_record ());
				logger.try_log (boost::str (boost::format ("Processing block %1%: %2%") % hash.to_string () % block_string));
			}
			events_a.events.emplace_back ([this, hash, block = info_a.get_block (), result, origin_a] (nano::transaction const & post_event_transaction_a) {
				process_live (post_event_transaction_a, hash, block, result, origin_a);
			});
			queue_unchecked (transaction_a, hash);
			/* For send blocks check epoch open unchecked (gap pending).
			For state blocks check only send subtype and only if block epoch is not last epoch.
			If epoch is last, then pending entry shouldn't trigger same epoch open block for destination account. */
			if (block->type () == nano::block_type::send || (block->type () == nano::block_type::state && block->sideband ().details ().is_send () && std::underlying_type_t<nano::epoch> (block->sideband ().details ().epoch ()) < std::underlying_type_t<nano::epoch> (nano::epoch::max)))
			{
				/* block->destination () for legacy send blocks
				block->link () for state blocks (send subtype) */
				queue_unchecked (transaction_a, block->destination ().is_zero () ? block->link () : block->destination ());
			}
			break;
		}
		case nano::process_result::gap_previous:
		{
			if (config.logging.ledger_logging ())
			{
				logger.try_log (boost::str (boost::format ("Gap previous for: %1%") % hash.to_string ()));
			}

			debug_assert (info_a.modified () != 0);
			unchecked.put (block->previous (), info_a);

			events_a.events.emplace_back ([this, hash] (nano::transaction const & /* unused */) { this->gap_cache.add (hash); });
			stats.inc (nano::stat::type::ledger, nano::stat::detail::gap_previous);
			break;
		}
		case nano::process_result::gap_source:
		{
			if (config.logging.ledger_logging ())
			{
				logger.try_log (boost::str (boost::format ("Gap source for: %1%") % hash.to_string ()));
			}

			debug_assert (info_a.modified () != 0);
			unchecked.put (ledger.block_source (transaction_a, *(block)), info_a);

			events_a.events.emplace_back ([this, hash] (nano::transaction const & /* unused */) { this->gap_cache.add (hash); });
			stats.inc (nano::stat::type::ledger, nano::stat::detail::gap_source);
			break;
		}
		case nano::process_result::gap_epoch_open_pending:
		{
			if (config.logging.ledger_logging ())
			{
				logger.try_log (boost::str (boost::format ("Gap pending entries for epoch open: %1%") % hash.to_string ()));
			}

			debug_assert (info_a.modified () != 0);
			unchecked.put (block->account (), info_a); // Specific unchecked key starting with epoch open block account public key

			stats.inc (nano::stat::type::ledger, nano::stat::detail::gap_source);
			break;
		}
		case nano::process_result::old:
		{
			if (config.logging.ledger_duplicate_logging ())
			{
				logger.try_log (boost::str (boost::format ("Old for: %1%") % hash.to_string ()));
			}
			stats.inc (nano::stat::type::ledger, nano::stat::detail::old);
			break;
		}
		case nano::process_result::bad_signature:
		{
			if (config.logging.ledger_logging ())
			{
				logger.try_log (boost::str (boost::format ("Bad signature for: %1%") % hash.to_string ()));
			}
			break;
		}
		case nano::process_result::negative_spend:
		{
			if (config.logging.ledger_logging ())
			{
				logger.try_log (boost::str (boost::format ("Negative spend for: %1%") % hash.to_string ()));
			}
			break;
		}
		case nano::process_result::unreceivable:
		{
			if (config.logging.ledger_logging ())
			{
				logger.try_log (boost::str (boost::format ("Unreceivable for: %1%") % hash.to_string ()));
			}
			break;
		}
		case nano::process_result::fork:
		{
			stats.inc (nano::stat::type::ledger, nano::stat::detail::fork);
			events_a.events.emplace_back ([this, block] (nano::transaction const &) { this->active_transactions.publish (block); });
			if (config.logging.ledger_logging ())
			{
				logger.try_log (boost::str (boost::format ("Fork for: %1% root: %2%") % hash.to_string () % block->root ().to_string ()));
			}
			break;
		}
		case nano::process_result::opened_burn_account:
		{
			if (config.logging.ledger_logging ())
			{
				logger.try_log (boost::str (boost::format ("Rejecting open block for burn account: %1%") % hash.to_string ()));
			}
			break;
		}
		case nano::process_result::balance_mismatch:
		{
			if (config.logging.ledger_logging ())
			{
				logger.try_log (boost::str (boost::format ("Balance mismatch for: %1%") % hash.to_string ()));
			}
			break;
		}
		case nano::process_result::representative_mismatch:
		{
			if (config.logging.ledger_logging ())
			{
				logger.try_log (boost::str (boost::format ("Representative mismatch for: %1%") % hash.to_string ()));
			}
			break;
		}
		case nano::process_result::block_position:
		{
			if (config.logging.ledger_logging ())
			{
				logger.try_log (boost::str (boost::format ("Block %1% cannot follow predecessor %2%") % hash.to_string () % block->previous ().to_string ()));
			}
			break;
		}
		case nano::process_result::insufficient_work:
		{
			if (config.logging.ledger_logging ())
			{
				logger.try_log (boost::str (boost::format ("Insufficient work for %1% : %2% (difficulty %3%)") % hash.to_string () % nano::to_string_hex (block->block_work ()) % nano::to_string_hex (network_params.work.difficulty (*block))));
			}
			break;
		}
	}

	stats.inc (nano::stat::type::blockprocessor, nano::to_stat_detail (result.code));

	return result;
}

nano::process_return nano::block_processor::process_one (nano::write_transaction const & transaction_a, block_post_events & events_a, std::shared_ptr<nano::block> const & block_a)
{
	nano::unchecked_info info (block_a);
	auto result (process_one (transaction_a, events_a, info));
	return result;
}

void nano::block_processor::queue_unchecked (nano::write_transaction const & transaction_a, nano::hash_or_account const & hash_or_account_a)
{
	unchecked.trigger (hash_or_account_a);
	gap_cache.erase (hash_or_account_a.hash);
}

std::unique_ptr<nano::container_info_component> nano::collect_container_info (block_processor & block_processor, std::string const & name)
{
	std::size_t blocks_count;
	std::size_t forced_count;

	{
		nano::lock_guard<nano::mutex> guard{ block_processor.mutex };
		blocks_count = block_processor.blocks.size ();
		forced_count = block_processor.forced.size ();
	}

	auto composite = std::make_unique<container_info_composite> (name);
	composite->add_component (collect_container_info (block_processor.state_block_signature_verification, "state_block_signature_verification"));
	composite->add_component (std::make_unique<container_info_leaf> (container_info{ "blocks", blocks_count, sizeof (decltype (block_processor.blocks)::value_type) }));
	composite->add_component (std::make_unique<container_info_leaf> (container_info{ "forced", forced_count, sizeof (decltype (block_processor.forced)::value_type) }));
	return composite;
}<|MERGE_RESOLUTION|>--- conflicted
+++ resolved
@@ -125,18 +125,13 @@
 
 void nano::block_processor::add (nano::unchecked_info const & info_a)
 {
-<<<<<<< HEAD
+	if (full ())
+	{
+		stats.inc (nano::stat::type::blockprocessor, nano::stat::detail::drop);
+		return;
+	}
 	auto block = info_a.get_block ();
 	debug_assert (!network_params.work.validate_entry (*block));
-=======
-	if (full ())
-	{
-		node.stats.inc (nano::stat::type::blockprocessor, nano::stat::detail::drop);
-		return;
-	}
-	auto const & block = info_a.block;
-	debug_assert (!node.network_params.work.validate_entry (*block));
->>>>>>> 81a2ab4f
 	if (block->type () == nano::block_type::state || block->type () == nano::block_type::open)
 	{
 		state_block_signature_verification.add ({ block });
@@ -153,18 +148,13 @@
 
 void nano::block_processor::add_local (nano::unchecked_info const & info_a)
 {
-<<<<<<< HEAD
+	if (full ())
+	{
+		stats.inc (nano::stat::type::blockprocessor, nano::stat::detail::drop);
+		return;
+	}
 	debug_assert (!network_params.work.validate_entry (*info_a.get_block ()));
 	state_block_signature_verification.add ({ info_a.get_block () });
-=======
-	if (full ())
-	{
-		node.stats.inc (nano::stat::type::blockprocessor, nano::stat::detail::drop);
-		return;
-	}
-	debug_assert (!node.network_params.work.validate_entry (*info_a.block));
-	state_block_signature_verification.add ({ info_a.block });
->>>>>>> 81a2ab4f
 }
 
 void nano::block_processor::force (std::shared_ptr<nano::block> const & block_a)
