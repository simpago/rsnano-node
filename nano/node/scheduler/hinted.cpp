--- conflicted
+++ resolved
@@ -3,15 +3,13 @@
 #include <nano/node/node.hpp>
 #include <nano/node/scheduler/hinted.hpp>
 
+#include <cstdint>
+
 /*
  * hinted
  */
 
-<<<<<<< HEAD
-nano::scheduler::hinted::hinted (nano::scheduler::hinted::config const & config_a, nano::node & node_a, nano::vote_cache & vote_cache_a, nano::active_transactions & active_a, nano::online_reps & online_reps_a, nano::stats & stats_a) :
-=======
-nano::scheduler::hinted::hinted (hinted_config const & config_a, nano::node & node_a, nano::vote_cache & vote_cache_a, nano::active_transactions & active_a, nano::online_reps & online_reps_a, nano::stats & stats_a) :
->>>>>>> 77c30b79
+nano::scheduler::hinted::hinted (nano::scheduler::hinted_config const & config_a, nano::node & node_a, nano::vote_cache & vote_cache_a, nano::active_transactions & active_a, nano::online_reps & online_reps_a, nano::stats & stats_a) :
 	config{ config_a },
 	node{ node_a },
 	vote_cache{ vote_cache_a },
@@ -132,13 +130,13 @@
 		{
 			// Ensure all dependent blocks are already confirmed before activating
 			stats.inc (nano::stat::type::hinting, nano::stat::detail::activate);
-			activate (transaction, entry.hash, /* activate dependents */ true);
+			activate (*transaction, entry.hash, /* activate dependents */ true);
 		}
 		else
 		{
 			// Blocks with a vote tally higher than quorum, can be activated and confirmed immediately
 			stats.inc (nano::stat::type::hinting, nano::stat::detail::activate_immediate);
-			activate (transaction, entry.hash, false);
+			activate (*transaction, entry.hash, false);
 		}
 	}
 }
@@ -208,12 +206,34 @@
  * hinted_config
  */
 
+nano::scheduler::hinted_config::hinted_config()
+{
+	rsnano::HintedSchedulerConfigDto dto;
+	rsnano::rsn_hinted_scheduler_config_create (false, &dto);
+	load_dto (dto);
+}
+
 nano::scheduler::hinted_config::hinted_config (nano::network_constants const & network)
 {
-	if (network.is_dev_network ())
-	{
-		check_interval = std::chrono::milliseconds{ 100 };
-	}
+	rsnano::HintedSchedulerConfigDto dto;
+	rsnano::rsn_hinted_scheduler_config_create (network.is_dev_network (), &dto);
+	load_dto (dto);
+}
+
+rsnano::HintedSchedulerConfigDto nano::scheduler::hinted_config::into_dto () const
+{
+	rsnano::HintedSchedulerConfigDto dto;
+	dto.hinting_threshold_percent = hinting_threshold_percent;
+	dto.check_interval_ms = static_cast<uint32_t> (check_interval.count ());
+	dto.block_cooldown_ms = static_cast<uint32_t> (block_cooldown.count ());
+	return dto;
+}
+
+void nano::scheduler::hinted_config::load_dto (rsnano::HintedSchedulerConfigDto const & dto_a)
+{
+	check_interval = std::chrono::milliseconds{ dto_a.check_interval_ms };
+	block_cooldown = std::chrono::milliseconds{ dto_a.block_cooldown_ms };
+	hinting_threshold_percent = dto_a.hinting_threshold_percent;
 }
 
 nano::error nano::scheduler::hinted_config::serialize (nano::tomlconfig & toml) const
