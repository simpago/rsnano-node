#include <nano/crypto_lib/random_pool.hpp>
#include <nano/lib/config.hpp>
#include <nano/lib/jsonconfig.hpp>
#include <nano/lib/rpcconfig.hpp>
#include <nano/lib/rsnanoutils.hpp>
#include <nano/lib/tomlconfig.hpp>
#include <nano/node/nodeconfig.hpp>
#include <nano/node/transport/transport.hpp>

#include <boost/format.hpp>

namespace
{
char const * preconfigured_peers_key = "preconfigured_peers";
char const * signature_checker_threads_key = "signature_checker_threads";
char const * pow_sleep_interval_key = "pow_sleep_interval";
}

rsnano::NodeConfigDto to_node_config_dto (nano::node_config const & config)
{
	rsnano::NodeConfigDto dto;
	dto.peering_port = config.peering_port.value_or (0);
	dto.peering_port_defined = config.peering_port.has_value ();
	dto.bootstrap_fraction_numerator = config.bootstrap_fraction_numerator;
	std::copy (std::begin (config.receive_minimum.bytes), std::end (config.receive_minimum.bytes), std::begin (dto.receive_minimum));
	std::copy (std::begin (config.online_weight_minimum.bytes), std::end (config.online_weight_minimum.bytes), std::begin (dto.online_weight_minimum));
	dto.election_hint_weight_percent = config.election_hint_weight_percent;
	dto.password_fanout = config.password_fanout;
	dto.io_threads = config.io_threads;
	dto.network_threads = config.network_threads;
	dto.work_threads = config.work_threads;
	dto.signature_checker_threads = config.signature_checker_threads;
	dto.enable_voting = config.enable_voting;
	dto.bootstrap_connections = config.bootstrap_connections;
	dto.bootstrap_connections_max = config.bootstrap_connections_max;
	dto.bootstrap_initiator_threads = config.bootstrap_initiator_threads;
	dto.bootstrap_serving_threads = config.bootstrap_serving_threads;
	dto.bootstrap_frontier_request_count = config.bootstrap_frontier_request_count;
	dto.block_processor_batch_max_time_ms = config.block_processor_batch_max_time.count ();
	dto.allow_local_peers = config.allow_local_peers;
	std::copy (std::begin (config.vote_minimum.bytes), std::end (config.vote_minimum.bytes), std::begin (dto.vote_minimum));
	dto.vote_generator_delay_ms = config.vote_generator_delay.count ();
	dto.vote_generator_threshold = config.vote_generator_threshold;
	dto.unchecked_cutoff_time_s = config.unchecked_cutoff_time.count ();
	dto.tcp_io_timeout_s = config.tcp_io_timeout.count ();
	dto.pow_sleep_interval_ns = config.pow_sleep_interval.count ();
	std::copy (config.external_address.begin (), config.external_address.end (), std::begin (dto.external_address));
	dto.external_address_len = config.external_address.length ();
	dto.external_port = config.external_port;
	dto.tcp_incoming_connections_max = config.tcp_incoming_connections_max;
	dto.use_memory_pools = config.use_memory_pools;
	dto.confirmation_history_size = config.confirmation_history_size;
	dto.active_elections_size = config.active_elections_size;
	dto.active_elections_hinted_limit_percentage = config.active_elections_hinted_limit_percentage;
	dto.active_elections_optimistic_limit_percentage = config.active_elections_optimistic_limit_percentage;
	dto.bandwidth_limit = config.bandwidth_limit;
	dto.bandwidth_limit_burst_ratio = config.bandwidth_limit_burst_ratio;
	dto.bootstrap_bandwidth_limit = config.bootstrap_bandwidth_limit;
	dto.bootstrap_bandwidth_burst_ratio = config.bootstrap_bandwidth_burst_ratio;
	dto.conf_height_processor_batch_min_time_ms = config.conf_height_processor_batch_min_time.count ();
	dto.backup_before_upgrade = config.backup_before_upgrade;
	dto.max_work_generate_multiplier = config.max_work_generate_multiplier;
	dto.frontiers_confirmation = static_cast<uint8_t> (config.frontiers_confirmation);
	dto.max_queued_requests = config.max_queued_requests;
	std::copy (std::begin (config.rep_crawler_weight_minimum.bytes), std::end (config.rep_crawler_weight_minimum.bytes), std::begin (dto.rep_crawler_weight_minimum));
	dto.work_peers_count = config.work_peers.size ();
	dto.backlog_scan_batch_size = config.backlog_scan_batch_size;
	dto.backlog_scan_frequency = config.backlog_scan_frequency;
	for (auto i = 0; i < config.work_peers.size (); i++)
	{
		std::copy (config.work_peers[i].first.begin (), config.work_peers[i].first.end (), std::begin (dto.work_peers[i].address));
		dto.work_peers[i].address_len = config.work_peers[i].first.size ();
		dto.work_peers[i].port = config.work_peers[i].second;
	}
	dto.secondary_work_peers_count = config.secondary_work_peers.size ();
	for (auto i = 0; i < config.secondary_work_peers.size (); i++)
	{
		std::copy (config.secondary_work_peers[i].first.begin (), config.secondary_work_peers[i].first.end (), std::begin (dto.secondary_work_peers[i].address));
		dto.secondary_work_peers[i].address_len = config.secondary_work_peers[i].first.size ();
		dto.secondary_work_peers[i].port = config.secondary_work_peers[i].second;
	}
	dto.preconfigured_peers_count = config.preconfigured_peers.size ();
	for (auto i = 0; i < config.preconfigured_peers.size (); i++)
	{
		std::copy (config.preconfigured_peers[i].begin (), config.preconfigured_peers[i].end (), std::begin (dto.preconfigured_peers[i].address));
		dto.preconfigured_peers[i].address_len = config.preconfigured_peers[i].size ();
	}
	for (auto i = 0; i < config.preconfigured_representatives.size (); i++)
	{
		std::copy (std::begin (config.preconfigured_representatives[i].bytes), std::end (config.preconfigured_representatives[i].bytes), std::begin (dto.preconfigured_representatives[i]));
		dto.preconfigured_representatives_count = config.preconfigured_representatives.size ();
	}
	dto.preconfigured_representatives_count = config.preconfigured_representatives.size ();
	dto.max_pruning_age_s = config.max_pruning_age.count ();
	dto.max_pruning_depth = config.max_pruning_depth;
	std::copy (config.callback_address.begin (), config.callback_address.end (), std::begin (dto.callback_address));
	dto.callback_address_len = config.callback_address.size ();
	std::copy (config.callback_target.begin (), config.callback_target.end (), std::begin (dto.callback_target));
	dto.callback_target_len = config.callback_target.size ();
	dto.callback_port = config.callback_port;
	dto.logging = config.logging.to_dto ();
	dto.websocket_config = config.websocket_config.to_dto ();
	dto.ipc_config = config.ipc_config.to_dto ();
	dto.diagnostics_config = config.diagnostics_config.to_dto ();
	dto.stat_config = config.stats_config.to_dto ();
	dto.lmdb_config = config.lmdb_config.to_dto ();
	return dto;
}

nano::node_config::node_config (nano::network_params & network_params) :
	node_config (std::nullopt, nano::logging (), network_params)
{
}

nano::node_config::node_config (const std::optional<uint16_t> & peering_port_a, nano::logging const & logging_a, nano::network_params & network_params) :
	network_params{ network_params },
	logging{ logging_a },
	websocket_config{ network_params.network },
	ipc_config (network_params.network)
{
	rsnano::NodeConfigDto dto;
	auto network_params_dto{ network_params.to_dto () };
	auto logging_dto{ logging.to_dto () };
	rsnano::rsn_node_config_create (&dto, peering_port_a.value_or (0), peering_port_a.has_value (), &logging_dto, &network_params_dto.dto);
	load_dto (dto);
}

rsnano::NodeConfigDto nano::node_config::to_dto () const
{
	return to_node_config_dto (*this);
}

void nano::node_config::load_dto (rsnano::NodeConfigDto & dto)
{
	if (dto.peering_port_defined)
	{
		peering_port = dto.peering_port;
	}
	else
	{
		peering_port = std::nullopt;
	}
	optimistic_scheduler.load_dto (dto.optimistic_scheduler);
	bootstrap_fraction_numerator = dto.bootstrap_fraction_numerator;
	std::copy (std::begin (dto.receive_minimum), std::end (dto.receive_minimum), std::begin (receive_minimum.bytes));
	std::copy (std::begin (dto.online_weight_minimum), std::end (dto.online_weight_minimum), std::begin (online_weight_minimum.bytes));
	election_hint_weight_percent = dto.election_hint_weight_percent;
	password_fanout = dto.password_fanout;
	io_threads = dto.io_threads;
	network_threads = dto.network_threads;
	work_threads = dto.work_threads;
	signature_checker_threads = dto.signature_checker_threads;
	enable_voting = dto.enable_voting;
	bootstrap_connections = dto.bootstrap_connections;
	bootstrap_connections_max = dto.bootstrap_connections_max;
	bootstrap_initiator_threads = dto.bootstrap_initiator_threads;
	bootstrap_serving_threads = dto.bootstrap_serving_threads;
	bootstrap_frontier_request_count = dto.bootstrap_frontier_request_count;
	block_processor_batch_max_time = std::chrono::milliseconds (dto.block_processor_batch_max_time_ms);
	allow_local_peers = dto.allow_local_peers;
	std::copy (std::begin (dto.vote_minimum), std::end (dto.vote_minimum), std::begin (vote_minimum.bytes));
	vote_generator_delay = std::chrono::milliseconds (dto.vote_generator_delay_ms);
	vote_generator_threshold = dto.vote_generator_threshold;
	unchecked_cutoff_time = std::chrono::seconds (dto.unchecked_cutoff_time_s);
	tcp_io_timeout = std::chrono::seconds (dto.tcp_io_timeout_s);
	pow_sleep_interval = std::chrono::nanoseconds (dto.pow_sleep_interval_ns);
	external_address = std::string (reinterpret_cast<const char *> (dto.external_address), dto.external_address_len);
	external_port = dto.external_port;
	tcp_incoming_connections_max = dto.tcp_incoming_connections_max;
	use_memory_pools = dto.use_memory_pools;
	confirmation_history_size = dto.confirmation_history_size;
	active_elections_size = dto.active_elections_size;
	active_elections_hinted_limit_percentage = dto.active_elections_hinted_limit_percentage;
	active_elections_optimistic_limit_percentage = dto.active_elections_optimistic_limit_percentage;
	bandwidth_limit = dto.bandwidth_limit;
	bandwidth_limit_burst_ratio = dto.bandwidth_limit_burst_ratio;
	bootstrap_bandwidth_limit = dto.bootstrap_bandwidth_limit;
	bootstrap_bandwidth_burst_ratio = dto.bootstrap_bandwidth_burst_ratio;
	conf_height_processor_batch_min_time = std::chrono::milliseconds (dto.conf_height_processor_batch_min_time_ms);
	backup_before_upgrade = dto.backup_before_upgrade;
	max_work_generate_multiplier = dto.max_work_generate_multiplier;
	frontiers_confirmation = static_cast<nano::frontiers_confirmation_mode> (dto.frontiers_confirmation);
	max_queued_requests = dto.max_queued_requests;
	std::copy (std::begin (dto.rep_crawler_weight_minimum), std::end (dto.rep_crawler_weight_minimum), std::begin (rep_crawler_weight_minimum.bytes));
	work_peers.clear ();
	for (auto i = 0; i < dto.work_peers_count; i++)
	{
		std::string address (reinterpret_cast<const char *> (dto.work_peers[i].address), dto.work_peers[i].address_len);
		work_peers.push_back (std::make_pair (address, dto.work_peers[i].port));
	}
	secondary_work_peers.clear ();
	for (auto i = 0; i < dto.secondary_work_peers_count; i++)
	{
		std::string address (reinterpret_cast<const char *> (dto.secondary_work_peers[i].address), dto.secondary_work_peers[i].address_len);
		secondary_work_peers.push_back (std::make_pair (address, dto.secondary_work_peers[i].port));
	}
	preconfigured_peers.clear ();
	for (auto i = 0; i < dto.preconfigured_peers_count; i++)
	{
		std::string address (reinterpret_cast<const char *> (dto.preconfigured_peers[i].address), dto.preconfigured_peers[i].address_len);
		preconfigured_peers.push_back (address);
	}
	preconfigured_representatives.clear ();
	for (auto i = 0; i < dto.preconfigured_representatives_count; i++)
	{
		nano::account a;
		std::copy (std::begin (dto.preconfigured_representatives[i]), std::end (dto.preconfigured_representatives[i]), std::begin (a.bytes));
		preconfigured_representatives.push_back (a);
	}
	max_pruning_age = std::chrono::seconds (dto.max_pruning_age_s);
	max_pruning_depth = dto.max_pruning_depth;
	callback_address = std::string (reinterpret_cast<const char *> (dto.callback_address), dto.callback_address_len);
	callback_target = std::string (reinterpret_cast<const char *> (dto.callback_target), dto.callback_target_len);
	callback_port = dto.callback_port;
	websocket_config.load_dto (dto.websocket_config);
	ipc_config.load_dto (dto.ipc_config);
	diagnostics_config.load_dto (dto.diagnostics_config);
	stats_config.load_dto (dto.stat_config);
	lmdb_config.load_dto (dto.lmdb_config);
	backlog_scan_batch_size = dto.backlog_scan_batch_size;
	backlog_scan_frequency = dto.backlog_scan_frequency;
}

nano::error nano::node_config::serialize_toml (nano::tomlconfig & toml) const
{
	auto dto{ to_node_config_dto (*this) };
	if (rsnano::rsn_node_config_serialize_toml (&dto, &toml) < 0)
		return nano::error ("could not TOML serialize node_config");

<<<<<<< HEAD
	return nano::error ();
=======
	nano::tomlconfig bootstrap_ascending_l;
	bootstrap_ascending.serialize (bootstrap_ascending_l);
	toml.put_child ("bootstrap_ascending", bootstrap_ascending_l);

	return toml.get_error ();
>>>>>>> 168367ac
}

nano::error nano::node_config::deserialize_toml (nano::tomlconfig & toml)
{
	try
	{
		if (toml.has_key ("httpcallback"))
		{
			auto callback_l (toml.get_required_child ("httpcallback"));
			callback_l.get<std::string> ("address", callback_address);
			callback_l.get<uint16_t> ("port", callback_port);
			callback_l.get<std::string> ("target", callback_target);
		}

		if (toml.has_key ("logging"))
		{
			auto logging_l (toml.get_required_child ("logging"));
			logging.deserialize_toml (logging_l);
		}

		if (toml.has_key ("websocket"))
		{
			auto websocket_config_l (toml.get_required_child ("websocket"));
			websocket_config.deserialize_toml (websocket_config_l);
		}

		if (toml.has_key ("ipc"))
		{
			auto ipc_config_l (toml.get_required_child ("ipc"));
			ipc_config.deserialize_toml (ipc_config_l);
		}

		if (toml.has_key ("diagnostics"))
		{
			auto diagnostics_config_l (toml.get_required_child ("diagnostics"));
			diagnostics_config.deserialize_toml (diagnostics_config_l);
		}

		if (toml.has_key ("statistics"))
		{
			auto stats_config_l (toml.get_required_child ("statistics"));
			stats_config.deserialize_toml (stats_config_l);
		}

		if (toml.has_key ("optimistic_scheduler"))
		{
			auto config_l = toml.get_required_child ("optimistic_scheduler");
			optimistic_scheduler.deserialize (config_l);
		}

		if (toml.has_key ("bootstrap_ascending"))
		{
			auto config_l = toml.get_required_child ("bootstrap_ascending");
			bootstrap_ascending.deserialize (config_l);
		}

		if (toml.has_key ("work_peers"))
		{
			work_peers.clear ();
			toml.array_entries_required<std::string> ("work_peers", [this] (std::string const & entry_a) {
				this->deserialize_address (entry_a, this->work_peers);
			});
		}

		if (toml.has_key (preconfigured_peers_key))
		{
			preconfigured_peers.clear ();
			toml.array_entries_required<std::string> (preconfigured_peers_key, [this] (std::string entry) {
				preconfigured_peers.push_back (entry);
			});
		}

		if (toml.has_key ("preconfigured_representatives"))
		{
			preconfigured_representatives.clear ();
			toml.array_entries_required<std::string> ("preconfigured_representatives", [this, &toml] (std::string entry) {
				nano::account representative{};
				if (representative.decode_account (entry))
				{
					toml.get_error ().set ("Invalid representative account: " + entry);
				}
				preconfigured_representatives.push_back (representative);
			});
		}

		if (preconfigured_representatives.empty ())
		{
			toml.get_error ().set ("At least one representative account must be set");
		}

		auto receive_minimum_l (receive_minimum.to_string_dec ());
		if (toml.has_key ("receive_minimum"))
		{
			receive_minimum_l = toml.get<std::string> ("receive_minimum");
		}
		if (receive_minimum.decode_dec (receive_minimum_l))
		{
			toml.get_error ().set ("receive_minimum contains an invalid decimal amount");
		}

		auto online_weight_minimum_l (online_weight_minimum.to_string_dec ());
		if (toml.has_key ("online_weight_minimum"))
		{
			online_weight_minimum_l = toml.get<std::string> ("online_weight_minimum");
		}
		if (online_weight_minimum.decode_dec (online_weight_minimum_l))
		{
			toml.get_error ().set ("online_weight_minimum contains an invalid decimal amount");
		}

		auto vote_minimum_l (vote_minimum.to_string_dec ());
		if (toml.has_key ("vote_minimum"))
		{
			vote_minimum_l = toml.get<std::string> ("vote_minimum");
		}
		if (vote_minimum.decode_dec (vote_minimum_l))
		{
			toml.get_error ().set ("vote_minimum contains an invalid decimal amount");
		}

		auto delay_l = vote_generator_delay.count ();
		toml.get ("vote_generator_delay", delay_l);
		vote_generator_delay = std::chrono::milliseconds (delay_l);

		toml.get<unsigned> ("vote_generator_threshold", vote_generator_threshold);

		auto block_processor_batch_max_time_l = block_processor_batch_max_time.count ();
		toml.get ("block_processor_batch_max_time", block_processor_batch_max_time_l);
		block_processor_batch_max_time = std::chrono::milliseconds (block_processor_batch_max_time_l);

		auto unchecked_cutoff_time_l = static_cast<unsigned long> (unchecked_cutoff_time.count ());
		toml.get ("unchecked_cutoff_time", unchecked_cutoff_time_l);
		unchecked_cutoff_time = std::chrono::seconds (unchecked_cutoff_time_l);

		auto tcp_io_timeout_l = static_cast<unsigned long> (tcp_io_timeout.count ());
		toml.get ("tcp_io_timeout", tcp_io_timeout_l);
		tcp_io_timeout = std::chrono::seconds (tcp_io_timeout_l);

		if (toml.has_key ("peering_port"))
		{
			std::uint16_t peering_port_l{};
			toml.get_required<uint16_t> ("peering_port", peering_port_l);
			peering_port = peering_port_l;
		}

		toml.get<unsigned> ("bootstrap_fraction_numerator", bootstrap_fraction_numerator);
		toml.get<unsigned> ("election_hint_weight_percent", election_hint_weight_percent);
		toml.get<unsigned> ("password_fanout", password_fanout);
		toml.get<unsigned> ("io_threads", io_threads);
		toml.get<unsigned> ("work_threads", work_threads);
		toml.get<unsigned> ("network_threads", network_threads);
		toml.get<unsigned> ("bootstrap_connections", bootstrap_connections);
		toml.get<unsigned> ("bootstrap_connections_max", bootstrap_connections_max);
		toml.get<unsigned> ("bootstrap_initiator_threads", bootstrap_initiator_threads);
		toml.get<unsigned> ("bootstrap_serving_threads", bootstrap_serving_threads);
		toml.get<uint32_t> ("bootstrap_frontier_request_count", bootstrap_frontier_request_count);
		toml.get<bool> ("enable_voting", enable_voting);
		toml.get<bool> ("allow_local_peers", allow_local_peers);
		toml.get<unsigned> (signature_checker_threads_key, signature_checker_threads);

		if (toml.has_key ("lmdb"))
		{
			auto lmdb_config_l (toml.get_required_child ("lmdb"));
			lmdb_config.deserialize_toml (lmdb_config_l);
		}

		boost::asio::ip::address_v6 external_address_l;
		toml.get<boost::asio::ip::address_v6> ("external_address", external_address_l);
		external_address = external_address_l.to_string ();
		toml.get<uint16_t> ("external_port", external_port);
		toml.get<unsigned> ("tcp_incoming_connections_max", tcp_incoming_connections_max);

		auto pow_sleep_interval_l (pow_sleep_interval.count ());
		toml.get (pow_sleep_interval_key, pow_sleep_interval_l);
		pow_sleep_interval = std::chrono::nanoseconds (pow_sleep_interval_l);
		toml.get<bool> ("use_memory_pools", use_memory_pools);
		toml.get<std::size_t> ("confirmation_history_size", confirmation_history_size);
		toml.get<std::size_t> ("active_elections_size", active_elections_size);

		toml.get<std::size_t> ("bandwidth_limit", bandwidth_limit);
		toml.get<double> ("bandwidth_limit_burst_ratio", bandwidth_limit_burst_ratio);

		toml.get<std::size_t> ("bootstrap_bandwidth_limit", bootstrap_bandwidth_limit);
		toml.get<double> ("bootstrap_bandwidth_burst_ratio", bootstrap_bandwidth_burst_ratio);

		toml.get<bool> ("backup_before_upgrade", backup_before_upgrade);

		auto conf_height_processor_batch_min_time_l (conf_height_processor_batch_min_time.count ());
		toml.get ("conf_height_processor_batch_min_time", conf_height_processor_batch_min_time_l);
		conf_height_processor_batch_min_time = std::chrono::milliseconds (conf_height_processor_batch_min_time_l);

		toml.get<double> ("max_work_generate_multiplier", max_work_generate_multiplier);

		toml.get<uint32_t> ("max_queued_requests", max_queued_requests);

		auto rep_crawler_weight_minimum_l (rep_crawler_weight_minimum.to_string_dec ());
		if (toml.has_key ("rep_crawler_weight_minimum"))
		{
			rep_crawler_weight_minimum_l = toml.get<std::string> ("rep_crawler_weight_minimum");
		}
		if (rep_crawler_weight_minimum.decode_dec (rep_crawler_weight_minimum_l))
		{
			toml.get_error ().set ("rep_crawler_weight_minimum contains an invalid decimal amount");
		}

		if (toml.has_key ("frontiers_confirmation"))
		{
			auto frontiers_confirmation_l (toml.get<std::string> ("frontiers_confirmation"));
			frontiers_confirmation = deserialize_frontiers_confirmation (frontiers_confirmation_l);
		}

		toml.get<unsigned> ("backlog_scan_batch_size", backlog_scan_batch_size);
		toml.get<unsigned> ("backlog_scan_frequency", backlog_scan_frequency);

		if (toml.has_key ("experimental"))
		{
			auto experimental_config_l (toml.get_required_child ("experimental"));
			if (experimental_config_l.has_key ("secondary_work_peers"))
			{
				secondary_work_peers.clear ();
				experimental_config_l.array_entries_required<std::string> ("secondary_work_peers", [this] (std::string const & entry_a) {
					this->deserialize_address (entry_a, this->secondary_work_peers);
				});
			}
			auto max_pruning_age_l (max_pruning_age.count ());
			experimental_config_l.get ("max_pruning_age", max_pruning_age_l);
			max_pruning_age = std::chrono::seconds (max_pruning_age_l);
			experimental_config_l.get<uint64_t> ("max_pruning_depth", max_pruning_depth);
		}

		// Validate ranges
		if (election_hint_weight_percent < 5 || election_hint_weight_percent > 50)
		{
			toml.get_error ().set ("election_hint_weight_percent must be a number between 5 and 50");
		}
		if (password_fanout < 16 || password_fanout > 1024 * 1024)
		{
			toml.get_error ().set ("password_fanout must be a number between 16 and 1048576");
		}
		if (io_threads == 0)
		{
			toml.get_error ().set ("io_threads must be non-zero");
		}
		if (active_elections_size <= 250 && !network_params.network.is_dev_network ())
		{
			toml.get_error ().set ("active_elections_size must be greater than 250");
		}
		if (bandwidth_limit > std::numeric_limits<std::size_t>::max ())
		{
			toml.get_error ().set ("bandwidth_limit unbounded = 0, default = 10485760, max = 18446744073709551615");
		}
		if (vote_generator_threshold < 1 || vote_generator_threshold > 11)
		{
			toml.get_error ().set ("vote_generator_threshold must be a number between 1 and 11");
		}
		if (max_work_generate_multiplier < 1)
		{
			toml.get_error ().set ("max_work_generate_multiplier must be greater than or equal to 1");
		}
		if (frontiers_confirmation == nano::frontiers_confirmation_mode::invalid)
		{
			toml.get_error ().set ("frontiers_confirmation value is invalid (available: always, auto, disabled)");
		}
		if (block_processor_batch_max_time < network_params.node.process_confirmed_interval)
		{
			toml.get_error ().set ((boost::format ("block_processor_batch_max_time value must be equal or larger than %1%ms") % network_params.node.process_confirmed_interval.count ()).str ());
		}
		if (max_pruning_age < std::chrono::seconds (5 * 60) && !network_params.network.is_dev_network ())
		{
			toml.get_error ().set ("max_pruning_age must be greater than or equal to 5 minutes");
		}
		if (bootstrap_frontier_request_count < 1024)
		{
			toml.get_error ().set ("bootstrap_frontier_request_count must be greater than or equal to 1024");
		}
	}
	catch (std::runtime_error const & ex)
	{
		toml.get_error ().set (ex.what ());
	}

	return toml.get_error ();
}

nano::frontiers_confirmation_mode nano::node_config::deserialize_frontiers_confirmation (std::string const & string_a)
{
	if (string_a == "always")
	{
		return nano::frontiers_confirmation_mode::always;
	}
	else if (string_a == "auto")
	{
		return nano::frontiers_confirmation_mode::automatic;
	}
	else if (string_a == "disabled")
	{
		return nano::frontiers_confirmation_mode::disabled;
	}
	else
	{
		return nano::frontiers_confirmation_mode::invalid;
	}
}

void nano::node_config::deserialize_address (std::string const & entry_a, std::vector<std::pair<std::string, uint16_t>> & container_a) const
{
	auto port_position (entry_a.rfind (':'));
	bool result = (port_position == -1);
	if (!result)
	{
		auto port_str (entry_a.substr (port_position + 1));
		uint16_t port;
		result |= parse_port (port_str, port);
		if (!result)
		{
			auto address (entry_a.substr (0, port_position));
			container_a.emplace_back (address, port);
		}
	}
}

nano::account nano::node_config::random_representative () const
{
	debug_assert (!preconfigured_representatives.empty ());
	std::size_t index (nano::random_pool::generate_word32 (0, static_cast<uint32_t> (preconfigured_representatives.size () - 1)));
	auto result (preconfigured_representatives[index]);
	return result;
}

nano::node_flags::node_flags () :
	handle{ rsnano::rsn_node_flags_create () }
{
}

nano::node_flags::node_flags (nano::node_flags && other_a) :
	handle{ other_a.handle }
{
	other_a.handle = nullptr;
}

nano::node_flags::node_flags (const nano::node_flags & other_a) :
	handle{ rsnano::rsn_node_flags_clone (other_a.handle) }
{
}

nano::node_flags::~node_flags ()
{
	if (handle)
		rsnano::rsn_node_flags_destroy (handle);
}

nano::node_flags & nano::node_flags::operator= (nano::node_flags const & other_a)
{
	if (handle != nullptr)
		rsnano::rsn_node_flags_destroy (handle);
	handle = rsnano::rsn_node_flags_clone (other_a.handle);
	return *this;
}

nano::node_flags & nano::node_flags::operator= (nano::node_flags && other_a)
{
	if (handle != nullptr)
		rsnano::rsn_node_flags_destroy (handle);
	handle = other_a.handle;
	other_a.handle = nullptr;
	return *this;
}

rsnano::NodeFlagsDto nano::node_flags::flags_dto () const
{
	rsnano::NodeFlagsDto dto;
	rsnano::rsn_node_flags_get (handle, &dto);
	return dto;
}

void nano::node_flags::set_flag (std::function<void (rsnano::NodeFlagsDto &)> const & callback)
{
	auto dto{ flags_dto () };
	callback (dto);
	rsnano::rsn_node_flags_set (handle, &dto);
}

std::vector<std::string> nano::node_flags::config_overrides () const
{
	std::array<rsnano::StringDto, 1000> overrides;
	auto count = rsnano::rsn_node_flags_config_overrides (handle, overrides.data (), overrides.size ());
	std::vector<std::string> result;
	result.reserve (count);
	for (auto i = 0; i < count; ++i)
	{
		result.push_back (rsnano::convert_dto_to_string (overrides[i]));
	}
	return result;
}

void nano::node_flags::set_config_overrides (const std::vector<std::string> & overrides)
{
	std::vector<int8_t const *> dtos;
	dtos.reserve (overrides.size ());
	for (const auto & s : overrides)
	{
		dtos.push_back (reinterpret_cast<const int8_t *> (s.data ()));
	}
	rsnano::rsn_node_flags_config_set_overrides (handle, dtos.data (), dtos.size ());
}

std::vector<std::string> nano::node_flags::rpc_config_overrides () const
{
	std::array<rsnano::StringDto, 1000> overrides;
	auto count = rsnano::rsn_node_flags_rpc_config_overrides (handle, overrides.data (), overrides.size ());
	std::vector<std::string> result;
	result.reserve (count);
	for (auto i = 0; i < count; ++i)
	{
		result.push_back (rsnano::convert_dto_to_string (overrides[i]));
	}
	return result;
}

void nano::node_flags::set_rpc_overrides (const std::vector<std::string> & overrides)
{
	std::vector<int8_t const *> dtos;
	dtos.reserve (overrides.size ());
	for (const auto & s : overrides)
	{
		dtos.push_back (reinterpret_cast<const int8_t *> (s.data ()));
	}
	rsnano::rsn_node_flags_rpc_config_set_overrides (handle, dtos.data (), dtos.size ());
}

bool nano::node_flags::disable_add_initial_peers () const
{
	return flags_dto ().disable_add_initial_peers;
}

void nano::node_flags::set_disable_add_initial_peers (bool value)
{
	set_flag ([value] (rsnano::NodeFlagsDto & dto) { dto.disable_add_initial_peers = value; });
}

bool nano::node_flags::disable_backup () const
{
	return flags_dto ().disable_backup;
}
void nano::node_flags::set_disable_backup (bool value)
{
	set_flag ([value] (rsnano::NodeFlagsDto & dto) { dto.disable_backup = value; });
}
bool nano::node_flags::disable_lazy_bootstrap () const
{
	return flags_dto ().disable_lazy_bootstrap;
}
void nano::node_flags::set_disable_lazy_bootstrap (bool value)
{
	set_flag ([value] (rsnano::NodeFlagsDto & dto) { dto.disable_lazy_bootstrap = value; });
}
bool nano::node_flags::disable_legacy_bootstrap () const
{
	return flags_dto ().disable_legacy_bootstrap;
}
void nano::node_flags::set_disable_legacy_bootstrap (bool value)
{
	set_flag ([value] (rsnano::NodeFlagsDto & dto) { dto.disable_legacy_bootstrap = value; });
}
bool nano::node_flags::disable_wallet_bootstrap () const
{
	return flags_dto ().disable_wallet_bootstrap;
}
void nano::node_flags::set_disable_wallet_bootstrap (bool value)
{
	set_flag ([value] (rsnano::NodeFlagsDto & dto) { dto.disable_wallet_bootstrap = value; });
}
bool nano::node_flags::disable_bootstrap_listener () const
{
	return flags_dto ().disable_bootstrap_listener;
}
void nano::node_flags::set_disable_bootstrap_listener (bool value)
{
	set_flag ([value] (rsnano::NodeFlagsDto & dto) { dto.disable_bootstrap_listener = value; });
}
bool nano::node_flags::disable_bootstrap_bulk_pull_server () const
{
	return flags_dto ().disable_bootstrap_bulk_pull_server;
}
void nano::node_flags::set_disable_bootstrap_bulk_pull_server (bool value)
{
	set_flag ([value] (rsnano::NodeFlagsDto & dto) { dto.disable_bootstrap_bulk_pull_server = value; });
}
bool nano::node_flags::disable_bootstrap_bulk_push_client () const
{
	return flags_dto ().disable_bootstrap_bulk_push_client;
}
void nano::node_flags::set_disable_bootstrap_bulk_push_client (bool value)
{
	set_flag ([value] (rsnano::NodeFlagsDto & dto) { dto.disable_bootstrap_bulk_push_client = value; });
}
bool nano::node_flags::disable_ongoing_bootstrap () const // For testing onl
{
	return flags_dto ().disable_ongoing_bootstrap;
}
void nano::node_flags::set_disable_ongoing_bootstrap (bool value)
{
	set_flag ([value] (rsnano::NodeFlagsDto & dto) { dto.disable_ongoing_bootstrap = value; });
}
bool nano::node_flags::disable_ascending_bootstrap () const
{
	return flags_dto ().disable_ascending_bootstrap;
}
void nano::node_flags::set_disable_ascending_bootstrap (bool value)
{
	set_flag ([value] (rsnano::NodeFlagsDto & dto) { dto.disable_ascending_bootstrap = value; });
}
bool nano::node_flags::disable_rep_crawler () const
{
	return flags_dto ().disable_rep_crawler;
}
void nano::node_flags::set_disable_rep_crawler (bool value)
{
	set_flag ([value] (rsnano::NodeFlagsDto & dto) { dto.disable_rep_crawler = value; });
}
bool nano::node_flags::disable_request_loop () const // For testing onl
{
	return flags_dto ().disable_request_loop;
}
void nano::node_flags::set_disable_request_loop (bool value)
{
	set_flag ([value] (rsnano::NodeFlagsDto & dto) { dto.disable_request_loop = value; });
}
bool nano::node_flags::disable_tcp_realtime () const
{
	return flags_dto ().disable_tcp_realtime;
}
void nano::node_flags::set_disable_tcp_realtime (bool value)
{
	set_flag ([value] (rsnano::NodeFlagsDto & dto) { dto.disable_tcp_realtime = value; });
}
bool nano::node_flags::disable_unchecked_cleanup () const
{
	return flags_dto ().disable_unchecked_cleanup;
}
void nano::node_flags::set_disable_unchecked_cleanup (bool value)
{
	set_flag ([value] (rsnano::NodeFlagsDto & dto) { dto.disable_unchecked_cleanup = value; });
}
bool nano::node_flags::disable_unchecked_drop () const
{
	return flags_dto ().disable_unchecked_drop;
}
void nano::node_flags::set_disable_unchecked_drop (bool value)
{
	set_flag ([value] (rsnano::NodeFlagsDto & dto) { dto.disable_unchecked_drop = value; });
}
bool nano::node_flags::disable_providing_telemetry_metrics () const
{
	return flags_dto ().disable_providing_telemetry_metrics;
}
void nano::node_flags::set_disable_providing_telemetry_metrics (bool value)
{
	set_flag ([value] (rsnano::NodeFlagsDto & dto) { dto.disable_providing_telemetry_metrics = value; });
}
bool nano::node_flags::disable_ongoing_telemetry_requests () const
{
	return flags_dto ().disable_ongoing_telemetry_requests;
}
void nano::node_flags::set_disable_ongoing_telemetry_requests (bool value)
{
	set_flag ([value] (rsnano::NodeFlagsDto & dto) { dto.disable_ongoing_telemetry_requests = value; });
}
bool nano::node_flags::disable_block_processor_unchecked_deletion () const
{
	return flags_dto ().disable_block_processor_unchecked_deletion;
}
void nano::node_flags::set_disable_block_processor_unchecked_deletion (bool value)
{
	set_flag ([value] (rsnano::NodeFlagsDto & dto) { dto.disable_block_processor_unchecked_deletion = value; });
}
bool nano::node_flags::disable_block_processor_republishing () const
{
	return flags_dto ().disable_block_processor_republishing;
}
void nano::node_flags::set_disable_block_processor_republishing (bool value)
{
	set_flag ([value] (rsnano::NodeFlagsDto & dto) { dto.disable_block_processor_republishing = value; });
}
bool nano::node_flags::allow_bootstrap_peers_duplicates () const
{
	return flags_dto ().allow_bootstrap_peers_duplicates;
}
void nano::node_flags::set_allow_bootstrap_peers_duplicates (bool value)
{
	set_flag ([value] (rsnano::NodeFlagsDto & dto) { dto.allow_bootstrap_peers_duplicates = value; });
}
bool nano::node_flags::disable_max_peers_per_ip () const // For testing onl
{
	return flags_dto ().disable_max_peers_per_ip;
}
void nano::node_flags::set_disable_max_peers_per_ip (bool value)
{
	set_flag ([value] (rsnano::NodeFlagsDto & dto) { dto.disable_max_peers_per_ip = value; });
}
bool nano::node_flags::disable_max_peers_per_subnetwork () const // For testing onl
{
	return flags_dto ().disable_max_peers_per_subnetwork;
}
void nano::node_flags::set_disable_max_peers_per_subnetwork (bool value)
{
	set_flag ([value] (rsnano::NodeFlagsDto & dto) { dto.disable_max_peers_per_subnetwork = value; });
}
bool nano::node_flags::force_use_write_database_queue () const // For testing only
{
	return flags_dto ().force_use_write_database_queue;
}
void nano::node_flags::set_force_use_write_database_queue (bool value)
{
	set_flag ([value] (rsnano::NodeFlagsDto & dto) { dto.force_use_write_database_queue = value; });
}
bool nano::node_flags::disable_search_pending () const // For testing only
{
	return flags_dto ().disable_search_pending;
}
void nano::node_flags::set_disable_search_pending (bool value)
{
	set_flag ([value] (rsnano::NodeFlagsDto & dto) { dto.disable_search_pending = value; });
}
bool nano::node_flags::enable_pruning () const
{
	return flags_dto ().enable_pruning;
}
void nano::node_flags::set_enable_pruning (bool value)
{
	set_flag ([value] (rsnano::NodeFlagsDto & dto) { dto.enable_pruning = value; });
}
bool nano::node_flags::fast_bootstrap () const
{
	return flags_dto ().fast_bootstrap;
}
void nano::node_flags::set_fast_bootstrap (bool value)
{
	set_flag ([value] (rsnano::NodeFlagsDto & dto) { dto.fast_bootstrap = value; });
}
bool nano::node_flags::read_only () const
{
	return flags_dto ().read_only;
}
void nano::node_flags::set_read_only (bool value)
{
	set_flag ([value] (rsnano::NodeFlagsDto & dto) { dto.read_only = value; });
}
bool nano::node_flags::disable_connection_cleanup () const
{
	return flags_dto ().disable_connection_cleanup;
}
void nano::node_flags::set_disable_connection_cleanup (bool value)
{
	set_flag ([value] (rsnano::NodeFlagsDto & dto) { dto.disable_connection_cleanup = value; });
}
nano::confirmation_height_mode nano::node_flags::confirmation_height_processor_mode () const
{
	return static_cast<confirmation_height_mode> (flags_dto ().confirmation_height_processor_mode);
}
void nano::node_flags::set_confirmation_height_processor_mode (nano::confirmation_height_mode mode)
{
	auto dto{ flags_dto () };
	dto.confirmation_height_processor_mode = static_cast<uint8_t> (mode);
	rsnano::rsn_node_flags_set (handle, &dto);
}
nano::generate_cache nano::node_flags::generate_cache () const
{
	return nano::generate_cache{ rsnano::rsn_node_flags_generate_cache (handle) };
}
void nano::node_flags::set_generate_cache (nano::generate_cache const & cache)
{
	rsnano::rsn_node_flags_generate_set_cache (handle, cache.handle);
}
bool nano::node_flags::inactive_node () const
{
	return flags_dto ().inactive_node;
}
void nano::node_flags::set_inactive_node (bool value)
{
	set_flag ([value] (rsnano::NodeFlagsDto & dto) { dto.inactive_node = value; });
}
std::size_t nano::node_flags::block_processor_batch_size () const
{
	return flags_dto ().block_processor_batch_size;
}
void nano::node_flags::set_block_processor_batch_size (std::size_t size)
{
	set_flag ([size] (rsnano::NodeFlagsDto & dto) { dto.block_processor_batch_size = size; });
}
std::size_t nano::node_flags::block_processor_full_size () const
{
	return flags_dto ().block_processor_full_size;
}
void nano::node_flags::set_block_processor_full_size (std::size_t size)
{
	set_flag ([size] (rsnano::NodeFlagsDto & dto) { dto.block_processor_full_size = size; });
}
std::size_t nano::node_flags::block_processor_verification_size () const
{
	return flags_dto ().block_processor_verification_size;
}
void nano::node_flags::set_block_processor_verification_size (std::size_t size)
{
	set_flag ([size] (rsnano::NodeFlagsDto & dto) { dto.block_processor_verification_size = size; });
}
std::size_t nano::node_flags::inactive_votes_cache_size () const
{
	return flags_dto ().inactive_votes_cache_size;
}
void nano::node_flags::set_inactive_votes_cache_size (std::size_t size)
{
	set_flag ([size] (rsnano::NodeFlagsDto & dto) { dto.inactive_votes_cache_size = size; });
}
std::size_t nano::node_flags::vote_processor_capacity () const
{
	return flags_dto ().vote_processor_capacity;
}
void nano::node_flags::set_vote_processor_capacity (std::size_t size)
{
	set_flag ([size] (rsnano::NodeFlagsDto & dto) { dto.vote_processor_capacity = size; });
}
std::size_t nano::node_flags::bootstrap_interval () const
{
	return flags_dto ().bootstrap_interval;
}
void nano::node_flags::set_bootstrap_interval (std::size_t size)
{
	set_flag ([size] (rsnano::NodeFlagsDto & dto) { dto.bootstrap_interval = size; });
}<|MERGE_RESOLUTION|>--- conflicted
+++ resolved
@@ -227,15 +227,7 @@
 	if (rsnano::rsn_node_config_serialize_toml (&dto, &toml) < 0)
 		return nano::error ("could not TOML serialize node_config");
 
-<<<<<<< HEAD
 	return nano::error ();
-=======
-	nano::tomlconfig bootstrap_ascending_l;
-	bootstrap_ascending.serialize (bootstrap_ascending_l);
-	toml.put_child ("bootstrap_ascending", bootstrap_ascending_l);
-
-	return toml.get_error ();
->>>>>>> 168367ac
 }
 
 nano::error nano::node_config::deserialize_toml (nano::tomlconfig & toml)
