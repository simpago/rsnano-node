#include <nano/lib/blocks.hpp>
#include <nano/lib/utility.hpp>
#include <nano/node/prioritization.hpp>

#include <string>

nano::prioritization::value_type::value_type (uint64_t time, std::shared_ptr<nano::block> block) :
	handle (rsnano::rsn_prioritization_create_value_type (time, block->get_handle ()))
{
}

nano::prioritization::value_type::~value_type ()
{
	rsnano::rsn_prioritization_drop_value_type (handle);
}

uint64_t nano::prioritization::value_type::get_time () const
{
	return rsnano::rsn_prioritization_get_value_type_time (handle);
}

std::shared_ptr<nano::block> nano::prioritization::value_type::get_block () const
{
	auto block_handle = rsnano::rsn_prioritization_get_value_type_block (handle);
	return block_handle_to_block (block_handle);
}

bool nano::prioritization::value_type::operator< (value_type const & other_a) const
{
	return rsnano::rsn_prioritization_value_type_cmp (handle, other_a.handle) < 0;
}

bool nano::prioritization::value_type::operator== (value_type const & other_a) const
{
	return rsnano::rsn_prioritization_value_type_cmp (handle, other_a.handle) == 0;
}

/**
 * Prioritization constructor, construct a container containing approximately 'maximum' number of blocks.
 * @param maximum number of blocks that this container can hold, this is a soft and approximate limit.
 */
nano::prioritization::prioritization (uint64_t maximum) :
	handle (rsnano::rsn_prioritization_create (maximum))
{
<<<<<<< HEAD
=======
	auto build_region = [this] (uint128_t const & begin, uint128_t const & end, size_t count) {
		auto width = (end - begin) / count;
		for (auto i = 0; i < count; ++i)
		{
			minimums.push_back (begin + i * width);
		}
	};
	minimums.push_back (uint128_t{ 0 });
	build_region (uint128_t{ 1 } << 88, uint128_t{ 1 } << 92, 2);
	build_region (uint128_t{ 1 } << 92, uint128_t{ 1 } << 96, 4);
	build_region (uint128_t{ 1 } << 96, uint128_t{ 1 } << 100, 8);
	build_region (uint128_t{ 1 } << 100, uint128_t{ 1 } << 104, 16);
	build_region (uint128_t{ 1 } << 104, uint128_t{ 1 } << 108, 16);
	build_region (uint128_t{ 1 } << 108, uint128_t{ 1 } << 112, 8);
	build_region (uint128_t{ 1 } << 112, uint128_t{ 1 } << 116, 4);
	build_region (uint128_t{ 1 } << 116, uint128_t{ 1 } << 120, 2);
	minimums.push_back (uint128_t{ 1 } << 120);
	buckets.resize (minimums.size ());
	populate_schedule ();
	current = schedule.begin ();
>>>>>>> ca6d2568
}

std::size_t nano::prioritization::index (nano::uint128_t const & balance) const
{
	auto index = std::upper_bound (minimums.begin (), minimums.end (), balance) - minimums.begin () - 1;
	return index;
}

/**
 * Push a block and its associated time into the prioritization container.
 * The time is given here because sideband might not exist in the case of state blocks.
 */
void nano::prioritization::push (uint64_t time, std::shared_ptr<nano::block> block)
{
<<<<<<< HEAD
	rsnano::rsn_prioritization_push (handle, time, block->get_handle ());
=======
	auto was_empty = empty ();
	auto block_has_balance = block->type () == nano::block_type::state || block->type () == nano::block_type::send;
	debug_assert (block_has_balance || block->has_sideband ());
	auto balance = block_has_balance ? block->balance () : block->sideband ().balance;
	auto & bucket = buckets[index (balance.number ())];
	bucket.emplace (value_type{ time, block });
	if (bucket.size () > std::max (decltype (maximum){ 1 }, maximum / buckets.size ()))
	{
		bucket.erase (--bucket.end ());
	}
	if (was_empty)
	{
		seek ();
	}
>>>>>>> ca6d2568
}

/** Return the highest priority block of the current bucket */
std::shared_ptr<nano::block> nano::prioritization::top () const
{
	return nano::block_handle_to_block (rsn_prioritization_top (handle));
}

/** Pop the current block from the container and seek to the next block, if it exists */
void nano::prioritization::pop ()
{
	rsnano::rsn_prioritization_pop (handle);
}

/** Returns the total number of blocks in buckets */
std::size_t nano::prioritization::size () const
{
	return rsnano::rsn_prioritization_size (handle);
}

/** Returns number of buckets, 129 by default */
std::size_t nano::prioritization::bucket_count () const
{
	return rsnano::rsn_prioritization_bucket_count (handle);
}

/** Returns number of items in bucket with index 'index' */
std::size_t nano::prioritization::bucket_size (std::size_t index) const
{
	return rsnano::rsn_prioritization_bucket_size (handle, index);
}

/** Returns true if all buckets are empty */
bool nano::prioritization::empty () const
{
	return rsnano::rsn_prioritization_empty (handle);
}

/** Print the state of the class in stderr */
void nano::prioritization::dump () const
{
	rsnano::rsn_prioritization_dump (handle);
}

std::unique_ptr<nano::container_info_component> nano::prioritization::collect_container_info (std::string const & name)
{
	auto composite = std::make_unique<container_info_composite> (name);
	auto size = rsnano::rsn_prioritization_bucket_count (handle);
	for (auto i = 0; i < size; ++i)
	{
		auto const & bucket_size = rsnano::rsn_prioritization_bucket_size (handle, i);
		composite->add_component (std::make_unique<container_info_leaf> (container_info{ std::to_string (i), bucket_size, 0 }));
	}
	return composite;
}<|MERGE_RESOLUTION|>--- conflicted
+++ resolved
@@ -42,35 +42,12 @@
 nano::prioritization::prioritization (uint64_t maximum) :
 	handle (rsnano::rsn_prioritization_create (maximum))
 {
-<<<<<<< HEAD
-=======
-	auto build_region = [this] (uint128_t const & begin, uint128_t const & end, size_t count) {
-		auto width = (end - begin) / count;
-		for (auto i = 0; i < count; ++i)
-		{
-			minimums.push_back (begin + i * width);
-		}
-	};
-	minimums.push_back (uint128_t{ 0 });
-	build_region (uint128_t{ 1 } << 88, uint128_t{ 1 } << 92, 2);
-	build_region (uint128_t{ 1 } << 92, uint128_t{ 1 } << 96, 4);
-	build_region (uint128_t{ 1 } << 96, uint128_t{ 1 } << 100, 8);
-	build_region (uint128_t{ 1 } << 100, uint128_t{ 1 } << 104, 16);
-	build_region (uint128_t{ 1 } << 104, uint128_t{ 1 } << 108, 16);
-	build_region (uint128_t{ 1 } << 108, uint128_t{ 1 } << 112, 8);
-	build_region (uint128_t{ 1 } << 112, uint128_t{ 1 } << 116, 4);
-	build_region (uint128_t{ 1 } << 116, uint128_t{ 1 } << 120, 2);
-	minimums.push_back (uint128_t{ 1 } << 120);
-	buckets.resize (minimums.size ());
-	populate_schedule ();
-	current = schedule.begin ();
->>>>>>> ca6d2568
 }
 
 std::size_t nano::prioritization::index (nano::uint128_t const & balance) const
 {
-	auto index = std::upper_bound (minimums.begin (), minimums.end (), balance) - minimums.begin () - 1;
-	return index;
+	nano::amount balance_amount{ balance };
+	return rsnano::rsn_prioritization_index (handle, balance_amount.bytes.data ());
 }
 
 /**
@@ -79,24 +56,7 @@
  */
 void nano::prioritization::push (uint64_t time, std::shared_ptr<nano::block> block)
 {
-<<<<<<< HEAD
 	rsnano::rsn_prioritization_push (handle, time, block->get_handle ());
-=======
-	auto was_empty = empty ();
-	auto block_has_balance = block->type () == nano::block_type::state || block->type () == nano::block_type::send;
-	debug_assert (block_has_balance || block->has_sideband ());
-	auto balance = block_has_balance ? block->balance () : block->sideband ().balance;
-	auto & bucket = buckets[index (balance.number ())];
-	bucket.emplace (value_type{ time, block });
-	if (bucket.size () > std::max (decltype (maximum){ 1 }, maximum / buckets.size ()))
-	{
-		bucket.erase (--bucket.end ());
-	}
-	if (was_empty)
-	{
-		seek ();
-	}
->>>>>>> ca6d2568
 }
 
 /** Return the highest priority block of the current bucket */
