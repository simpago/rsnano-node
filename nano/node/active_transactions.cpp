--- conflicted
+++ resolved
@@ -1144,29 +1144,19 @@
 	auto election_handle = rsnano::rsn_active_transactions_lock_roots_find (guard.handle, root_a.root ().bytes.data (), root_a.previous ().bytes.data ());
 	if (election_handle != nullptr)
 	{
-<<<<<<< HEAD
 		auto election = std::make_shared<nano::election> (election_handle);
 		cleanup_election (guard, election);
-=======
-		cleanup_election (lock, root_it->election);
 		return true;
->>>>>>> 0fa894f1
 	}
 	return false;
 }
 
 bool nano::active_transactions::erase_hash (nano::block_hash const & hash_a)
 {
-<<<<<<< HEAD
 	auto guard{ lock () };
 	[[maybe_unused]] auto erased (rsnano::rsn_active_transactions_lock_blocks_erase (guard.handle, hash_a.bytes.data ()));
 	debug_assert (erased);
-=======
-	nano::unique_lock<nano::mutex> lock{ mutex };
-	[[maybe_unused]] auto erased (blocks.erase (hash_a));
-	debug_assert (erased == 1);
-	return erased == 1;
->>>>>>> 0fa894f1
+	return erased;
 }
 
 void nano::active_transactions::erase_oldest ()
