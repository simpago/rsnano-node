#pragma once

#include <nano/lib/config.hpp>
#include <nano/lib/errors.hpp>

#include <memory>

namespace nano
{
class tomlconfig;
class tls_config;
namespace websocket
{
	/** websocket configuration */
	class config final
	{
	public:
		config (nano::network_constants & network_constants);
<<<<<<< HEAD
		void load_dto (rsnano::WebsocketConfigDto & dto);
		rsnano::WebsocketConfigDto to_dto () const;
		nano::error deserialize_json (nano::jsonconfig & json_a);
		nano::error serialize_json (nano::jsonconfig & json) const;
=======
>>>>>>> 016f15bd
		nano::error deserialize_toml (nano::tomlconfig & toml_a);
		nano::network_constants & network_constants;
		bool enabled;
		uint16_t port;
		std::string address;
		/** Optional TLS config */
		std::shared_ptr<nano::tls_config> tls_config;
	};
}
}<|MERGE_RESOLUTION|>--- conflicted
+++ resolved
@@ -16,13 +16,8 @@
 	{
 	public:
 		config (nano::network_constants & network_constants);
-<<<<<<< HEAD
 		void load_dto (rsnano::WebsocketConfigDto & dto);
 		rsnano::WebsocketConfigDto to_dto () const;
-		nano::error deserialize_json (nano::jsonconfig & json_a);
-		nano::error serialize_json (nano::jsonconfig & json) const;
-=======
->>>>>>> 016f15bd
 		nano::error deserialize_toml (nano::tomlconfig & toml_a);
 		nano::network_constants & network_constants;
 		bool enabled;
