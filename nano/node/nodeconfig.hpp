--- conflicted
+++ resolved
@@ -99,15 +99,9 @@
 	std::size_t bandwidth_limit;
 	/** By default, allow bursts of 15MB/s (not sustainable) */
 	double bandwidth_limit_burst_ratio{ 3. };
-<<<<<<< HEAD
+	std::size_t bootstrap_bandwidth_limit;
+	double bootstrap_bandwidth_burst_ratio;
 	std::chrono::milliseconds conf_height_processor_batch_min_time;
-=======
-	/** Default boostrap outbound traffic limit is 16MB/s ~ 128Mbit/s */
-	std::size_t bootstrap_bandwidth_limit{ 16 * 1024 * 1024 };
-	/** Bootstrap traffic does not need bursts */
-	double bootstrap_bandwidth_burst_ratio{ 1. };
-	std::chrono::milliseconds conf_height_processor_batch_min_time{ 50 };
->>>>>>> dd70d9a1
 	bool backup_before_upgrade{ false };
 	double max_work_generate_multiplier;
 	uint32_t max_queued_requests;
