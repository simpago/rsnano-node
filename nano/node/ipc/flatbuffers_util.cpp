#include <nano/lib/blocks.hpp>
#include <nano/lib/numbers.hpp>
#include <nano/node/ipc/flatbuffers_util.hpp>
#include <nano/secure/common.hpp>

std::unique_ptr<nanoapi::BlockStateT> nano::ipc::flatbuffers_builder::from (nano::state_block const & block_a, nano::amount const & amount_a, bool is_state_send_a, bool is_state_epoch_a)
{
	auto block (std::make_unique<nanoapi::BlockStateT> ());
	block->account = block_a.account ().to_account ();
	block->hash = block_a.hash ().to_string ();
	block->previous = block_a.previous ().to_string ();
	block->representative = block_a.representative ().to_account ();
	block->balance = block_a.balance ().to_string_dec ();
<<<<<<< HEAD
	block->link = block_a.link ().to_string ();
	block->link_as_account = block_a.link ().to_account ();
	block_a.block_signature ().encode_hex (block->signature);
	block->work = nano::to_string_hex (block_a.block_work ());
=======
	block->link = block_a.link ().value ().to_string ();
	block->link_as_account = block_a.link ().value ().to_account ();
	block_a.signature.encode_hex (block->signature);
	block->work = nano::to_string_hex (block_a.work);
>>>>>>> 4b2f574c

	if (is_state_send_a)
	{
		block->subtype = nanoapi::BlockSubType::BlockSubType_send;
	}
	else if (block_a.link ().value ().is_zero ())
	{
		block->subtype = nanoapi::BlockSubType::BlockSubType_change;
	}
	else if (amount_a == 0 && is_state_epoch_a)
	{
		block->subtype = nanoapi::BlockSubType::BlockSubType_epoch;
	}
	else
	{
		block->subtype = nanoapi::BlockSubType::BlockSubType_receive;
	}
	return block;
}

std::unique_ptr<nanoapi::BlockSendT> nano::ipc::flatbuffers_builder::from (nano::send_block const & block_a)
{
	auto block (std::make_unique<nanoapi::BlockSendT> ());
	block->hash = block_a.hash ().to_string ();
	block->balance = block_a.balance ().to_string_dec ();
	block->destination = block_a.destination_field ().value ().to_account ();
	block->previous = block_a.previous ().to_string ();
	block_a.block_signature ().encode_hex (block->signature);
	block->work = nano::to_string_hex (block_a.block_work ());
	return block;
}

std::unique_ptr<nanoapi::BlockReceiveT> nano::ipc::flatbuffers_builder::from (nano::receive_block const & block_a)
{
	auto block (std::make_unique<nanoapi::BlockReceiveT> ());
	block->hash = block_a.hash ().to_string ();
	block->source = block_a.source_field ().value ().to_string ();
	block->previous = block_a.previous ().to_string ();
	block_a.block_signature ().encode_hex (block->signature);
	block->work = nano::to_string_hex (block_a.block_work ());
	return block;
}

std::unique_ptr<nanoapi::BlockOpenT> nano::ipc::flatbuffers_builder::from (nano::open_block const & block_a)
{
	auto block (std::make_unique<nanoapi::BlockOpenT> ());
	block->hash = block_a.hash ().to_string ();
	block->source = block_a.source_field ().value ().to_string ();
	block->account = block_a.account ().to_account ();
	block->representative = block_a.representative ().to_account ();
	block_a.block_signature ().encode_hex (block->signature);
	block->work = nano::to_string_hex (block_a.block_work ());
	return block;
}

std::unique_ptr<nanoapi::BlockChangeT> nano::ipc::flatbuffers_builder::from (nano::change_block const & block_a)
{
	auto block (std::make_unique<nanoapi::BlockChangeT> ());
	block->hash = block_a.hash ().to_string ();
	block->previous = block_a.previous ().to_string ();
	block->representative = block_a.representative ().to_account ();
	block_a.block_signature ().encode_hex (block->signature);
	block->work = nano::to_string_hex (block_a.block_work ());
	return block;
}

nanoapi::BlockUnion nano::ipc::flatbuffers_builder::block_to_union (nano::block const & block_a, nano::amount const & amount_a, bool is_state_send_a, bool is_state_epoch_a)
{
	nanoapi::BlockUnion u;
	switch (block_a.type ())
	{
		case nano::block_type::state:
		{
			u.Set (*from (dynamic_cast<nano::state_block const &> (block_a), amount_a, is_state_send_a, is_state_epoch_a));
			break;
		}
		case nano::block_type::send:
		{
			u.Set (*from (dynamic_cast<nano::send_block const &> (block_a)));
			break;
		}
		case nano::block_type::receive:
		{
			u.Set (*from (dynamic_cast<nano::receive_block const &> (block_a)));
			break;
		}
		case nano::block_type::open:
		{
			u.Set (*from (dynamic_cast<nano::open_block const &> (block_a)));
			break;
		}
		case nano::block_type::change:
		{
			u.Set (*from (dynamic_cast<nano::change_block const &> (block_a)));
			break;
		}

		default:
			debug_assert (false);
	}
	return u;
}<|MERGE_RESOLUTION|>--- conflicted
+++ resolved
@@ -11,17 +11,10 @@
 	block->previous = block_a.previous ().to_string ();
 	block->representative = block_a.representative ().to_account ();
 	block->balance = block_a.balance ().to_string_dec ();
-<<<<<<< HEAD
-	block->link = block_a.link ().to_string ();
-	block->link_as_account = block_a.link ().to_account ();
+	block->link = block_a.link ().value ().to_string ();
+	block->link_as_account = block_a.link ().value ().to_account ();
 	block_a.block_signature ().encode_hex (block->signature);
 	block->work = nano::to_string_hex (block_a.block_work ());
-=======
-	block->link = block_a.link ().value ().to_string ();
-	block->link_as_account = block_a.link ().value ().to_account ();
-	block_a.signature.encode_hex (block->signature);
-	block->work = nano::to_string_hex (block_a.work);
->>>>>>> 4b2f574c
 
 	if (is_state_send_a)
 	{
