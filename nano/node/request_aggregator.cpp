#include <nano/lib/stats.hpp>
#include <nano/lib/threading.hpp>
#include <nano/node/active_transactions.hpp>
#include <nano/node/common.hpp>
#include <nano/node/network.hpp>
#include <nano/node/nodeconfig.hpp>
#include <nano/node/request_aggregator.hpp>
#include <nano/node/transport/udp.hpp>
#include <nano/node/voting.hpp>
#include <nano/node/wallet.hpp>
#include <nano/secure/ledger.hpp>
#include <nano/secure/store.hpp>

nano::request_aggregator::request_aggregator (nano::node_config const & config_a, nano::stat & stats_a, nano::vote_generator & generator_a, nano::vote_generator & final_generator_a, nano::local_vote_history & history_a, nano::ledger & ledger_a, nano::wallets & wallets_a, nano::active_transactions & active_a) :
	config{ config_a },
	max_delay (config_a.network_params.network.is_dev_network () ? 50 : 300),
	small_delay (config_a.network_params.network.is_dev_network () ? 10 : 50),
	max_channel_requests (config_a.max_queued_requests),
	stats (stats_a),
	local_votes (history_a),
	ledger (ledger_a),
	wallets (wallets_a),
	active (active_a),
	generator (generator_a),
	final_generator (final_generator_a),
	thread ([this] () { run (); })
{
	generator.set_reply_action ([this] (std::shared_ptr<nano::vote> const & vote_a, std::shared_ptr<nano::transport::channel> const & channel_a) {
		this->reply_action (vote_a, channel_a);
	});
	final_generator.set_reply_action ([this] (std::shared_ptr<nano::vote> const & vote_a, std::shared_ptr<nano::transport::channel> const & channel_a) {
		this->reply_action (vote_a, channel_a);
	});
	nano::unique_lock<nano::mutex> lock (mutex);
	condition.wait (lock, [&started = started] { return started; });
}

void nano::request_aggregator::add (std::shared_ptr<nano::transport::channel> const & channel_a, std::vector<std::pair<nano::block_hash, nano::root>> const & hashes_roots_a)
{
	debug_assert (wallets.reps ().voting > 0);
	bool error = true;
	auto const endpoint (nano::transport::map_endpoint_to_v6 (channel_a->get_endpoint ()));
	nano::unique_lock<nano::mutex> lock (mutex);
	// Protecting from ever-increasing memory usage when request are consumed slower than generated
	// Reject request if the oldest request has not yet been processed after its deadline + a modest margin
	if (requests.empty () || (requests.get<tag_deadline> ().begin ()->deadline + 2 * this->max_delay > std::chrono::steady_clock::now ()))
	{
		auto & requests_by_endpoint (requests.get<tag_endpoint> ());
		auto existing (requests_by_endpoint.find (endpoint));
		if (existing == requests_by_endpoint.end ())
		{
			existing = requests_by_endpoint.emplace (channel_a).first;
		}
		requests_by_endpoint.modify (existing, [&hashes_roots_a, &channel_a, &error, this] (channel_pool & pool_a) {
			// This extends the lifetime of the channel, which is acceptable up to max_delay
			pool_a.channel = channel_a;
			if (pool_a.hashes_roots.size () + hashes_roots_a.size () <= this->max_channel_requests)
			{
				error = false;
				auto new_deadline (std::min (pool_a.start + this->max_delay, std::chrono::steady_clock::now () + this->small_delay));
				pool_a.deadline = new_deadline;
				pool_a.hashes_roots.insert (pool_a.hashes_roots.begin (), hashes_roots_a.begin (), hashes_roots_a.end ());
			}
		});
		if (requests.size () == 1)
		{
			lock.unlock ();
			condition.notify_all ();
		}
	}
	stats.inc (nano::stat::type::aggregator, !error ? nano::stat::detail::aggregator_accepted : nano::stat::detail::aggregator_dropped);
}

void nano::request_aggregator::run ()
{
	nano::thread_role::set (nano::thread_role::name::request_aggregator);
	nano::unique_lock<nano::mutex> lock (mutex);
	started = true;
	lock.unlock ();
	condition.notify_all ();
	lock.lock ();
	while (!stopped)
	{
		if (!requests.empty ())
		{
			auto & requests_by_deadline (requests.get<tag_deadline> ());
			auto front (requests_by_deadline.begin ());
			if (front->deadline < std::chrono::steady_clock::now ())
			{
				// Store the channel and requests for processing after erasing this pool
				decltype (front->channel) channel{};
				decltype (front->hashes_roots) hashes_roots{};
				requests_by_deadline.modify (front, [&channel, &hashes_roots] (channel_pool & pool) {
					channel.swap (pool.channel);
					hashes_roots.swap (pool.hashes_roots);
				});
				requests_by_deadline.erase (front);
				lock.unlock ();
				erase_duplicates (hashes_roots);
				auto const remaining = aggregate (hashes_roots, channel);
				if (!remaining.first.empty ())
				{
					// Generate votes for the remaining hashes
					auto const generated = generator.generate (remaining.first, channel);
					stats.add (nano::stat::type::requests, nano::stat::detail::requests_cannot_vote, stat::dir::in, remaining.first.size () - generated);
				}
				if (!remaining.second.empty ())
				{
					// Generate final votes for the remaining hashes
					auto const generated = final_generator.generate (remaining.second, channel);
					stats.add (nano::stat::type::requests, nano::stat::detail::requests_cannot_vote, stat::dir::in, remaining.second.size () - generated);
				}
				lock.lock ();
			}
			else
			{
				auto deadline = front->deadline;
				condition.wait_until (lock, deadline, [this, &deadline] () { return this->stopped || deadline < std::chrono::steady_clock::now (); });
			}
		}
		else
		{
			condition.wait_for (lock, small_delay, [this] () { return this->stopped || !this->requests.empty (); });
		}
	}
}

void nano::request_aggregator::stop ()
{
	{
		nano::lock_guard<nano::mutex> guard (mutex);
		stopped = true;
	}
	condition.notify_all ();
	if (thread.joinable ())
	{
		thread.join ();
	}
}

std::size_t nano::request_aggregator::size ()
{
	nano::unique_lock<nano::mutex> lock (mutex);
	return requests.size ();
}

bool nano::request_aggregator::empty ()
{
	return size () == 0;
}

void nano::request_aggregator::reply_action (std::shared_ptr<nano::vote> const & vote_a, std::shared_ptr<nano::transport::channel> const & channel_a) const
{
	nano::confirm_ack confirm{ config.network_params.network, vote_a };
	channel_a->send (confirm);
}

void nano::request_aggregator::erase_duplicates (std::vector<std::pair<nano::block_hash, nano::root>> & requests_a) const
{
	std::sort (requests_a.begin (), requests_a.end (), [] (auto const & pair1, auto const & pair2) {
		return pair1.first < pair2.first;
	});
	requests_a.erase (std::unique (requests_a.begin (), requests_a.end (), [] (auto const & pair1, auto const & pair2) {
		return pair1.first == pair2.first;
	}),
	requests_a.end ());
}

std::pair<std::vector<std::shared_ptr<nano::block>>, std::vector<std::shared_ptr<nano::block>>> nano::request_aggregator::aggregate (std::vector<std::pair<nano::block_hash, nano::root>> const & requests_a, std::shared_ptr<nano::transport::channel> & channel_a) const
{
	auto transaction (ledger.store.tx_begin_read ());
	std::vector<std::shared_ptr<nano::block>> to_generate;
	std::vector<std::shared_ptr<nano::block>> to_generate_final;
	std::vector<std::shared_ptr<nano::vote>> cached_votes;
	std::unordered_set<nano::block_hash> cached_hashes;
	for (auto const & [hash, root] : requests_a)
	{
		// 0. Hashes already sent
		if (cached_hashes.count (hash) > 0)
		{
			continue;
		}

		// 1. Votes in cache
		auto find_votes (local_votes.votes (root, hash));
		if (!find_votes.empty ())
		{
			for (auto & found_vote : find_votes)
			{
				cached_votes.push_back (found_vote);
				for (auto & found_hash : found_vote->hashes)
				{
					cached_hashes.insert (found_hash);
				}
			}
		}
		else
		{
			bool generate_vote (true);
			bool generate_final_vote (false);
			std::shared_ptr<nano::block> block;

			// 2. Final votes
<<<<<<< HEAD
			auto final_vote_hashes (ledger.store.final_vote ().get (*transaction, root));
=======
			auto final_vote_hashes (ledger.store.final_vote.get (transaction, root));
>>>>>>> 7cd66fa4
			if (!final_vote_hashes.empty ())
			{
				generate_final_vote = true;
				block = ledger.store.block ().get (*transaction, final_vote_hashes[0]);
				// Allow same root vote
				if (block != nullptr && final_vote_hashes.size () > 1)
				{
					to_generate_final.push_back (block);
					block = ledger.store.block ().get (*transaction, final_vote_hashes[1]);
					debug_assert (final_vote_hashes.size () == 2);
				}
			}

			// 3. Election winner by hash
			if (block == nullptr)
			{
				block = active.winner (hash);
			}

			// 4. Ledger by hash
			if (block == nullptr)
			{
				block = ledger.store.block ().get (*transaction, hash);
				// Confirmation status. Generate final votes for confirmed
				if (block != nullptr)
				{
					nano::confirmation_height_info confirmation_height_info;
					ledger.store.confirmation_height ().get (*transaction, block->account ().is_zero () ? block->sideband ().account () : block->account (), confirmation_height_info);
					generate_final_vote = (confirmation_height_info.height () >= block->sideband ().height ());
				}
			}

			// 5. Ledger by root
			if (block == nullptr && !root.is_zero ())
			{
				// Search for block root
				auto successor (ledger.store.block ().successor (*transaction, root.as_block_hash ()));

				// Search for account root
				if (successor.is_zero ())
				{
					nano::account_info info;
					auto error (ledger.store.account ().get (*transaction, root.as_account (), info));
					if (!error)
					{
						successor = info.open_block ();
					}
				}
				if (!successor.is_zero ())
				{
					auto successor_block = ledger.store.block ().get (*transaction, successor);
					debug_assert (successor_block != nullptr);
					block = std::move (successor_block);
					// 5. Votes in cache for successor
					auto find_successor_votes (local_votes.votes (root, successor));
					if (!find_successor_votes.empty ())
					{
						cached_votes.insert (cached_votes.end (), find_successor_votes.begin (), find_successor_votes.end ());
						generate_vote = false;
					}
					// Confirmation status. Generate final votes for confirmed successor
					if (block != nullptr && generate_vote)
					{
						nano::confirmation_height_info confirmation_height_info;
						ledger.store.confirmation_height ().get (*transaction, block->account ().is_zero () ? block->sideband ().account () : block->account (), confirmation_height_info);
						generate_final_vote = (confirmation_height_info.height () >= block->sideband ().height ());
					}
				}
			}

			if (block)
			{
				// Generate new vote
				if (generate_vote)
				{
					if (generate_final_vote)
					{
						to_generate_final.push_back (block);
					}
					else
					{
						to_generate.push_back (block);
					}
				}

				// Let the node know about the alternative block
				if (block->hash () != hash)
				{
					nano::publish publish (config.network_params.network, block);
					channel_a->send (publish);
				}
			}
			else
			{
				stats.inc (nano::stat::type::requests, nano::stat::detail::requests_unknown, stat::dir::in);
			}
		}
	}
	// Unique votes
	std::sort (cached_votes.begin (), cached_votes.end (), [] (const std::shared_ptr<nano::vote> & a, const std::shared_ptr<nano::vote> & b) -> bool {
		return a->get_rust_data_pointer () > b->get_rust_data_pointer ();
	});
	cached_votes.erase (std::unique (cached_votes.begin (), cached_votes.end (), [] (std::shared_ptr<nano::vote> const & a, std::shared_ptr<nano::vote> const & b) {
		return a->get_rust_data_pointer () == b->get_rust_data_pointer ();
	}),
	cached_votes.end ());

	for (auto const & vote : cached_votes)
	{
		reply_action (vote, channel_a);
	}
	stats.add (nano::stat::type::requests, nano::stat::detail::requests_cached_hashes, stat::dir::in, cached_hashes.size ());
	stats.add (nano::stat::type::requests, nano::stat::detail::requests_cached_votes, stat::dir::in, cached_votes.size ());
	return std::make_pair (to_generate, to_generate_final);
}

std::unique_ptr<nano::container_info_component> nano::collect_container_info (nano::request_aggregator & aggregator, std::string const & name)
{
	auto pools_count = aggregator.size ();
	auto sizeof_element = sizeof (decltype (aggregator.requests)::value_type);
	auto composite = std::make_unique<container_info_composite> (name);
	composite->add_component (std::make_unique<container_info_leaf> (container_info{ "pools", pools_count, sizeof_element }));
	return composite;
}<|MERGE_RESOLUTION|>--- conflicted
+++ resolved
@@ -188,7 +188,7 @@
 			for (auto & found_vote : find_votes)
 			{
 				cached_votes.push_back (found_vote);
-				for (auto & found_hash : found_vote->hashes)
+				for (auto & found_hash : found_vote->hashes ())
 				{
 					cached_hashes.insert (found_hash);
 				}
@@ -201,11 +201,7 @@
 			std::shared_ptr<nano::block> block;
 
 			// 2. Final votes
-<<<<<<< HEAD
 			auto final_vote_hashes (ledger.store.final_vote ().get (*transaction, root));
-=======
-			auto final_vote_hashes (ledger.store.final_vote.get (transaction, root));
->>>>>>> 7cd66fa4
 			if (!final_vote_hashes.empty ())
 			{
 				generate_final_vote = true;
