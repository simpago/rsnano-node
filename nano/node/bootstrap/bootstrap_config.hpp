--- conflicted
+++ resolved
@@ -36,25 +36,14 @@
 	void load_dto (rsnano::BootstrapAscendingConfigDto const & dto_a);
 
 	nano::error deserialize (nano::tomlconfig & toml);
-<<<<<<< HEAD
 
+	// Maximum number of un-responded requests per channel
 	std::size_t requests_limit;
 	std::size_t database_requests_limit;
 	std::size_t pull_count;
 	nano::millis_t timeout;
 	std::size_t throttle_count;
 	nano::millis_t throttle_wait;
-=======
-	nano::error serialize (nano::tomlconfig & toml) const;
-
-	// Maximum number of un-responded requests per channel
-	std::size_t requests_limit{ 4 };
-	std::size_t database_requests_limit{ 1024 };
-	std::size_t pull_count{ nano::bootstrap_server::max_blocks };
-	nano::millis_t timeout{ 1000 * 3 };
-	std::size_t throttle_count{ 4 * 1024 };
-	nano::millis_t throttle_wait{ 100 };
->>>>>>> d3fcc4dc
 
 	nano::account_sets_config account_sets;
 };
