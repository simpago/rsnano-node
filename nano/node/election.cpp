--- conflicted
+++ resolved
@@ -25,53 +25,9 @@
 {
 }
 
-<<<<<<< HEAD
 nano::election_lock::~election_lock ()
 {
 	rsnano::rsn_election_lock_destroy (handle);
-=======
-void nano::election::confirm_once (nano::unique_lock<nano::mutex> & lock_a)
-{
-	debug_assert (lock_a.owns_lock ());
-
-	// This must be kept above the setting of election state, as dependent confirmed elections require up to date changes to election_winner_details
-	nano::unique_lock<nano::mutex> election_winners_lk{ node.active.election_winner_details_mutex };
-	auto just_confirmed = state_m != nano::election::state_t::confirmed;
-	state_m = nano::election::state_t::confirmed;
-	if (just_confirmed && (node.active.election_winner_details.count (status.winner->hash ()) == 0))
-	{
-		node.active.election_winner_details.emplace (status.winner->hash (), shared_from_this ());
-		election_winners_lk.unlock ();
-		status.election_end = std::chrono::duration_cast<std::chrono::milliseconds> (std::chrono::system_clock::now ().time_since_epoch ());
-		status.election_duration = std::chrono::duration_cast<std::chrono::milliseconds> (std::chrono::steady_clock::now () - election_start);
-		status.confirmation_request_count = confirmation_request_count;
-		status.block_count = nano::narrow_cast<decltype (status.block_count)> (last_blocks.size ());
-		status.voter_count = nano::narrow_cast<decltype (status.voter_count)> (last_votes.size ());
-		auto const status_l = status;
-
-		node.active.recently_confirmed.put (qualified_root, status_l.winner->hash ());
-
-		node.logger.trace (nano::log::type::election, nano::log::detail::election_confirmed,
-		nano::log::arg{ "id", id },
-		nano::log::arg{ "qualified_root", qualified_root },
-		nano::log::arg{ "status", current_status_locked () });
-
-		lock_a.unlock ();
-
-		node.background ([node_l = node.shared (), status_l, confirmation_action_l = confirmation_action] () {
-			node_l->process_confirmed (status_l);
-
-			if (confirmation_action_l)
-			{
-				confirmation_action_l (status_l.winner);
-			}
-		});
-	}
-	else
-	{
-		lock_a.unlock ();
-	}
->>>>>>> 0e6b7fa6
 }
 
 nano::election_status nano::election_lock::status () const
@@ -221,7 +177,6 @@
 
 void delete_confirmation_context (void * context)
 {
-<<<<<<< HEAD
 	auto callback = static_cast<std::function<void (std::shared_ptr<nano::block> const &)> *> (context);
 	delete callback;
 }
@@ -248,52 +203,6 @@
 	auto callback = static_cast<std::function<void (nano::account const &)> *> (context);
 	delete callback;
 }
-=======
-	debug_assert (lock_a.owns_lock ());
-	auto tally_l (tally_impl ());
-	debug_assert (!tally_l.empty ());
-	auto winner (tally_l.begin ());
-	auto block_l (winner->second);
-	auto const & winner_hash_l (block_l->hash ());
-	status.tally = winner->first;
-	status.final_tally = final_weight;
-	auto const & status_winner_hash_l (status.winner->hash ());
-	nano::uint128_t sum (0);
-	for (auto & i : tally_l)
-	{
-		sum += i.first;
-	}
-	if (sum >= node.online_reps.delta () && winner_hash_l != status_winner_hash_l)
-	{
-		status.winner = block_l;
-		remove_votes (status_winner_hash_l);
-		node.block_processor.force (block_l);
-	}
-	if (have_quorum (tally_l))
-	{
-		if (!is_quorum.exchange (true) && node.config.enable_voting && node.wallets.reps ().voting > 0)
-		{
-			node.final_generator.add (root, status.winner->hash ());
-		}
-		if (final_weight >= node.online_reps.delta ())
-		{
-			confirm_once (lock_a);
-		}
-	}
-}
-
-void nano::election::try_confirm (nano::block_hash const & hash)
-{
-	nano::unique_lock<nano::mutex> election_lock{ mutex };
-	auto winner = status.winner;
-	if (winner && winner->hash () == hash)
-	{
-		if (!confirmed_locked ())
-		{
-			confirm_once (election_lock);
-		}
-	}
->>>>>>> 0e6b7fa6
 }
 
 nano::election::election (nano::node & node_a, std::shared_ptr<nano::block> const & block_a, std::function<void (std::shared_ptr<nano::block> const &)> const & confirmation_action_a, std::function<void (nano::account const &)> const & live_vote_action_a, nano::election_behavior election_behavior_a) :
@@ -400,27 +309,10 @@
 	rsnano::rsn_election_confirmation_request_count_inc (handle);
 }
 
-void nano::election::set_status_type (nano::election_status_type status_type)
-{
-	nano::election_lock election_lk{ *this };
-	auto st{ election_lk.status () };
-	st.set_election_status_type (status_type);
-	st.set_confirmation_request_count (get_confirmation_request_count ());
-	election_lk.set_status (st);
-}
-
-<<<<<<< HEAD
 std::shared_ptr<nano::block> nano::election::find (nano::block_hash const & hash_a) const
 {
 	nano::election_lock guard{ *this };
 	return guard.find_block (hash_a);
-=======
-void nano::election::force_confirm ()
-{
-	release_assert (node.network_params.network.is_dev_network ());
-	nano::unique_lock<nano::mutex> lock{ mutex };
-	confirm_once (lock);
->>>>>>> 0e6b7fa6
 }
 
 std::shared_ptr<nano::block> nano::election::winner () const
