--- conflicted
+++ resolved
@@ -637,14 +637,9 @@
 		}
 		if (!error)
 		{
-<<<<<<< HEAD
-			error = wallets.node.process_local (block_a).code != nano::process_result::progress;
-			debug_assert (error || block_a->sideband ().details () == details_a);
-=======
 			auto result = wallets.node.process_local (block_a);
 			error = !result || result.value ().code != nano::process_result::progress;
-			debug_assert (error || block_a->sideband ().details == details_a);
->>>>>>> 67f4db8f
+			debug_assert (error || block_a->sideband ().details () == details_a);
 		}
 		if (!error && generate_work_a)
 		{
