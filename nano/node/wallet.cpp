#include <nano/crypto_lib/random_pool.hpp>
#include <nano/lib/rsnano.hpp>
#include <nano/lib/rsnanoutils.hpp>
#include <nano/lib/threading.hpp>
#include <nano/lib/utility.hpp>
#include <nano/node/election.hpp>
#include <nano/node/lmdb/lmdb_iterator.hpp>
#include <nano/node/node.hpp>
#include <nano/node/wallet.hpp>

#include <boost/filesystem.hpp>
#include <boost/format.hpp>
#include <boost/polymorphic_cast.hpp>
#include <boost/property_tree/json_parser.hpp>

#include <future>

nano::uint256_union nano::wallet_store::check (nano::transaction const & transaction_a)
{
	nano::uint256_union result;
	rsnano::rsn_lmdb_wallet_store_check (rust_handle, transaction_a.get_rust_handle (), result.bytes.data ());
	return result;
}

nano::uint256_union nano::wallet_store::salt (nano::transaction const & transaction_a)
{
	nano::uint256_union result;
	rsnano::rsn_lmdb_wallet_store_salt (rust_handle, transaction_a.get_rust_handle (), result.bytes.data ());
	return result;
}

void nano::wallet_store::wallet_key (nano::raw_key & prv_a, nano::transaction const & transaction_a)
{
	rsnano::rsn_lmdb_wallet_store_wallet_key (rust_handle, prv_a.bytes.data (), transaction_a.get_rust_handle ());
}

void nano::wallet_store::seed (nano::raw_key & prv_a, nano::transaction const & transaction_a)
{
	rsnano::rsn_lmdb_wallet_store_seed (rust_handle, prv_a.bytes.data (), transaction_a.get_rust_handle ());
}

void nano::wallet_store::seed_set (nano::transaction const & transaction_a, nano::raw_key const & prv_a)
{
	rsnano::rsn_lmdb_wallet_store_seed_set (rust_handle, transaction_a.get_rust_handle (), prv_a.bytes.data ());
}

nano::public_key nano::wallet_store::deterministic_insert (nano::transaction const & transaction_a)
{
	nano::public_key key;
	rsnano::rsn_lmdb_wallet_store_deterministic_insert (rust_handle, transaction_a.get_rust_handle (), key.bytes.data ());
	return key;
}

nano::public_key nano::wallet_store::deterministic_insert (nano::transaction const & transaction_a, uint32_t const index)
{
	nano::public_key key;
	rsnano::rsn_lmdb_wallet_store_deterministic_insert_at (rust_handle, transaction_a.get_rust_handle (), index, key.bytes.data ());
	return key;
}

nano::raw_key nano::wallet_store::deterministic_key (nano::transaction const & transaction_a, uint32_t index_a)
{
	nano::raw_key key;
	rsnano::rsn_lmdb_wallet_store_deterministic_key (rust_handle, transaction_a.get_rust_handle (), index_a, key.bytes.data ());
	return key;
}

uint32_t nano::wallet_store::deterministic_index_get (nano::transaction const & transaction_a)
{
	return rsnano::rsn_lmdb_wallet_store_deterministic_index_get (rust_handle, transaction_a.get_rust_handle ());
}

void nano::wallet_store::deterministic_index_set (nano::transaction const & transaction_a, uint32_t index_a)
{
	rsnano::rsn_lmdb_wallet_store_deterministic_index_set (rust_handle, transaction_a.get_rust_handle (), index_a);
}

void nano::wallet_store::deterministic_clear (nano::transaction const & transaction_a)
{
	rsnano::rsn_lmdb_wallet_store_deterministic_clear (rust_handle, transaction_a.get_rust_handle ());
}

bool nano::wallet_store::valid_password (nano::transaction const & transaction_a)
{
	return rsnano::rsn_lmdb_wallet_store_valid_password (rust_handle, transaction_a.get_rust_handle ());
}

bool nano::wallet_store::attempt_password (nano::transaction const & transaction_a, std::string const & password_a)
{
	return !rsnano::rsn_lmdb_wallet_store_attempt_password (rust_handle, transaction_a.get_rust_handle (), password_a.c_str ());
}

bool nano::wallet_store::rekey (nano::transaction const & transaction_a, std::string const & password_a)
{
	return !rsnano::rsn_lmdb_wallet_store_rekey (rust_handle, transaction_a.get_rust_handle (), password_a.c_str ());
}

void nano::wallet_store::derive_key (nano::raw_key & prv_a, nano::transaction const & transaction_a, std::string const & password_a)
{
	rsnano::rsn_lmdb_wallet_store_derive_key (rust_handle, prv_a.bytes.data (), transaction_a.get_rust_handle (), password_a.c_str ());
}

int const nano::wallet_store::special_count (7);

nano::wallet_store::wallet_store (bool & init_a, nano::kdf & kdf_a, nano::transaction & transaction_a, nano::account representative_a, unsigned fanout_a, std::string const & wallet_a, std::string const & json_a) :
	kdf (kdf_a),
	rust_handle{ rsnano::rsn_lmdb_wallet_store_create2 (fanout_a, kdf_a.handle, transaction_a.get_rust_handle (), wallet_a.c_str (), json_a.c_str ()) },
	fanout{ fanout_a }
{
	init_a = rust_handle == nullptr;
}

nano::wallet_store::wallet_store (bool & init_a, nano::kdf & kdf_a, nano::transaction & transaction_a, nano::account representative_a, unsigned fanout_a, std::string const & wallet_a) :
	kdf (kdf_a),
	rust_handle{ rsnano::rsn_lmdb_wallet_store_create (fanout_a, kdf_a.handle, transaction_a.get_rust_handle (), representative_a.bytes.data (), wallet_a.c_str ()) },
	fanout{ fanout_a }
{
	init_a = rust_handle == nullptr;
}

nano::wallet_store::~wallet_store ()
{
	if (rust_handle != nullptr)
		rsnano::rsn_lmdb_wallet_store_destroy (rust_handle);
}

bool nano::wallet_store::is_open () const
{
	return rsnano::rsn_lmdb_wallet_store_is_open (rust_handle);
}

void nano::wallet_store::lock ()
{
	rsnano::rsn_lmdb_wallet_store_lock (rust_handle);
}

void nano::wallet_store::password (nano::raw_key & password_a) const
{
	rsnano::rsn_lmdb_wallet_store_password (rust_handle, password_a.bytes.data ());
}

void nano::wallet_store::set_password (nano::raw_key const & password_a)
{
	rsnano::rsn_lmdb_wallet_store_set_password (rust_handle, password_a.bytes.data ());
}

std::vector<nano::account> nano::wallet_store::accounts (nano::transaction const & transaction_a)
{
	rsnano::U256ArrayDto dto;
	rsnano::rsn_lmdb_wallet_store_accounts (rust_handle, transaction_a.get_rust_handle (), &dto);
	std::vector<nano::account> result;
	result.reserve (dto.count);
	for (int i = 0; i < dto.count; ++i)
	{
		nano::account account;
		std::copy (std::begin (dto.items[i]), std::end (dto.items[i]), std::begin (account.bytes));
		result.push_back (account);
	}
	rsnano::rsn_u256_array_destroy (&dto);
	return result;
}

bool nano::wallet_store::is_representative (nano::transaction const & transaction_a)
{
	return exists (transaction_a, representative (transaction_a));
}

void nano::wallet_store::representative_set (nano::transaction const & transaction_a, nano::account const & representative_a)
{
	rsnano::rsn_lmdb_wallet_store_representative_set (rust_handle, transaction_a.get_rust_handle (), representative_a.bytes.data ());
}

nano::account nano::wallet_store::representative (nano::transaction const & transaction_a)
{
	nano::account rep;
	rsnano::rsn_lmdb_wallet_store_representative (rust_handle, transaction_a.get_rust_handle (), rep.bytes.data ());
	return rep;
}

nano::public_key nano::wallet_store::insert_adhoc (nano::transaction const & transaction_a, nano::raw_key const & prv)
{
	nano::public_key pub;
	rsnano::rsn_lmdb_wallet_store_insert_adhoc (rust_handle, transaction_a.get_rust_handle (), prv.bytes.data (), pub.bytes.data ());
	return pub;
}

bool nano::wallet_store::insert_watch (nano::transaction const & transaction_a, nano::account const & pub_a)
{
	return !rsnano::rsn_lmdb_wallet_store_insert_watch (rust_handle, transaction_a.get_rust_handle (), pub_a.bytes.data ());
}

void nano::wallet_store::erase (nano::transaction const & transaction_a, nano::account const & pub)
{
	rsnano::rsn_lmdb_wallet_store_erase (rust_handle, transaction_a.get_rust_handle (), pub.bytes.data ());
}

nano::key_type nano::wallet_store::key_type (nano::wallet_value const & value_a)
{
	auto dto{ value_a.to_dto () };
	return static_cast<nano::key_type> (rsnano::rsn_lmdb_wallet_store_key_type (&dto));
}

bool nano::wallet_store::fetch (nano::transaction const & transaction_a, nano::account const & pub, nano::raw_key & prv)
{
	return !rsnano::rsn_lmdb_wallet_store_fetch (rust_handle, transaction_a.get_rust_handle (), pub.bytes.data (), prv.bytes.data ());
}

bool nano::wallet_store::exists (nano::transaction const & transaction_a, nano::public_key const & pub)
{
	return rsnano::rsn_lmdb_wallet_store_exists (rust_handle, transaction_a.get_rust_handle (), pub.bytes.data ());
}

void nano::wallet_store::serialize_json (nano::transaction const & transaction_a, std::string & string_a)
{
	rsnano::StringDto dto;
	rsnano::rsn_lmdb_wallet_store_serialize_json (rust_handle, transaction_a.get_rust_handle (), &dto);
	string_a = rsnano::convert_dto_to_string (dto);
}

void nano::wallet_store::write_backup (nano::transaction const & transaction_a, boost::filesystem::path const & path_a)
{
	rsnano::rsn_lmdb_wallet_store_write_backup (rust_handle, transaction_a.get_rust_handle (), path_a.c_str ());
}

bool nano::wallet_store::move (nano::transaction const & transaction_a, nano::wallet_store & other_a, std::vector<nano::public_key> const & keys)
{
	return !rsnano::rsn_lmdb_wallet_store_move (rust_handle, transaction_a.get_rust_handle (), other_a.rust_handle, reinterpret_cast<const uint8_t *> (keys.data ()), keys.size ());
}

bool nano::wallet_store::import (nano::transaction const & transaction_a, nano::wallet_store & other_a)
{
	return !rsnano::rsn_lmdb_wallet_store_import (rust_handle, transaction_a.get_rust_handle (), other_a.rust_handle);
}

bool nano::wallet_store::work_get (nano::transaction const & transaction_a, nano::public_key const & pub_a, uint64_t & work_a)
{
	return !rsnano::rsn_lmdb_wallet_store_work_get (rust_handle, transaction_a.get_rust_handle (), pub_a.bytes.data (), &work_a);
}

void nano::wallet_store::work_put (nano::transaction const & transaction_a, nano::public_key const & pub_a, uint64_t work_a)
{
	rsnano::rsn_lmdb_wallet_store_work_put (rust_handle, transaction_a.get_rust_handle (), pub_a.bytes.data (), work_a);
}

unsigned nano::wallet_store::version (nano::transaction const & transaction_a)
{
	return rsnano::rsn_lmdb_wallet_store_version (rust_handle, transaction_a.get_rust_handle ());
}

nano::kdf::kdf (unsigned kdf_work) :
	handle{ rsnano::rsn_kdf_create (kdf_work) }
{
}

nano::kdf::~kdf ()
{
	rsnano::rsn_kdf_destroy (handle);
}

void nano::kdf::phs (nano::raw_key & result_a, std::string const & password_a, nano::uint256_union const & salt_a)
{
	rsnano::rsn_kdf_phs (handle, result_a.bytes.data (), password_a.c_str (), salt_a.bytes.data ());
}

nano::wallet::wallet (bool & init_a, nano::transaction & transaction_a, nano::wallets & wallets_a, std::string const & wallet_a) :
	store (init_a, wallets_a.kdf, transaction_a, wallets_a.node.config->random_representative (), wallets_a.node.config->password_fanout, wallet_a),
	wallets (wallets_a)
{
}

nano::wallet::wallet (bool & init_a, nano::transaction & transaction_a, nano::wallets & wallets_a, std::string const & wallet_a, std::string const & json) :
	store (init_a, wallets_a.kdf, transaction_a, wallets_a.node.config->random_representative (), wallets_a.node.config->password_fanout, wallet_a, json),
	wallets (wallets_a)
{
}

void nano::wallet::enter_initial_password ()
{
	nano::raw_key password_l;
	{
		nano::lock_guard<std::recursive_mutex> lock{ store.mutex };
		store.password (password_l);
	}
	if (password_l.is_zero ())
	{
		auto transaction (wallets.tx_begin_write ());
		if (store.valid_password (*transaction))
		{
			// Newly created wallets have a zero key
			store.rekey (*transaction, "");
		}
		else
		{
			enter_password (*transaction, "");
		}
	}
}

bool nano::wallet::enter_password (nano::transaction const & transaction_a, std::string const & password_a)
{
	auto result (store.attempt_password (transaction_a, password_a));
	if (!result)
	{
		auto this_l (shared_from_this ());
		wallets.node.background ([this_l] () {
			auto tx{ this_l->wallets.tx_begin_read () };
			this_l->search_receivable (*tx);
		});
		wallets.node.logger->try_log ("Wallet unlocked");
	}
	else
	{
		wallets.node.logger->try_log ("Invalid password, wallet locked");
	}
	return result;
}

nano::public_key nano::wallet::deterministic_insert (nano::transaction const & transaction_a, bool generate_work_a)
{
	nano::public_key key{};
	if (store.valid_password (transaction_a))
	{
		key = store.deterministic_insert (transaction_a);
		if (generate_work_a)
		{
			work_ensure (key, key);
		}
		auto half_principal_weight (wallets.node.minimum_principal_weight () / 2);
		if (wallets.check_rep (key, half_principal_weight))
		{
			nano::lock_guard<nano::mutex> lock{ representatives_mutex };
			representatives.insert (key);
		}
	}
	return key;
}

nano::public_key nano::wallet::deterministic_insert (uint32_t const index, bool generate_work_a)
{
	auto transaction (wallets.tx_begin_write ());
	nano::public_key key{};
	if (store.valid_password (*transaction))
	{
		key = store.deterministic_insert (*transaction, index);
		if (generate_work_a)
		{
			work_ensure (key, key);
		}
	}
	return key;
}

nano::public_key nano::wallet::deterministic_insert (bool generate_work_a)
{
	auto transaction (wallets.tx_begin_write ());
	auto result (deterministic_insert (*transaction, generate_work_a));
	return result;
}

nano::public_key nano::wallet::insert_adhoc (nano::raw_key const & key_a, bool generate_work_a)
{
	nano::public_key key{};
	auto transaction (wallets.tx_begin_write ());
	if (store.valid_password (*transaction))
	{
		key = store.insert_adhoc (*transaction, key_a);
		auto block_transaction (wallets.node.store.tx_begin_read ());
		if (generate_work_a)
		{
			work_ensure (key, wallets.node.ledger.latest_root (*block_transaction, key));
		}
		auto half_principal_weight (wallets.node.minimum_principal_weight () / 2);
		// Makes sure that the representatives container will
		// be in sync with any added keys.
		transaction->commit ();
		if (wallets.check_rep (key, half_principal_weight))
		{
			nano::lock_guard<nano::mutex> lock{ representatives_mutex };
			representatives.insert (key);
		}
	}
	return key;
}

bool nano::wallet::insert_watch (nano::transaction const & transaction_a, nano::public_key const & pub_a)
{
	return store.insert_watch (transaction_a, pub_a);
}

bool nano::wallet::exists (nano::public_key const & account_a)
{
	auto transaction (wallets.tx_begin_read ());
	return store.exists (*transaction, account_a);
}

bool nano::wallet::import (std::string const & json_a, std::string const & password_a)
{
	auto error (false);
	std::unique_ptr<nano::wallet_store> temp;
	{
		auto transaction (wallets.tx_begin_write ());
		nano::uint256_union id;
		random_pool::generate_block (id.bytes.data (), id.bytes.size ());
		temp = std::make_unique<nano::wallet_store> (error, wallets.node.wallets.kdf, *transaction, 0, 1, id.to_string (), json_a);
	}
	if (!error)
	{
		auto transaction (wallets.tx_begin_write ());
		error = temp->attempt_password (*transaction, password_a);
	}
	auto transaction (wallets.tx_begin_write ());
	if (!error)
	{
		error = store.import (*transaction, *temp);
	}
	temp->destroy (*transaction);
	return error;
}

void nano::wallet::serialize (std::string & json_a)
{
	auto transaction (wallets.tx_begin_read ());
	store.serialize_json (*transaction, json_a);
}

void nano::wallet_store::destroy (nano::transaction const & transaction_a)
{
	if (rust_handle != nullptr)
		rsnano::rsn_lmdb_wallet_store_destroy2 (rust_handle, transaction_a.get_rust_handle ());
}

std::shared_ptr<nano::block> nano::wallet::receive_action (nano::block_hash const & send_hash_a, nano::account const & representative_a, nano::uint128_union const & amount_a, nano::account const & account_a, uint64_t work_a, bool generate_work_a)
{
	std::shared_ptr<nano::block> block;
	nano::epoch epoch = nano::epoch::epoch_0;
	if (wallets.node.config->receive_minimum.number () <= amount_a.number ())
	{
		auto block_transaction (wallets.node.ledger.store.tx_begin_read ());
		auto transaction (wallets.tx_begin_read ());
<<<<<<< HEAD
		nano::pending_info pending_info;
		if (wallets.node.ledger.block_or_pruned_exists (*block_transaction, send_hash_a))
		{
			if (!wallets.node.ledger.store.pending ().get (*block_transaction, nano::pending_key (account_a, send_hash_a), pending_info))
=======
		if (wallets.node.ledger.block_or_pruned_exists (block_transaction, send_hash_a))
		{
			auto pending_info = wallets.node.ledger.pending_info (block_transaction, nano::pending_key (account_a, send_hash_a));
			if (pending_info)
>>>>>>> 90ed0ffe
			{
				nano::raw_key prv;
				if (!store.fetch (*transaction, account_a, prv))
				{
					if (work_a == 0)
					{
						store.work_get (*transaction, account_a, work_a);
					}
					auto info = wallets.node.ledger.account_info (*block_transaction, account_a);
					if (info)
					{
<<<<<<< HEAD
						block = std::make_shared<nano::state_block> (account_a, info->head (), info->representative (), info->balance ().number () + pending_info.amount.number (), send_hash_a, prv, account_a, work_a);
						epoch = std::max (info->epoch (), pending_info.epoch);
					}
					else
					{
						block = std::make_shared<nano::state_block> (account_a, 0, representative_a, pending_info.amount, reinterpret_cast<nano::link const &> (send_hash_a), prv, account_a, work_a);
						epoch = pending_info.epoch;
=======
						block = std::make_shared<nano::state_block> (account_a, info->head, info->representative, info->balance.number () + pending_info->amount.number (), send_hash_a, prv, account_a, work_a);
						details.epoch = std::max (info->epoch (), pending_info->epoch);
					}
					else
					{
						block = std::make_shared<nano::state_block> (account_a, 0, representative_a, pending_info->amount, reinterpret_cast<nano::link const &> (send_hash_a), prv, account_a, work_a);
						details.epoch = pending_info->epoch;
>>>>>>> 90ed0ffe
					}
				}
				else
				{
					wallets.node.logger->try_log ("Unable to receive, wallet locked");
				}
			}
			else
			{
				// Ledger doesn't have this marked as available to receive anymore
			}
		}
		else
		{
			// Ledger doesn't have this block anymore.
		}
	}
	else
	{
		wallets.node.logger->try_log (boost::str (boost::format ("Not receiving block %1% due to minimum receive threshold") % send_hash_a.to_string ()));
		// Someone sent us something below the threshold of receiving
	}
	if (block != nullptr)
	{
		auto details = nano::block_details (epoch, false, true, false);
		if (action_complete (block, account_a, generate_work_a, details))
		{
			// Return null block after work generation or ledger process error
			block = nullptr;
		}
	}
	return block;
}

std::shared_ptr<nano::block> nano::wallet::change_action (nano::account const & source_a, nano::account const & representative_a, uint64_t work_a, bool generate_work_a)
{
	auto epoch = nano::epoch::epoch_0;
	std::shared_ptr<nano::block> block;
	{
		auto transaction (wallets.tx_begin_read ());
		auto block_transaction (wallets.node.store.tx_begin_read ());
		if (store.valid_password (*transaction))
		{
			auto existing (store.find (*transaction, source_a));
			if (existing != store.end () && !wallets.node.ledger.latest (*block_transaction, source_a).is_zero ())
			{
				auto info = wallets.node.ledger.account_info (*block_transaction, source_a);
				debug_assert (info);
				nano::raw_key prv;
				auto error2 (store.fetch (*transaction, source_a, prv));
				(void)error2;
				debug_assert (!error2);
				if (work_a == 0)
				{
					store.work_get (*transaction, source_a, work_a);
				}
				block = std::make_shared<nano::state_block> (source_a, info->head (), representative_a, info->balance (), 0, prv, source_a, work_a);
				epoch = info->epoch ();
			}
		}
	}
	if (block != nullptr)
	{
		auto details = nano::block_details (epoch, false, false, false);
		if (action_complete (block, source_a, generate_work_a, details))
		{
			// Return null block after work generation or ledger process error
			block = nullptr;
		}
	}
	return block;
}

std::shared_ptr<nano::block> nano::wallet::send_action (nano::account const & source_a, nano::account const & account_a, nano::uint128_t const & amount_a, uint64_t work_a, bool generate_work_a, boost::optional<std::string> id_a)
{
	auto prepare_send = [&id_a, &wallets = this->wallets, &store = this->store, &source_a, &amount_a, &work_a, &account_a] (auto const & transaction) {
		auto block_transaction (wallets.node.store.tx_begin_read ());

		auto error (false);
		std::shared_ptr<nano::block> block;
		if (id_a)
		{
			auto hash{ wallets.get_block_hash (error, *transaction, *id_a) };
			if (!hash.is_zero ())
			{
				block = wallets.node.store.block ().get (*block_transaction, hash);
			}
		}

		nano::block_details details = nano::block_details (nano::epoch::epoch_0, true, false, false);
		auto cached_block (false);
		if (block != nullptr)
		{
			cached_block = true;
			wallets.node.network->flood_block (block, nano::buffer_drop_policy::no_limiter_drop);
		}
		if (!error && block == nullptr)
		{
			if (store.valid_password (*transaction))
			{
				auto existing (store.find (*transaction, source_a));
				if (existing != store.end ())
				{
					auto balance (wallets.node.ledger.account_balance (*block_transaction, source_a));
					if (!balance.is_zero () && balance >= amount_a)
					{
						auto info = wallets.node.ledger.account_info (*block_transaction, source_a);
						debug_assert (info);
						nano::raw_key prv;
						auto error2 (store.fetch (*transaction, source_a, prv));
						(void)error2;
						debug_assert (!error2);
						if (work_a == 0)
						{
							store.work_get (*transaction, source_a, work_a);
						}
						block = std::make_shared<nano::state_block> (source_a, info->head (), info->representative (), balance - amount_a, account_a, prv, source_a, work_a);
						details = nano::block_details (info->epoch (), details.is_send (), details.is_receive (), details.is_epoch ());
						if (id_a && block != nullptr)
						{
							error = wallets.set_block_hash (*transaction, *id_a, block->hash ());
							if (error)
							{
								block = nullptr;
							}
						}
					}
				}
			}
		}
		return std::make_tuple (block, error, cached_block, details);
	};

	std::tuple<std::shared_ptr<nano::block>, bool, bool, nano::block_details> result;
	{
		if (id_a)
		{
			result = prepare_send (wallets.tx_begin_write ());
		}
		else
		{
			result = prepare_send (wallets.tx_begin_read ());
		}
	}

	std::shared_ptr<nano::block> block;
	bool error;
	bool cached_block;
	nano::block_details details;
	std::tie (block, error, cached_block, details) = result;

	if (!error && block != nullptr && !cached_block)
	{
		if (action_complete (block, source_a, generate_work_a, details))
		{
			// Return null block after work generation or ledger process error
			block = nullptr;
		}
	}
	return block;
}

bool nano::wallet::action_complete (std::shared_ptr<nano::block> const & block_a, nano::account const & account_a, bool const generate_work_a, nano::block_details const & details_a)
{
	bool error{ false };
	// Unschedule any work caching for this account
	wallets.delayed_work->erase (account_a);
	if (block_a != nullptr)
	{
		auto required_difficulty{ wallets.node.network_params.work.threshold (block_a->work_version (), details_a) };
		if (wallets.node.network_params.work.difficulty (*block_a) < required_difficulty)
		{
			wallets.node.logger->try_log (boost::str (boost::format ("Cached or provided work for block %1% account %2% is invalid, regenerating") % block_a->hash ().to_string () % account_a.to_account ()));
			debug_assert (required_difficulty <= wallets.node.max_work_generate_difficulty (block_a->work_version ()));
			error = !wallets.node.work_generate_blocking (*block_a, required_difficulty).is_initialized ();
		}
		if (!error)
		{
			error = wallets.node.process_local (block_a).code != nano::process_result::progress;
			debug_assert (error || block_a->sideband ().details () == details_a);
		}
		if (!error && generate_work_a)
		{
			work_ensure (account_a, block_a->hash ());
		}
	}
	return error;
}

bool nano::wallet::change_sync (nano::account const & source_a, nano::account const & representative_a)
{
	std::promise<bool> result;
	std::future<bool> future = result.get_future ();
	change_async (
	source_a, representative_a, [&result] (std::shared_ptr<nano::block> const & block_a) {
		result.set_value (block_a == nullptr);
	},
	true);
	return future.get ();
}

void nano::wallet::change_async (nano::account const & source_a, nano::account const & representative_a, std::function<void (std::shared_ptr<nano::block> const &)> const & action_a, uint64_t work_a, bool generate_work_a)
{
	auto this_l (shared_from_this ());
	wallets.node.wallets.queue_wallet_action (nano::wallets::high_priority, this_l, [this_l, source_a, representative_a, action_a, work_a, generate_work_a] (nano::wallet & wallet_a) {
		auto block (wallet_a.change_action (source_a, representative_a, work_a, generate_work_a));
		action_a (block);
	});
}

bool nano::wallet::receive_sync (std::shared_ptr<nano::block> const & block_a, nano::account const & representative_a, nano::uint128_t const & amount_a)
{
	std::promise<bool> result;
	std::future<bool> future = result.get_future ();
	auto destination (block_a->link ().is_zero () ? block_a->destination () : block_a->link ().as_account ());
	receive_async (
	block_a->hash (), representative_a, amount_a, destination, [&result] (std::shared_ptr<nano::block> const & block_a) {
		result.set_value (block_a == nullptr);
	},
	true);
	return future.get ();
}

void nano::wallet::receive_async (nano::block_hash const & hash_a, nano::account const & representative_a, nano::uint128_t const & amount_a, nano::account const & account_a, std::function<void (std::shared_ptr<nano::block> const &)> const & action_a, uint64_t work_a, bool generate_work_a)
{
	auto this_l (shared_from_this ());
	wallets.node.wallets.queue_wallet_action (amount_a, this_l, [this_l, hash_a, representative_a, amount_a, account_a, action_a, work_a, generate_work_a] (nano::wallet & wallet_a) {
		auto block (wallet_a.receive_action (hash_a, representative_a, amount_a, account_a, work_a, generate_work_a));
		action_a (block);
	});
}

nano::block_hash nano::wallet::send_sync (nano::account const & source_a, nano::account const & account_a, nano::uint128_t const & amount_a)
{
	std::promise<nano::block_hash> result;
	std::future<nano::block_hash> future = result.get_future ();
	send_async (
	source_a, account_a, amount_a, [&result] (std::shared_ptr<nano::block> const & block_a) {
		result.set_value (block_a->hash ());
	},
	true);
	return future.get ();
}

void nano::wallet::send_async (nano::account const & source_a, nano::account const & account_a, nano::uint128_t const & amount_a, std::function<void (std::shared_ptr<nano::block> const &)> const & action_a, uint64_t work_a, bool generate_work_a, boost::optional<std::string> id_a)
{
	auto this_l (shared_from_this ());
	wallets.node.wallets.queue_wallet_action (nano::wallets::high_priority, this_l, [this_l, source_a, account_a, amount_a, action_a, work_a, generate_work_a, id_a] (nano::wallet & wallet_a) {
		auto block (wallet_a.send_action (source_a, account_a, amount_a, work_a, generate_work_a, id_a));
		action_a (block);
	});
}

// Update work for account if latest root is root_a
void nano::wallet::work_update (nano::transaction const & transaction_a, nano::account const & account_a, nano::root const & root_a, uint64_t work_a)
{
	debug_assert (!wallets.node.network_params.work.validate_entry (nano::work_version::work_1, root_a, work_a));
	debug_assert (store.exists (transaction_a, account_a));
	auto block_transaction (wallets.node.store.tx_begin_read ());
	auto latest (wallets.node.ledger.latest_root (*block_transaction, account_a));
	if (latest == root_a)
	{
		store.work_put (transaction_a, account_a, work_a);
	}
	else
	{
		wallets.node.logger->try_log ("Cached work no longer valid, discarding");
	}
}

void nano::wallet::work_ensure (nano::account const & account_a, nano::root const & root_a)
{
	using namespace std::chrono_literals;
	std::chrono::seconds const precache_delay = wallets.node.network_params.network.is_dev_network () ? 1s : 10s;

	wallets.delayed_work->operator[] (account_a) = root_a;

	wallets.node.workers->add_timed_task (std::chrono::steady_clock::now () + precache_delay, [this_l = shared_from_this (), account_a, root_a] {
		auto delayed_work = this_l->wallets.delayed_work.lock ();
		auto existing (delayed_work->find (account_a));
		if (existing != delayed_work->end () && existing->second == root_a)
		{
			delayed_work->erase (existing);
			this_l->wallets.queue_wallet_action (nano::wallets::generate_priority, this_l, [account_a, root_a] (nano::wallet & wallet_a) {
				wallet_a.work_cache_blocking (account_a, root_a);
			});
		}
	});
}

bool nano::wallet::search_receivable (nano::transaction const & wallet_transaction_a)
{
	auto result (!store.valid_password (wallet_transaction_a));
	if (!result)
	{
		wallets.node.logger->try_log ("Beginning receivable block search");
		for (auto i (store.begin (wallet_transaction_a)), n (store.end ()); i != n; ++i)
		{
			auto block_transaction (wallets.node.store.tx_begin_read ());
			nano::account const & account (i->first);
			// Don't search pending for watch-only accounts
			if (!nano::wallet_value (i->second).key.is_zero ())
			{
				for (auto j (wallets.node.store.pending ().begin (*block_transaction, nano::pending_key (account, 0))), k (wallets.node.store.pending ().end ()); j != k && nano::pending_key (j->first).account == account; ++j)
				{
					nano::pending_key key (j->first);
					auto hash (key.hash);
					nano::pending_info pending (j->second);
					auto amount (pending.amount.number ());
					if (wallets.node.config->receive_minimum.number () <= amount)
					{
						wallets.node.logger->try_log (boost::str (boost::format ("Found a receivable block %1% for account %2%") % hash.to_string () % pending.source.to_account ()));
						if (wallets.node.ledger.block_confirmed (*block_transaction, hash))
						{
							auto representative = store.representative (wallet_transaction_a);
							// Receive confirmed block
							receive_async (hash, representative, amount, account, [] (std::shared_ptr<nano::block> const &) {});
						}
						else if (!wallets.node.confirmation_height_processor.is_processing_block (hash))
						{
							auto block (wallets.node.store.block ().get (*block_transaction, hash));
							if (block)
							{
								// Request confirmation for block which is not being processed yet
								wallets.node.block_confirm (block);
							}
						}
					}
				}
			}
		}
		wallets.node.logger->try_log ("Receivable block search phase completed");
	}
	else
	{
		wallets.node.logger->try_log ("Stopping search, wallet is locked");
	}
	return result;
}

uint32_t nano::wallet::deterministic_check (nano::transaction const & transaction_a, uint32_t index)
{
	auto block_transaction (wallets.node.store.tx_begin_read ());
	for (uint32_t i (index + 1), n (index + 64); i < n; ++i)
	{
		auto prv = store.deterministic_key (transaction_a, i);
		nano::keypair pair (prv.to_string ());
		// Check if account received at least 1 block
		auto latest (wallets.node.ledger.latest (*block_transaction, pair.pub));
		if (!latest.is_zero ())
		{
			index = i;
			// i + 64 - Check additional 64 accounts
			// i/64 - Check additional accounts for large wallets. I.e. 64000/64 = 1000 accounts to check
			n = i + 64 + (i / 64);
		}
		else
		{
			// Check if there are pending blocks for account
			for (auto ii (wallets.node.store.pending ().begin (*block_transaction, nano::pending_key (pair.pub, 0))), nn (wallets.node.store.pending ().end ()); ii != nn && nano::pending_key (ii->first).account == pair.pub; ++ii)
			{
				index = i;
				n = i + 64 + (i / 64);
				break;
			}
		}
	}
	return index;
}

nano::public_key nano::wallet::change_seed (nano::transaction const & transaction_a, nano::raw_key const & prv_a, uint32_t count)
{
	store.seed_set (transaction_a, prv_a);
	auto account = deterministic_insert (transaction_a);
	if (count == 0)
	{
		count = deterministic_check (transaction_a, 0);
	}
	for (uint32_t i (0); i < count; ++i)
	{
		// Disable work generation to prevent weak CPU nodes stuck
		account = deterministic_insert (transaction_a, false);
	}
	return account;
}

void nano::wallet::deterministic_restore (nano::transaction const & transaction_a)
{
	auto index (store.deterministic_index_get (transaction_a));
	auto new_index (deterministic_check (transaction_a, index));
	for (uint32_t i (index); i <= new_index && index != new_index; ++i)
	{
		// Disable work generation to prevent weak CPU nodes stuck
		deterministic_insert (transaction_a, false);
	}
}

bool nano::wallet::live ()
{
	return store.is_open ();
}

void nano::wallet::work_cache_blocking (nano::account const & account_a, nano::root const & root_a)
{
	if (wallets.node.work_generation_enabled ())
	{
		auto difficulty (wallets.node.default_difficulty (nano::work_version::work_1));
		auto opt_work_l (wallets.node.work_generate_blocking (nano::work_version::work_1, root_a, difficulty, account_a));
		if (opt_work_l.is_initialized ())
		{
			auto transaction_l (wallets.tx_begin_write ());
			if (live () && store.exists (*transaction_l, account_a))
			{
				work_update (*transaction_l, account_a, root_a, *opt_work_l);
			}
		}
		else if (!wallets.node.stopped)
		{
			wallets.node.logger->try_log (boost::str (boost::format ("Could not precache work for root %1% due to work generation failure") % root_a.to_string ()));
		}
	}
}

void nano::wallets::do_wallet_actions ()
{
	nano::unique_lock<nano::mutex> action_lock{ action_mutex };
	while (!stopped)
	{
		if (!actions.empty ())
		{
			auto first (actions.begin ());
			auto wallet (first->second.first);
			auto current (std::move (first->second.second));
			actions.erase (first);
			if (wallet->live ())
			{
				action_lock.unlock ();
				observer (true);
				current (*wallet);
				observer (false);
				action_lock.lock ();
			}
		}
		else
		{
			condition.wait (action_lock);
		}
	}
}

nano::wallets::wallets (bool error_a, nano::node & node_a) :
	network_params{ node_a.config->network_params },
	observer ([] (bool) {}),
	kdf{ node_a.config->network_params.kdf_work },
	node (node_a),
	env (boost::polymorphic_downcast<nano::mdb_wallets_store *> (node_a.wallets_store_impl.get ())->environment),
	stopped (false),
	rust_handle{ rsnano::rsn_lmdb_wallets_create () }
{
	nano::unique_lock<nano::mutex> lock{ mutex };
	if (!error_a)
	{
		auto transaction (tx_begin_write ());
		auto store_l = dynamic_cast<nano::lmdb::store *> (&node.store);
		int status = !rsnano::rsn_lmdb_wallets_init (rust_handle, transaction->get_rust_handle (), store_l->handle);

		auto wallet_ids{ get_wallet_ids (*transaction) };
		for (auto id : wallet_ids)
		{
			release_assert (items.find (id) == items.end ());
			std::string text;
			id.encode_hex (text);
			bool error = false;
			auto wallet (std::make_shared<nano::wallet> (error, *transaction, *this, text));
			if (!error)
			{
				items[id] = wallet;
			}
			else
			{
				// Couldn't open wallet
			}
		}
	}
	// Backup before upgrade wallets
	bool backup_required (false);
	if (node.config->backup_before_upgrade)
	{
		auto transaction (tx_begin_read ());
		for (auto & item : items)
		{
			if (item.second->store.version (*transaction) != nano::wallet_store::version_current)
			{
				backup_required = true;
				break;
			}
		}
	}
	if (backup_required)
	{
		rsnano::rsn_lmdb_store_create_backup_file (env.handle, nano::to_logger_handle (node_a.logger));
	}
	for (auto & item : items)
	{
		item.second->enter_initial_password ();
	}
	if (node_a.config->enable_voting)
	{
		lock.unlock ();
		ongoing_compute_reps ();
	}
}

nano::wallets::~wallets ()
{
	stop ();
	rsnano::rsn_lmdb_wallets_destroy (rust_handle);
}

std::shared_ptr<nano::wallet> nano::wallets::open (nano::wallet_id const & id_a)
{
	nano::lock_guard<nano::mutex> lock{ mutex };
	std::shared_ptr<nano::wallet> result;
	auto existing (items.find (id_a));
	if (existing != items.end ())
	{
		result = existing->second;
	}
	return result;
}

std::shared_ptr<nano::wallet> nano::wallets::create (nano::wallet_id const & id_a)
{
	nano::lock_guard<nano::mutex> lock{ mutex };
	debug_assert (items.find (id_a) == items.end ());
	std::shared_ptr<nano::wallet> result;
	bool error;
	{
		auto transaction (tx_begin_write ());
		result = std::make_shared<nano::wallet> (error, *transaction, *this, id_a.to_string ());
	}
	if (!error)
	{
		items[id_a] = result;
		result->enter_initial_password ();
	}
	return result;
}

bool nano::wallets::search_receivable (nano::wallet_id const & wallet_a)
{
	auto result (false);
	if (auto wallet = open (wallet_a); wallet != nullptr)
	{
		auto tx{ tx_begin_read () };
		result = wallet->search_receivable (*tx);
	}
	return result;
}

void nano::wallets::search_receivable_all ()
{
	nano::unique_lock<nano::mutex> lk{ mutex };
	auto wallets_l = get_wallets ();
	auto wallet_transaction (tx_begin_read ());
	lk.unlock ();
	for (auto const & [id, wallet] : wallets_l)
	{
		wallet->search_receivable (*wallet_transaction);
	}
}

void nano::wallets::destroy (nano::wallet_id const & id_a)
{
	nano::lock_guard<nano::mutex> lock{ mutex };
	auto transaction (tx_begin_write ());
	// action_mutex should be after transactions to prevent deadlocks in deterministic_insert () & insert_adhoc ()
	nano::lock_guard<nano::mutex> action_lock{ action_mutex };
	auto existing (items.find (id_a));
	debug_assert (existing != items.end ());
	auto wallet (existing->second);
	items.erase (existing);
	wallet->store.destroy (*transaction);
}

void nano::wallets::reload ()
{
	nano::lock_guard<nano::mutex> lock{ mutex };
	auto transaction (tx_begin_write ());
	std::unordered_set<nano::uint256_union> stored_items;
	auto wallet_ids{ get_wallet_ids (*transaction) };
	for (auto id : wallet_ids)
	{
		// New wallet
		if (items.find (id) == items.end ())
		{
			bool error = false;
			std::string text;
			id.encode_hex (text);
			auto wallet (std::make_shared<nano::wallet> (error, *transaction, *this, text));
			if (!error)
			{
				items[id] = wallet;
			}
		}
		// List of wallets on disk
		stored_items.insert (id);
	}
	// Delete non existing wallets from memory
	std::vector<nano::wallet_id> deleted_items;
	for (auto i : items)
	{
		if (stored_items.find (i.first) == stored_items.end ())
		{
			deleted_items.push_back (i.first);
		}
	}
	for (auto & i : deleted_items)
	{
		debug_assert (items.find (i) == items.end ());
		items.erase (i);
	}
}

void nano::wallets::queue_wallet_action (nano::uint128_t const & amount_a, std::shared_ptr<nano::wallet> const & wallet_a, std::function<void (nano::wallet &)> action_a)
{
	{
		nano::lock_guard<nano::mutex> action_lock{ action_mutex };
		actions.emplace (amount_a, std::make_pair (wallet_a, action_a));
	}
	condition.notify_all ();
}

void nano::wallets::foreach_representative (std::function<void (nano::public_key const & pub_a, nano::raw_key const & prv_a)> const & action_a)
{
	if (node.config->enable_voting)
	{
		std::vector<std::pair<nano::public_key const, nano::raw_key const>> action_accounts_l;
		{
			auto transaction_l (tx_begin_read ());
			nano::lock_guard<nano::mutex> lock{ mutex };
			for (auto i (items.begin ()), n (items.end ()); i != n; ++i)
			{
				auto & wallet (*i->second);
				nano::lock_guard<std::recursive_mutex> store_lock{ wallet.store.mutex };
				decltype (wallet.representatives) representatives_l;
				{
					nano::lock_guard<nano::mutex> representatives_lock{ wallet.representatives_mutex };
					representatives_l = wallet.representatives;
				}
				for (auto const & account : representatives_l)
				{
					if (wallet.store.exists (*transaction_l, account))
					{
						if (!node.ledger.weight (account).is_zero ())
						{
							if (wallet.store.valid_password (*transaction_l))
							{
								nano::raw_key prv;
								auto error (wallet.store.fetch (*transaction_l, account, prv));
								(void)error;
								debug_assert (!error);
								action_accounts_l.emplace_back (account, prv);
							}
							else
							{
								static auto last_log = std::chrono::steady_clock::time_point ();
								if (last_log < std::chrono::steady_clock::now () - std::chrono::seconds (60))
								{
									last_log = std::chrono::steady_clock::now ();
									node.logger->always_log (boost::str (boost::format ("Representative locked inside wallet %1%") % i->first.to_string ()));
								}
							}
						}
					}
				}
			}
		}
		for (auto const & representative : action_accounts_l)
		{
			action_a (representative.first, representative.second);
		}
	}
}

bool nano::wallets::exists (nano::transaction const & transaction_a, nano::account const & account_a)
{
	nano::lock_guard<nano::mutex> lock{ mutex };
	auto result (false);
	for (auto i (items.begin ()), n (items.end ()); !result && i != n; ++i)
	{
		result = i->second->store.exists (transaction_a, account_a);
	}
	return result;
}

void nano::wallets::stop ()
{
	{
		nano::lock_guard<nano::mutex> action_lock{ action_mutex };
		stopped = true;
		actions.clear ();
	}
	condition.notify_all ();
	if (thread.joinable ())
	{
		thread.join ();
	}
}

void nano::wallets::start ()
{
	thread = std::thread{ [this] () {
		nano::thread_role::set (nano::thread_role::name::wallet_actions);
		do_wallet_actions ();
	} };
}

std::unique_ptr<nano::write_transaction> nano::wallets::tx_begin_write ()
{
	return env.tx_begin_write ();
}

std::unique_ptr<nano::read_transaction> nano::wallets::tx_begin_read ()
{
	return env.tx_begin_read ();
}

void nano::wallets::clear_send_ids (nano::transaction const & transaction_a)
{
	rsnano::rsn_lmdb_wallets_clear_send_ids (rust_handle, transaction_a.get_rust_handle ());
}

nano::wallet_representatives nano::wallets::reps () const
{
	nano::lock_guard<nano::mutex> counts_guard{ reps_cache_mutex };
	return representatives;
}

bool nano::wallets::check_rep (nano::account const & account_a, nano::uint128_t const & half_principal_weight_a, bool const acquire_lock_a)
{
	auto weight = node.ledger.weight (account_a);

	if (weight < node.config->vote_minimum.number ())
	{
		return false; // account not a representative
	}

	nano::unique_lock<nano::mutex> lock;
	if (acquire_lock_a)
	{
		lock = nano::unique_lock<nano::mutex>{ reps_cache_mutex };
	}

	if (weight >= half_principal_weight_a)
	{
		representatives.half_principal = true;
	}

	auto insert_result = representatives.accounts.insert (account_a);
	if (!insert_result.second)
	{
		return false; // account already exists
	}

	++representatives.voting;

	return true;
}

void nano::wallets::compute_reps ()
{
	nano::lock_guard<nano::mutex> guard{ mutex };
	nano::lock_guard<nano::mutex> counts_guard{ reps_cache_mutex };
	representatives.clear ();
	auto half_principal_weight (node.minimum_principal_weight () / 2);
	auto transaction (tx_begin_read ());
	for (auto i (items.begin ()), n (items.end ()); i != n; ++i)
	{
		auto & wallet (*i->second);
		decltype (wallet.representatives) representatives_l;
		for (auto ii (wallet.store.begin (*transaction)), nn (wallet.store.end ()); ii != nn; ++ii)
		{
			auto account (ii->first);
			if (check_rep (account, half_principal_weight, false))
			{
				representatives_l.insert (account);
			}
		}
		nano::lock_guard<nano::mutex> representatives_guard{ wallet.representatives_mutex };
		wallet.representatives.swap (representatives_l);
	}
}

void nano::wallets::ongoing_compute_reps ()
{
	compute_reps ();
	auto & node_l (node);
	// Representation drifts quickly on the test network but very slowly on the live network
	auto compute_delay = network_params.network.is_dev_network () ? std::chrono::milliseconds (10) : (network_params.network.is_test_network () ? std::chrono::milliseconds (nano::test_scan_wallet_reps_delay ()) : std::chrono::minutes (15));
	node.workers->add_timed_task (std::chrono::steady_clock::now () + compute_delay, [&node_l] () {
		node_l.wallets.ongoing_compute_reps ();
	});
}

std::vector<nano::wallet_id> nano::wallets::get_wallet_ids (nano::transaction const & transaction_a)
{
	rsnano::U256ArrayDto dto;
	rsnano::rsn_lmdb_wallets_get_wallet_ids (rust_handle, transaction_a.get_rust_handle (), &dto);
	std::vector<nano::wallet_id> wallet_ids;
	for (int i = 0; i < dto.count; ++i)
	{
		nano::wallet_id id;
		std::copy (std::begin (dto.items[i]), std::end (dto.items[i]), std::begin (id.bytes));
		wallet_ids.push_back (id);
	}
	rsnano::rsn_u256_array_destroy (&dto);
	return wallet_ids;
}

nano::block_hash nano::wallets::get_block_hash (bool & error_a, nano::transaction const & transaction_a, std::string const & id_a)
{
	nano::block_hash result;
	error_a = !rsnano::rsn_lmdb_wallets_get_block_hash (rust_handle, transaction_a.get_rust_handle (), id_a.c_str (), result.bytes.data ());
	return result;
}

bool nano::wallets::set_block_hash (nano::transaction const & transaction_a, std::string const & id_a, nano::block_hash const & hash)
{
	return !rsnano::rsn_lmdb_wallets_set_block_hash (rust_handle, transaction_a.get_rust_handle (), id_a.c_str (), hash.bytes.data ());
}

std::unordered_map<nano::wallet_id, std::shared_ptr<nano::wallet>> nano::wallets::get_wallets ()
{
	debug_assert (!mutex.try_lock ());
	return items;
}

nano::uint128_t const nano::wallets::generate_priority = std::numeric_limits<nano::uint128_t>::max ();
nano::uint128_t const nano::wallets::high_priority = std::numeric_limits<nano::uint128_t>::max () - 1;

namespace
{
nano::store_iterator<nano::account, nano::wallet_value> to_iterator (rsnano::LmdbIteratorHandle * it_handle)
{
	if (it_handle == nullptr)
	{
		return { nullptr };
	}

	return { std::make_unique<nano::mdb_iterator<nano::account, nano::wallet_value>> (it_handle) };
}
}

nano::store_iterator<nano::account, nano::wallet_value> nano::wallet_store::begin (nano::transaction const & transaction_a)
{
	auto it_handle{ rsnano::rsn_lmdb_wallet_store_begin (rust_handle, transaction_a.get_rust_handle ()) };
	return to_iterator (it_handle);
}

nano::store_iterator<nano::account, nano::wallet_value> nano::wallet_store::begin (nano::transaction const & transaction_a, nano::account const & key)
{
	auto it_handle{ rsnano::rsn_lmdb_wallet_store_begin_at_account (rust_handle, transaction_a.get_rust_handle (), key.bytes.data ()) };
	return to_iterator (it_handle);
}

nano::store_iterator<nano::account, nano::wallet_value> nano::wallet_store::find (nano::transaction const & transaction_a, nano::account const & key)
{
	auto it_handle = rsnano::rsn_lmdb_wallet_store_find (rust_handle, transaction_a.get_rust_handle (), key.bytes.data ());
	return to_iterator (it_handle);
}

nano::store_iterator<nano::account, nano::wallet_value> nano::wallet_store::end ()
{
	return { nullptr };
}
nano::mdb_wallets_store::mdb_wallets_store (boost::filesystem::path const & path_a, nano::lmdb_config const & lmdb_config_a) :
	environment (error, path_a, nano::mdb_env::options::make ().set_config (lmdb_config_a).override_config_sync (nano::lmdb_config::sync_strategy::always).override_config_map_size (1ULL * 1024 * 1024 * 1024))
{
}

bool nano::mdb_wallets_store::init_error () const
{
	return error;
}

std::unique_ptr<nano::container_info_component> nano::collect_container_info (wallets & wallets, std::string const & name)
{
	std::size_t items_count;
	std::size_t actions_count;
	{
		nano::lock_guard<nano::mutex> guard{ wallets.mutex };
		items_count = wallets.items.size ();
		actions_count = wallets.actions.size ();
	}

	auto sizeof_item_element = sizeof (decltype (wallets.items)::value_type);
	auto sizeof_actions_element = sizeof (decltype (wallets.actions)::value_type);
	auto composite = std::make_unique<container_info_composite> (name);
	composite->add_component (std::make_unique<container_info_leaf> (container_info{ "items", items_count, sizeof_item_element }));
	composite->add_component (std::make_unique<container_info_leaf> (container_info{ "actions", actions_count, sizeof_actions_element }));
	return composite;
}<|MERGE_RESOLUTION|>--- conflicted
+++ resolved
@@ -437,17 +437,10 @@
 	{
 		auto block_transaction (wallets.node.ledger.store.tx_begin_read ());
 		auto transaction (wallets.tx_begin_read ());
-<<<<<<< HEAD
-		nano::pending_info pending_info;
 		if (wallets.node.ledger.block_or_pruned_exists (*block_transaction, send_hash_a))
 		{
-			if (!wallets.node.ledger.store.pending ().get (*block_transaction, nano::pending_key (account_a, send_hash_a), pending_info))
-=======
-		if (wallets.node.ledger.block_or_pruned_exists (block_transaction, send_hash_a))
-		{
-			auto pending_info = wallets.node.ledger.pending_info (block_transaction, nano::pending_key (account_a, send_hash_a));
+			auto pending_info = wallets.node.ledger.pending_info (*block_transaction, nano::pending_key (account_a, send_hash_a));
 			if (pending_info)
->>>>>>> 90ed0ffe
 			{
 				nano::raw_key prv;
 				if (!store.fetch (*transaction, account_a, prv))
@@ -459,23 +452,13 @@
 					auto info = wallets.node.ledger.account_info (*block_transaction, account_a);
 					if (info)
 					{
-<<<<<<< HEAD
-						block = std::make_shared<nano::state_block> (account_a, info->head (), info->representative (), info->balance ().number () + pending_info.amount.number (), send_hash_a, prv, account_a, work_a);
-						epoch = std::max (info->epoch (), pending_info.epoch);
-					}
-					else
-					{
-						block = std::make_shared<nano::state_block> (account_a, 0, representative_a, pending_info.amount, reinterpret_cast<nano::link const &> (send_hash_a), prv, account_a, work_a);
-						epoch = pending_info.epoch;
-=======
-						block = std::make_shared<nano::state_block> (account_a, info->head, info->representative, info->balance.number () + pending_info->amount.number (), send_hash_a, prv, account_a, work_a);
-						details.epoch = std::max (info->epoch (), pending_info->epoch);
+						block = std::make_shared<nano::state_block> (account_a, info->head (), info->representative (), info->balance ().number () + pending_info->amount.number (), send_hash_a, prv, account_a, work_a);
+						epoch = std::max (info->epoch (), pending_info->epoch);
 					}
 					else
 					{
 						block = std::make_shared<nano::state_block> (account_a, 0, representative_a, pending_info->amount, reinterpret_cast<nano::link const &> (send_hash_a), prv, account_a, work_a);
-						details.epoch = pending_info->epoch;
->>>>>>> 90ed0ffe
+						epoch = pending_info->epoch;
 					}
 				}
 				else
