--- conflicted
+++ resolved
@@ -9,7 +9,6 @@
 #include <nano/lib/timer.hpp>
 #include <nano/node/unchecked_map.hpp>
 
-<<<<<<< HEAD
 namespace
 {
 void action_callback_wrapper (void * context, rsnano::UncheckedKeyDto * key, rsnano::UncheckedInfoHandle * info)
@@ -27,12 +26,6 @@
 }
 
 bool predicate_callback_wrapper (void * context_a)
-=======
-nano::unchecked_map::unchecked_map (unsigned const max_unchecked_blocks, nano::stats & stats, bool const & disable_delete) :
-	max_unchecked_blocks{ max_unchecked_blocks },
-	stats{ stats },
-	disable_delete{ disable_delete }
->>>>>>> e51b2769
 {
 	auto fn = static_cast<std::function<bool ()> *> (context_a);
 	return (*fn) ();
@@ -52,53 +45,22 @@
 
 nano::unchecked_map::~unchecked_map ()
 {
-<<<<<<< HEAD
 	rsnano::rsn_unchecked_map_destroy (handle);
-=======
-	debug_assert (!thread.joinable ());
 }
 
 void nano::unchecked_map::start ()
 {
-	debug_assert (!thread.joinable ());
-
-	thread = std::thread ([this] () {
-		nano::thread_role::set (nano::thread_role::name::unchecked);
-		run ();
-	});
+	rsnano::rsn_unchecked_map_start (handle);
 }
 
 void nano::unchecked_map::stop ()
 {
-	{
-		nano::lock_guard<nano::mutex> lock{ mutex };
-		stopped = true;
-	}
-	condition.notify_all ();
-
-	if (thread.joinable ())
-	{
-		thread.join ();
-	}
->>>>>>> e51b2769
+	rsnano::rsn_unchecked_map_stop (handle);
 }
 
 void nano::unchecked_map::put (nano::hash_or_account const & dependency, nano::unchecked_info const & info)
 {
-<<<<<<< HEAD
 	rsnano::rsn_unchecked_map_put (handle, dependency.bytes.data (), info.handle);
-=======
-	nano::lock_guard<std::recursive_mutex> lock{ entries_mutex };
-	nano::unchecked_key key{ dependency, info.block->hash () };
-	entries.get<tag_root> ().insert ({ key, info });
-
-	if (entries.size () > max_unchecked_blocks)
-	{
-		entries.get<tag_sequenced> ().pop_front ();
-	}
-
-	stats.inc (nano::stat::type::unchecked, nano::stat::detail::put);
->>>>>>> e51b2769
 }
 
 void nano::unchecked_map::for_each (std::function<void (nano::unchecked_key const &, nano::unchecked_info const &)> action, std::function<bool ()> predicate)
@@ -152,78 +114,14 @@
 	return rsnano::rsn_unchecked_map_entries_count (handle);
 }
 
-<<<<<<< HEAD
 std::size_t nano::unchecked_map::buffer_count () const
 {
 	return rsnano::rsn_unchecked_map_buffer_count (handle);
 }
 
-void nano::unchecked_map::stop ()
-{
-	rsnano::rsn_unchecked_map_stop (handle);
-}
-
 void nano::unchecked_map::trigger (nano::hash_or_account const & dependency)
 {
 	rsnano::rsn_unchecked_map_trigger (handle, dependency.bytes.data ());
-=======
-void nano::unchecked_map::trigger (nano::hash_or_account const & dependency)
-{
-	nano::unique_lock<nano::mutex> lock{ mutex };
-	buffer.emplace_back (dependency);
-	lock.unlock ();
-	stats.inc (nano::stat::type::unchecked, nano::stat::detail::trigger);
-	condition.notify_all (); // Notify run ()
-}
-
-void nano::unchecked_map::process_queries (decltype (buffer) const & back_buffer)
-{
-	for (auto const & item : back_buffer)
-	{
-		query_impl (item.hash);
-	}
-}
-
-void nano::unchecked_map::run ()
-{
-	nano::unique_lock<nano::mutex> lock{ mutex };
-	while (!stopped)
-	{
-		if (!buffer.empty ())
-		{
-			back_buffer.swap (buffer);
-			writing_back_buffer = true;
-			lock.unlock ();
-			process_queries (back_buffer);
-			lock.lock ();
-			writing_back_buffer = false;
-			back_buffer.clear ();
-		}
-		else
-		{
-			condition.wait (lock, [this] () {
-				return stopped || !buffer.empty ();
-			});
-		}
-	}
-}
-
-void nano::unchecked_map::query_impl (nano::block_hash const & hash)
-{
-	std::deque<nano::unchecked_key> delete_queue;
-	for_each (hash, [this, &delete_queue] (nano::unchecked_key const & key, nano::unchecked_info const & info) {
-		delete_queue.push_back (key);
-		stats.inc (nano::stat::type::unchecked, nano::stat::detail::satisfied);
-		satisfied.notify (info);
-	});
-	if (!disable_delete)
-	{
-		for (auto const & key : delete_queue)
-		{
-			del (key);
-		}
-	}
->>>>>>> e51b2769
 }
 
 namespace
