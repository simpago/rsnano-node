--- conflicted
+++ resolved
@@ -223,13 +223,8 @@
 	}
 	if (entries == nullptr)
 	{
-<<<<<<< HEAD
 		auto block{ info.get_block () };
-		auto account{ info.get_account () };
-		store.unchecked ().put (transaction, dependency, { block, account, info.get_verified () });
-=======
-		store.unchecked.put (transaction, dependency, { info.block });
->>>>>>> a5d9aeb9
+		store.unchecked ().put (transaction, dependency, { block });
 	}
 	else
 	{
