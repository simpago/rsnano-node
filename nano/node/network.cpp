#include "nano/lib/rsnano.hpp"

#include <nano/crypto_lib/random_pool_shuffle.hpp>
#include <nano/lib/blocks.hpp>
#include <nano/lib/rsnanoutils.hpp>
#include <nano/lib/threading.hpp>
#include <nano/node/bootstrap_ascending/service.hpp>
#include <nano/node/network.hpp>
#include <nano/node/node.hpp>
#include <nano/node/telemetry.hpp>

#include <boost/format.hpp>

#include <exception>

using namespace std::chrono_literals;

/*
 * network
 */

nano::network::network (nano::node & node, uint16_t port) :
	node{ node },
	id{ nano::network_constants::active_network () },
	syn_cookies{ std::make_shared<nano::syn_cookies> (node.network_params.network.max_peers_per_ip) },
	resolver{ node.io_ctx },
	port{ port }
{
}

nano::network::~network ()
{
	// All threads must be stopped before this destructor
	debug_assert (processing_threads.empty ());
	debug_assert (!cleanup_thread.joinable ());
	debug_assert (!keepalive_thread.joinable ());
}

void nano::network::create_tcp_channels ()
{
	tcp_channels = std::move (std::make_shared<nano::transport::tcp_channels> (node, port, [this](nano::message const & message, std::shared_ptr<nano::transport::channel> const & channel) {
		inbound (message, channel);
	}));
}

void nano::network::start ()
{
	cleanup_thread = std::thread ([this] () {
		nano::thread_role::set (nano::thread_role::name::network_cleanup);
		run_cleanup ();
	});

	keepalive_thread = std::thread ([this] () {
		nano::thread_role::set (nano::thread_role::name::network_keepalive);
		run_keepalive ();
	});

	if (!node.flags.disable_tcp_realtime ())
	{
		tcp_channels->start ();

		for (std::size_t i = 0; i < node.config->network_threads; ++i)
		{
			processing_threads.emplace_back (nano::thread_attributes::get_default (), [this] () {
				nano::thread_role::set (nano::thread_role::name::packet_processing);
				run_processing ();
			});
		}
	}
}

void nano::network::stop ()
{
	{
		nano::lock_guard<nano::mutex> lock{ mutex };
		stopped = true;
	}
	condition.notify_all ();

	tcp_channels->stop ();
	resolver.cancel ();

	for (auto & thread : processing_threads)
	{
		thread.join ();
	}
	processing_threads.clear ();

	if (keepalive_thread.joinable ())
	{
		keepalive_thread.join ();
	}
	if (cleanup_thread.joinable ())
	{
		cleanup_thread.join ();
	}

	port = 0;
}

void nano::network::run_processing ()
{
	try
	{
		// TODO: Move responsibility of packet queuing and processing to the message_processor class
		tcp_channels->process_messages ();
	}
	catch (boost::system::error_code & ec)
	{
		node.logger->critical (nano::log::type::network, "Error: {}", ec.message ());
		release_assert (false);
	}
	catch (std::error_code & ec)
	{
		node.logger->critical (nano::log::type::network, "Error: {}", ec.message ());
		release_assert (false);
	}
	catch (std::runtime_error & err)
	{
		node.logger->critical (nano::log::type::network, "Error: {}", err.what ());
		release_assert (false);
	}
	catch (std::exception & err)
	{
		node.logger->critical (nano::log::type::network, "Error: {}", err.what ());
		release_assert (false);
	}
	catch (...)
	{
		node.logger->critical (nano::log::type::network, "Unknown error");
		release_assert (false);
	}
}

void nano::network::run_cleanup ()
{
	nano::unique_lock<nano::mutex> lock{ mutex };
	while (!stopped)
	{
		condition.wait_for (lock, node.network_params.network.is_dev_network () ? 1s : 5s);
		lock.unlock ();

		if (stopped)
		{
			return;
		}

		node.stats->inc (nano::stat::type::network, nano::stat::detail::loop_cleanup);

		if (!node.flags.disable_connection_cleanup ())
		{
			auto const cutoff = std::chrono::system_clock::now () - node.network_params.network.cleanup_cutoff ();
			cleanup (cutoff);
		}

		syn_cookies->purge (node.network_params.network.syn_cookie_cutoff);

		lock.lock ();
	}
}

void nano::network::run_keepalive ()
{
	nano::unique_lock<nano::mutex> lock{ mutex };
	while (!stopped)
	{
		condition.wait_for (lock, node.network_params.network.keepalive_period);
		lock.unlock ();

		if (stopped)
		{
			return;
		}

		node.stats.inc (nano::stat::type::network, nano::stat::detail::loop_keepalive);

		flood_keepalive (0.75f);
		flood_keepalive_self (0.25f);

		lock.lock ();
	}
}

void nano::network::send_keepalive (std::shared_ptr<nano::transport::channel> const & channel_a)
{
	nano::keepalive message{ node.network_params.network };
	std::array<nano::endpoint, 8> peers;
	tcp_channels->random_fill (peers);
	message.set_peers (peers);
	channel_a->send (message);
}

void nano::network::send_keepalive_self (std::shared_ptr<nano::transport::channel> const & channel_a)
{
	nano::keepalive message{ node.network_params.network };
	auto peers{ message.get_peers () };
	fill_keepalive_self (peers);
	message.set_peers (peers);
	channel_a->send (message);
}

void nano::network::flood_message (nano::message & message_a, nano::transport::buffer_drop_policy const drop_policy_a, float const scale_a)
{
	for (auto & i : tcp_channels->random_fanout (scale_a))
	{
		i->send (message_a, nullptr, drop_policy_a);
	}
}

void nano::network::flood_keepalive (float const scale_a)
{
	nano::keepalive message{ node.network_params.network };
	auto peers{ message.get_peers () };
	tcp_channels->random_fill (peers);
	message.set_peers (peers);
	flood_message (message, nano::transport::buffer_drop_policy::limiter, scale_a);
}

void nano::network::flood_keepalive_self (float const scale_a)
{
	nano::keepalive message{ node.network_params.network };
	auto peers{ message.get_peers () };
	fill_keepalive_self (peers);
	message.set_peers (peers);
	flood_message (message, nano::transport::buffer_drop_policy::limiter, scale_a);
}

void nano::network::flood_block (std::shared_ptr<nano::block> const & block_a, nano::transport::buffer_drop_policy const drop_policy_a)
{
	nano::publish message (node.network_params.network, block_a);
	flood_message (message, drop_policy_a);
}

void nano::network::flood_block_initial (std::shared_ptr<nano::block> const & block_a)
{
	nano::publish message (node.network_params.network, block_a);
	for (auto const & i : node.representative_register.principal_representatives ())
	{
		i.get_channel ()->send (message, nullptr, nano::transport::buffer_drop_policy::no_limiter_drop);
	}
	for (auto & i : list_non_pr (tcp_channels->fanout (1.0)))
	{
		i->send (message, nullptr, nano::transport::buffer_drop_policy::no_limiter_drop);
	}
}

void nano::network::flood_block_many (std::deque<std::shared_ptr<nano::block>> blocks_a, std::function<void ()> callback_a, unsigned delay_a)
{
	if (!blocks_a.empty ())
	{
		auto block_l (blocks_a.front ());
		blocks_a.pop_front ();
		flood_block (block_l);
		if (!blocks_a.empty ())
		{
			std::weak_ptr<nano::node> node_w (node.shared ());
			node.workers->add_timed_task (std::chrono::steady_clock::now () + std::chrono::milliseconds (delay_a + std::rand () % delay_a), [node_w, blocks (std::move (blocks_a)), callback_a, delay_a] () {
				if (auto node_l = node_w.lock ())
				{
					node_l->network->flood_block_many (std::move (blocks), callback_a, delay_a);
				}
			});
		}
		else if (callback_a)
		{
			callback_a ();
		}
	}
}

namespace
{
class network_message_visitor : public nano::message_visitor
{
public:
	network_message_visitor (nano::node & node_a, std::shared_ptr<nano::transport::channel> const & channel_a) :
		node (node_a),
		channel (channel_a)
	{
	}

	void keepalive (nano::keepalive const & message_a) override
	{
		// Check for special node port data
		auto peer0 (message_a.get_peers ()[0]);
		if (peer0.address () == boost::asio::ip::address_v6{} && peer0.port () != 0)
		{
			nano::endpoint new_endpoint (channel->get_tcp_remote_endpoint ().address (), peer0.port ());
			node.network->merge_peer (new_endpoint);

			// Remember this for future forwarding to other peers
			channel->set_peering_endpoint (new_endpoint);
		}
	}

	void publish (nano::publish const & message_a) override
	{
		if (!node.block_processor.full ())
		{
			auto block{ message_a.get_block () };
			node.process_active (block);
		}
		else
		{
			node.network->clear_from_publish_filter (message_a.get_digest ());
			node.stats->inc (nano::stat::type::drop, nano::stat::detail::publish, nano::stat::dir::in);
		}
	}

	void confirm_req (nano::confirm_req const & message_a) override
	{
		// Don't load nodes with disabled voting
		if (node.config->enable_voting && node.wallets.voting_reps_count () > 0)
		{
			if (!message_a.get_roots_hashes ().empty ())
			{
				node.aggregator.add (channel, message_a.get_roots_hashes ());
			}
		}
	}

	void confirm_ack (nano::confirm_ack const & message_a) override
	{
		if (!message_a.get_vote ()->account ().is_zero ())
		{
			node.vote_processor_queue.vote (message_a.get_vote (), channel);
		}
	}

	void bulk_pull (nano::bulk_pull const &) override
	{
		debug_assert (false);
	}

	void bulk_pull_account (nano::bulk_pull_account const &) override
	{
		debug_assert (false);
	}

	void bulk_push (nano::bulk_push const &) override
	{
		debug_assert (false);
	}

	void frontier_req (nano::frontier_req const &) override
	{
		debug_assert (false);
	}

	void node_id_handshake (nano::node_id_handshake const & message_a) override
	{
		node.stats->inc (nano::stat::type::message, nano::stat::detail::node_id_handshake, nano::stat::dir::in);
	}

	void telemetry_req (nano::telemetry_req const & message_a) override
	{
		// Send an empty telemetry_ack if we do not want, just to acknowledge that we have received the message to
		// remove any timeouts on the server side waiting for a message.
		nano::telemetry_ack telemetry_ack{ node.network_params.network };
		if (!node.flags.disable_providing_telemetry_metrics ())
		{
			auto telemetry_data = node.local_telemetry ();
			telemetry_ack = nano::telemetry_ack{ node.network_params.network, telemetry_data };
		}
		channel->send (telemetry_ack, nullptr, nano::transport::buffer_drop_policy::no_socket_drop);
	}

	void telemetry_ack (nano::telemetry_ack const & message_a) override
	{
		node.telemetry->process (message_a, channel);
	}

	void asc_pull_req (nano::asc_pull_req const & message) override
	{
		node.bootstrap_server.request (message, channel);
	}

	void asc_pull_ack (nano::asc_pull_ack const & message) override
	{
		node.ascendboot.process (message, channel);
	}

private:
	nano::node & node;
	std::shared_ptr<nano::transport::channel> channel;
};
}

void nano::network::process_message (nano::message const & message, std::shared_ptr<nano::transport::channel> const & channel)
{
	node.stats->inc (nano::stat::type::message, to_stat_detail (message.type ()), nano::stat::dir::in);
	node.logger->trace (nano::log::type::network_processed, to_log_detail (message.type ()), nano::log::arg{ "message", message });

	network_message_visitor visitor (node, channel);
	message.visit (visitor);
}

void nano::network::inbound (const nano::message & message, const std::shared_ptr<nano::transport::channel> & channel)
{
	process_message (message, channel);
}

// Send keepalives to all the peers we've been notified of
void nano::network::merge_peers (std::array<nano::endpoint, 8> const & peers_a)
{
	for (auto i (peers_a.begin ()), j (peers_a.end ()); i != j; ++i)
	{
		merge_peer (*i);
	}
}

void nano::network::merge_peer (nano::endpoint const & peer_a)
{
	// ported in tcp_channels!
	if (!reachout (peer_a, node.config->allow_local_peers))
	{
		std::weak_ptr<nano::node> node_w (node.shared ());
		node.network->tcp_channels->start_tcp (peer_a);
	}
}

bool nano::network::reachout (nano::endpoint const & endpoint_a, bool allow_local_peers)
{
	// Don't contact invalid IPs
	bool error = tcp_channels->not_a_peer (endpoint_a, allow_local_peers);
	if (!error)
	{
		error = tcp_channels->reachout (endpoint_a);
	}
	return error;
}

std::deque<std::shared_ptr<nano::transport::channel>> nano::network::list_non_pr (std::size_t count_a)
{
	std::deque<std::shared_ptr<nano::transport::channel>> result;
	tcp_channels->list (result);
	nano::random_pool_shuffle (result.begin (), result.end ());
	result.erase (std::remove_if (result.begin (), result.end (), [this] (std::shared_ptr<nano::transport::channel> const & channel) {
		return this->node.representative_register.is_pr (channel);
	}),
	result.end ());
	if (result.size () > count_a)
	{
		result.resize (count_a, nullptr);
	}
	return result;
}

std::vector<std::shared_ptr<nano::transport::channel>> nano::network::random_channels (std::size_t count_a, uint8_t min_version_a, bool include_temporary_channels_a) const
{
	return tcp_channels->random_channels (count_a, min_version_a, include_temporary_channels_a);
}

void nano::network::fill_keepalive_self (std::array<nano::endpoint, 8> & target_a) const
{
	tcp_channels->random_fill (target_a);
	// We will clobber values in index 0 and 1 and if there are only 2 nodes in the system, these are the only positions occupied
	// Move these items to index 2 and 3 so they propagate
	target_a[2] = target_a[0];
	target_a[3] = target_a[1];
	// Replace part of message with node external address or listening port
	target_a[1] = nano::endpoint (boost::asio::ip::address_v6{}, 0); // For node v19 (response channels)
	if (node.config->external_address != boost::asio::ip::address_v6{}.to_string () && node.config->external_port != 0)
	{
		target_a[0] = nano::endpoint (boost::asio::ip::make_address_v6 (node.config->external_address), node.config->external_port);
	}
	else
	{
		auto external_address (node.port_mapping.external_address ());
		if (external_address.address () != boost::asio::ip::address_v4::any ())
		{
			target_a[0] = nano::endpoint (boost::asio::ip::address_v6{}, port);
			boost::system::error_code ec;
			auto external_v6 = boost::asio::ip::make_address_v6 (external_address.address ().to_string (), ec);
			target_a[1] = nano::endpoint (external_v6, external_address.port ());
		}
		else
		{
			target_a[0] = nano::endpoint (boost::asio::ip::address_v6{}, port);
		}
	}
}

nano::tcp_endpoint nano::network::bootstrap_peer ()
{
	return tcp_channels->bootstrap_peer ();
}

std::shared_ptr<nano::transport::channel> nano::network::find_channel (nano::endpoint const & endpoint_a)
{
	return tcp_channels->find_channel (nano::transport::map_endpoint_to_tcp (endpoint_a));
}

std::shared_ptr<nano::transport::channel> nano::network::find_node_id (nano::account const & node_id_a)
{
	return tcp_channels->find_node_id (node_id_a);
}

nano::endpoint nano::network::endpoint () const
{
	return nano::endpoint (boost::asio::ip::address_v6::loopback (), port);
}

void nano::network::cleanup (std::chrono::system_clock::time_point const & cutoff_a)
{
	tcp_channels->purge (cutoff_a);
	if (node.network->empty ())
	{
		disconnect_observer ();
	}
}

<<<<<<< HEAD
void nano::network::ongoing_keepalive ()
{
	flood_keepalive (0.75f);
	flood_keepalive_self (0.25f);
	std::weak_ptr<nano::node> node_w (node.shared ());
	node.workers->add_timed_task (std::chrono::steady_clock::now () + node.network_params.network.keepalive_period, [node_w] () {
		if (auto node_l = node_w.lock ())
		{
			node_l->network->ongoing_keepalive ();
		}
	});
}

=======
>>>>>>> b67d1258
std::size_t nano::network::size () const
{
	return tcp_channels->size ();
}

bool nano::network::empty () const
{
	return size () == 0;
}

void nano::network::erase (nano::transport::channel const & channel_a)
{
	auto const channel_type = channel_a.get_type ();
	if (channel_type == nano::transport::transport_type::tcp)
	{
		tcp_channels->erase (channel_a.get_tcp_remote_endpoint ());
	}
}

void nano::network::exclude (std::shared_ptr<nano::transport::channel> const & channel)
{
	// Add to peer exclusion list
	tcp_channels->excluded_peers ().add (channel->get_tcp_remote_endpoint ());

	// Disconnect
	erase (*channel);
}

/*
 * syn_cookies
 */

nano::syn_cookies::syn_cookies (std::size_t max_cookies_per_ip_a) :
	handle{ rsnano::rsn_syn_cookies_create (max_cookies_per_ip_a) }
{
}

nano::syn_cookies::~syn_cookies ()
{
	rsnano::rsn_syn_cookies_destroy (handle);
}

std::optional<nano::uint256_union> nano::syn_cookies::assign (nano::endpoint const & endpoint_a)
{
	auto endpoint_dto{ rsnano::udp_endpoint_to_dto (endpoint_a) };
	nano::uint256_union cookie;
	if (rsnano::rsn_syn_cookies_assign (handle, &endpoint_dto, cookie.bytes.data ()))
	{
		return cookie;
	}

	return std::nullopt;
}

bool nano::syn_cookies::validate (nano::endpoint const & endpoint_a, nano::account const & node_id, nano::signature const & sig)
{
	auto endpoint_dto{ rsnano::udp_endpoint_to_dto (endpoint_a) };
	bool ok = rsnano::rsn_syn_cookies_validate (handle, &endpoint_dto, node_id.bytes.data (), sig.bytes.data ());
	return !ok;
}

void nano::syn_cookies::purge (std::chrono::seconds const & cutoff_a)
{
	rsnano::rsn_syn_cookies_purge (handle, cutoff_a.count ());
}

std::optional<nano::uint256_union> nano::syn_cookies::cookie (const nano::endpoint & endpoint_a)
{
	auto endpoint_dto{ rsnano::udp_endpoint_to_dto (endpoint_a) };
	nano::uint256_union cookie;
	if (rsnano::rsn_syn_cookies_cookie (handle, &endpoint_dto, cookie.bytes.data ()))
	{
		return cookie;
	}
	return std::nullopt;
}

std::size_t nano::syn_cookies::cookies_size ()
{
	return rsnano::rsn_syn_cookies_cookies_count (handle);
}

std::unique_ptr<nano::container_info_component> nano::collect_container_info (network & network, std::string const & name)
{
	auto composite = std::make_unique<container_info_composite> (name);
	composite->add_component (network.tcp_channels->collect_container_info ("tcp_channels"));
	composite->add_component (network.syn_cookies->collect_container_info ("syn_cookies"));
	composite->add_component (network.tcp_channels->excluded_peers ().collect_container_info ("excluded_peers"));
	return composite;
}

std::unique_ptr<nano::container_info_component> nano::syn_cookies::collect_container_info (std::string const & name)
{
	std::size_t syn_cookies_count = rsnano::rsn_syn_cookies_cookies_count (handle);
	std::size_t syn_cookies_per_ip_count = rsnano::rsn_syn_cookies_cookies_per_ip_count (handle);
	auto composite = std::make_unique<container_info_composite> (name);
	composite->add_component (std::make_unique<container_info_leaf> (container_info{ "syn_cookies", syn_cookies_count, rsnano::rsn_syn_cookies_cookie_info_size () }));
	composite->add_component (std::make_unique<container_info_leaf> (container_info{ "syn_cookies_per_ip", syn_cookies_per_ip_count, rsnano::rsn_syn_cookies_cookies_per_ip_size () }));
	return composite;
}

std::string nano::network::to_string (nano::networks network)
{
	rsnano::StringDto result;
	rsnano::rsn_network_to_string (static_cast<uint16_t> (network), &result);
	return rsnano::convert_dto_to_string (result);
}

void nano::network::on_new_channel (std::function<void (std::shared_ptr<nano::transport::channel>)> observer_a)
{
	tcp_channels->on_new_channel (observer_a);
}

void nano::network::clear_from_publish_filter (nano::uint128_t const & digest_a)
{
	tcp_channels->publish_filter->clear (digest_a);
}

uint16_t nano::network::get_port ()
{
	return port;
}

void nano::network::set_port (uint16_t port_a)
{
	port = port_a;
	tcp_channels->set_port (port_a);
}<|MERGE_RESOLUTION|>--- conflicted
+++ resolved
@@ -38,7 +38,7 @@
 
 void nano::network::create_tcp_channels ()
 {
-	tcp_channels = std::move (std::make_shared<nano::transport::tcp_channels> (node, port, [this](nano::message const & message, std::shared_ptr<nano::transport::channel> const & channel) {
+	tcp_channels = std::move (std::make_shared<nano::transport::tcp_channels> (node, port, [this] (nano::message const & message, std::shared_ptr<nano::transport::channel> const & channel) {
 		inbound (message, channel);
 	}));
 }
@@ -172,7 +172,7 @@
 			return;
 		}
 
-		node.stats.inc (nano::stat::type::network, nano::stat::detail::loop_keepalive);
+		node.stats->inc (nano::stat::type::network, nano::stat::detail::loop_keepalive);
 
 		flood_keepalive (0.75f);
 		flood_keepalive_self (0.25f);
@@ -510,22 +510,6 @@
 	}
 }
 
-<<<<<<< HEAD
-void nano::network::ongoing_keepalive ()
-{
-	flood_keepalive (0.75f);
-	flood_keepalive_self (0.25f);
-	std::weak_ptr<nano::node> node_w (node.shared ());
-	node.workers->add_timed_task (std::chrono::steady_clock::now () + node.network_params.network.keepalive_period, [node_w] () {
-		if (auto node_l = node_w.lock ())
-		{
-			node_l->network->ongoing_keepalive ();
-		}
-	});
-}
-
-=======
->>>>>>> b67d1258
 std::size_t nano::network::size () const
 {
 	return tcp_channels->size ();
