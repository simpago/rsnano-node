--- conflicted
+++ resolved
@@ -2,15 +2,10 @@
 #include <nano/node/election_scheduler.hpp>
 #include <nano/node/node.hpp>
 
-<<<<<<< HEAD
-nano::election_scheduler::election_scheduler (nano::node & node) :
+nano::election_scheduler::election_scheduler (nano::node & node_a, nano::stats & stats_a) :
 	handle{ rsnano::rsn_election_scheduler_create (this) },
-	node{ node }
-=======
-nano::election_scheduler::election_scheduler (nano::node & node_a, nano::stats & stats_a) :
 	node{ node_a },
 	stats{ stats_a }
->>>>>>> b0d9ca8a
 {
 }
 
