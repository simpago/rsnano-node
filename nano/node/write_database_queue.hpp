--- conflicted
+++ resolved
@@ -49,16 +49,11 @@
 {
 public:
 	write_database_queue (bool use_noops_a);
-<<<<<<< HEAD
 	write_database_queue (write_database_queue const &) = delete;
 	write_database_queue (write_database_queue &&) = delete;
 	~write_database_queue ();
-	/** Blocks until we are at the head of the queue */
-	write_guard wait (nano::writer writer);
-=======
 	/** Blocks until we are at the head of the queue and blocks other waiters until write_guard goes out of scope */
 	[[nodiscard ("write_guard blocks other waiters")]] write_guard wait (nano::writer writer);
->>>>>>> 9b0401d3
 
 	/** Returns true if this writer is now at the front of the queue */
 	bool process (nano::writer writer);
