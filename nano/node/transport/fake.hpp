--- conflicted
+++ resolved
@@ -32,7 +32,6 @@
 			bool operator== (nano::transport::channel const &) const override;
 			bool operator== (nano::transport::fake::channel const & other_a) const;
 
-<<<<<<< HEAD
 			uint8_t get_network_version () const override
 			{
 				return network_version;
@@ -41,11 +40,11 @@
 			void set_network_version (uint8_t network_version_a) override
 			{
 				network_version = network_version_a;
-=======
+			}
+
 			void set_endpoint (nano::endpoint const & endpoint_a)
 			{
 				endpoint = endpoint_a;
->>>>>>> d67a78c8
 			}
 
 			nano::endpoint get_endpoint () const override
@@ -63,24 +62,19 @@
 				return nano::transport::transport_type::fake;
 			}
 
-<<<<<<< HEAD
 			nano::endpoint get_peering_endpoint () const override;
 			void set_peering_endpoint (nano::endpoint endpoint) override;
 
-		private:
-			nano::node & node;
-			nano::endpoint const endpoint;
-			std::atomic<uint8_t> network_version{ 0 };
-			std::optional<nano::endpoint> peering_endpoint{};
-=======
 			void disconnect ()
 			{
 				endpoint = nano::endpoint (boost::asio::ip::address_v6::any (), 0);
 			}
 
 		private:
+			nano::node & node;
+			std::atomic<uint8_t> network_version{ 0 };
+			std::optional<nano::endpoint> peering_endpoint{};
 			nano::endpoint endpoint;
->>>>>>> d67a78c8
 		};
 	} // namespace fake
 } // namespace transport
