#pragma once

#include "nano/node/nodeconfig.hpp"

#include <nano/node/common.hpp>
#include <nano/node/transport/channel.hpp>
#include <nano/node/transport/transport.hpp>

#include <boost/multi_index/hashed_index.hpp>
#include <boost/multi_index/mem_fun.hpp>
#include <boost/multi_index/member.hpp>
#include <boost/multi_index/ordered_index.hpp>
#include <boost/multi_index/random_access_index.hpp>
#include <boost/multi_index_container.hpp>

#include <unordered_set>

namespace mi = boost::multi_index;

namespace nano
{
class bootstrap_server;
class node_config;
class node_flags;
class network;
class telemetry;
class request_response_visitor_factory;
class syn_cookies;
class tcp_message_item final
{
public:
	tcp_message_item ();
	explicit tcp_message_item (rsnano::TcpMessageItemHandle * handle_a);
	tcp_message_item (std::shared_ptr<nano::message> message_a, nano::tcp_endpoint endpoint_a, nano::account node_id_a, std::shared_ptr<nano::transport::socket> socket_a);
	tcp_message_item (nano::tcp_message_item const & other_a);
	tcp_message_item (nano::tcp_message_item && other_a) noexcept;
	~tcp_message_item ();
	tcp_message_item & operator= (tcp_message_item const & other_a);
	tcp_message_item & operator= (tcp_message_item && other_a);
	std::shared_ptr<nano::message> get_message () const;
	nano::tcp_endpoint get_endpoint () const;
	nano::account get_node_id () const;
	std::shared_ptr<nano::transport::socket> get_socket () const;
	rsnano::TcpMessageItemHandle * handle;
};
namespace transport
{
	class tcp_server;
	class tcp_channels;

	class channel_tcp_observer
	{
	public:
		virtual void data_sent (boost::asio::ip::tcp::endpoint const & endpoint_a) = 0;
		virtual void host_unreachable () = 0;
		virtual void message_sent (nano::message const & message_a) = 0;
		virtual void message_dropped (nano::message const & message_a, std::size_t buffer_size_a) = 0;
		virtual void no_socket_drop () = 0;
		virtual void write_drop () = 0;
	};

	void channel_tcp_send_callback (void * context_a, const rsnano::ErrorCodeDto * ec_a, std::size_t size_a);
	void delete_send_buffer_callback (void * context_a);

	class channel_tcp : public nano::transport::channel
	{
		friend class nano::transport::tcp_channels;

	public:
<<<<<<< HEAD
		channel_tcp (boost::asio::io_context & io_ctx_a, nano::outbound_bandwidth_limiter & limiter_a, nano::network_constants const & network_a, std::shared_ptr<nano::transport::socket> const & socket_a, std::shared_ptr<nano::transport::channel_tcp_observer> const & observer_a);
		channel_tcp (rsnano::ChannelHandle * handle_a) :
			channel{ handle_a } {};

		uint8_t get_network_version () const override;
		void set_network_version (uint8_t network_version_a) override;
		std::size_t hash_code () const override;
		bool operator== (nano::transport::channel const &) const override;
		void send (nano::message & message_a, std::function<void (boost::system::error_code const &, std::size_t)> const & callback_a = nullptr, nano::transport::buffer_drop_policy policy_a = nano::transport::buffer_drop_policy::limiter, nano::bandwidth_limit_type = nano::bandwidth_limit_type::standard) override;
		// TODO: investigate clang-tidy warning about default parameters on virtual/override functions
		//
		void send_buffer (nano::shared_const_buffer const &, std::function<void (boost::system::error_code const &, std::size_t)> const & = nullptr, nano::transport::buffer_drop_policy = nano::transport::buffer_drop_policy::limiter) override;
=======
		channel_tcp (nano::node &, std::weak_ptr<nano::transport::socket>);
		~channel_tcp () override;

		std::size_t hash_code () const override;
		bool operator== (nano::transport::channel const &) const override;

		// TODO: investigate clang-tidy warning about default parameters on virtual/override functions//
		void send_buffer (nano::shared_const_buffer const &, std::function<void (boost::system::error_code const &, std::size_t)> const & = nullptr, nano::transport::buffer_drop_policy = nano::transport::buffer_drop_policy::limiter, nano::transport::traffic_type = nano::transport::traffic_type::generic) override;

>>>>>>> 62bdaba6
		std::string to_string () const override;
		bool operator== (nano::transport::channel_tcp const & other_a) const;
		std::shared_ptr<nano::transport::socket> try_get_socket () const;

		void set_endpoint ();

		nano::endpoint get_endpoint () const override
		{
			return nano::transport::map_tcp_to_endpoint (get_tcp_endpoint ());
		}

		nano::tcp_endpoint get_tcp_endpoint () const override;
		nano::transport::transport_type get_type () const override
		{
			return nano::transport::transport_type::tcp;
		}

<<<<<<< HEAD
		bool max () override;
		nano::endpoint get_peering_endpoint () const override;
		void set_peering_endpoint (nano::endpoint endpoint) override;
		virtual bool alive () const override;
	};
=======
		virtual bool max (nano::transport::traffic_type traffic_type) override
		{
			bool result = true;
			if (auto socket_l = socket.lock ())
			{
				result = socket_l->max (traffic_type);
			}
			return result;
		}
>>>>>>> 62bdaba6

	class tcp_server_factory
	{
	public:
		tcp_server_factory (nano::node & node_a);
		std::shared_ptr<nano::transport::tcp_server> create_tcp_server (const std::shared_ptr<nano::transport::channel_tcp> & channel_a, const std::shared_ptr<nano::transport::socket> & socket_a);

	private:
		nano::node & node;
	};

	class tcp_channels final : public nano::transport::channel_tcp_observer, public std::enable_shared_from_this<tcp_channels>
	{
		friend class nano::transport::channel_tcp;

	public:
		explicit tcp_channels (nano::node &, std::function<void (nano::message const &, std::shared_ptr<nano::transport::channel> const &)> = nullptr);
		tcp_channels (nano::transport::tcp_channels const &) = delete;
		~tcp_channels ();
		bool insert (std::shared_ptr<nano::transport::channel_tcp> const &, std::shared_ptr<nano::transport::socket> const &, std::shared_ptr<nano::transport::tcp_server> const &);
		void erase (nano::tcp_endpoint const &);
		void erase_temporary_channel (nano::tcp_endpoint const &);
		std::size_t size () const;
		std::shared_ptr<nano::transport::channel_tcp> find_channel (nano::tcp_endpoint const &) const;
		std::unordered_set<std::shared_ptr<nano::transport::channel>> random_set (std::size_t, uint8_t = 0, bool = false) const;
		bool store_all (bool = true);
		std::vector<endpoint> get_current_peers () const;
		std::shared_ptr<nano::transport::channel_tcp> find_node_id (nano::account const &);
		// Get the next peer for attempting a tcp connection
		nano::tcp_endpoint bootstrap_peer ();
		void receive ();
		void start ();
		void stop ();
		void process_messages ();
		void process_message (nano::message const &, nano::tcp_endpoint const &, nano::account const &, std::shared_ptr<nano::transport::socket> const &);
		bool max_ip_connections (nano::tcp_endpoint const & endpoint_a);
		bool max_subnetwork_connections (nano::tcp_endpoint const & endpoint_a);
		bool max_ip_or_subnetwork_connections (nano::tcp_endpoint const & endpoint_a);
		// Should we reach out to this endpoint with a keepalive message
		bool reachout (nano::endpoint const &);
		std::unique_ptr<container_info_component> collect_container_info (std::string const &);
		void purge (std::chrono::steady_clock::time_point const &);
		void ongoing_keepalive ();
		void list (std::deque<std::shared_ptr<nano::transport::channel>> &, uint8_t = 0, bool = true);
		void modify (std::shared_ptr<nano::transport::channel_tcp> const &, std::function<void (std::shared_ptr<nano::transport::channel_tcp> const &)>);
		void update (nano::tcp_endpoint const &);
		// Connection start
		void start_tcp (nano::endpoint const &);
		void start_tcp_receive_node_id (std::shared_ptr<nano::transport::channel_tcp> const &, nano::endpoint const &, std::shared_ptr<std::vector<uint8_t>> const &);
		void on_new_channel (std::function<void (std::shared_ptr<nano::transport::channel>)> observer_a);

		// channel_tcp_observer:
		void data_sent (boost::asio::ip::tcp::endpoint const & endpoint_a) override;
		void host_unreachable () override;
		void message_sent (nano::message const & message_a) override;
		void message_dropped (nano::message const & message_a, std::size_t buffer_size_a) override;
		void no_socket_drop () override;
		void write_drop () override;

	private:
		std::function<void (nano::message const &, std::shared_ptr<nano::transport::channel> const &)> sink;
		class endpoint_tag
		{
		};
		class ip_address_tag
		{
		};
		class subnetwork_tag
		{
		};
		class random_access_tag
		{
		};
		class last_packet_sent_tag
		{
		};
		class last_bootstrap_attempt_tag
		{
		};
		class last_attempt_tag
		{
		};
		class node_id_tag
		{
		};
		class version_tag
		{
		};

		class channel_tcp_wrapper final
		{
		public:
			channel_tcp_wrapper (std::shared_ptr<nano::transport::channel_tcp> channel_a, std::shared_ptr<nano::transport::socket> socket_a, std::shared_ptr<nano::transport::tcp_server> server_a);
			channel_tcp_wrapper (channel_tcp_wrapper const &) = delete;
			~channel_tcp_wrapper ();
			std::shared_ptr<nano::transport::channel_tcp> get_channel () const;
			std::shared_ptr<nano::transport::tcp_server> get_response_server () const;
			nano::tcp_endpoint endpoint () const
			{
				return get_channel ()->get_tcp_endpoint ();
			}
			std::chrono::steady_clock::time_point last_packet_sent () const
			{
				return get_channel ()->get_last_packet_sent ();
			}
			std::chrono::steady_clock::time_point last_bootstrap_attempt () const
			{
				return get_channel ()->get_last_bootstrap_attempt ();
			}
			std::shared_ptr<nano::transport::socket> try_get_socket () const
			{
				return get_channel ()->try_get_socket ();
			}
			boost::asio::ip::address ip_address () const
			{
				return nano::transport::ipv4_address_or_ipv6_subnet (endpoint ().address ());
			}
			boost::asio::ip::address subnetwork () const
			{
				return nano::transport::map_address_to_subnetwork (endpoint ().address ());
			}
			nano::account node_id () const
			{
				auto node_id (get_channel ()->get_node_id ());
				return node_id;
			}
			uint8_t network_version () const
			{
				return get_channel ()->get_network_version ();
			}

		private:
			// Keep shared_ptrs in C++ so that we don't have to return new shared_ptrs.
			// New shared_ptrs would break unordered_maps of channels!
			std::shared_ptr<nano::transport::channel_tcp> channel;
			std::shared_ptr<nano::transport::tcp_server> server;
			rsnano::ChannelTcpWrapperHandle * handle;
		};
		class tcp_endpoint_attempt final
		{
		public:
			nano::tcp_endpoint endpoint;
			boost::asio::ip::address address;
			boost::asio::ip::address subnetwork;
			std::chrono::steady_clock::time_point last_attempt{ std::chrono::steady_clock::now () };

			explicit tcp_endpoint_attempt (nano::tcp_endpoint const & endpoint_a) :
				endpoint (endpoint_a),
				address (nano::transport::ipv4_address_or_ipv6_subnet (endpoint_a.address ())),
				subnetwork (nano::transport::map_address_to_subnetwork (endpoint_a.address ()))
			{
			}
		};
		nano::transport::tcp_server_factory tcp_server_factory;
		nano::keypair node_id;
		nano::network_params & network_params;
		nano::outbound_bandwidth_limiter & limiter;
		std::shared_ptr<nano::syn_cookies> syn_cookies;
		std::shared_ptr<nano::stats> stats;
		std::shared_ptr<nano::node_config> config;
		std::shared_ptr<nano::logger_mt> logger;
		std::shared_ptr<nano::network> network;
		std::shared_ptr<nano::thread_pool> workers;
		std::shared_ptr<nano::node_observers> observers;
		nano::store & store;
		nano::node_flags flags;
		nano::node & node;
		boost::asio::io_context & io_ctx;
		mutable nano::mutex mutex;

	public:
		// clang-format off
		boost::multi_index_container<channel_tcp_wrapper,
		mi::indexed_by<
			mi::random_access<mi::tag<random_access_tag>>,
			mi::ordered_non_unique<mi::tag<last_bootstrap_attempt_tag>,
				mi::const_mem_fun<channel_tcp_wrapper, std::chrono::steady_clock::time_point, &channel_tcp_wrapper::last_bootstrap_attempt>>,
			mi::hashed_unique<mi::tag<endpoint_tag>,
				mi::const_mem_fun<channel_tcp_wrapper, nano::tcp_endpoint, &channel_tcp_wrapper::endpoint>>,
			mi::hashed_non_unique<mi::tag<node_id_tag>,
				mi::const_mem_fun<channel_tcp_wrapper, nano::account, &channel_tcp_wrapper::node_id>>,
			mi::ordered_non_unique<mi::tag<last_packet_sent_tag>,
				mi::const_mem_fun<channel_tcp_wrapper, std::chrono::steady_clock::time_point, &channel_tcp_wrapper::last_packet_sent>>,
			mi::ordered_non_unique<mi::tag<version_tag>,
				mi::const_mem_fun<channel_tcp_wrapper, uint8_t, &channel_tcp_wrapper::network_version>>,
			mi::hashed_non_unique<mi::tag<ip_address_tag>,
				mi::const_mem_fun<channel_tcp_wrapper, boost::asio::ip::address, &channel_tcp_wrapper::ip_address>>,
			mi::hashed_non_unique<mi::tag<subnetwork_tag>,
				mi::const_mem_fun<channel_tcp_wrapper, boost::asio::ip::address, &channel_tcp_wrapper::subnetwork>>>>
		channels;
private:
		boost::multi_index_container<tcp_endpoint_attempt,
		mi::indexed_by<
			mi::hashed_unique<mi::tag<endpoint_tag>,
				mi::member<tcp_endpoint_attempt, nano::tcp_endpoint, &tcp_endpoint_attempt::endpoint>>,
			mi::hashed_non_unique<mi::tag<ip_address_tag>,
				mi::member<tcp_endpoint_attempt, boost::asio::ip::address, &tcp_endpoint_attempt::address>>,
			mi::hashed_non_unique<mi::tag<subnetwork_tag>,
				mi::member<tcp_endpoint_attempt, boost::asio::ip::address, &tcp_endpoint_attempt::subnetwork>>,
			mi::ordered_non_unique<mi::tag<last_attempt_tag>,
				mi::member<tcp_endpoint_attempt, std::chrono::steady_clock::time_point, &tcp_endpoint_attempt::last_attempt>>>>
		attempts;
		// clang-format on
		std::atomic<bool> stopped{ false };
		// Called when a new channel is observed
		std::function<void (std::shared_ptr<nano::transport::channel>)> channel_observer;
		rsnano::TcpChannelsHandle * handle;

		friend class network_peer_max_tcp_attempts_subnetwork_Test;
	};
} // namespace transport
} // namespace nano<|MERGE_RESOLUTION|>--- conflicted
+++ resolved
@@ -67,7 +67,6 @@
 		friend class nano::transport::tcp_channels;
 
 	public:
-<<<<<<< HEAD
 		channel_tcp (boost::asio::io_context & io_ctx_a, nano::outbound_bandwidth_limiter & limiter_a, nano::network_constants const & network_a, std::shared_ptr<nano::transport::socket> const & socket_a, std::shared_ptr<nano::transport::channel_tcp_observer> const & observer_a);
 		channel_tcp (rsnano::ChannelHandle * handle_a) :
 			channel{ handle_a } {};
@@ -76,21 +75,11 @@
 		void set_network_version (uint8_t network_version_a) override;
 		std::size_t hash_code () const override;
 		bool operator== (nano::transport::channel const &) const override;
-		void send (nano::message & message_a, std::function<void (boost::system::error_code const &, std::size_t)> const & callback_a = nullptr, nano::transport::buffer_drop_policy policy_a = nano::transport::buffer_drop_policy::limiter, nano::bandwidth_limit_type = nano::bandwidth_limit_type::standard) override;
+		void send (nano::message & message_a, std::function<void (boost::system::error_code const &, std::size_t)> const & callback_a = nullptr, nano::transport::buffer_drop_policy policy_a = nano::transport::buffer_drop_policy::limiter, nano::transport::traffic_type = nano::transport::traffic_type::generic) override;
+
 		// TODO: investigate clang-tidy warning about default parameters on virtual/override functions
-		//
-		void send_buffer (nano::shared_const_buffer const &, std::function<void (boost::system::error_code const &, std::size_t)> const & = nullptr, nano::transport::buffer_drop_policy = nano::transport::buffer_drop_policy::limiter) override;
-=======
-		channel_tcp (nano::node &, std::weak_ptr<nano::transport::socket>);
-		~channel_tcp () override;
-
-		std::size_t hash_code () const override;
-		bool operator== (nano::transport::channel const &) const override;
-
-		// TODO: investigate clang-tidy warning about default parameters on virtual/override functions//
 		void send_buffer (nano::shared_const_buffer const &, std::function<void (boost::system::error_code const &, std::size_t)> const & = nullptr, nano::transport::buffer_drop_policy = nano::transport::buffer_drop_policy::limiter, nano::transport::traffic_type = nano::transport::traffic_type::generic) override;
 
->>>>>>> 62bdaba6
 		std::string to_string () const override;
 		bool operator== (nano::transport::channel_tcp const & other_a) const;
 		std::shared_ptr<nano::transport::socket> try_get_socket () const;
@@ -108,23 +97,11 @@
 			return nano::transport::transport_type::tcp;
 		}
 
-<<<<<<< HEAD
-		bool max () override;
+		bool max (nano::transport::traffic_type traffic_type) override;
 		nano::endpoint get_peering_endpoint () const override;
 		void set_peering_endpoint (nano::endpoint endpoint) override;
 		virtual bool alive () const override;
 	};
-=======
-		virtual bool max (nano::transport::traffic_type traffic_type) override
-		{
-			bool result = true;
-			if (auto socket_l = socket.lock ())
-			{
-				result = socket_l->max (traffic_type);
-			}
-			return result;
-		}
->>>>>>> 62bdaba6
 
 	class tcp_server_factory
 	{
