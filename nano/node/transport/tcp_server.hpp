#pragma once

#include "nano/lib/rsnano.hpp"
#include "nano/node/transport/tcp.hpp"
#include "nano/secure/common.hpp"

#include <nano/node/common.hpp>
#include <nano/node/messages.hpp>
#include <nano/node/transport/socket.hpp>

#include <atomic>
#include <memory>

namespace nano
{
class node_config;
class node_flags;
class network;
class ledger;
class block_processor;
class bootstrap_initiator;
class tcp_message_manager;
class syn_cookies;
}

namespace nano::transport
{
class tcp_server;

/**
 * Server side portion of bootstrap sessions. Listens for new socket connections and spawns tcp_server objects when connected.
 */
class tcp_listener final : public std::enable_shared_from_this<tcp_listener>
{
public:
<<<<<<< HEAD
	tcp_listener (uint16_t, nano::node &, std::size_t);
	tcp_listener (tcp_listener const &) = delete;
	~tcp_listener ();
	void start (std::function<bool (std::shared_ptr<nano::transport::socket> const &, boost::system::error_code const &)> callback_a);
=======
	tcp_listener (uint16_t port, nano::node &, std::size_t max_inbound_connections);
	~tcp_listener ();

	void start (std::function<bool (std::shared_ptr<nano::transport::socket> const &, boost::system::error_code const &)> callback);
>>>>>>> 970b0480
	void stop ();

	void accept_action (boost::system::error_code const &, std::shared_ptr<nano::transport::socket> const &);

	std::size_t connection_count ();
<<<<<<< HEAD
	std::size_t get_realtime_count ();
	nano::tcp_endpoint endpoint ();
	std::size_t connections_count ();
	rsnano::TcpListenerHandle * handle;
};
=======
	nano::tcp_endpoint endpoint () const;

	std::unique_ptr<nano::container_info_component> collect_container_info (std::string const & name);

private: // Dependencies
	nano::node & node;

private:
	void on_connection (std::function<bool (std::shared_ptr<nano::transport::socket> const &, boost::system::error_code const &)> callback_a);
	void evict_dead_connections ();
	void on_connection_requeue_delayed (std::function<bool (std::shared_ptr<nano::transport::socket> const & new_connection, boost::system::error_code const &)>);
	/** Checks whether the maximum number of connections per IP was reached. If so, it returns true. */
	bool limit_reached_for_incoming_ip_connections (std::shared_ptr<nano::transport::socket> const & new_connection);
	bool limit_reached_for_incoming_subnetwork_connections (std::shared_ptr<nano::transport::socket> const & new_connection);
	void cleanup ();
>>>>>>> 970b0480

public:
	std::atomic<std::size_t> bootstrap_count{ 0 };
	std::atomic<std::size_t> realtime_count{ 0 };

private:
	std::unordered_map<nano::transport::tcp_server *, std::weak_ptr<nano::transport::tcp_server>> connections;
	std::multimap<boost::asio::ip::address, std::weak_ptr<socket>> connections_per_address;

	boost::asio::strand<boost::asio::io_context::executor_type> strand;
	boost::asio::ip::tcp::acceptor acceptor;
	boost::asio::ip::tcp::endpoint local;
	std::size_t const max_inbound_connections;

	std::atomic<bool> stopped;
	mutable nano::mutex mutex;
};

class tcp_server final : public std::enable_shared_from_this<nano::transport::tcp_server>
{
public:
	tcp_server (
	rsnano::async_runtime & async_rt,
	std::shared_ptr<nano::transport::socket> const & socket_a,
	nano::stats const & stats_a,
	nano::node_flags const & flags_a,
	nano::node_config const & config_a,
	std::shared_ptr<nano::transport::tcp_listener> const & observer_a,
	std::shared_ptr<nano::transport::request_response_visitor_factory> visitor_factory_a,
	std::shared_ptr<nano::thread_pool> const & workers_a,
	nano::network_filter const & publish_filter_a,
	nano::tcp_message_manager & tcp_message_manager_a,
	nano::syn_cookies & syn_cookies_a,
	nano::ledger & ledger_a,
	nano::block_processor & block_processor_a,
	nano::bootstrap_initiator & bootstrap_initiator_a,
	nano::keypair & node_id_a,
	bool allow_bootstrap_a = true);

	explicit tcp_server (rsnano::TcpServerHandle * handle_a);
	tcp_server (nano::transport::tcp_server const &) = delete;
	tcp_server (nano::transport::tcp_server &&) = delete;
	~tcp_server ();
	void start ();
	void stop ();
	void timeout ();
	std::optional<nano::keepalive> get_last_keepalive () const;
	bool is_stopped () const;
	std::size_t unique_id () const;
	void set_remote_node_id (nano::account account_a);
	nano::tcp_endpoint get_remote_endpoint () const;
	std::shared_ptr<nano::transport::socket> const get_socket () const;

	rsnano::TcpServerHandle * handle;
};
}<|MERGE_RESOLUTION|>--- conflicted
+++ resolved
@@ -33,62 +33,25 @@
 class tcp_listener final : public std::enable_shared_from_this<tcp_listener>
 {
 public:
-<<<<<<< HEAD
 	tcp_listener (uint16_t, nano::node &, std::size_t);
 	tcp_listener (tcp_listener const &) = delete;
 	~tcp_listener ();
+
 	void start (std::function<bool (std::shared_ptr<nano::transport::socket> const &, boost::system::error_code const &)> callback_a);
-=======
-	tcp_listener (uint16_t port, nano::node &, std::size_t max_inbound_connections);
-	~tcp_listener ();
-
-	void start (std::function<bool (std::shared_ptr<nano::transport::socket> const &, boost::system::error_code const &)> callback);
->>>>>>> 970b0480
 	void stop ();
 
 	void accept_action (boost::system::error_code const &, std::shared_ptr<nano::transport::socket> const &);
 
 	std::size_t connection_count ();
-<<<<<<< HEAD
 	std::size_t get_realtime_count ();
 	nano::tcp_endpoint endpoint ();
 	std::size_t connections_count ();
+
+	std::unique_ptr<container_info_component> collect_container_info (std::string const & name);
+
 	rsnano::TcpListenerHandle * handle;
 };
-=======
-	nano::tcp_endpoint endpoint () const;
 
-	std::unique_ptr<nano::container_info_component> collect_container_info (std::string const & name);
-
-private: // Dependencies
-	nano::node & node;
-
-private:
-	void on_connection (std::function<bool (std::shared_ptr<nano::transport::socket> const &, boost::system::error_code const &)> callback_a);
-	void evict_dead_connections ();
-	void on_connection_requeue_delayed (std::function<bool (std::shared_ptr<nano::transport::socket> const & new_connection, boost::system::error_code const &)>);
-	/** Checks whether the maximum number of connections per IP was reached. If so, it returns true. */
-	bool limit_reached_for_incoming_ip_connections (std::shared_ptr<nano::transport::socket> const & new_connection);
-	bool limit_reached_for_incoming_subnetwork_connections (std::shared_ptr<nano::transport::socket> const & new_connection);
-	void cleanup ();
->>>>>>> 970b0480
-
-public:
-	std::atomic<std::size_t> bootstrap_count{ 0 };
-	std::atomic<std::size_t> realtime_count{ 0 };
-
-private:
-	std::unordered_map<nano::transport::tcp_server *, std::weak_ptr<nano::transport::tcp_server>> connections;
-	std::multimap<boost::asio::ip::address, std::weak_ptr<socket>> connections_per_address;
-
-	boost::asio::strand<boost::asio::io_context::executor_type> strand;
-	boost::asio::ip::tcp::acceptor acceptor;
-	boost::asio::ip::tcp::endpoint local;
-	std::size_t const max_inbound_connections;
-
-	std::atomic<bool> stopped;
-	mutable nano::mutex mutex;
-};
 
 class tcp_server final : public std::enable_shared_from_this<nano::transport::tcp_server>
 {
@@ -115,8 +78,10 @@
 	tcp_server (nano::transport::tcp_server const &) = delete;
 	tcp_server (nano::transport::tcp_server &&) = delete;
 	~tcp_server ();
+
 	void start ();
 	void stop ();
+
 	void timeout ();
 	std::optional<nano::keepalive> get_last_keepalive () const;
 	bool is_stopped () const;
