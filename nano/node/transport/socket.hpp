--- conflicted
+++ resolved
@@ -49,15 +49,11 @@
 	no_socket_drop
 };
 
-<<<<<<< HEAD
 class server_socket;
 
 void async_read_adapter (void * context_a, rsnano::ErrorCodeDto const * error_a, std::size_t size_a);
 void async_read_delete_context (void * context_a);
 
-/** Socket class for tcp clients and newly accepted connections */
-class socket : public std::enable_shared_from_this<nano::transport::socket>
-=======
 enum class socket_type
 {
 	undefined,
@@ -66,45 +62,25 @@
 	realtime_response_server // special type for tcp channel response server
 };
 
-std::string_view to_string (socket_type);
-
 enum class socket_endpoint
 {
 	server, // Socket was created by accepting an incoming connection
-	client, // Socket was created by initiating an outgoing connection
+	client // Socket was created by initiating an outgoing connection
 };
 
-std::string_view to_string (socket_endpoint);
-
 /** Socket class for tcp clients and newly accepted connections */
-class socket final : public std::enable_shared_from_this<socket>
->>>>>>> ba115cb5
+class socket : public std::enable_shared_from_this<nano::transport::socket>
 {
 	friend class server_socket;
 
 public:
 	static std::size_t constexpr default_max_queue_size = 128;
 
-<<<<<<< HEAD
-	enum class type_t
-	{
-		undefined,
-		bootstrap,
-		realtime,
-		realtime_response_server // special type for tcp channel response server
-	};
-
-	enum class endpoint_type_t
-	{
-		server,
-		client
-	};
-
 	/**
 	 * Constructor
 	 * @param endpoint_type_a The endpoint's type: either server or client
 	 */
-	explicit socket (rsnano::async_runtime & async_rt_a, endpoint_type_t endpoint_type_a, nano::stats & stats_a,
+	explicit socket (rsnano::async_runtime & async_rt_a, nano::transport::socket_endpoint endpoint_type_a, nano::stats & stats_a,
 	std::shared_ptr<nano::thread_pool> const & workers_a,
 	std::chrono::seconds default_timeout_a, std::chrono::seconds silent_connection_tolerance_time_a,
 	std::chrono::seconds idle_timeout_a,
@@ -117,90 +93,36 @@
 
 	void start ();
 
-	void async_connect (boost::asio::ip::tcp::endpoint const &, std::function<void (boost::system::error_code const &)>);
-	void async_write (nano::shared_const_buffer const &, std::function<void (boost::system::error_code const &, std::size_t)> = {}, nano::transport::traffic_type = nano::transport::traffic_type::generic);
+	void async_connect (
+			boost::asio::ip::tcp::endpoint const &, 
+			std::function<void (boost::system::error_code const &)>);
+
+	void async_write (
+			nano::shared_const_buffer const &, 
+			std::function<void (boost::system::error_code const &, std::size_t)> = {}, 
+			nano::transport::traffic_type = nano::transport::traffic_type::generic);
 
 	virtual void close ();
-=======
-public:
-	explicit socket (nano::node &, nano::transport::socket_endpoint = socket_endpoint::client, std::size_t max_queue_size = default_max_queue_size);
-	~socket ();
-
-	void start ();
-
-	void async_connect (
-	boost::asio::ip::tcp::endpoint const & endpoint,
-	std::function<void (boost::system::error_code const &)> callback);
-
-	void async_read (
-	std::shared_ptr<std::vector<uint8_t>> const & buffer,
-	std::size_t size,
-	std::function<void (boost::system::error_code const &, std::size_t)> callback);
-
-	void async_write (
-	nano::shared_const_buffer const &,
-	std::function<void (boost::system::error_code const &, std::size_t)> callback = {},
-	traffic_type = traffic_type::generic);
-
-	void close ();
-
->>>>>>> ba115cb5
 	boost::asio::ip::tcp::endpoint remote_endpoint () const;
 	boost::asio::ip::tcp::endpoint local_endpoint () const;
-
 	/** Returns true if the socket has timed out */
 	bool has_timed_out () const;
 	/** This can be called to change the maximum idle time, e.g. based on the type of traffic detected. */
 	void set_default_timeout_value (std::chrono::seconds);
 	std::chrono::seconds get_default_timeout_value () const;
 	void set_timeout (std::chrono::seconds);
-<<<<<<< HEAD
 	bool max (nano::transport::traffic_type = nano::transport::traffic_type::generic) const;
 	bool full (nano::transport::traffic_type = nano::transport::traffic_type::generic) const;
-	type_t type () const;
-	void type_set (type_t type_a);
-	endpoint_type_t endpoint_type () const;
+	nano::transport::socket_type type () const;
+	void type_set (nano::transport::socket_type type_a);
+	nano::transport::socket_endpoint endpoint_type () const;
 	bool is_realtime_connection ()
-=======
-
-	bool max (nano::transport::traffic_type = traffic_type::generic) const;
-	bool full (nano::transport::traffic_type = traffic_type::generic) const;
-
-	nano::transport::socket_type type () const
 	{
-		return type_m;
-	};
-	void type_set (nano::transport::socket_type type_a)
-	{
-		type_m = type_a;
+		return type () == nano::transport::socket_type::realtime || type () == nano::transport::socket_type::realtime_response_server;
 	}
-	nano::transport::socket_endpoint endpoint_type () const
-	{
-		return endpoint_type_m;
-	}
-	bool is_realtime_connection () const
->>>>>>> ba115cb5
-	{
-		return type () == socket_type::realtime || type () == socket_type::realtime_response_server;
-	}
-<<<<<<< HEAD
 	bool is_bootstrap_connection ();
 	bool is_closed ();
 	bool alive () const;
-=======
-	bool is_bootstrap_connection () const
-	{
-		return type () == socket_type::bootstrap;
-	}
-	bool is_closed () const
-	{
-		return closed;
-	}
-	bool alive () const
-	{
-		return !closed && tcp_socket.is_open ();
-	}
->>>>>>> ba115cb5
 
 private:
 	/** The other end of the connection */
@@ -210,30 +132,12 @@
 	boost::asio::ip::tcp::endpoint remote;
 
 	void close_internal ();
-<<<<<<< HEAD
 	void checkup ();
-=======
-	void write_queued_messages ();
-	void set_default_timeout ();
-	void set_last_completion ();
-	void set_last_receive_time ();
-	void ongoing_checkup ();
-	void read_impl (std::shared_ptr<std::vector<uint8_t>> const & data_a, std::size_t size_a, std::function<void (boost::system::error_code const &, std::size_t)> callback_a);
-
-private:
-	nano::transport::socket_type type_m{ socket_type::undefined };
-	nano::transport::socket_endpoint endpoint_type_m;
->>>>>>> ba115cb5
 
 public:
 	rsnano::SocketHandle * handle;
 };
 
-<<<<<<< HEAD
-=======
-using address_socket_mmap = std::multimap<boost::asio::ip::address, std::weak_ptr<socket>>;
-
->>>>>>> ba115cb5
 namespace socket_functions
 {
 	boost::asio::ip::network_v6 get_ipv6_subnet_address (boost::asio::ip::address_v6 const &, std::size_t);
