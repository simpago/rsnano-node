--- conflicted
+++ resolved
@@ -1,12 +1,30 @@
-#include <nano/node/network.hpp>
+#include "nano/lib/rsnano.hpp"
+#include "nano/lib/rsnanoutils.hpp"
+#include "nano/node/messages.hpp"
+
 #include <nano/node/node.hpp>
 #include <nano/node/transport/inproc.hpp>
-#include <nano/node/transport/message_deserializer.hpp>
 
 #include <boost/format.hpp>
 
+#include <memory>
+
+namespace
+{
+rsnano::ChannelHandle * create_inproc_handle (nano::node & node_a)
+{
+	auto network_dto{ node_a.config->network_params.network.to_dto () };
+	return rsnano::rsn_channel_inproc_create (
+	std::chrono::steady_clock::now ().time_since_epoch ().count (),
+	&network_dto,
+	node_a.network->publish_filter->handle,
+	node_a.block_uniquer.handle,
+	node_a.vote_uniquer.handle);
+}
+}
+
 nano::transport::inproc::channel::channel (nano::node & node_a, nano::node & destination) :
-	transport::channel{ rsnano::rsn_channel_inproc_create (std::chrono::steady_clock::now ().time_since_epoch ().count ()) },
+	transport::channel{ create_inproc_handle (node_a) },
 	stats (*node_a.stats),
 	logger (*node_a.logger),
 	limiter (node_a.outbound_limiter),
@@ -83,30 +101,34 @@
 	}
 }
 
+namespace
+{
+void message_received_callback (void * context, const rsnano::ErrorCodeDto * ec_dto, rsnano::MessageHandle * msg_handle)
+{
+	auto callback = static_cast<std::function<void (boost::system::error_code, std::unique_ptr<nano::message>)> *> (context);
+	auto ec = rsnano::dto_to_error_code (*ec_dto);
+	std::unique_ptr<nano::message> message;
+	if (msg_handle != nullptr)
+	{
+		message = rsnano::message_handle_to_message (rsnano::rsn_message_clone (msg_handle));
+	}
+	(*callback) (ec, std::move (message));
+}
+
+void delete_callback_context (void * context)
+{
+	auto callback = static_cast<std::function<void (boost::system::error_code, std::unique_ptr<nano::message>)> *> (context);
+	delete callback;
+}
+}
+
 /**
  * Send the buffer to the peer and call the callback function when done. The call never fails.
  * Note that the inbound message visitor will be called before the callback because it is called directly whereas the callback is spawned in the background.
  */
 void nano::transport::inproc::channel::send_buffer (nano::shared_const_buffer const & buffer_a, std::function<void (boost::system::error_code const &, std::size_t)> const & callback_a, nano::transport::buffer_drop_policy drop_policy_a)
 {
-	auto offset = 0u;
-	auto const buffer_read_fn = [&offset, buffer_v = buffer_a.to_bytes ()] (std::shared_ptr<std::vector<uint8_t>> const & data_a, size_t size_a, std::function<void (boost::system::error_code const &, std::size_t)> callback_a) {
-		debug_assert (buffer_v.size () >= (offset + size_a));
-		data_a->resize (size_a);
-		auto const copy_start = buffer_v.begin () + offset;
-		std::copy (copy_start, copy_start + size_a, data_a->data ());
-		offset += size_a;
-		callback_a (boost::system::errc::make_error_code (boost::system::errc::success), size_a);
-	};
-
-<<<<<<< HEAD
-	// create an inbound message visitor class to handle incoming messages because that's what the message parser expects
-	message_visitor_inbound visitor{ destination.network->inbound, remote_channel };
-
-	nano::message_parser parser{ *destination.network->publish_filter, destination.block_uniquer, destination.vote_uniquer, visitor, destination.work, destination.network_params.network };
-=======
-	auto const message_deserializer = std::make_shared<nano::transport::message_deserializer> (node.network_params.network, node.network.publish_filter, node.block_uniquer, node.vote_uniquer, buffer_read_fn);
-	message_deserializer->read (
+	auto context = new std::function<void (boost::system::error_code, std::unique_ptr<nano::message>)> (
 	[this] (boost::system::error_code ec_a, std::unique_ptr<nano::message> message_a) {
 		if (ec_a || !message_a)
 		{
@@ -115,17 +137,18 @@
 
 		// we create a temporary channel for the reply path, in case the receiver of the message wants to reply
 		auto remote_channel = std::make_shared<nano::transport::inproc::channel> (destination, node);
->>>>>>> a60b60aa
 
 		// process message
 		{
-			node.stats.inc (nano::stat::type::message, nano::to_stat_detail (message_a->header.type), nano::stat::dir::in);
+			node.stats->inc (nano::stat::type::message, nano::to_stat_detail (message_a->get_header ().get_type ()), nano::stat::dir::in);
 
 			// create an inbound message visitor class to handle incoming messages
-			message_visitor_inbound visitor{ destination.network.inbound, remote_channel };
+			message_visitor_inbound visitor{ destination.network->inbound, remote_channel };
 			message_a->visit (visitor);
 		}
 	});
+
+	rsnano::rsn_channel_inproc_send_buffer (handle, buffer_a.data (), buffer_a.size (), message_received_callback, context, delete_callback_context);
 
 	if (callback_a)
 	{
