--- conflicted
+++ resolved
@@ -205,15 +205,7 @@
 			attempts.get<endpoint_tag> ().erase (endpoint);
 			error = false;
 			lock.unlock ();
-<<<<<<< HEAD
 			channel_observer (channel_a);
-			// Remove UDP channel to same IP:port if exists
-			network->udp_channels.erase (udp_endpoint);
-			// Remove UDP channels with same node ID
-			network->udp_channels.clean_node_id (node_id);
-=======
-			node.network.channel_observer (channel_a);
->>>>>>> 3449634f
 		}
 	}
 	return error;
@@ -539,29 +531,9 @@
 	{
 		channel->send (message);
 	}
-<<<<<<< HEAD
-	// Attempt to start TCP connections to known UDP peers
-	nano::tcp_endpoint invalid_endpoint (boost::asio::ip::address_v6::any (), 0);
-	if (!network_params.network.is_dev_network () && !flags.disable_udp ())
-	{
-		std::size_t random_count (std::min (static_cast<std::size_t> (6), static_cast<std::size_t> (std::ceil (std::sqrt (network->udp_channels.size ())))));
-		for (auto i (0); i <= random_count; ++i)
-		{
-			auto tcp_endpoint (network->udp_channels.bootstrap_peer (network_params.network.protocol_version_min));
-			if (tcp_endpoint != invalid_endpoint && find_channel (tcp_endpoint) == nullptr && !network->excluded_peers.check (tcp_endpoint))
-			{
-				start_tcp (nano::transport::map_tcp_to_endpoint (tcp_endpoint));
-			}
-		}
-	}
 	std::weak_ptr<nano::transport::tcp_channels> this_w (shared_from_this ());
 	workers->add_timed_task (std::chrono::steady_clock::now () + network_params.network.keepalive_period, [this_w] () {
 		if (auto this_l = this_w.lock ())
-=======
-	std::weak_ptr<nano::node> node_w (node.shared ());
-	node.workers.add_timed_task (std::chrono::steady_clock::now () + node.network_params.network.keepalive_period, [node_w] () {
-		if (auto node_l = node_w.lock ())
->>>>>>> 3449634f
 		{
 			if (!this_l->stopped)
 			{
