--- conflicted
+++ resolved
@@ -483,7 +483,6 @@
 	return;
 }
 
-<<<<<<< HEAD
 namespace
 {
 void message_received_callback (void * context, const rsnano::ErrorCodeDto * ec_dto, rsnano::MessageHandle * msg_handle)
@@ -504,12 +503,6 @@
 	delete callback;
 }
 }
-=======
-	// Remove channels with dead underlying sockets
-	erase_if (channels, [] (auto const & entry) {
-		return !entry.channel->alive ();
-	});
->>>>>>> 1b9807af
 
 void nano::transport::tcp_channels::data_sent (boost::asio::ip::tcp::endpoint const & endpoint_a)
 {
