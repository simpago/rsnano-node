--- conflicted
+++ resolved
@@ -266,18 +266,13 @@
 		{
 			auto index (nano::random_pool::generate_word32 (0, static_cast<uint32_t> (peers_size - 1)));
 
-<<<<<<< HEAD
 			auto channel = channels.get<random_access_tag> ()[index].get_channel ();
+			if (!channel->alive ())
+			{
+				continue;
+			}
+
 			if (channel->get_network_version () >= min_version && (include_temporary_channels_a || !channel->is_temporary ()))
-=======
-			auto channel = channels.get<random_access_tag> ()[index].channel;
-			if (!channel->alive ())
-			{
-				continue;
-			}
-
-			if (channel->get_network_version () >= min_version && (include_temporary_channels_a || !channel->temporary))
->>>>>>> 1d1d1526
 			{
 				result.insert (channel);
 			}
