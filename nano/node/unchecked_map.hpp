--- conflicted
+++ resolved
@@ -60,15 +60,9 @@
 	nano::stats & stats;
 
 private:
-<<<<<<< HEAD
 	bool disable_delete;
-	std::deque<boost::variant<insert, query>> buffer;
-	std::deque<boost::variant<insert, query>> back_buffer;
-=======
-	bool const & disable_delete;
 	std::deque<nano::hash_or_account> buffer;
 	std::deque<nano::hash_or_account> back_buffer;
->>>>>>> 196198e5
 	bool writing_back_buffer{ false };
 	bool stopped{ false };
 	nano::condition_variable condition;
