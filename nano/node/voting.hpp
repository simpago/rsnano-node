--- conflicted
+++ resolved
@@ -120,13 +120,7 @@
 	 * @param transaction : needs `tables::final_votes` lock
 	 * @return: Should vote
 	 */
-<<<<<<< HEAD
-	void process (nano::store::write_transaction const &, nano::root const &, nano::block_hash const &);
-=======
 	bool should_vote (store::write_transaction const &, nano::root const &, nano::block_hash const &);
-
-private:
->>>>>>> 7bf9790f
 	std::function<void (std::shared_ptr<nano::vote> const &, std::shared_ptr<nano::transport::channel> &)> reply_action; // must be set only during initialization by using set_reply_action
 
 	// already ported to Rust:
