--- conflicted
+++ resolved
@@ -42,61 +42,18 @@
 class wallet_store final
 {
 public:
-<<<<<<< HEAD
-	wallet_store (bool &, nano::kdf &, nano::transaction &, nano::account, unsigned, std::string const &);
-	wallet_store (bool &, nano::kdf &, nano::transaction &, nano::account, unsigned, std::string const &, std::string const &);
+	wallet_store (bool &, nano::kdf &, store::transaction &, nano::account, unsigned, std::string const &);
+	wallet_store (bool &, nano::kdf &, store::transaction &, nano::account, unsigned, std::string const &, std::string const &);
 	~wallet_store ();
 	wallet_store (wallet_store const &) = delete;
 	bool is_open () const;
 	void lock ();
 	void password (nano::raw_key & password_a) const;
 	void set_password (nano::raw_key const & password_a);
-	std::vector<nano::account> accounts (nano::transaction const &);
-	nano::uint256_union check (nano::transaction const &);
-	bool rekey (nano::transaction const &, std::string const &);
-	bool valid_password (nano::transaction const &);
-	bool attempt_password (nano::transaction const &, std::string const &);
-	void wallet_key (nano::raw_key &, nano::transaction const &);
-	void seed (nano::raw_key &, nano::transaction const &);
-	void seed_set (nano::transaction const &, nano::raw_key const &);
-	nano::key_type key_type (nano::wallet_value const &);
-	nano::public_key deterministic_insert (nano::transaction const &);
-	nano::public_key deterministic_insert (nano::transaction const &, uint32_t const);
-	nano::raw_key deterministic_key (nano::transaction const &, uint32_t);
-	uint32_t deterministic_index_get (nano::transaction const &);
-	void deterministic_index_set (nano::transaction const &, uint32_t);
-	void deterministic_clear (nano::transaction const &);
-	nano::uint256_union salt (nano::transaction const &);
-	bool is_representative (nano::transaction const &);
-	nano::account representative (nano::transaction const &);
-	void representative_set (nano::transaction const &, nano::account const &);
-	nano::public_key insert_adhoc (nano::transaction const &, nano::raw_key const &);
-	bool insert_watch (nano::transaction const &, nano::account const &);
-	void erase (nano::transaction const &, nano::account const &);
-	bool fetch (nano::transaction const &, nano::account const &, nano::raw_key &);
-	bool exists (nano::transaction const &, nano::account const &);
-	void destroy (nano::transaction const &);
-	nano::store_iterator<nano::account, nano::wallet_value> find (nano::transaction const &, nano::account const &);
-	nano::store_iterator<nano::account, nano::wallet_value> begin (nano::transaction const &, nano::account const &);
-	nano::store_iterator<nano::account, nano::wallet_value> begin (nano::transaction const &);
-	nano::store_iterator<nano::account, nano::wallet_value> end ();
-	void derive_key (nano::raw_key &, nano::transaction const &, std::string const &);
-	void serialize_json (nano::transaction const &, std::string &);
-	void write_backup (nano::transaction const &, boost::filesystem::path const &);
-	bool move (nano::transaction const &, nano::wallet_store &, std::vector<nano::public_key> const &);
-	bool import (nano::transaction const &, nano::wallet_store &);
-	bool work_get (nano::transaction const &, nano::public_key const &, uint64_t &);
-	void work_put (nano::transaction const &, nano::public_key const &, uint64_t);
-	unsigned version (nano::transaction const &);
-=======
-	wallet_store (bool &, nano::kdf &, store::transaction &, nano::account, unsigned, std::string const &);
-	wallet_store (bool &, nano::kdf &, store::transaction &, nano::account, unsigned, std::string const &, std::string const &);
 	std::vector<nano::account> accounts (store::transaction const &);
-	void initialize (store::transaction const &, bool &, std::string const &);
 	nano::uint256_union check (store::transaction const &);
 	bool rekey (store::transaction const &, std::string const &);
 	bool valid_password (store::transaction const &);
-	bool valid_public_key (nano::public_key const &);
 	bool attempt_password (store::transaction const &, std::string const &);
 	void wallet_key (nano::raw_key &, store::transaction const &);
 	void seed (nano::raw_key &, store::transaction const &);
@@ -115,15 +72,13 @@
 	nano::public_key insert_adhoc (store::transaction const &, nano::raw_key const &);
 	bool insert_watch (store::transaction const &, nano::account const &);
 	void erase (store::transaction const &, nano::account const &);
-	nano::wallet_value entry_get_raw (store::transaction const &, nano::account const &);
-	void entry_put_raw (store::transaction const &, nano::account const &, nano::wallet_value const &);
 	bool fetch (store::transaction const &, nano::account const &, nano::raw_key &);
 	bool exists (store::transaction const &, nano::account const &);
 	void destroy (store::transaction const &);
-	store::iterator<nano::account, nano::wallet_value> find (store::transaction const &, nano::account const &);
-	store::iterator<nano::account, nano::wallet_value> begin (store::transaction const &, nano::account const &);
-	store::iterator<nano::account, nano::wallet_value> begin (store::transaction const &);
-	store::iterator<nano::account, nano::wallet_value> end ();
+	nano::store::iterator<nano::account, nano::wallet_value> find (store::transaction const &, nano::account const &);
+	nano::store::iterator<nano::account, nano::wallet_value> begin (store::transaction const &, nano::account const &);
+	nano::store::iterator<nano::account, nano::wallet_value> begin (store::transaction const &);
+	nano::store::iterator<nano::account, nano::wallet_value> end ();
 	void derive_key (nano::raw_key &, store::transaction const &, std::string const &);
 	void serialize_json (store::transaction const &, std::string &);
 	void write_backup (store::transaction const &, boost::filesystem::path const &);
@@ -132,13 +87,6 @@
 	bool work_get (store::transaction const &, nano::public_key const &, uint64_t &);
 	void work_put (store::transaction const &, nano::public_key const &, uint64_t);
 	unsigned version (store::transaction const &);
-	void version_put (store::transaction const &, unsigned);
-	nano::fan password;
-	nano::fan wallet_key_mem;
-	static unsigned const version_1 = 1;
-	static unsigned const version_2 = 2;
-	static unsigned const version_3 = 3;
->>>>>>> 1e57b5b4
 	static unsigned const version_4 = 4;
 	static unsigned constexpr version_current = version_4;
 	static int const special_count;
@@ -147,11 +95,7 @@
 	unsigned fanout;
 
 private:
-<<<<<<< HEAD
 	rsnano::LmdbWalletStoreHandle * rust_handle;
-=======
-	MDB_txn * tx (store::transaction const &) const;
->>>>>>> 1e57b5b4
 };
 // A wallet is a set of account keys encrypted by a common encryption key
 class wallet final : public std::enable_shared_from_this<nano::wallet>
@@ -183,14 +127,8 @@
 	void work_update (store::transaction const &, nano::account const &, nano::root const &, uint64_t);
 	// Schedule work generation after a few seconds
 	void work_ensure (nano::account const &, nano::root const &);
-<<<<<<< HEAD
-	bool search_receivable (nano::transaction const &);
-	uint32_t deterministic_check (nano::transaction const & transaction_a, uint32_t index);
-=======
 	bool search_receivable (store::transaction const &);
-	void init_free_accounts (store::transaction const &);
 	uint32_t deterministic_check (store::transaction const & transaction_a, uint32_t index);
->>>>>>> 1e57b5b4
 	/** Changes the wallet seed and returns the first account */
 	nano::public_key change_seed (store::transaction const & transaction_a, nano::raw_key const & prv_a, uint32_t count = 0);
 	void deterministic_restore (store::transaction const & transaction_a);
@@ -250,15 +188,10 @@
 	bool check_rep (nano::account const &, nano::uint128_t const &, bool const = true);
 	void compute_reps ();
 	void ongoing_compute_reps ();
-<<<<<<< HEAD
-	std::vector<nano::wallet_id> get_wallet_ids (nano::transaction const & transaction_a);
-=======
-	void split_if_needed (store::transaction &, nano::store::component &);
-	void move_table (std::string const &, MDB_txn *, MDB_txn *);
->>>>>>> 1e57b5b4
+	std::vector<nano::wallet_id> get_wallet_ids (store::transaction const & transaction_a);
 	std::unordered_map<nano::wallet_id, std::shared_ptr<nano::wallet>> get_wallets ();
-	nano::block_hash get_block_hash (bool & error_a, nano::transaction const & transaction_a, std::string const & id_a);
-	bool set_block_hash (nano::transaction const & transaction_a, std::string const & id_a, nano::block_hash const & hash);
+	nano::block_hash get_block_hash (bool & error_a, store::transaction const & transaction_a, std::string const & id_a);
+	bool set_block_hash (store::transaction const & transaction_a, std::string const & id_a, nano::block_hash const & hash);
 	nano::network_params & network_params;
 	std::function<void (bool)> observer;
 	std::unordered_map<nano::wallet_id, std::shared_ptr<nano::wallet>> items;
@@ -275,17 +208,10 @@
 	static nano::uint128_t const generate_priority;
 	static nano::uint128_t const high_priority;
 	/** Start read-write transaction */
-<<<<<<< HEAD
-	std::unique_ptr<nano::write_transaction> tx_begin_write ();
+	std::unique_ptr<store::write_transaction> tx_begin_write ();
 
 	/** Start read-only transaction */
-	std::unique_ptr<nano::read_transaction> tx_begin_read ();
-=======
-	store::write_transaction tx_begin_write ();
-
-	/** Start read-only transaction */
-	store::read_transaction tx_begin_read ();
->>>>>>> 1e57b5b4
+	std::unique_ptr<store::read_transaction> tx_begin_read ();
 
 private:
 	mutable nano::mutex reps_cache_mutex;
