#include <nano/lib/blocks.hpp>
#include <nano/lib/config.hpp>
#include <nano/lib/json_error_response.hpp>
#include <nano/lib/timer.hpp>
#include <nano/node/active_transactions.hpp>
#include <nano/node/bootstrap/bootstrap_lazy.hpp>
#include <nano/node/bootstrap_ascending/service.hpp>
#include <nano/node/common.hpp>
#include <nano/node/election.hpp>
#include <nano/node/json_handler.hpp>
#include <nano/node/node.hpp>
#include <nano/node/node_rpc_config.hpp>
#include <nano/node/telemetry.hpp>
#include <nano/node/wallet.hpp>
#include <nano/secure/ledger.hpp>

#include <boost/property_tree/json_parser.hpp>
#include <boost/property_tree/ptree.hpp>

#include <algorithm>
#include <chrono>
#include <vector>

namespace
{
void construct_json (nano::container_info_component * component, boost::property_tree::ptree & parent);
using ipc_json_handler_no_arg_func_map = std::unordered_map<std::string, std::function<void (nano::json_handler *)>>;
ipc_json_handler_no_arg_func_map create_ipc_json_handler_no_arg_func_map ();
auto ipc_json_handler_no_arg_funcs = create_ipc_json_handler_no_arg_func_map ();
bool block_confirmed (nano::node & node, nano::store::transaction & transaction, nano::block_hash const & hash, bool include_active, bool include_only_confirmed);
char const * epoch_as_string (nano::epoch);
}

nano::json_handler::json_handler (nano::node & node_a, nano::node_rpc_config const & node_rpc_config_a, std::string const & body_a, std::function<void (std::string const &)> const & response_a, std::function<void ()> stop_callback_a) :
	body (body_a),
	node (node_a),
	response (response_a),
	stop_callback (stop_callback_a),
	node_rpc_config (node_rpc_config_a)
{
}

std::function<void ()> nano::json_handler::create_worker_task (std::function<void (std::shared_ptr<nano::json_handler> const &)> const & action_a)
{
	return [rpc_l = shared_from_this (), action_a] () {
		try
		{
			action_a (rpc_l);
		}
		catch (std::runtime_error const &)
		{
			json_error_response (rpc_l->response, "Unable to parse JSON");
		}
		catch (...)
		{
			json_error_response (rpc_l->response, "Internal server error in RPC");
		}
	};
}

void nano::json_handler::process_request (bool unsafe_a)
{
	try
	{
		std::stringstream istream (body);
		boost::property_tree::read_json (istream, request);
		if (node_rpc_config.request_callback)
		{
			debug_assert (node.network_params.network.is_dev_network ());
			node_rpc_config.request_callback (request);
		}
		action = request.get<std::string> ("action");
		auto no_arg_func_iter = ipc_json_handler_no_arg_funcs.find (action);
		if (no_arg_func_iter != ipc_json_handler_no_arg_funcs.cend ())
		{
			// First try the map of options with no arguments
			no_arg_func_iter->second (this);
		}
		else
		{
			// Try the rest of the options
			if (action == "wallet_seed")
			{
				if (unsafe_a || node.network_params.network.is_dev_network ())
				{
					wallet_seed ();
				}
				else
				{
					json_error_response (response, "Unsafe RPC not allowed");
				}
			}
			else if (action == "chain")
			{
				chain ();
			}
			else if (action == "successors")
			{
				chain (true);
			}
			else if (action == "history")
			{
				response_l.put ("deprecated", "1");
				request.put ("head", request.get<std::string> ("hash"));
				account_history ();
			}
			else if (action == "knano_from_raw" || action == "krai_from_raw")
			{
				mnano_from_raw (nano::kxrb_ratio);
			}
			else if (action == "knano_to_raw" || action == "krai_to_raw")
			{
				mnano_to_raw (nano::kxrb_ratio);
			}
			else if (action == "rai_from_raw")
			{
				mnano_from_raw (nano::xrb_ratio);
			}
			else if (action == "rai_to_raw")
			{
				mnano_to_raw (nano::xrb_ratio);
			}
			else if (action == "mnano_from_raw" || action == "mrai_from_raw")
			{
				mnano_from_raw ();
			}
			else if (action == "mnano_to_raw" || action == "mrai_to_raw")
			{
				mnano_to_raw ();
			}
			else if (action == "nano_to_raw")
			{
				nano_to_raw ();
			}
			else if (action == "raw_to_nano")
			{
				raw_to_nano ();
			}
			else if (action == "password_valid")
			{
				password_valid ();
			}
			else if (action == "wallet_locked")
			{
				password_valid (true);
			}
			else
			{
				json_error_response (response, "Unknown command");
			}
		}
	}
	catch (std::runtime_error const &)
	{
		json_error_response (response, "Unable to parse JSON");
	}
	catch (...)
	{
		json_error_response (response, "Internal server error in RPC");
	}
}

void nano::json_handler::response_errors ()
{
	if (!ec && response_l.empty ())
	{
		// Return an error code if no response data was given
		ec = nano::error_rpc::empty_response;
	}
	if (ec)
	{
		boost::property_tree::ptree response_error;
		response_error.put ("error", ec.message ());
		std::stringstream ostream;
		boost::property_tree::write_json (ostream, response_error);
		response (ostream.str ());
	}
	else
	{
		std::stringstream ostream;
		boost::property_tree::write_json (ostream, response_l);
		response (ostream.str ());
	}
}

nano::wallet_id nano::json_handler::get_wallet_id ()
{
	if (!ec)
	{
		std::string wallet_text (request.get<std::string> ("wallet"));
		nano::wallet_id wallet;
		if (!wallet.decode_hex (wallet_text))
		{
			if (node.wallets.wallet_exists (wallet))
			{
				return wallet;
			}
			else
			{
				ec = nano::error_common::wallet_not_found;
			}
		}
		else
		{
			ec = nano::error_common::bad_wallet_number;
		}
	}
	return nano::wallet_id{};
}

nano::account nano::json_handler::account_impl (std::string account_text, std::error_code ec_a)
{
	nano::account result{};
	if (!ec)
	{
		if (account_text.empty ())
		{
			account_text = request.get<std::string> ("account");
		}
		if (result.decode_account (account_text))
		{
			ec = ec_a;
		}
		else if (account_text[3] == '-' || account_text[4] == '-')
		{
			// nano- and xrb- prefixes are deprecated
			response_l.put ("deprecated_account_format", "1");
		}
	}
	return result;
}

nano::account_info nano::json_handler::account_info_impl (store::transaction const & transaction_a, nano::account const & account_a)
{
	nano::account_info result;
	if (!ec)
	{
		auto info = node.ledger.any ().account_get (transaction_a, account_a);
		if (!info)
		{
			ec = nano::error_common::account_not_found;
			node.bootstrap_initiator.bootstrap_lazy (account_a, false, account_a.to_account ());
		}
		else
		{
			result = *info;
		}
	}
	return result;
}

nano::amount nano::json_handler::amount_impl ()
{
	nano::amount result (0);
	if (!ec)
	{
		std::string amount_text (request.get<std::string> ("amount"));
		if (result.decode_dec (amount_text))
		{
			ec = nano::error_common::invalid_amount;
		}
	}
	return result;
}

std::shared_ptr<nano::block> nano::json_handler::block_impl (bool signature_work_required)
{
	bool const json_block_l = request.get<bool> ("json_block", false);
	std::shared_ptr<nano::block> result{ nullptr };
	if (!ec)
	{
		boost::property_tree::ptree block_l;
		if (json_block_l)
		{
			block_l = request.get_child ("block");
		}
		else
		{
			std::string block_text (request.get<std::string> ("block"));
			std::stringstream block_stream (block_text);
			try
			{
				boost::property_tree::read_json (block_stream, block_l);
			}
			catch (...)
			{
				ec = nano::error_blocks::invalid_block;
			}
		}
		if (!ec)
		{
			if (!signature_work_required)
			{
				block_l.put ("signature", "0");
				block_l.put ("work", "0");
			}
			result = nano::deserialize_block_json (block_l);
			if (result == nullptr)
			{
				ec = nano::error_blocks::invalid_block;
			}
		}
	}
	return result;
}

nano::block_hash nano::json_handler::hash_impl (std::string search_text)
{
	nano::block_hash result (0);
	if (!ec)
	{
		std::string hash_text (request.get<std::string> (search_text));
		if (result.decode_hex (hash_text))
		{
			ec = nano::error_blocks::invalid_block_hash;
		}
	}
	return result;
}

nano::amount nano::json_handler::threshold_optional_impl ()
{
	nano::amount result (0);
	boost::optional<std::string> threshold_text (request.get_optional<std::string> ("threshold"));
	if (!ec && threshold_text.is_initialized ())
	{
		if (result.decode_dec (threshold_text.get ()))
		{
			ec = nano::error_common::bad_threshold;
		}
	}
	return result;
}

uint64_t nano::json_handler::work_optional_impl ()
{
	uint64_t result (0);
	boost::optional<std::string> work_text (request.get_optional<std::string> ("work"));
	if (!ec && work_text.is_initialized ())
	{
		if (nano::from_string_hex (work_text.get (), result))
		{
			ec = nano::error_common::bad_work_format;
		}
	}
	return result;
}

uint64_t nano::json_handler::difficulty_optional_impl (nano::work_version const version_a)
{
	auto difficulty (node.default_difficulty (version_a));
	boost::optional<std::string> difficulty_text (request.get_optional<std::string> ("difficulty"));
	if (!ec && difficulty_text.is_initialized ())
	{
		if (nano::from_string_hex (difficulty_text.get (), difficulty))
		{
			ec = nano::error_rpc::bad_difficulty_format;
		}
	}
	return difficulty;
}

uint64_t nano::json_handler::difficulty_ledger (nano::block const & block_a)
{
	nano::block_details details (nano::epoch::epoch_0, false, false, false);
	bool details_found (false);
	auto transaction (node.store.tx_begin_read ());
	// Previous block find
	std::shared_ptr<nano::block> block_previous (nullptr);
	auto previous (block_a.previous ());
	if (!previous.is_zero ())
	{
		block_previous = node.ledger.any ().block_get (*transaction, previous);
	}
	// Send check
	if (block_previous != nullptr)
	{
		auto is_send = node.ledger.any ().block_balance (*transaction, previous) > block_a.balance_field ().value ().number ();
		details = nano::block_details (nano::epoch::epoch_0, is_send, false, false);
		details_found = true;
	}
	// Epoch check
	if (block_previous != nullptr)
	{
		auto epoch = block_previous->sideband ().details ().epoch ();
		details = nano::block_details (epoch, details.is_send (), details.is_receive (), details.is_epoch ());
	}
	auto link = block_a.link_field ();
	if (link && !details.is_send ())
	{
		auto block_link (node.ledger.any ().block_get (*transaction, link.value ().as_block_hash ()));
		auto account = block_a.account_field ().value (); // Link is non-zero therefore it's a state block and has an account field;
		if (block_link != nullptr && node.ledger.pending_info (*transaction, nano::pending_key{ account, link.value ().as_block_hash () }))
		{
			auto epoch = std::max (details.epoch (), block_link->sideband ().details ().epoch ());
			details = nano::block_details (epoch, details.is_send (), true, details.is_epoch ());
			details_found = true;
		}
	}
	return details_found ? node.network_params.work.threshold (block_a.work_version (), details) : node.default_difficulty (block_a.work_version ());
}

double nano::json_handler::multiplier_optional_impl (nano::work_version const version_a, uint64_t & difficulty)
{
	double multiplier (1.);
	boost::optional<std::string> multiplier_text (request.get_optional<std::string> ("multiplier"));
	if (!ec && multiplier_text.is_initialized ())
	{
		auto success = boost::conversion::try_lexical_convert<double> (multiplier_text.get (), multiplier);
		if (success && multiplier > 0.)
		{
			difficulty = nano::difficulty::from_multiplier (multiplier, node.default_difficulty (version_a));
		}
		else
		{
			ec = nano::error_rpc::bad_multiplier_format;
		}
	}
	return multiplier;
}

nano::work_version nano::json_handler::work_version_optional_impl (nano::work_version const default_a)
{
	nano::work_version result = default_a;
	boost::optional<std::string> version_text (request.get_optional<std::string> ("version"));
	if (!ec && version_text.is_initialized ())
	{
		if (*version_text == nano::to_string (nano::work_version::work_1))
		{
			result = nano::work_version::work_1;
		}
		else
		{
			ec = nano::error_rpc::bad_work_version;
		}
	}
	return result;
}

namespace
{
bool decode_unsigned (std::string const & text, uint64_t & number)
{
	bool result;
	std::size_t end;
	try
	{
		number = std::stoull (text, &end);
		result = false;
	}
	catch (std::invalid_argument const &)
	{
		result = true;
	}
	catch (std::out_of_range const &)
	{
		result = true;
	}
	result = result || end != text.size ();
	return result;
}
}

uint64_t nano::json_handler::count_impl ()
{
	uint64_t result (0);
	if (!ec)
	{
		std::string count_text (request.get<std::string> ("count"));
		if (decode_unsigned (count_text, result) || result == 0)
		{
			ec = nano::error_common::invalid_count;
		}
	}
	return result;
}

uint64_t nano::json_handler::count_optional_impl (uint64_t result)
{
	boost::optional<std::string> count_text (request.get_optional<std::string> ("count"));
	if (!ec && count_text.is_initialized ())
	{
		if (decode_unsigned (count_text.get (), result))
		{
			ec = nano::error_common::invalid_count;
		}
	}
	return result;
}

uint64_t nano::json_handler::offset_optional_impl (uint64_t result)
{
	boost::optional<std::string> offset_text (request.get_optional<std::string> ("offset"));
	if (!ec && offset_text.is_initialized ())
	{
		if (decode_unsigned (offset_text.get (), result))
		{
			ec = nano::error_rpc::invalid_offset;
		}
	}
	return result;
}

void nano::json_handler::account_balance ()
{
	auto account (account_impl ());
	if (!ec)
	{
		bool const include_only_confirmed = request.get<bool> ("include_only_confirmed", true);
		auto balance (node.balance_pending (account, include_only_confirmed));
		response_l.put ("balance", balance.first.convert_to<std::string> ());
		response_l.put ("pending", balance.second.convert_to<std::string> ());
		response_l.put ("receivable", balance.second.convert_to<std::string> ());
	}
	response_errors ();
}

void nano::json_handler::account_block_count ()
{
	auto account (account_impl ());
	if (!ec)
	{
		auto transaction (node.store.tx_begin_read ());
		auto info (account_info_impl (*transaction, account));
		if (!ec)
		{
			response_l.put ("block_count", std::to_string (info.block_count ()));
		}
	}
	response_errors ();
}

void nano::json_handler::account_create ()
{
	node.workers->push_task (create_worker_task ([] (std::shared_ptr<nano::json_handler> const & rpc_l) {
		auto wallet_id (rpc_l->get_wallet_id ());
		if (!rpc_l->ec)
		{
			bool const generate_work = rpc_l->request.get<bool> ("work", true);
			nano::account new_key;
			auto index_text (rpc_l->request.get_optional<std::string> ("index"));
			if (index_text.is_initialized ())
			{
				uint64_t index;
				if (decode_unsigned (index_text.get (), index) || index > static_cast<uint64_t> (std::numeric_limits<uint32_t>::max ()))
				{
					rpc_l->ec = nano::error_common::invalid_index;
				}
				else
				{
					auto error = rpc_l->node.wallets.deterministic_insert (wallet_id, static_cast<uint32_t> (index), generate_work, new_key);
					rpc_l->set_error (error);
				}
			}
			else
			{
				auto error = rpc_l->node.wallets.deterministic_insert (wallet_id, generate_work, new_key);
				rpc_l->set_error (error);
			}

			if (!rpc_l->ec)
			{
				rpc_l->response_l.put ("account", new_key.to_account ());
			}
		}
		rpc_l->response_errors ();
	}));
}

void nano::json_handler::account_get ()
{
	std::string key_text (request.get<std::string> ("key"));
	nano::public_key pub;
	if (!pub.decode_hex (key_text))
	{
		response_l.put ("account", pub.to_account ());
	}
	else
	{
		ec = nano::error_common::bad_public_key;
	}
	response_errors ();
}

void nano::json_handler::account_info ()
{
	auto account (account_impl ());
	if (!ec)
	{
		bool const representative = request.get<bool> ("representative", false);
		bool const weight = request.get<bool> ("weight", false);
		bool const pending = request.get<bool> ("pending", false);
		bool const receivable = request.get<bool> ("receivable", pending);
		bool const include_confirmed = request.get<bool> ("include_confirmed", false);
		auto transaction (node.store.tx_begin_read ());
		auto info (account_info_impl (*transaction, account));
		nano::confirmation_height_info confirmation_height_info;
		node.store.confirmation_height ().get (*transaction, account, confirmation_height_info);
		if (!ec)
		{
			response_l.put ("frontier", info.head ().to_string ());
			response_l.put ("open_block", info.open_block ().to_string ());
			response_l.put ("representative_block", node.ledger.representative (*transaction, info.head ()).to_string ());
			nano::amount balance_l (info.balance ());
			std::string balance;
			balance_l.encode_dec (balance);

			response_l.put ("balance", balance);

			nano::amount confirmed_balance_l;
			if (include_confirmed)
			{
				if (info.block_count () != confirmation_height_info.height ())
				{
					confirmed_balance_l = node.ledger.any ().block_balance (*transaction, confirmation_height_info.frontier ()).value_or (0);
				}
				else
				{
					// block_height and confirmed height are the same, so can just reuse balance
					confirmed_balance_l = balance_l;
				}
				std::string confirmed_balance;
				confirmed_balance_l.encode_dec (confirmed_balance);
				response_l.put ("confirmed_balance", confirmed_balance);
			}

			response_l.put ("modified_timestamp", std::to_string (info.modified ()));
			response_l.put ("block_count", std::to_string (info.block_count ()));
			response_l.put ("account_version", epoch_as_string (info.epoch ()));
			auto confirmed_frontier = confirmation_height_info.frontier ().to_string ();
			if (include_confirmed)
			{
				response_l.put ("confirmed_height", std::to_string (confirmation_height_info.height ()));
				response_l.put ("confirmed_frontier", confirmed_frontier);
			}
			else
			{
				// For backwards compatibility purposes
				response_l.put ("confirmation_height", std::to_string (confirmation_height_info.height ()));
				response_l.put ("confirmation_height_frontier", confirmed_frontier);
			}

			std::shared_ptr<nano::block> confirmed_frontier_block;
			if (include_confirmed && confirmation_height_info.height () > 0)
			{
				confirmed_frontier_block = node.ledger.any ().block_get (*transaction, confirmation_height_info.frontier ());
			}

			if (representative)
			{
				response_l.put ("representative", info.representative ().to_account ());
				if (include_confirmed)
				{
					nano::account confirmed_representative{};
					if (confirmed_frontier_block)
					{
						confirmed_representative = confirmed_frontier_block->representative_field ().value_or (0);
						if (confirmed_representative.is_zero ())
						{
							confirmed_representative = node.ledger.any ().block_get (*transaction, node.ledger.representative (*transaction, confirmation_height_info.frontier ()))->representative_field ().value ();
						}
					}

					response_l.put ("confirmed_representative", confirmed_representative.to_account ());
				}
			}
			if (weight)
			{
				auto account_weight (node.ledger.weight_exact (*transaction, account));
				response_l.put ("weight", account_weight.convert_to<std::string> ());
			}
			if (receivable)
			{
				auto account_receivable = node.ledger.account_receivable (*transaction, account);
				response_l.put ("pending", account_receivable.convert_to<std::string> ());
				response_l.put ("receivable", account_receivable.convert_to<std::string> ());

				if (include_confirmed)
				{
					auto account_receivable = node.ledger.account_receivable (*transaction, account, true);
					response_l.put ("confirmed_pending", account_receivable.convert_to<std::string> ());
					response_l.put ("confirmed_receivable", account_receivable.convert_to<std::string> ());
				}
			}
		}
	}
	response_errors ();
}

void nano::json_handler::account_key ()
{
	auto account (account_impl ());
	if (!ec)
	{
		response_l.put ("key", account.to_string ());
	}
	response_errors ();
}

void nano::json_handler::account_list ()
{
	auto wallet_id{ get_wallet_id () };
	if (!ec)
	{
		std::vector<nano::account> accounts;
		auto error = node.wallets.get_accounts (wallet_id, accounts);
		if (error == nano::wallets_error::none)
		{
			boost::property_tree::ptree accounts_json;
			for (const auto & account : accounts)
			{
				boost::property_tree::ptree entry;
				entry.put ("", account.to_account ());
				accounts_json.push_back (std::make_pair ("", entry));
			}
			response_l.add_child ("accounts", accounts_json);
		}
		else
		{
			set_error (error);
		}
	}
	response_errors ();
}

void nano::json_handler::account_move ()
{
	node.workers->push_task (create_worker_task ([] (std::shared_ptr<nano::json_handler> const & rpc_l) {
		auto wallet_id{ rpc_l->get_wallet_id () };
		if (!rpc_l->ec)
		{
			std::string source_text (rpc_l->request.get<std::string> ("source"));
			auto accounts_text (rpc_l->request.get_child ("accounts"));
			nano::wallet_id source;
			if (!source.decode_hex (source_text))
			{
				if (rpc_l->node.wallets.wallet_exists (source))
				{
					std::vector<nano::public_key> accounts;
					for (auto i (accounts_text.begin ()), n (accounts_text.end ()); i != n; ++i)
					{
						auto account (rpc_l->account_impl (i->second.get<std::string> ("")));
						accounts.push_back (account);
					}

					auto error{ rpc_l->node.wallets.move_accounts (source, wallet_id, accounts) };
					rpc_l->response_l.put ("moved", error ? "0" : "1");
				}
				else
				{
					rpc_l->ec = nano::error_rpc::source_not_found;
				}
			}
			else
			{
				rpc_l->ec = nano::error_rpc::bad_source;
			}
		}
		rpc_l->response_errors ();
	}));
}

void nano::json_handler::account_remove ()
{
	node.workers->push_task (create_worker_task ([] (std::shared_ptr<nano::json_handler> const & rpc_l) {
		auto wallet_id (rpc_l->get_wallet_id ());
		auto account (rpc_l->account_impl ());
		if (!rpc_l->ec)
		{
			auto error = rpc_l->node.wallets.remove_account (wallet_id, account);
			if (error == nano::wallets_error::none)
			{
				rpc_l->response_l.put ("removed", "1");
			}
			rpc_l->set_error (error);
		}

		rpc_l->response_errors ();
	}));
}

void nano::json_handler::account_representative ()
{
	auto account (account_impl ());
	if (!ec)
	{
		auto transaction (node.store.tx_begin_read ());
		auto info (account_info_impl (*transaction, account));
		if (!ec)
		{
			response_l.put ("representative", info.representative ().to_account ());
		}
	}
	response_errors ();
}

void nano::json_handler::account_representative_set ()
{
	node.workers->push_task (create_worker_task ([work_generation_enabled = node.work_generation_enabled ()] (std::shared_ptr<nano::json_handler> const & rpc_l) {
		auto wallet_id (rpc_l->get_wallet_id ());
		auto account (rpc_l->account_impl ());
		std::string representative_text (rpc_l->request.get<std::string> ("representative"));
		auto representative (rpc_l->account_impl (representative_text, nano::error_rpc::bad_representative_number));
		if (!rpc_l->ec)
		{
			auto work (rpc_l->work_optional_impl ());
			if (!rpc_l->ec && work)
			{
				auto block_transaction (rpc_l->node.store.tx_begin_read ());
				auto info (rpc_l->account_info_impl (*block_transaction, account));
				if (!rpc_l->ec)
				{
					nano::block_details details (info.epoch (), false, false, false);
					if (rpc_l->node.network_params.work.difficulty (nano::work_version::work_1, info.head (), work) < rpc_l->node.network_params.work.threshold (nano::work_version::work_1, details))
					{
						rpc_l->ec = nano::error_common::invalid_work;
					}
				}
			}
			else if (!rpc_l->ec) // work == 0
			{
				if (!work_generation_enabled)
				{
					rpc_l->ec = nano::error_common::disabled_work_generation;
				}
			}
			if (!rpc_l->ec)
			{
				bool generate_work (work == 0); // Disable work generation if "work" option is provided
				auto response_a (rpc_l->response);
				auto response_data (std::make_shared<boost::property_tree::ptree> (rpc_l->response_l));
				auto error = rpc_l->node.wallets.change_async (
				wallet_id, account, representative, [response_a, response_data] (std::shared_ptr<nano::block> const & block) {
					if (block != nullptr)
					{
						response_data->put ("block", block->hash ().to_string ());
						std::stringstream ostream;
						boost::property_tree::write_json (ostream, *response_data);
						response_a (ostream.str ());
					}
					else
					{
						json_error_response (response_a, "Error generating block");
					}
				},
				work, generate_work);

				rpc_l->set_error (error);
			}
		}
		// Because of change_async
		if (rpc_l->ec)
		{
			rpc_l->response_errors ();
		}
	}));
}

void nano::json_handler::account_weight ()
{
	auto account (account_impl ());
	if (!ec)
	{
		auto balance (node.weight (account));
		response_l.put ("weight", balance.convert_to<std::string> ());
	}
	response_errors ();
}

void nano::json_handler::accounts_balances ()
{
	boost::property_tree::ptree balances;
	boost::property_tree::ptree errors;
	auto transaction = node.store.tx_begin_read ();
	for (auto & account_from_request : request.get_child ("accounts"))
	{
		boost::property_tree::ptree entry;
		auto account = account_impl (account_from_request.second.data ());
		if (!ec)
		{
			bool const include_only_confirmed = request.get<bool> ("include_only_confirmed", true);
			auto balance = node.balance_pending (account, include_only_confirmed);
			entry.put ("balance", balance.first.convert_to<std::string> ());
			entry.put ("pending", balance.second.convert_to<std::string> ());
			entry.put ("receivable", balance.second.convert_to<std::string> ());
			balances.put_child (account_from_request.second.data (), entry);
			continue;
		}
		debug_assert (ec);
		errors.put (account_from_request.second.data (), ec.message ());
		ec = {};
	}
	if (!balances.empty ())
	{
		response_l.add_child ("balances", balances);
	}
	if (!errors.empty ())
	{
		response_l.add_child ("errors", errors);
	}
	response_errors ();
}

void nano::json_handler::accounts_representatives ()
{
	boost::property_tree::ptree representatives;
	boost::property_tree::ptree errors;
	auto transaction = node.store.tx_begin_read ();
	for (auto & account_from_request : request.get_child ("accounts"))
	{
		auto account = account_impl (account_from_request.second.data ());
		if (!ec)
		{
			auto info = account_info_impl (*transaction, account);
			if (!ec)
			{
				representatives.put (account_from_request.second.data (), info.representative ().to_account ());
				continue;
			}
		}
		debug_assert (ec);
		errors.put (account_from_request.second.data (), ec.message ());
		ec = {};
	}
	if (!representatives.empty ())
	{
		response_l.add_child ("representatives", representatives);
	}
	if (!errors.empty ())
	{
		response_l.add_child ("errors", errors);
	}
	response_errors ();
}

void nano::json_handler::accounts_create ()
{
	node.workers->push_task (create_worker_task ([] (std::shared_ptr<nano::json_handler> const & rpc_l) {
		auto wallet_id (rpc_l->get_wallet_id ());
		auto count (rpc_l->count_impl ());
		if (!rpc_l->ec)
		{
			bool const generate_work = rpc_l->request.get<bool> ("work", false);
			boost::property_tree::ptree accounts;
			for (auto i (0); accounts.size () < count; ++i)
			{
				nano::account new_key;
				auto error = rpc_l->node.wallets.deterministic_insert (wallet_id, generate_work, new_key);
				if (error != nano::wallets_error::none)
				{
					rpc_l->set_error (error);
					break;
				}
				boost::property_tree::ptree entry;
				entry.put ("", new_key.to_account ());
				accounts.push_back (std::make_pair ("", entry));
			}
			rpc_l->response_l.add_child ("accounts", accounts);
		}
		rpc_l->response_errors ();
	}));
}

void nano::json_handler::accounts_frontiers ()
{
	boost::property_tree::ptree frontiers;
	boost::property_tree::ptree errors;
	auto transaction = node.store.tx_begin_read ();
	for (auto & account_from_request : request.get_child ("accounts"))
	{
		auto account = account_impl (account_from_request.second.data ());
		if (!ec)
		{
			auto latest = node.ledger.any ().account_head (*transaction, account);
			if (!latest.is_zero ())
			{
				frontiers.put (account.to_account (), latest.to_string ());
				continue;
			}
			else
			{
				ec = nano::error_common::account_not_found;
			}
		}
		debug_assert (ec);
		errors.put (account_from_request.second.data (), ec.message ());
		ec = {};
	}
	if (!frontiers.empty ())
	{
		response_l.add_child ("frontiers", frontiers);
	}
	if (!errors.empty ())
	{
		response_l.add_child ("errors", errors);
	}
	response_errors ();
}

void nano::json_handler::accounts_pending ()
{
	response_l.put ("deprecated", "1");
	accounts_receivable ();
}

void nano::json_handler::accounts_receivable ()
{
	auto count (count_optional_impl ());
	auto threshold (threshold_optional_impl ());
	bool const source = request.get<bool> ("source", false);
	bool const include_active = request.get<bool> ("include_active", false);
	bool const include_only_confirmed = request.get<bool> ("include_only_confirmed", true);
	bool const sorting = request.get<bool> ("sorting", false);
	auto simple (threshold.is_zero () && !source && !sorting); // if simple, response is a list of hashes for each account
	boost::property_tree::ptree pending;
	auto transaction = node.store.tx_begin_read ();
	for (auto & accounts : request.get_child ("accounts"))
	{
		auto account (account_impl (accounts.second.data ()));
		if (!ec)
		{
			boost::property_tree::ptree peers_l;
			for (auto current = node.ledger.receivable_upper_bound (*transaction, account, 0); !current.is_end () && peers_l.size () < count; ++current)
			{
				auto const & [key, info] = *current;
				if (include_only_confirmed && !node.ledger.confirmed ().block_exists (*transaction, key.hash))
				{
					continue;
				}
				if (simple)
				{
					boost::property_tree::ptree entry;
					entry.put ("", key.hash.to_string ());
					peers_l.push_back (std::make_pair ("", entry));
					continue;
				}
				if (info.amount.number () < threshold.number ())
				{
					continue;
				}

				if (source)
				{
					boost::property_tree::ptree pending_tree;
					pending_tree.put ("amount", info.amount.number ().template convert_to<std::string> ());
					pending_tree.put ("source", info.source.to_account ());
					peers_l.add_child (key.hash.to_string (), pending_tree);
				}
				else
				{
					peers_l.put (key.hash.to_string (), info.amount.number ().template convert_to<std::string> ());
				}
			}
			if (sorting && !simple)
			{
				if (source)
				{
					peers_l.sort ([] (auto const & child1, auto const & child2) -> bool {
						return child1.second.template get<nano::uint128_t> ("amount") > child2.second.template get<nano::uint128_t> ("amount");
					});
				}
				else
				{
					peers_l.sort ([] (auto const & child1, auto const & child2) -> bool {
						return child1.second.template get<nano::uint128_t> ("") > child2.second.template get<nano::uint128_t> ("");
					});
				}
			}
			if (!peers_l.empty ())
			{
				pending.add_child (account.to_account (), peers_l);
			}
		}
	}
	response_l.add_child ("blocks", pending);
	response_errors ();
}

void nano::json_handler::active_difficulty ()
{
	auto include_trend (request.get<bool> ("include_trend", false));
	auto const multiplier_active = 1.0;
	auto const default_difficulty (node.default_difficulty (nano::work_version::work_1));
	auto const default_receive_difficulty (node.default_receive_difficulty (nano::work_version::work_1));
	auto const receive_current_denormalized (node.network_params.work.denormalized_multiplier (multiplier_active, node.network_params.work.get_epoch_2_receive ()));
	response_l.put ("deprecated", "1");
	response_l.put ("network_minimum", nano::to_string_hex (default_difficulty));
	response_l.put ("network_receive_minimum", nano::to_string_hex (default_receive_difficulty));
	response_l.put ("network_current", nano::to_string_hex (nano::difficulty::from_multiplier (multiplier_active, default_difficulty)));
	response_l.put ("network_receive_current", nano::to_string_hex (nano::difficulty::from_multiplier (receive_current_denormalized, default_receive_difficulty)));
	response_l.put ("multiplier", 1.0);
	if (include_trend)
	{
		boost::property_tree::ptree difficulty_trend_l;

		// To keep this RPC backwards-compatible
		boost::property_tree::ptree entry;
		entry.put ("", "1.000000000000000");
		difficulty_trend_l.push_back (std::make_pair ("", entry));

		response_l.add_child ("difficulty_trend", difficulty_trend_l);
	}
	response_errors ();
}

void nano::json_handler::available_supply ()
{
	auto genesis_balance (node.balance (node.network_params.ledger.genesis->account_field ().value ())); // Cold storage genesis
	auto landing_balance (node.balance (nano::account ("059F68AAB29DE0D3A27443625C7EA9CDDB6517A8B76FE37727EF6A4D76832AD5"))); // Active unavailable account
	auto faucet_balance (node.balance (nano::account ("8E319CE6F3025E5B2DF66DA7AB1467FE48F1679C13DD43BFDB29FA2E9FC40D3B"))); // Faucet account
	auto burned_balance ((node.balance_pending (nano::account{}, false)).second); // Burning 0 account
	auto available (nano::dev::constants.genesis_amount - genesis_balance - landing_balance - faucet_balance - burned_balance);
	response_l.put ("available", available.convert_to<std::string> ());
	response_errors ();
}

void nano::json_handler::block_info ()
{
	auto hash (hash_impl ());
	if (!ec)
	{
		auto transaction (node.store.tx_begin_read ());
		auto block (node.ledger.any ().block_get (*transaction, hash));
		if (block != nullptr)
		{
			auto account = block->account ();
			response_l.put ("block_account", account.to_account ());
<<<<<<< HEAD
			auto amount = node.ledger.amount (*transaction, hash);
=======
			auto amount = node.ledger.any.block_amount (transaction, hash);
>>>>>>> 01e73d77
			if (amount)
			{
				response_l.put ("amount", amount.value ().number ().convert_to<std::string> ());
			}
			auto balance = node.ledger.any ().block_balance (*transaction, hash);
			response_l.put ("balance", balance.value ().number ().convert_to<std::string> ());
			response_l.put ("height", std::to_string (block->sideband ().height ()));
			response_l.put ("local_timestamp", std::to_string (block->sideband ().timestamp ()));
			response_l.put ("successor", block->sideband ().successor ().to_string ());
			auto confirmed (node.ledger.confirmed ().block_exists (*transaction, hash));
			response_l.put ("confirmed", confirmed);

			bool json_block_l = request.get<bool> ("json_block", false);
			if (json_block_l)
			{
				boost::property_tree::ptree block_node_l;
				block->serialize_json (block_node_l);
				response_l.add_child ("contents", block_node_l);
			}
			else
			{
				std::string contents;
				block->serialize_json (contents);
				response_l.put ("contents", contents);
			}
			if (block->type () == nano::block_type::state)
			{
				auto subtype (nano::state_subtype (block->sideband ().details ()));
				response_l.put ("subtype", subtype);
			}
		}
		else
		{
			ec = nano::error_blocks::not_found;
		}
	}
	response_errors ();
}

void nano::json_handler::block_confirm ()
{
	auto hash (hash_impl ());
	if (!ec)
	{
		auto transaction (node.store.tx_begin_read ());
		auto block_l (node.ledger.any ().block_get (*transaction, hash));
		if (block_l != nullptr)
		{
			if (!node.ledger.confirmed ().block_exists (*transaction, hash))
			{
				// Start new confirmation for unconfirmed (or not being confirmed) block
				if (!node.confirming_set.exists (hash))
				{
					node.start_election (std::move (block_l));
				}
			}
			else
			{
				// Add record in confirmation history for confirmed block
<<<<<<< HEAD
				nano::election_status status{};
				status.set_winner (block_l);
				status.set_election_end (std::chrono::duration_cast<std::chrono::milliseconds> (std::chrono::system_clock::now ().time_since_epoch ()));
				status.set_block_count (1);
				status.set_election_status_type (nano::election_status_type::active_confirmation_height);
				node.active.insert_recently_cemented (status);
=======
				nano::election_status status{ block_l, 0, 0, std::chrono::duration_cast<std::chrono::milliseconds> (std::chrono::system_clock::now ().time_since_epoch ()), std::chrono::duration_values<std::chrono::milliseconds>::zero (), 0, 1, 0, nano::election_status_type::active_confirmation_height };
				node.active.recently_cemented.put (status);
				// Trigger callback for confirmed block
				auto account = block_l->account ();
				auto amount = node.ledger.any.block_amount (transaction, hash);
				bool is_state_send (false);
				bool is_state_epoch (false);
				if (amount)
				{
					if (auto state = dynamic_cast<nano::state_block *> (block_l.get ()))
					{
						is_state_send = state->is_send ();
						is_state_epoch = amount.value () == 0 && node.ledger.is_epoch_link (state->link_field ().value ());
					}
				}
				node.observers.blocks.notify (status, {}, account, amount ? amount.value ().number () : 0, is_state_send, is_state_epoch);
>>>>>>> 01e73d77
			}
			response_l.put ("started", "1");
		}
		else
		{
			ec = nano::error_blocks::not_found;
		}
	}
	response_errors ();
}

void nano::json_handler::blocks ()
{
	bool const json_block_l = request.get<bool> ("json_block", false);
	boost::property_tree::ptree blocks;
	auto transaction (node.store.tx_begin_read ());
	for (boost::property_tree::ptree::value_type & hashes : request.get_child ("hashes"))
	{
		if (!ec)
		{
			std::string hash_text = hashes.second.data ();
			nano::block_hash hash;
			if (!hash.decode_hex (hash_text))
			{
				auto block (node.ledger.any ().block_get (*transaction, hash));
				if (block != nullptr)
				{
					if (json_block_l)
					{
						boost::property_tree::ptree block_node_l;
						block->serialize_json (block_node_l);
						blocks.add_child (hash_text, block_node_l);
					}
					else
					{
						std::string contents;
						block->serialize_json (contents);
						blocks.put (hash_text, contents);
					}
				}
				else
				{
					ec = nano::error_blocks::not_found;
				}
			}
			else
			{
				ec = nano::error_blocks::bad_hash_number;
			}
		}
	}
	response_l.add_child ("blocks", blocks);
	response_errors ();
}

void nano::json_handler::blocks_info ()
{
	bool const pending = request.get<bool> ("pending", false);
	bool const receivable = request.get<bool> ("receivable", pending);
	bool const receive_hash = request.get<bool> ("receive_hash", false);
	bool const source = request.get<bool> ("source", false);
	bool const json_block_l = request.get<bool> ("json_block", false);
	bool const include_not_found = request.get<bool> ("include_not_found", false);

	boost::property_tree::ptree blocks;
	boost::property_tree::ptree blocks_not_found;
	auto transaction (node.store.tx_begin_read ());
	for (boost::property_tree::ptree::value_type & hashes : request.get_child ("hashes"))
	{
		if (!ec)
		{
			std::string hash_text = hashes.second.data ();
			nano::block_hash hash;
			if (!hash.decode_hex (hash_text))
			{
				auto block (node.ledger.any ().block_get (*transaction, hash));
				if (block != nullptr)
				{
					boost::property_tree::ptree entry;
					auto account = block->account ();
					entry.put ("block_account", account.to_account ());
<<<<<<< HEAD
					auto amount (node.ledger.amount (*transaction, hash));
=======
					auto amount = node.ledger.any.block_amount (transaction, hash);
>>>>>>> 01e73d77
					if (amount)
					{
						entry.put ("amount", amount.value ().number ().convert_to<std::string> ());
					}
					auto balance = block->balance ();
					entry.put ("balance", balance.number ().convert_to<std::string> ());
					entry.put ("height", std::to_string (block->sideband ().height ()));
					entry.put ("local_timestamp", std::to_string (block->sideband ().timestamp ()));
					entry.put ("successor", block->sideband ().successor ().to_string ());
					auto confirmed (node.ledger.confirmed ().block_exists (*transaction, hash));
					entry.put ("confirmed", confirmed);

					if (json_block_l)
					{
						boost::property_tree::ptree block_node_l;
						block->serialize_json (block_node_l);
						entry.add_child ("contents", block_node_l);
					}
					else
					{
						std::string contents;
						block->serialize_json (contents);
						entry.put ("contents", contents);
					}
					if (block->type () == nano::block_type::state)
					{
						auto subtype (nano::state_subtype (block->sideband ().details ()));
						entry.put ("subtype", subtype);
					}
					if (receivable || receive_hash)
					{
						if (!block->is_send ())
						{
							if (receivable)
							{
								entry.put ("pending", "0");
								entry.put ("receivable", "0");
							}
							if (receive_hash)
							{
								entry.put ("receive_hash", nano::block_hash (0).to_string ());
							}
						}
						else if (node.ledger.pending_info (*transaction, nano::pending_key{ block->destination (), hash }))
						{
							if (receivable)
							{
								entry.put ("pending", "1");
								entry.put ("receivable", "1");
							}
							if (receive_hash)
							{
								entry.put ("receive_hash", nano::block_hash (0).to_string ());
							}
						}
						else
						{
							if (receivable)
							{
								entry.put ("pending", "0");
								entry.put ("receivable", "0");
							}
							if (receive_hash)
							{
								std::shared_ptr<nano::block> receive_block = node.ledger.find_receive_block_by_send_hash (*transaction, block->destination (), hash);
								std::string receive_hash = receive_block ? receive_block->hash ().to_string () : nano::block_hash (0).to_string ();
								entry.put ("receive_hash", receive_hash);
							}
						}
					}
					if (source)
					{
						if (!block->is_receive () || !node.ledger.any ().block_exists (*transaction, block->source ()))
						{
							entry.put ("source_account", "0");
						}
						else
						{
							auto block_a = node.ledger.any ().block_get (*transaction, block->source ());
							release_assert (block_a);
							entry.put ("source_account", block_a->account ().to_account ());
						}
					}
					blocks.push_back (std::make_pair (hash_text, entry));
				}
				else if (include_not_found)
				{
					boost::property_tree::ptree entry;
					entry.put ("", hash_text);
					blocks_not_found.push_back (std::make_pair ("", entry));
				}
				else
				{
					ec = nano::error_blocks::not_found;
				}
			}
			else
			{
				ec = nano::error_blocks::bad_hash_number;
			}
		}
	}
	if (!ec)
	{
		response_l.add_child ("blocks", blocks);
		if (include_not_found)
		{
			response_l.add_child ("blocks_not_found", blocks_not_found);
		}
	}
	response_errors ();
}

void nano::json_handler::block_account ()
{
	auto hash (hash_impl ());
	if (!ec)
	{
		auto transaction (node.store.tx_begin_read ());
		auto block = node.ledger.any ().block_get (*transaction, hash);
		if (block)
		{
			response_l.put ("account", block->account ().to_account ());
		}
		else
		{
			ec = nano::error_blocks::not_found;
		}
	}
	response_errors ();
}

void nano::json_handler::block_count ()
{
	response_l.put ("count", std::to_string (node.ledger.block_count ()));
	response_l.put ("unchecked", std::to_string (node.unchecked.count ()));
	response_l.put ("cemented", std::to_string (node.ledger.cemented_count ()));
	if (node.flags.enable_pruning ())
	{
		response_l.put ("full", std::to_string (node.ledger.block_count () - node.ledger.pruned_count ()));
		response_l.put ("pruned", std::to_string (node.ledger.pruned_count ()));
	}
	response_errors ();
}

void nano::json_handler::set_error (nano::wallets_error const & error)
{
	switch (error)
	{
		case nano::wallets_error::none:
			break;
		case nano::wallets_error::wallet_not_found:
			ec = nano::error_common::wallet_not_found;
			break;
		case nano::wallets_error::wallet_locked:
			ec = nano::error_common::wallet_locked;
			break;
		case nano::wallets_error::account_not_found:
			ec = nano::error_common::account_not_found_wallet;
			break;
		case nano::wallets_error::bad_public_key:
			ec = nano::error_common::bad_public_key;
			break;
		default:
			ec = nano::error_common::generic;
			break;
	}
}

void nano::json_handler::block_create ()
{
	std::string type (request.get<std::string> ("type"));
	nano::wallet_id wallet_id (0);
	// Default to work_1 if not specified
	auto work_version (work_version_optional_impl (nano::work_version::work_1));
	auto difficulty_l (difficulty_optional_impl (work_version));
	boost::optional<std::string> wallet_text (request.get_optional<std::string> ("wallet"));
	if (!ec && wallet_text.is_initialized ())
	{
		if (wallet_id.decode_hex (wallet_text.get ()))
		{
			ec = nano::error_common::bad_wallet_number;
		}
	}
	nano::account account{};
	boost::optional<std::string> account_text (request.get_optional<std::string> ("account"));
	if (!ec && account_text.is_initialized ())
	{
		account = account_impl (account_text.get ());
	}
	nano::account representative{};
	boost::optional<std::string> representative_text (request.get_optional<std::string> ("representative"));
	if (!ec && representative_text.is_initialized ())
	{
		representative = account_impl (representative_text.get (), nano::error_rpc::bad_representative_number);
	}
	nano::account destination{};
	boost::optional<std::string> destination_text (request.get_optional<std::string> ("destination"));
	if (!ec && destination_text.is_initialized ())
	{
		destination = account_impl (destination_text.get (), nano::error_rpc::bad_destination);
	}
	nano::block_hash source (0);
	boost::optional<std::string> source_text (request.get_optional<std::string> ("source"));
	if (!ec && source_text.is_initialized ())
	{
		if (source.decode_hex (source_text.get ()))
		{
			ec = nano::error_rpc::bad_source;
		}
	}
	nano::amount amount (0);
	boost::optional<std::string> amount_text (request.get_optional<std::string> ("amount"));
	if (!ec && amount_text.is_initialized ())
	{
		if (amount.decode_dec (amount_text.get ()))
		{
			ec = nano::error_common::invalid_amount;
		}
	}
	auto work (work_optional_impl ());
	nano::raw_key prv;
	prv.clear ();
	nano::block_hash previous (0);
	nano::amount balance (0);
	if (work == 0 && !node.work_generation_enabled ())
	{
		ec = nano::error_common::disabled_work_generation;
	}
	if (!ec && wallet_id != 0 && account != 0)
	{
		auto error = node.wallets.fetch (wallet_id, account, prv);
		if (error == nano::wallets_error::none)
		{
			auto block_transaction (node.store.tx_begin_read ());
			previous = node.ledger.any ().account_head (*block_transaction, account);
			balance = node.ledger.account_balance (*block_transaction, account);
		}
		set_error (error);
	}
	boost::optional<std::string> key_text (request.get_optional<std::string> ("key"));
	if (!ec && key_text.is_initialized ())
	{
		if (prv.decode_hex (key_text.get ()))
		{
			ec = nano::error_common::bad_private_key;
		}
	}
	boost::optional<std::string> previous_text (request.get_optional<std::string> ("previous"));
	if (!ec && previous_text.is_initialized ())
	{
		if (previous.decode_hex (previous_text.get ()))
		{
			ec = nano::error_rpc::bad_previous;
		}
	}
	boost::optional<std::string> balance_text (request.get_optional<std::string> ("balance"));
	if (!ec && balance_text.is_initialized ())
	{
		if (balance.decode_dec (balance_text.get ()))
		{
			ec = nano::error_rpc::invalid_balance;
		}
	}
	nano::link link (0);
	boost::optional<std::string> link_text (request.get_optional<std::string> ("link"));
	if (!ec && link_text.is_initialized ())
	{
		if (link.decode_account (link_text.get ()))
		{
			if (link.decode_hex (link_text.get ()))
			{
				ec = nano::error_rpc::bad_link;
			}
		}
	}
	else
	{
		// Retrieve link from source or destination
		if (source.is_zero ())
		{
			link = destination;
		}
		else
		{
			link = source;
		}
	}
	if (!ec)
	{
		auto rpc_l (shared_from_this ());
		// Serializes the block contents to the RPC response
		auto block_response_put_l = [rpc_l, this] (nano::block const & block_a) {
			boost::property_tree::ptree response_l;
			response_l.put ("hash", block_a.hash ().to_string ());
			response_l.put ("difficulty", nano::to_string_hex (rpc_l->node.network_params.work.difficulty (block_a)));
			bool json_block_l = request.get<bool> ("json_block", false);
			if (json_block_l)
			{
				boost::property_tree::ptree block_node_l;
				block_a.serialize_json (block_node_l);
				response_l.add_child ("block", block_node_l);
			}
			else
			{
				std::string contents;
				block_a.serialize_json (contents);
				response_l.put ("block", contents);
			}
			std::stringstream ostream;
			boost::property_tree::write_json (ostream, response_l);
			rpc_l->response (ostream.str ());
		};
		// Wrapper from argument to lambda capture, to extend the block's scope
		auto get_callback_l = [rpc_l, block_response_put_l] (std::shared_ptr<nano::block> const & block_a) {
			// Callback upon work generation success or failure
			return [block_a, rpc_l, block_response_put_l] (std::optional<uint64_t> const & work_a) {
				if (block_a != nullptr)
				{
					if (work_a.has_value ())
					{
						block_a->block_work_set (*work_a);
						block_response_put_l (*block_a);
					}
					else
					{
						rpc_l->ec = nano::error_common::failure_work_generation;
					}
				}
				else
				{
					rpc_l->ec = nano::error_common::generic;
				}
				if (rpc_l->ec)
				{
					rpc_l->response_errors ();
				}
			};
		};
		if (prv != 0)
		{
			nano::account pub (nano::pub_key (prv));
			// Fetching account balance & previous for send blocks (if aren't given directly)
			if (!previous_text.is_initialized () && !balance_text.is_initialized ())
			{
				auto transaction (node.store.tx_begin_read ());
				previous = node.ledger.any ().account_head (*transaction, pub);
				balance = node.ledger.account_balance (*transaction, pub);
			}
			// Double check current balance if previous block is specified
			else if (previous_text.is_initialized () && balance_text.is_initialized () && type == "send")
			{
				auto transaction (node.store.tx_begin_read ());
				if (node.ledger.any ().block_exists (*transaction, previous) && node.ledger.any ().block_balance (*transaction, previous) != balance.number ())
				{
					ec = nano::error_rpc::block_create_balance_mismatch;
				}
			}
			// Check for incorrect account key
			if (!ec && account_text.is_initialized ())
			{
				if (account != pub)
				{
					ec = nano::error_rpc::block_create_public_key_mismatch;
				}
			}
			nano::block_builder builder_l;
			std::shared_ptr<nano::block> block_l{ nullptr };
			nano::root root_l;
			std::error_code ec_build;
			if (type == "state")
			{
				if (previous_text.is_initialized () && !representative.is_zero () && (!link.is_zero () || link_text.is_initialized ()))
				{
					block_l = builder_l.state ()
							  .account (pub)
							  .previous (previous)
							  .representative (representative)
							  .balance (balance)
							  .link (link)
							  .sign (prv, pub)
							  .build (ec_build);
					if (previous.is_zero ())
					{
						root_l = pub;
					}
					else
					{
						root_l = previous;
					}
				}
				else
				{
					ec = nano::error_rpc::block_create_requirements_state;
				}
			}
			else if (type == "open")
			{
				if (representative != 0 && source != 0)
				{
					block_l = builder_l.open ()
							  .account (pub)
							  .source (source)
							  .representative (representative)
							  .sign (prv, pub)
							  .build (ec_build);
					root_l = pub;
				}
				else
				{
					ec = nano::error_rpc::block_create_requirements_open;
				}
			}
			else if (type == "receive")
			{
				if (source != 0 && previous != 0)
				{
					block_l = builder_l.receive ()
							  .previous (previous)
							  .source (source)
							  .sign (prv, pub)
							  .build (ec_build);
					root_l = previous;
				}
				else
				{
					ec = nano::error_rpc::block_create_requirements_receive;
				}
			}
			else if (type == "change")
			{
				if (representative != 0 && previous != 0)
				{
					block_l = builder_l.change ()
							  .previous (previous)
							  .representative (representative)
							  .sign (prv, pub)
							  .build (ec_build);
					root_l = previous;
				}
				else
				{
					ec = nano::error_rpc::block_create_requirements_change;
				}
			}
			else if (type == "send")
			{
				if (destination != 0 && previous != 0 && balance != 0 && amount != 0)
				{
					if (balance.number () >= amount.number ())
					{
						block_l = builder_l.send ()
								  .previous (previous)
								  .destination (destination)
								  .balance (balance.number () - amount.number ())
								  .sign (prv, pub)
								  .build (ec_build);
						root_l = previous;
					}
					else
					{
						ec = nano::error_common::insufficient_balance;
					}
				}
				else
				{
					ec = nano::error_rpc::block_create_requirements_send;
				}
			}
			else
			{
				ec = nano::error_blocks::invalid_type;
			}
			if (!ec && (!ec_build || ec_build == nano::error_common::missing_work))
			{
				if (work == 0)
				{
					// Difficulty calculation
					if (request.count ("difficulty") == 0)
					{
						difficulty_l = difficulty_ledger (*block_l);
					}
					node.work_generate (work_version, root_l, difficulty_l, get_callback_l (block_l), nano::account (pub));
				}
				else
				{
					block_l->block_work_set (work);
					block_response_put_l (*block_l);
				}
			}
		}
		else
		{
			ec = nano::error_rpc::block_create_key_required;
		}
	}
	// Because of callback
	if (ec)
	{
		response_errors ();
	}
}

void nano::json_handler::block_hash ()
{
	auto block (block_impl (true));

	if (!ec)
	{
		response_l.put ("hash", block->hash ().to_string ());
	}
	response_errors ();
}

void nano::json_handler::bootstrap ()
{
	std::string address_text = request.get<std::string> ("address");
	std::string port_text = request.get<std::string> ("port");
	boost::system::error_code address_ec;
	auto address (boost::asio::ip::make_address_v6 (address_text, address_ec));
	if (!address_ec)
	{
		uint16_t port;
		if (!nano::parse_port (port_text, port))
		{
			if (!node.flags.disable_legacy_bootstrap ())
			{
				std::string bootstrap_id (request.get<std::string> ("id", ""));
				node.bootstrap_initiator.bootstrap (nano::endpoint (address, port), true, bootstrap_id);
				response_l.put ("success", "");
			}
			else
			{
				ec = nano::error_rpc::disabled_bootstrap_legacy;
			}
		}
		else
		{
			ec = nano::error_common::invalid_port;
		}
	}
	else
	{
		ec = nano::error_common::invalid_ip_address;
	}
	response_errors ();
}

void nano::json_handler::bootstrap_any ()
{
	bool const force = request.get<bool> ("force", false);
	if (!node.flags.disable_legacy_bootstrap ())
	{
		nano::account start_account{};
		boost::optional<std::string> account_text (request.get_optional<std::string> ("account"));
		if (account_text.is_initialized ())
		{
			start_account = account_impl (account_text.get ());
		}
		std::string bootstrap_id (request.get<std::string> ("id", ""));
		node.bootstrap_initiator.bootstrap (force, bootstrap_id, std::numeric_limits<uint32_t>::max (), start_account);
		response_l.put ("success", "");
	}
	else
	{
		ec = nano::error_rpc::disabled_bootstrap_legacy;
	}
	response_errors ();
}

void nano::json_handler::bootstrap_lazy ()
{
	auto hash (hash_impl ());
	bool const force = request.get<bool> ("force", false);
	if (!ec)
	{
		if (!node.flags.disable_lazy_bootstrap ())
		{
			auto existed (node.bootstrap_initiator.current_lazy_attempt () != nullptr);
			std::string bootstrap_id (request.get<std::string> ("id", ""));
			auto key_inserted (node.bootstrap_initiator.bootstrap_lazy (hash, force, bootstrap_id));
			bool started = !existed && key_inserted;
			response_l.put ("started", started ? "1" : "0");
			response_l.put ("key_inserted", key_inserted ? "1" : "0");
		}
		else
		{
			ec = nano::error_rpc::disabled_bootstrap_lazy;
		}
	}
	response_errors ();
}

/*
 * @warning This is an internal/diagnostic RPC, do not rely on its interface being stable
 */
void nano::json_handler::bootstrap_status ()
{
	auto attempts_count (node.bootstrap_initiator.attempts.size ());
	response_l.put ("bootstrap_threads", std::to_string (node.config->bootstrap_initiator_threads));
	response_l.put ("running_attempts_count", std::to_string (attempts_count));
	response_l.put ("total_attempts_count", std::to_string (node.bootstrap_initiator.attempts.total_attempts ()));
	boost::property_tree::ptree connections;
	node.bootstrap_initiator.connections->bootstrap_status (connections, attempts_count);
	response_l.add_child ("connections", connections);
	response_l.add_child ("attempts", node.bootstrap_initiator.attempts.attempts_information ());
	response_errors ();
}

void nano::json_handler::chain (bool successors)
{
	successors = successors != request.get<bool> ("reverse", false);
	auto hash (hash_impl ("block"));
	auto count (count_impl ());
	auto offset (offset_optional_impl (0));
	if (!ec)
	{
		boost::property_tree::ptree blocks;
		auto transaction (node.store.tx_begin_read ());
		while (!hash.is_zero () && blocks.size () < count)
		{
			auto block_l (node.ledger.any ().block_get (*transaction, hash));
			if (block_l != nullptr)
			{
				if (offset > 0)
				{
					--offset;
				}
				else
				{
					boost::property_tree::ptree entry;
					entry.put ("", hash.to_string ());
					blocks.push_back (std::make_pair ("", entry));
				}
				hash = successors ? node.ledger.successor (*transaction, hash).value_or (0) : block_l->previous ();
			}
			else
			{
				hash.clear ();
			}
		}
		response_l.add_child ("blocks", blocks);
	}
	response_errors ();
}

void nano::json_handler::confirmation_active ()
{
	uint64_t announcements (0);
	uint64_t confirmed (0);
	boost::optional<std::string> announcements_text (request.get_optional<std::string> ("announcements"));
	if (announcements_text.is_initialized ())
	{
		announcements = strtoul (announcements_text.get ().c_str (), NULL, 10);
	}
	boost::property_tree::ptree elections;
	auto active_elections = node.active.list_active ();
	for (auto const & election : active_elections)
	{
		if (election->get_confirmation_request_count () >= announcements)
		{
			if (!node.active.confirmed (*election))
			{
				boost::property_tree::ptree entry;
				entry.put ("", election->qualified_root ().to_string ());
				elections.push_back (std::make_pair ("", entry));
			}
			else
			{
				++confirmed;
			}
		}
	}
	response_l.add_child ("confirmations", elections);
	response_l.put ("unconfirmed", elections.size ());
	response_l.put ("confirmed", confirmed);
	response_errors ();
}

void nano::json_handler::election_statistics ()
{
	auto active_elections = node.active.list_active ();
	unsigned normal_count = 0;
	unsigned hinted_count = 0;
	unsigned optimistic_count = 0;
	unsigned total_count = 0;
	std::chrono::milliseconds total_age{ 0 };
	std::chrono::milliseconds max_age{ 0 };

	for (auto const & election : active_elections)
	{
		total_count++;
		auto age = election->age ();
		total_age += age;
		if (age > max_age)
		{
			max_age = age;
		}
		switch (election->behavior ())
		{
			case election_behavior::normal:
				normal_count++;
				break;
			case election_behavior::hinted:
				hinted_count++;
				break;
			case election_behavior::optimistic:
				optimistic_count++;
				break;
		}
	}
	auto average_election_age = std::chrono::milliseconds{ total_count ? total_age.count () / total_count : 0 };

	auto utilization_percentage = (static_cast<double> (total_count * 100) / node.config->active_elections_size);
	std::stringstream stream_utilization, stream_average_age;
	stream_utilization << std::fixed << std::setprecision (2) << utilization_percentage;

	response_l.put ("normal", normal_count);
	response_l.put ("hinted", hinted_count);
	response_l.put ("optimistic", optimistic_count);
	response_l.put ("total", total_count);
	response_l.put ("aec_utilization_percentage", stream_utilization.str ());
	response_l.put ("max_election_age", max_age.count ());
	response_l.put ("average_election_age", average_election_age.count ());

	response_errors ();
}

void nano::json_handler::confirmation_history ()
{
	boost::property_tree::ptree elections;
	boost::property_tree::ptree confirmation_stats;
	std::chrono::milliseconds running_total (0);
	nano::block_hash hash (0);
	boost::optional<std::string> hash_text (request.get_optional<std::string> ("hash"));
	if (hash_text.is_initialized ())
	{
		hash = hash_impl ();
	}
	if (!ec)
	{
		for (auto const & status : node.active.recently_cemented_list ())
		{
			if (hash.is_zero () || status.get_winner ()->hash () == hash)
			{
				boost::property_tree::ptree election;
				election.put ("hash", status.get_winner ()->hash ().to_string ());
				election.put ("duration", status.get_election_duration ().count ());
				election.put ("time", status.get_election_end ().count ());
				election.put ("tally", status.get_tally ().to_string_dec ());
				election.add ("final", status.get_final_tally ().to_string_dec ());
				election.put ("blocks", std::to_string (status.get_block_count ()));
				election.put ("voters", std::to_string (status.get_voter_count ()));
				election.put ("request_count", std::to_string (status.get_confirmation_request_count ()));
				elections.push_back (std::make_pair ("", election));
			}
			running_total += status.get_election_duration ();
		}
	}
	confirmation_stats.put ("count", elections.size ());
	if (elections.size () >= 1)
	{
		confirmation_stats.put ("average", (running_total.count ()) / elections.size ());
	}
	response_l.add_child ("confirmation_stats", confirmation_stats);
	response_l.add_child ("confirmations", elections);
	response_errors ();
}

void nano::json_handler::confirmation_info ()
{
	bool const representatives = request.get<bool> ("representatives", false);
	bool const contents = request.get<bool> ("contents", true);
	bool const json_block_l = request.get<bool> ("json_block", false);
	std::string root_text (request.get<std::string> ("root"));
	nano::qualified_root root;
	if (!root.decode_hex (root_text))
	{
		auto election (node.active.election (root));
		if (election != nullptr && !node.active.confirmed (*election))
		{
			auto info = node.active.current_status (*election);
			response_l.put ("announcements", std::to_string (info.status.get_confirmation_request_count ()));
			response_l.put ("voters", std::to_string (info.votes.size ()));
			response_l.put ("last_winner", info.status.get_winner ()->hash ().to_string ());
			nano::uint128_t total (0);
			boost::property_tree::ptree blocks;
			for (auto const & [tally, block] : info.tally)
			{
				boost::property_tree::ptree entry;
				entry.put ("tally", tally.convert_to<std::string> ());
				total += tally;
				if (contents)
				{
					if (json_block_l)
					{
						boost::property_tree::ptree block_node_l;
						block->serialize_json (block_node_l);
						entry.add_child ("contents", block_node_l);
					}
					else
					{
						std::string contents;
						block->serialize_json (contents);
						entry.put ("contents", contents);
					}
				}
				if (representatives)
				{
					std::multimap<nano::uint128_t, nano::account, std::greater<nano::uint128_t>> representatives;
					for (auto const & [representative, vote] : info.votes)
					{
						if (block->hash () == vote.get_hash ())
						{
							auto amount (node.ledger.cache.rep_weights ().representation_get (representative));
							representatives.emplace (std::move (amount), representative);
						}
					}
					boost::property_tree::ptree representatives_list;
					for (auto const & [amount, representative] : representatives)
					{
						representatives_list.put (representative.to_account (), amount.convert_to<std::string> ());
					}
					entry.add_child ("representatives", representatives_list);
				}
				blocks.add_child ((block->hash ()).to_string (), entry);
			}
			response_l.put ("total_tally", total.convert_to<std::string> ());
			response_l.put ("final_tally", info.status.get_final_tally ().to_string_dec ());
			response_l.add_child ("blocks", blocks);
		}
		else
		{
			ec = nano::error_rpc::confirmation_not_found;
		}
	}
	else
	{
		ec = nano::error_rpc::invalid_root;
	}
	response_errors ();
}

void nano::json_handler::confirmation_quorum ()
{
	response_l.put ("quorum_delta", node.online_reps.delta ().convert_to<std::string> ());
	response_l.put ("online_weight_quorum_percent", std::to_string (nano::online_reps::online_weight_quorum ()));
	response_l.put ("online_weight_minimum", node.config->online_weight_minimum.to_string_dec ());
	response_l.put ("online_stake_total", node.online_reps.online ().convert_to<std::string> ());
	response_l.put ("trended_stake_total", node.online_reps.trended ().convert_to<std::string> ());
	response_l.put ("peers_stake_total", node.representative_register.total_weight ().convert_to<std::string> ());
	if (request.get<bool> ("peer_details", false))
	{
		boost::property_tree::ptree peers;
		for (auto & peer : node.representative_register.representatives ())
		{
			boost::property_tree::ptree peer_node;
			peer_node.put ("account", peer.get_account ().to_account ());
			peer_node.put ("ip", peer.get_channel ()->to_string ());
			peer_node.put ("weight", nano::amount{ node.ledger.weight (peer.get_account ()) }.to_string_dec ());
			peers.push_back (std::make_pair ("", peer_node));
		}
		response_l.add_child ("peers", peers);
	}
	response_errors ();
}

void nano::json_handler::database_txn_tracker ()
{
	boost::property_tree::ptree json;

	if (node.config->diagnostics_config.txn_tracking.enable)
	{
		unsigned min_read_time_milliseconds = 0;
		boost::optional<std::string> min_read_time_text (request.get_optional<std::string> ("min_read_time"));
		if (min_read_time_text.is_initialized ())
		{
			auto success = boost::conversion::try_lexical_convert<unsigned> (*min_read_time_text, min_read_time_milliseconds);
			if (!success)
			{
				ec = nano::error_common::invalid_amount;
			}
		}

		unsigned min_write_time_milliseconds = 0;
		if (!ec)
		{
			boost::optional<std::string> min_write_time_text (request.get_optional<std::string> ("min_write_time"));
			if (min_write_time_text.is_initialized ())
			{
				auto success = boost::conversion::try_lexical_convert<unsigned> (*min_write_time_text, min_write_time_milliseconds);
				if (!success)
				{
					ec = nano::error_common::invalid_amount;
				}
			}
		}

		if (!ec)
		{
			node.store.serialize_mdb_tracker (json, std::chrono::milliseconds (min_read_time_milliseconds), std::chrono::milliseconds (min_write_time_milliseconds));
			response_l.put_child ("txn_tracking", json);
		}
	}
	else
	{
		ec = nano::error_common::tracking_not_enabled;
	}

	response_errors ();
}

void nano::json_handler::delegators ()
{
	auto representative (account_impl ());
	auto count (count_optional_impl (1024));
	auto threshold (threshold_optional_impl ());
	auto start_account_text (request.get_optional<std::string> ("start"));

	nano::account start_account{};
	if (!ec && start_account_text.is_initialized ())
	{
		start_account = account_impl (start_account_text.get ());
	}

	if (!ec)
	{
		auto transaction (node.store.tx_begin_read ());
		boost::property_tree::ptree delegators;
		for (auto i (node.store.account ().begin (*transaction, start_account.number () + 1)), n (node.store.account ().end ()); i != n && delegators.size () < count; ++i)
		{
			nano::account_info const & info (i->second);
			if (info.representative () == representative)
			{
				if (info.balance ().number () >= threshold.number ())
				{
					std::string balance;
					nano::uint128_union (info.balance ()).encode_dec (balance);
					nano::account const & delegator (i->first);
					delegators.put (delegator.to_account (), balance);
				}
			}
		}
		response_l.add_child ("delegators", delegators);
	}
	response_errors ();
}

void nano::json_handler::delegators_count ()
{
	auto account (account_impl ());
	if (!ec)
	{
		uint64_t count (0);
		auto transaction (node.store.tx_begin_read ());
		for (auto i (node.store.account ().begin (*transaction)), n (node.store.account ().end ()); i != n; ++i)
		{
			nano::account_info const & info (i->second);
			if (info.representative () == account)
			{
				++count;
			}
		}
		response_l.put ("count", std::to_string (count));
	}
	response_errors ();
}

void nano::json_handler::deterministic_key ()
{
	std::string seed_text (request.get<std::string> ("seed"));
	std::string index_text (request.get<std::string> ("index"));
	nano::raw_key seed;
	if (!seed.decode_hex (seed_text))
	{
		try
		{
			uint32_t index (std::stoul (index_text));
			nano::raw_key prv = nano::deterministic_key (seed, index);
			nano::public_key pub (nano::pub_key (prv));
			response_l.put ("private", prv.to_string ());
			response_l.put ("public", pub.to_string ());
			response_l.put ("account", pub.to_account ());
		}
		catch (std::logic_error const &)
		{
			ec = nano::error_common::invalid_index;
		}
	}
	else
	{
		ec = nano::error_common::bad_seed;
	}
	response_errors ();
}

void nano::json_handler::frontiers ()
{
	auto start (account_impl ());
	auto count (count_impl ());
	if (!ec)
	{
		boost::property_tree::ptree frontiers;
		auto transaction (node.store.tx_begin_read ());
		for (auto i (node.store.account ().begin (*transaction, start)), n (node.store.account ().end ()); i != n && frontiers.size () < count; ++i)
		{
			frontiers.put (i->first.to_account (), i->second.head ().to_string ());
		}
		response_l.add_child ("frontiers", frontiers);
	}
	response_errors ();
}

void nano::json_handler::account_count ()
{
	auto size (node.ledger.account_count ());
	response_l.put ("count", std::to_string (size));
	response_errors ();
}

namespace
{
class history_visitor : public nano::block_visitor
{
public:
	history_visitor (nano::json_handler & handler_a, bool raw_a, nano::store::transaction & transaction_a, boost::property_tree::ptree & tree_a, nano::block_hash const & hash_a, std::vector<nano::public_key> const & accounts_filter_a) :
		handler (handler_a),
		raw (raw_a),
		transaction (transaction_a),
		tree (tree_a),
		hash (hash_a),
		accounts_filter (accounts_filter_a)
	{
	}
	virtual ~history_visitor () = default;
	void send_block (nano::send_block const & block_a)
	{
		if (should_ignore_account (block_a.destination_field ().value ()))
		{
			return;
		}
		tree.put ("type", "send");
		auto account (block_a.destination_field ().value ().to_account ());
		tree.put ("account", account);
		auto amount = handler.node.ledger.any.block_amount (transaction, hash);
		if (amount)
		{
			tree.put ("amount", amount.value ().number ().convert_to<std::string> ());
		}
		if (raw)
		{
			tree.put ("destination", account);
			tree.put ("balance", block_a.balance ().to_string_dec ());
			tree.put ("previous", block_a.previous ().to_string ());
		}
	}
	void receive_block (nano::receive_block const & block_a)
	{
		tree.put ("type", "receive");
		auto amount = handler.node.ledger.any.block_amount (transaction, hash);
		if (amount)
		{
			auto source_account = handler.node.ledger.any().block_account (transaction, block_a.source_field ().value ());
			if (source_account)
			{
				tree.put ("account", source_account.value ().to_account ());
			}
			tree.put ("amount", amount.value ().number ().convert_to<std::string> ());
		}
		if (raw)
		{
			tree.put ("source", block_a.source_field ().value ().to_string ());
			tree.put ("previous", block_a.previous ().to_string ());
		}
	}
	void open_block (nano::open_block const & block_a)
	{
		if (raw)
		{
			tree.put ("type", "open");
			tree.put ("representative", block_a.representative_field ().value ().to_account ());
			tree.put ("source", block_a.source_field ().value ().to_string ());
			tree.put ("opened", block_a.account ().to_account ());
		}
		else
		{
			// Report opens as a receive
			tree.put ("type", "receive");
		}
		if (block_a.source () != handler.node.ledger.constants.genesis->account_field ())
		{
<<<<<<< HEAD
			auto amount = handler.node.ledger.amount (transaction, hash);
=======
			bool error_or_pruned (false);
			auto amount = handler.node.ledger.any.block_amount (transaction, hash);
>>>>>>> 01e73d77
			if (amount)
			{
				auto source_account (handler.node.ledger.any().block_account (transaction, block_a.source_field ().value ()));
				if (source_account)
				{
					tree.put ("account", source_account.value ().to_account ());
				}
				tree.put ("amount", amount.value ().number ().convert_to<std::string> ());
			}
		}
		else
		{
			tree.put ("account", handler.node.ledger.constants.genesis->account_field ().value ().to_account ());
			tree.put ("amount", nano::dev::constants.genesis_amount.convert_to<std::string> ());
		}
	}
	void change_block (nano::change_block const & block_a)
	{
		if (raw && accounts_filter.empty ())
		{
			tree.put ("type", "change");
			tree.put ("representative", block_a.representative_field ().value ().to_account ());
			tree.put ("previous", block_a.previous ().to_string ());
		}
	}
	void state_block (nano::state_block const & block_a)
	{
		if (raw)
		{
			tree.put ("type", "state");
			tree.put ("representative", block_a.representative_field ().value ().to_account ());
			tree.put ("link", block_a.link_field ().value ().to_string ());
			tree.put ("balance", block_a.balance ().to_string_dec ());
			tree.put ("previous", block_a.previous ().to_string ());
		}
		auto balance (block_a.balance ().number ());
		auto previous_balance = handler.node.ledger.any ().block_balance (transaction, block_a.previous ());
		if (!previous_balance)
		{
			if (raw)
			{
				tree.put ("subtype", "unknown");
			}
			else
			{
				tree.put ("type", "unknown");
			}
		}
		else if (balance < previous_balance.value ().number ())
		{
			if (should_ignore_account (block_a.link_field ().value ().as_account ()))
			{
				tree.clear ();
				return;
			}
			if (raw)
			{
				tree.put ("subtype", "send");
			}
			else
			{
				tree.put ("type", "send");
			}
			tree.put ("account", block_a.link_field ().value ().to_account ());
			tree.put ("amount", (previous_balance.value ().number () - balance).convert_to<std::string> ());
		}
		else
		{
			if (block_a.link_field ().value ().is_zero ())
			{
				if (raw && accounts_filter.empty ())
				{
					tree.put ("subtype", "change");
				}
			}
			else if (balance == previous_balance.value ().number () && handler.node.ledger.is_epoch_link (block_a.link_field ().value ()))
			{
				if (raw && accounts_filter.empty ())
				{
					tree.put ("subtype", "epoch");
					tree.put ("account", handler.node.ledger.epoch_signer (block_a.link_field ().value ()).to_account ());
				}
			}
			else
			{
				auto source_account = handler.node.ledger.any().block_account (transaction, block_a.link_field ().value ().as_block_hash ());
				if (source_account && should_ignore_account (source_account.value ()))
				{
					tree.clear ();
					return;
				}
				if (raw)
				{
					tree.put ("subtype", "receive");
				}
				else
				{
					tree.put ("type", "receive");
				}
				if (source_account)
				{
					tree.put ("account", source_account.value ().to_account ());
				}
				tree.put ("amount", (balance - previous_balance.value ().number ()).convert_to<std::string> ());
			}
		}
	}
	bool should_ignore_account (nano::public_key const & account)
	{
		bool ignore (false);
		if (!accounts_filter.empty ())
		{
			if (std::find (accounts_filter.begin (), accounts_filter.end (), account) == accounts_filter.end ())
			{
				ignore = true;
			}
		}
		return ignore;
	}
	nano::json_handler & handler;
	bool raw;
	nano::store::transaction & transaction;
	boost::property_tree::ptree & tree;
	nano::block_hash const & hash;
	std::vector<nano::public_key> const & accounts_filter;
};
}

void nano::json_handler::account_history ()
{
	std::vector<nano::public_key> accounts_to_filter;
	auto const accounts_filter_node = request.get_child_optional ("account_filter");
	if (accounts_filter_node.is_initialized ())
	{
		for (auto & a : (*accounts_filter_node))
		{
			auto account (account_impl (a.second.get<std::string> ("")));
			if (!ec)
			{
				accounts_to_filter.push_back (account);
			}
			else
			{
				break;
			}
		}
	}
	nano::account account;
	nano::block_hash hash;
	bool reverse (request.get_optional<bool> ("reverse") == true);
	auto head_str (request.get_optional<std::string> ("head"));
	auto transaction (node.store.tx_begin_read ());
	auto count (count_impl ());
	auto offset (offset_optional_impl (0));
	if (head_str)
	{
		if (!hash.decode_hex (*head_str))
		{
			if (node.ledger.any ().block_exists (*transaction, hash))
			{
				account = node.ledger.any().block_account (*transaction, hash).value ();
			}
			else
			{
				ec = nano::error_blocks::not_found;
			}
		}
		else
		{
			ec = nano::error_blocks::bad_hash_number;
		}
	}
	else
	{
		account = account_impl ();
		if (!ec)
		{
			if (reverse)
			{
				auto info (account_info_impl (*transaction, account));
				if (!ec)
				{
					hash = info.open_block ();
				}
			}
			else
			{
				hash = node.ledger.any ().account_head (*transaction, account);
			}
		}
	}
	if (!ec)
	{
		boost::property_tree::ptree history;
		bool output_raw (request.get_optional<bool> ("raw") == true);
		response_l.put ("account", account.to_account ());
		auto block (node.ledger.any ().block_get (*transaction, hash));
		while (block != nullptr && count > 0)
		{
			if (offset > 0)
			{
				--offset;
			}
			else
			{
				boost::property_tree::ptree entry;
				history_visitor visitor (*this, output_raw, *transaction, entry, hash, accounts_to_filter);
				block->visit (visitor);
				if (!entry.empty ())
				{
					entry.put ("local_timestamp", std::to_string (block->sideband ().timestamp ()));
					entry.put ("height", std::to_string (block->sideband ().height ()));
					entry.put ("hash", hash.to_string ());
					entry.put ("confirmed", node.ledger.confirmed ().block_exists (*transaction, hash));
					if (output_raw)
					{
						entry.put ("work", nano::to_string_hex (block->block_work ()));
						entry.put ("signature", block->block_signature ().to_string ());
					}
					history.push_back (std::make_pair ("", entry));
					--count;
				}
			}
			hash = reverse ? node.ledger.successor (*transaction, hash).value_or (0) : block->previous ();
			block = node.ledger.any ().block_get (*transaction, hash);
		}
		response_l.add_child ("history", history);
		if (!hash.is_zero ())
		{
			response_l.put (reverse ? "next" : "previous", hash.to_string ());
		}
	}
	response_errors ();
}

void nano::json_handler::keepalive ()
{
	if (!ec)
	{
		std::string address_text (request.get<std::string> ("address"));
		std::string port_text (request.get<std::string> ("port"));
		uint16_t port;
		if (!nano::parse_port (port_text, port))
		{
			node.keepalive (address_text, port);
			response_l.put ("started", "1");
		}
		else
		{
			ec = nano::error_common::invalid_port;
		}
	}
	response_errors ();
}

void nano::json_handler::key_create ()
{
	nano::keypair pair;
	response_l.put ("private", pair.prv.to_string ());
	response_l.put ("public", pair.pub.to_string ());
	response_l.put ("account", pair.pub.to_account ());
	response_errors ();
}

void nano::json_handler::key_expand ()
{
	std::string key_text (request.get<std::string> ("key"));
	nano::raw_key prv;
	if (!prv.decode_hex (key_text))
	{
		nano::public_key pub (nano::pub_key (prv));
		response_l.put ("private", prv.to_string ());
		response_l.put ("public", pub.to_string ());
		response_l.put ("account", pub.to_account ());
	}
	else
	{
		ec = nano::error_common::bad_private_key;
	}
	response_errors ();
}

void nano::json_handler::ledger ()
{
	auto count (count_optional_impl ());
	auto threshold (threshold_optional_impl ());
	if (!ec)
	{
		nano::account start{};
		boost::optional<std::string> account_text (request.get_optional<std::string> ("account"));
		if (account_text.is_initialized ())
		{
			start = account_impl (account_text.get ());
		}
		uint64_t modified_since (0);
		boost::optional<std::string> modified_since_text (request.get_optional<std::string> ("modified_since"));
		if (modified_since_text.is_initialized ())
		{
			if (decode_unsigned (modified_since_text.get (), modified_since))
			{
				ec = nano::error_rpc::invalid_timestamp;
			}
		}
		bool const sorting = request.get<bool> ("sorting", false);
		bool const representative = request.get<bool> ("representative", false);
		bool const weight = request.get<bool> ("weight", false);
		bool const pending = request.get<bool> ("pending", false);
		bool const receivable = request.get<bool> ("receivable", pending);
		boost::property_tree::ptree accounts;
		auto transaction (node.store.tx_begin_read ());
		if (!ec && !sorting) // Simple
		{
			for (auto i (node.store.account ().begin (*transaction, start)), n (node.store.account ().end ()); i != n && accounts.size () < count; ++i)
			{
				nano::account_info const & info (i->second);
				if (info.modified () >= modified_since && (receivable || info.balance ().number () >= threshold.number ()))
				{
					nano::account const & account (i->first);
					boost::property_tree::ptree response_a;
					if (receivable)
					{
						auto account_receivable = node.ledger.account_receivable (*transaction, account);
						if (info.balance ().number () + account_receivable < threshold.number ())
						{
							continue;
						}
						response_a.put ("pending", account_receivable.convert_to<std::string> ());
						response_a.put ("receivable", account_receivable.convert_to<std::string> ());
					}
					response_a.put ("frontier", info.head ().to_string ());
					response_a.put ("open_block", info.open_block ().to_string ());
					response_a.put ("representative_block", node.ledger.representative (*transaction, info.head ()).to_string ());
					std::string balance;
					nano::uint128_union (info.balance ()).encode_dec (balance);
					response_a.put ("balance", balance);
					response_a.put ("modified_timestamp", std::to_string (info.modified ()));
					response_a.put ("block_count", std::to_string (info.block_count ()));
					if (representative)
					{
						response_a.put ("representative", info.representative ().to_account ());
					}
					if (weight)
					{
						auto account_weight (node.ledger.weight_exact (*transaction, account));
						response_a.put ("weight", account_weight.convert_to<std::string> ());
					}
					accounts.push_back (std::make_pair (account.to_account (), response_a));
				}
			}
		}
		else if (!ec) // Sorting
		{
			std::vector<std::pair<nano::uint128_union, nano::account>> ledger_l;
			for (auto i (node.store.account ().begin (*transaction, start)), n (node.store.account ().end ()); i != n; ++i)
			{
				nano::account_info const & info (i->second);
				nano::uint128_union balance (info.balance ());
				if (info.modified () >= modified_since)
				{
					ledger_l.emplace_back (balance, i->first);
				}
			}
			std::sort (ledger_l.begin (), ledger_l.end ());
			std::reverse (ledger_l.begin (), ledger_l.end ());
			nano::account_info info;
			for (auto i (ledger_l.begin ()), n (ledger_l.end ()); i != n && accounts.size () < count; ++i)
			{
				node.store.account ().get (*transaction, i->second, info);
				if (receivable || info.balance ().number () >= threshold.number ())
				{
					nano::account const & account (i->second);
					boost::property_tree::ptree response_a;
					if (receivable)
					{
						auto account_receivable = node.ledger.account_receivable (*transaction, account);
						if (info.balance ().number () + account_receivable < threshold.number ())
						{
							continue;
						}
						response_a.put ("pending", account_receivable.convert_to<std::string> ());
						response_a.put ("receivable", account_receivable.convert_to<std::string> ());
					}
					response_a.put ("frontier", info.head ().to_string ());
					response_a.put ("open_block", info.open_block ().to_string ());
					response_a.put ("representative_block", node.ledger.representative (*transaction, info.head ()).to_string ());
					std::string balance;
					(i->first).encode_dec (balance);
					response_a.put ("balance", balance);
					response_a.put ("modified_timestamp", std::to_string (info.modified ()));
					response_a.put ("block_count", std::to_string (info.block_count ()));
					if (representative)
					{
						response_a.put ("representative", info.representative ().to_account ());
					}
					if (weight)
					{
						auto account_weight (node.ledger.weight_exact (*transaction, account));
						response_a.put ("weight", account_weight.convert_to<std::string> ());
					}
					accounts.push_back (std::make_pair (account.to_account (), response_a));
				}
			}
		}
		response_l.add_child ("accounts", accounts);
	}
	response_errors ();
}

void nano::json_handler::mnano_from_raw (nano::uint128_t ratio)
{
	auto amount (amount_impl ());
	response_l.put ("deprecated", "1");
	if (!ec)
	{
		auto result (amount.number () / ratio);
		response_l.put ("amount", result.convert_to<std::string> ());
	}
	response_errors ();
}

void nano::json_handler::mnano_to_raw (nano::uint128_t ratio)
{
	auto amount (amount_impl ());
	response_l.put ("deprecated", "1");
	if (!ec)
	{
		auto result (amount.number () * ratio);
		if (result > amount.number ())
		{
			response_l.put ("amount", result.convert_to<std::string> ());
		}
		else
		{
			ec = nano::error_common::invalid_amount_big;
		}
	}
	response_errors ();
}

void nano::json_handler::nano_to_raw ()
{
	auto amount (amount_impl ());
	if (!ec)
	{
		auto result (amount.number () * nano::Mxrb_ratio);
		if (result > amount.number ())
		{
			response_l.put ("amount", result.convert_to<std::string> ());
		}
		else
		{
			ec = nano::error_common::invalid_amount_big;
		}
	}
	response_errors ();
}

void nano::json_handler::raw_to_nano ()
{
	auto amount (amount_impl ());
	if (!ec)
	{
		auto result (amount.number () / nano::Mxrb_ratio);
		response_l.put ("amount", result.convert_to<std::string> ());
	}
	response_errors ();
}

/*
 * @warning This is an internal/diagnostic RPC, do not rely on its interface being stable
 */
void nano::json_handler::node_id ()
{
	if (!ec)
	{
		response_l.put ("public", node.node_id.pub.to_string ());
		response_l.put ("as_account", node.node_id.pub.to_account ());
		response_l.put ("node_id", node.node_id.pub.to_node_id ());
	}
	response_errors ();
}

/*
 * @warning This is an internal/diagnostic RPC, do not rely on its interface being stable
 */
void nano::json_handler::node_id_delete ()
{
	response_l.put ("deprecated", "1");
	response_errors ();
}

void nano::json_handler::password_change ()
{
	node.workers->push_task (create_worker_task ([] (std::shared_ptr<nano::json_handler> const & rpc_l) {
		auto wallet_id (rpc_l->get_wallet_id ());
		if (!rpc_l->ec)
		{
			std::string password_text (rpc_l->request.get<std::string> ("password"));

			auto error = rpc_l->node.wallets.rekey (wallet_id, password_text);
			rpc_l->response_l.put ("changed", error == nano::wallets_error::none ? "1" : "0");
			rpc_l->set_error (error);
			if (error == nano::wallets_error::none)
			{
				rpc_l->node.logger->warn (nano::log::type::rpc, "Wallet password changed");
			}
		}
		rpc_l->response_errors ();
	}));
}

void nano::json_handler::password_enter ()
{
	node.workers->push_task (create_worker_task ([&wallets = node.wallets] (std::shared_ptr<nano::json_handler> const & rpc_l) {
		auto wallet_id{ rpc_l->get_wallet_id () };
		if (!rpc_l->ec)
		{
			std::string password_text (rpc_l->request.get<std::string> ("password"));
			auto error = wallets.enter_password (wallet_id, password_text);
			if (error == nano::wallets_error::none)
			{
				rpc_l->response_l.put ("valid", "1");
			}
			else if (error == nano::wallets_error::invalid_password)
			{
				rpc_l->response_l.put ("valid", "0");
			}
			else
			{
				rpc_l->set_error (error);
			}
		}
		rpc_l->response_errors ();
	}));
}

void nano::json_handler::password_valid (bool wallet_locked)
{
	auto wallet_id (get_wallet_id ());
	if (!ec)
	{
		bool valid = false;
		auto error = node.wallets.valid_password (wallet_id, valid);
		if (error == nano::wallets_error::none)
		{
			if (!wallet_locked)
			{
				response_l.put ("valid", valid ? "1" : "0");
			}
			else
			{
				response_l.put ("locked", valid ? "0" : "1");
			}
		}
		else
		{
			set_error (error);
		}
	}
	response_errors ();
}

void nano::json_handler::peers ()
{
	boost::property_tree::ptree peers_l;
	bool const peer_details = request.get<bool> ("peer_details", false);
	auto peers_list (node.network->tcp_channels->list (std::numeric_limits<std::size_t>::max ()));
	std::sort (peers_list.begin (), peers_list.end (), [] (auto const & lhs, auto const & rhs) {
		return lhs->get_remote_endpoint () < rhs->get_remote_endpoint ();
	});
	for (auto i (peers_list.begin ()), n (peers_list.end ()); i != n; ++i)
	{
		std::stringstream text;
		auto channel (*i);
		text << channel->to_string ();
		if (peer_details)
		{
			boost::property_tree::ptree pending_tree;
			pending_tree.put ("protocol_version", std::to_string (channel->get_network_version ()));
			auto node_id_l (channel->get_node_id_optional ());
			if (node_id_l.is_initialized ())
			{
				pending_tree.put ("node_id", node_id_l.get ().to_node_id ());
			}
			else
			{
				pending_tree.put ("node_id", "");
			}
			debug_assert (channel->get_type () == nano::transport::transport_type::tcp);
			pending_tree.put ("type", "tcp");
			peers_l.push_back (boost::property_tree::ptree::value_type (text.str (), pending_tree));
		}
		else
		{
			peers_l.push_back (boost::property_tree::ptree::value_type (text.str (), boost::property_tree::ptree (std::to_string (channel->get_network_version ()))));
		}
	}
	response_l.add_child ("peers", peers_l);
	response_errors ();
}

void nano::json_handler::pending ()
{
	response_l.put ("deprecated", "1");
	receivable ();
}

void nano::json_handler::receivable ()
{
	auto account (account_impl ());
	auto count (count_optional_impl ());
	auto offset (offset_optional_impl (0));
	auto threshold (threshold_optional_impl ());
	bool const source = request.get<bool> ("source", false);
	bool const min_version = request.get<bool> ("min_version", false);
	bool const include_active = request.get<bool> ("include_active", false);
	bool const include_only_confirmed = request.get<bool> ("include_only_confirmed", true);
	bool const sorting = request.get<bool> ("sorting", false);
	auto simple (threshold.is_zero () && !source && !min_version && !sorting); // if simple, response is a list of hashes
	bool const should_sort = sorting && !simple;
	if (!ec)
	{
		auto offset_counter = offset;
		boost::property_tree::ptree peers_l;
		auto transaction = node.store.tx_begin_read ();
		// The ptree container is used if there are any children nodes (e.g source/min_version) otherwise the amount container is used.
		std::vector<std::pair<std::string, boost::property_tree::ptree>> hash_ptree_pairs;
		std::vector<std::pair<std::string, nano::uint128_t>> hash_amount_pairs;
		for (auto current = node.ledger.receivable_upper_bound (*transaction, account, 0); !current.is_end () && (should_sort || peers_l.size () < count); ++current)
		{
			auto const & [key, info] = *current;
			if (include_only_confirmed && !node.ledger.confirmed ().block_exists (*transaction, key.hash))
			{
				continue;
			}
			if (!should_sort && offset_counter > 0)
			{
				--offset_counter;
				continue;
			}

			if (simple)
			{
				boost::property_tree::ptree entry;
				entry.put ("", key.hash.to_string ());
				peers_l.push_back (std::make_pair ("", entry));
				continue;
			}
			if (info.amount.number () < threshold.number ())
			{
				continue;
			}
			if (source || min_version)
			{
				boost::property_tree::ptree pending_tree;
				pending_tree.put ("amount", info.amount.number ().convert_to<std::string> ());
				if (source)
				{
					pending_tree.put ("source", info.source.to_account ());
				}
				if (min_version)
				{
					pending_tree.put ("min_version", epoch_as_string (info.epoch));
				}

				if (should_sort)
				{
					hash_ptree_pairs.emplace_back (key.hash.to_string (), pending_tree);
				}
				else
				{
					peers_l.add_child (key.hash.to_string (), pending_tree);
				}
			}
			else
			{
				if (should_sort)
				{
					hash_amount_pairs.emplace_back (key.hash.to_string (), info.amount.number ());
				}
				else
				{
					peers_l.put (key.hash.to_string (), info.amount.number ().convert_to<std::string> ());
				}
			}
		}
		if (should_sort)
		{
			if (source || min_version)
			{
				std::stable_sort (hash_ptree_pairs.begin (), hash_ptree_pairs.end (), [] (auto const & lhs, auto const & rhs) {
					return lhs.second.template get<nano::uint128_t> ("amount") > rhs.second.template get<nano::uint128_t> ("amount");
				});
				for (auto i = offset, j = offset + count; i < hash_ptree_pairs.size () && i < j; ++i)
				{
					peers_l.add_child (hash_ptree_pairs[i].first, hash_ptree_pairs[i].second);
				}
			}
			else
			{
				std::stable_sort (hash_amount_pairs.begin (), hash_amount_pairs.end (), [] (auto const & lhs, auto const & rhs) {
					return lhs.second > rhs.second;
				});

				for (auto i = offset, j = offset + count; i < hash_amount_pairs.size () && i < j; ++i)
				{
					peers_l.put (hash_amount_pairs[i].first, hash_amount_pairs[i].second.convert_to<std::string> ());
				}
			}
		}
		response_l.add_child ("blocks", peers_l);
	}
	response_errors ();
}

void nano::json_handler::pending_exists ()
{
	response_l.put ("deprecated", "1");
	receivable_exists ();
}

void nano::json_handler::receivable_exists ()
{
	auto hash (hash_impl ());
	bool const include_active = request.get<bool> ("include_active", false);
	bool const include_only_confirmed = request.get<bool> ("include_only_confirmed", true);
	if (!ec)
	{
		auto transaction (node.store.tx_begin_read ());
		auto block (node.ledger.any ().block_get (*transaction, hash));
		if (block != nullptr)
		{
			auto exists (false);
			if (block->is_send ())
			{
				exists = node.ledger.pending_info (*transaction, nano::pending_key{ block->destination (), hash }).has_value ();
			}
			exists = exists && (block_confirmed (node, *transaction, block->hash (), include_active, include_only_confirmed));
			response_l.put ("exists", exists ? "1" : "0");
		}
		else
		{
			ec = nano::error_blocks::not_found;
		}
	}
	response_errors ();
}

void nano::json_handler::process ()
{
	node.workers->push_task (create_worker_task ([] (std::shared_ptr<nano::json_handler> const & rpc_l) {
		bool const is_async = rpc_l->request.get<bool> ("async", false);
		auto block (rpc_l->block_impl (true));

		// State blocks subtype check
		if (!rpc_l->ec && block->type () == nano::block_type::state)
		{
			std::string subtype_text (rpc_l->request.get<std::string> ("subtype", ""));
			if (!subtype_text.empty ())
			{
				std::shared_ptr<nano::state_block> block_state (std::static_pointer_cast<nano::state_block> (block));
				auto transaction (rpc_l->node.store.tx_begin_read ());
				if (!block_state->previous ().is_zero () && !rpc_l->node.ledger.any ().block_exists (*transaction, block_state->previous ()))
				{
					rpc_l->ec = nano::error_process::gap_previous;
				}
				else
				{
					auto balance (rpc_l->node.ledger.account_balance (*transaction, block_state->account_field ().value ()));
					if (subtype_text == "send")
					{
						if (balance <= block_state->balance_field ().value ().number ())
						{
							rpc_l->ec = nano::error_rpc::invalid_subtype_balance;
						}
						// Send with previous == 0 fails balance check. No previous != 0 check required
					}
					else if (subtype_text == "receive")
					{
						if (balance > block_state->balance_field ().value ().number ())
						{
							rpc_l->ec = nano::error_rpc::invalid_subtype_balance;
						}
						// Receive can be point to open block. No previous != 0 check required
					}
					else if (subtype_text == "open")
					{
						if (!block_state->previous ().is_zero ())
						{
							rpc_l->ec = nano::error_rpc::invalid_subtype_previous;
						}
					}
					else if (subtype_text == "change")
					{
						if (balance != block_state->balance_field ().value ().number ())
						{
							rpc_l->ec = nano::error_rpc::invalid_subtype_balance;
						}
						else if (block_state->previous ().is_zero ())
						{
							rpc_l->ec = nano::error_rpc::invalid_subtype_previous;
						}
					}
					else if (subtype_text == "epoch")
					{
						if (balance != block_state->balance_field ().value ().number ())
						{
							rpc_l->ec = nano::error_rpc::invalid_subtype_balance;
						}
						else if (!rpc_l->node.ledger.is_epoch_link (block_state->link_field ().value ()))
						{
							rpc_l->ec = nano::error_rpc::invalid_subtype_epoch_link;
						}
					}
					else
					{
						rpc_l->ec = nano::error_rpc::invalid_subtype;
					}
				}
			}
		}
		if (!rpc_l->ec)
		{
			if (!rpc_l->node.network_params.work.validate_entry (*block))
			{
				if (!is_async)
				{
					auto result_maybe = rpc_l->node.process_local (block);
					if (!result_maybe)
					{
						rpc_l->ec = nano::error_rpc::stopped;
					}
					else
					{
						auto const & result = result_maybe.value ();
						switch (result)
						{
							case nano::block_status::progress:
							{
								rpc_l->response_l.put ("hash", block->hash ().to_string ());
								break;
							}
							case nano::block_status::gap_previous:
							{
								rpc_l->ec = nano::error_process::gap_previous;
								break;
							}
							case nano::block_status::gap_source:
							{
								rpc_l->ec = nano::error_process::gap_source;
								break;
							}
							case nano::block_status::old:
							{
								rpc_l->ec = nano::error_process::old;
								break;
							}
							case nano::block_status::bad_signature:
							{
								rpc_l->ec = nano::error_process::bad_signature;
								break;
							}
							case nano::block_status::negative_spend:
							{
								// TODO once we get RPC versioning, this should be changed to "negative spend"
								rpc_l->ec = nano::error_process::negative_spend;
								break;
							}
							case nano::block_status::balance_mismatch:
							{
								rpc_l->ec = nano::error_process::balance_mismatch;
								break;
							}
							case nano::block_status::unreceivable:
							{
								rpc_l->ec = nano::error_process::unreceivable;
								break;
							}
							case nano::block_status::block_position:
							{
								rpc_l->ec = nano::error_process::block_position;
								break;
							}
							case nano::block_status::gap_epoch_open_pending:
							{
								rpc_l->ec = nano::error_process::gap_epoch_open_pending;
								break;
							}
							case nano::block_status::fork:
							{
								bool const force = rpc_l->request.get<bool> ("force", false);
								if (force)
								{
									rpc_l->node.active.erase (*block);
									rpc_l->node.block_processor.force (block);
									rpc_l->response_l.put ("hash", block->hash ().to_string ());
								}
								else
								{
									rpc_l->ec = nano::error_process::fork;
								}
								break;
							}
							case nano::block_status::insufficient_work:
							{
								rpc_l->ec = nano::error_process::insufficient_work;
								break;
							}
							case nano::block_status::opened_burn_account:
								rpc_l->ec = nano::error_process::opened_burn_account;
								break;
							default:
							{
								rpc_l->ec = nano::error_process::other;
								break;
							}
						}
					}
				}
				else
				{
					if (block->type () == nano::block_type::state)
					{
						rpc_l->node.process_local_async (block);
						rpc_l->response_l.put ("started", "1");
					}
					else
					{
						rpc_l->ec = nano::error_common::is_not_state_block;
					}
				}
			}
			else
			{
				rpc_l->ec = nano::error_blocks::work_low;
			}
		}
		rpc_l->response_errors ();
	}));
}

void nano::json_handler::pruned_exists ()
{
	auto hash (hash_impl ());
	if (!ec)
	{
		auto transaction (node.store.tx_begin_read ());
		if (node.ledger.pruning_enabled ())
		{
			auto exists (node.store.pruned ().exists (*transaction, hash));
			response_l.put ("exists", exists ? "1" : "0");
		}
		else
		{
			ec = nano::error_rpc::pruning_disabled;
		}
	}
	response_errors ();
}

void nano::json_handler::receive ()
{
	auto wallet_id{ get_wallet_id () };
	auto account (account_impl ());
	auto hash (hash_impl ("block"));
	if (!ec)
	{
		auto block_transaction (node.store.tx_begin_read ());
		if (node.ledger.confirmed ().block_exists_or_pruned (*block_transaction, hash))
		{
			auto pending_info = node.ledger.pending_info (*block_transaction, nano::pending_key (account, hash));
			if (pending_info)
			{
				auto work (work_optional_impl ());
				if (!ec && work)
				{
					nano::root head;
					nano::epoch epoch = pending_info->epoch;
					auto info = node.ledger.any ().account_get (*block_transaction, account);
					if (info)
					{
						head = info->head ();
						// When receiving, epoch version is the higher between the previous and the source blocks
						epoch = std::max (info->epoch (), epoch);
					}
					else
					{
						head = account;
					}
					nano::block_details details (epoch, false, true, false);
					if (node.network_params.work.difficulty (nano::work_version::work_1, head, work) < node.network_params.work.threshold (nano::work_version::work_1, details))
					{
						ec = nano::error_common::invalid_work;
					}
				}
				else if (!ec) // && work == 0
				{
					if (!node.work_generation_enabled ())
					{
						ec = nano::error_common::disabled_work_generation;
					}
				}
				if (!ec)
				{
					// Representative is only used by receive_action when opening accounts
					// Set a wallet default representative for new accounts
					nano::account representative;
					auto error = node.wallets.get_representative (wallet_id, representative);
					set_error (error);
					if (error == nano::wallets_error::none)
					{
						bool generate_work (work == 0); // Disable work generation if "work" option is provided
						auto response_a (response);
						error = node.wallets.receive_async (
						wallet_id,
						hash, representative, nano::dev::constants.genesis_amount, account, [response_a] (std::shared_ptr<nano::block> const & block_a) {
							if (block_a != nullptr)
							{
								boost::property_tree::ptree response_l;
								response_l.put ("block", block_a->hash ().to_string ());
								std::stringstream ostream;
								boost::property_tree::write_json (ostream, response_l);
								response_a (ostream.str ());
							}
							else
							{
								json_error_response (response_a, "Error generating block");
							}
						},
						work, generate_work);
					}
				}
			}
			else
			{
				ec = nano::error_process::unreceivable;
			}
		}
		else
		{
			ec = nano::error_blocks::not_found;
		}
	}
	// Because of receive_async
	if (ec)
	{
		response_errors ();
	}
}

void nano::json_handler::receive_minimum ()
{
	if (!ec)
	{
		response_l.put ("amount", node.config->receive_minimum.to_string_dec ());
	}
	response_errors ();
}

void nano::json_handler::receive_minimum_set ()
{
	auto amount (amount_impl ());
	if (!ec)
	{
		node.config->receive_minimum = amount;
		response_l.put ("success", "");
	}
	response_errors ();
}

void nano::json_handler::representatives ()
{
	auto count (count_optional_impl ());
	if (!ec)
	{
		bool const sorting = request.get<bool> ("sorting", false);
		boost::property_tree::ptree representatives;
		auto rep_amounts = node.ledger.cache.rep_weights ().get_rep_amounts ();
		if (!sorting) // Simple
		{
			std::map<nano::account, nano::uint128_t> ordered (rep_amounts.begin (), rep_amounts.end ());
			for (auto & rep_amount : rep_amounts)
			{
				auto const & account (rep_amount.first);
				auto const & amount (rep_amount.second);
				representatives.put (account.to_account (), amount.convert_to<std::string> ());

				if (representatives.size () > count)
				{
					break;
				}
			}
		}
		else // Sorting
		{
			std::vector<std::pair<nano::uint128_t, std::string>> representation;

			for (auto & rep_amount : rep_amounts)
			{
				auto const & account (rep_amount.first);
				auto const & amount (rep_amount.second);
				representation.emplace_back (amount, account.to_account ());
			}
			std::sort (representation.begin (), representation.end ());
			std::reverse (representation.begin (), representation.end ());
			for (auto i (representation.begin ()), n (representation.end ()); i != n && representatives.size () < count; ++i)
			{
				representatives.put (i->second, (i->first).convert_to<std::string> ());
			}
		}
		response_l.add_child ("representatives", representatives);
	}
	response_errors ();
}

void nano::json_handler::representatives_online ()
{
	auto const accounts_node = request.get_child_optional ("accounts");
	bool const weight = request.get<bool> ("weight", false);
	std::vector<nano::public_key> accounts_to_filter;
	if (accounts_node.is_initialized ())
	{
		for (auto & a : (*accounts_node))
		{
			auto account (account_impl (a.second.get<std::string> ("")));
			if (!ec)
			{
				accounts_to_filter.push_back (account);
			}
			else
			{
				break;
			}
		}
	}
	if (!ec)
	{
		boost::property_tree::ptree representatives;
		auto reps (node.online_reps.list ());
		for (auto & i : reps)
		{
			if (accounts_node.is_initialized ())
			{
				if (accounts_to_filter.empty ())
				{
					break;
				}
				auto found_acc = std::find (accounts_to_filter.begin (), accounts_to_filter.end (), i);
				if (found_acc == accounts_to_filter.end ())
				{
					continue;
				}
				else
				{
					accounts_to_filter.erase (found_acc);
				}
			}
			if (weight)
			{
				boost::property_tree::ptree weight_node;
				auto account_weight (node.ledger.weight (i));
				weight_node.put ("weight", account_weight.convert_to<std::string> ());
				representatives.add_child (i.to_account (), weight_node);
			}
			else
			{
				boost::property_tree::ptree entry;
				entry.put ("", i.to_account ());
				representatives.push_back (std::make_pair ("", entry));
			}
		}
		response_l.add_child ("representatives", representatives);
	}
	response_errors ();
}

void nano::json_handler::republish ()
{
	auto count (count_optional_impl (1024U));
	uint64_t sources (0);
	uint64_t destinations (0);
	boost::optional<std::string> sources_text (request.get_optional<std::string> ("sources"));
	if (!ec && sources_text.is_initialized ())
	{
		if (decode_unsigned (sources_text.get (), sources))
		{
			ec = nano::error_rpc::invalid_sources;
		}
	}
	boost::optional<std::string> destinations_text (request.get_optional<std::string> ("destinations"));
	if (!ec && destinations_text.is_initialized ())
	{
		if (decode_unsigned (destinations_text.get (), destinations))
		{
			ec = nano::error_rpc::invalid_destinations;
		}
	}
	auto hash (hash_impl ());
	if (!ec)
	{
		boost::property_tree::ptree blocks;
		auto transaction (node.store.tx_begin_read ());
		auto block (node.ledger.any ().block_get (*transaction, hash));
		if (block != nullptr)
		{
			std::deque<std::shared_ptr<nano::block>> republish_bundle;
			for (auto i (0); !hash.is_zero () && i < count; ++i)
			{
				block = node.ledger.any ().block_get (*transaction, hash);
				if (sources != 0) // Republish source chain
				{
					nano::block_hash source = block->source_field ().value_or (block->link_field ().value_or (0).as_block_hash ());
					auto block_a (node.ledger.any ().block_get (*transaction, source));
					std::vector<nano::block_hash> hashes;
					while (block_a != nullptr && hashes.size () < sources)
					{
						hashes.push_back (source);
						source = block_a->previous ();
						block_a = node.ledger.any ().block_get (*transaction, source);
					}
					std::reverse (hashes.begin (), hashes.end ());
					for (auto & hash_l : hashes)
					{
						block_a = node.ledger.any ().block_get (*transaction, hash_l);
						republish_bundle.push_back (std::move (block_a));
						boost::property_tree::ptree entry_l;
						entry_l.put ("", hash_l.to_string ());
						blocks.push_back (std::make_pair ("", entry_l));
					}
				}
				republish_bundle.push_back (std::move (block)); // Republish block
				boost::property_tree::ptree entry;
				entry.put ("", hash.to_string ());
				blocks.push_back (std::make_pair ("", entry));
				if (destinations != 0) // Republish destination chain
				{
					auto block_b (node.ledger.any ().block_get (*transaction, hash));
					auto destination = block_b->destination ();
					if (!destination.is_zero ())
					{
						if (!node.ledger.pending_info (*transaction, nano::pending_key{ destination, hash }))
						{
							nano::block_hash previous (node.ledger.any ().account_head (*transaction, destination));
							auto block_d (node.ledger.any ().block_get (*transaction, previous));
							nano::block_hash source;
							std::vector<nano::block_hash> hashes;
							while (block_d != nullptr && hash != source)
							{
								hashes.push_back (previous);
								source = block_d->source_field ().value_or (block_d->is_send () ? 0 : block_d->link_field ().value_or (0).as_block_hash ());
								previous = block_d->previous ();
								block_d = node.ledger.any ().block_get (*transaction, previous);
							}
							std::reverse (hashes.begin (), hashes.end ());
							if (hashes.size () > destinations)
							{
								hashes.resize (destinations);
							}
							for (auto & hash_l : hashes)
							{
								block_d = node.ledger.any ().block_get (*transaction, hash_l);
								republish_bundle.push_back (std::move (block_d));
								boost::property_tree::ptree entry_l;
								entry_l.put ("", hash_l.to_string ());
								blocks.push_back (std::make_pair ("", entry_l));
							}
						}
					}
				}
				hash = node.ledger.successor (*transaction, hash).value_or (0);
			}
			node.network->flood_block_many (std::move (republish_bundle), nullptr, 25);
			response_l.put ("success", ""); // obsolete
			response_l.add_child ("blocks", blocks);
		}
		else
		{
			ec = nano::error_blocks::not_found;
		}
	}
	response_errors ();
}

void nano::json_handler::search_pending ()
{
	response_l.put ("deprecated", "1");
	search_receivable ();
}

void nano::json_handler::search_receivable ()
{
	auto wallet_id (get_wallet_id ());
	if (!ec)
	{
		auto error = node.wallets.search_receivable (wallet_id);
		if (error == wallets_error::none)
		{
			response_l.put ("started", true);
		}
		else if (error == wallets_error::wallet_locked)
		{
			response_l.put ("started", false);
		}
		else
		{
			set_error (error);
		}
	}
	response_errors ();
}

void nano::json_handler::search_pending_all ()
{
	response_l.put ("deprecated", "1");
	search_receivable_all ();
}

void nano::json_handler::search_receivable_all ()
{
	if (!ec)
	{
		node.wallets.search_receivable_all ();
		response_l.put ("success", "");
	}
	response_errors ();
}

void nano::json_handler::send ()
{
	auto wallet_id (get_wallet_id ());
	auto amount (amount_impl ());
	// Sending 0 amount is invalid with state blocks
	if (!ec && amount.is_zero ())
	{
		ec = nano::error_common::invalid_amount;
	}
	std::string source_text (request.get<std::string> ("source"));
	auto source (account_impl (source_text, nano::error_rpc::bad_source));
	std::string destination_text (request.get<std::string> ("destination"));
	auto destination (account_impl (destination_text, nano::error_rpc::bad_destination));
	if (!ec)
	{
		auto work (work_optional_impl ());
		nano::uint128_t balance (0);
		if (!ec && work == 0 && !node.work_generation_enabled ())
		{
			ec = nano::error_common::disabled_work_generation;
		}
		if (!ec)
		{
			auto block_transaction (node.store.tx_begin_read ());
			auto info (account_info_impl (*block_transaction, source));
			if (!ec)
			{
				balance = (info.balance ()).number ();
			}
			if (!ec && work)
			{
				nano::block_details details (info.epoch (), true, false, false);
				if (node.network_params.work.difficulty (nano::work_version::work_1, info.head (), work) < node.network_params.work.threshold (nano::work_version::work_1, details))
				{
					ec = nano::error_common::invalid_work;
				}
			}
		}
		if (!ec)
		{
			bool generate_work (work == 0); // Disable work generation if "work" option is provided
			boost::optional<std::string> send_id (request.get_optional<std::string> ("id"));
			auto response_a (response);
			auto response_data (std::make_shared<boost::property_tree::ptree> (response_l));
			auto error = node.wallets.send_async (
			wallet_id, source, destination, amount.number (), [balance, amount, response_a, response_data] (std::shared_ptr<nano::block> const & block_a) {
				if (block_a != nullptr)
				{
					response_data->put ("block", block_a->hash ().to_string ());
					std::stringstream ostream;
					boost::property_tree::write_json (ostream, *response_data);
					response_a (ostream.str ());
				}
				else
				{
					if (balance >= amount.number ())
					{
						json_error_response (response_a, "Error generating block");
					}
					else
					{
						std::error_code ec (nano::error_common::insufficient_balance);
						json_error_response (response_a, ec.message ());
					}
				}
			},
			work, generate_work, send_id);

			set_error (error);
		}
	}
	// Because of send_async
	if (ec)
	{
		response_errors ();
	}
}

void nano::json_handler::sign ()
{
	bool const json_block_l = request.get<bool> ("json_block", false);
	// Retrieving hash
	nano::block_hash hash (0);
	boost::optional<std::string> hash_text (request.get_optional<std::string> ("hash"));
	if (hash_text.is_initialized ())
	{
		hash = hash_impl ();
	}
	// Retrieving block
	std::shared_ptr<nano::block> block;
	if (!ec && request.count ("block"))
	{
		block = block_impl (true);
		if (block != nullptr)
		{
			hash = block->hash ();
		}
	}

	// Hash or block are not initialized
	if (!ec && hash.is_zero ())
	{
		ec = nano::error_blocks::invalid_block;
	}
	// Hash is initialized without config permission
	else if (!ec && !hash.is_zero () && block == nullptr && !node_rpc_config.enable_sign_hash)
	{
		ec = nano::error_rpc::sign_hash_disabled;
	}
	if (!ec)
	{
		nano::raw_key prv;
		prv.clear ();
		// Retrieving private key from request
		boost::optional<std::string> key_text (request.get_optional<std::string> ("key"));
		if (key_text.is_initialized ())
		{
			if (prv.decode_hex (key_text.get ()))
			{
				ec = nano::error_common::bad_private_key;
			}
		}
		else
		{
			// Retrieving private key from wallet
			boost::optional<std::string> account_text (request.get_optional<std::string> ("account"));
			boost::optional<std::string> wallet_text (request.get_optional<std::string> ("wallet"));
			if (wallet_text.is_initialized () && account_text.is_initialized ())
			{
				auto account (account_impl ());
				auto wallet_id (get_wallet_id ());
				if (!ec)
				{
					auto error = node.wallets.fetch (wallet_id, account, prv);
					set_error (error);
				}
			}
		}
		// Signing
		if (prv != 0)
		{
			nano::public_key pub (nano::pub_key (prv));
			nano::signature signature (nano::sign_message (prv, pub, hash));
			response_l.put ("signature", signature.to_string ());
			if (block != nullptr)
			{
				block->signature_set (signature);

				if (json_block_l)
				{
					boost::property_tree::ptree block_node_l;
					block->serialize_json (block_node_l);
					response_l.add_child ("block", block_node_l);
				}
				else
				{
					std::string contents;
					block->serialize_json (contents);
					response_l.put ("block", contents);
				}
			}
		}
		else
		{
			ec = nano::error_rpc::block_create_key_required;
		}
	}
	response_errors ();
}

void nano::json_handler::stats ()
{
	auto sink = node.stats->log_sink_json ();
	std::string type (request.get<std::string> ("type", ""));
	bool use_sink = false;
	if (type == "counters")
	{
		node.stats->log_counters (*sink);
		use_sink = true;
	}
	else if (type == "objects")
	{
		construct_json (collect_container_info (node, "node").get (), response_l);
	}
	else if (type == "samples")
	{
		node.stats->log_samples (*sink);
		use_sink = true;
	}
	else if (type == "database")
	{
		node.store.serialize_memory_stats (response_l);
	}
	else
	{
		ec = nano::error_rpc::invalid_missing_type;
	}
	if (!ec && use_sink)
	{
		auto stat_tree_l (*static_cast<boost::property_tree::ptree *> (sink->to_object ()));
		stat_tree_l.put ("stat_duration_seconds", node.stats->last_reset ().count ());
		std::stringstream ostream;
		boost::property_tree::write_json (ostream, stat_tree_l);
		response (ostream.str ());
	}
	else
	{
		response_errors ();
	}
}

void nano::json_handler::stats_clear ()
{
	node.stats->clear ();
	response_l.put ("success", "");
	std::stringstream ostream;
	boost::property_tree::write_json (ostream, response_l);
	response (ostream.str ());
}

void nano::json_handler::stop ()
{
	response_l.put ("success", "");
	response_errors ();
	if (!ec)
	{
		stop_callback ();
	}
}

void nano::json_handler::telemetry ()
{
	auto address_text (request.get_optional<std::string> ("address"));
	auto port_text (request.get_optional<std::string> ("port"));

	if (address_text.is_initialized () || port_text.is_initialized ())
	{
		// Check both are specified
		nano::endpoint endpoint{};
		if (address_text.is_initialized () && port_text.is_initialized ())
		{
			uint16_t port;
			if (!nano::parse_port (*port_text, port))
			{
				boost::asio::ip::address address;
				if (!nano::parse_address (*address_text, address))
				{
					endpoint = { address, port };

					if (address.is_loopback () && port == node.network->endpoint ().port ())
					{
						// Requesting telemetry metrics locally
						auto telemetry_data = node.local_telemetry ();

						nano::jsonconfig config_l;
						auto const should_ignore_identification_metrics = false;
						auto err = telemetry_data.serialize_json (config_l, should_ignore_identification_metrics);
						auto const & ptree = config_l.get_tree ();

						if (!err)
						{
							response_l.insert (response_l.begin (), ptree.begin (), ptree.end ());
						}

						response_errors ();
						return;
					}
				}
				else
				{
					ec = nano::error_common::invalid_ip_address;
				}
			}
			else
			{
				ec = nano::error_common::invalid_port;
			}
		}
		else
		{
			ec = nano::error_rpc::requires_port_and_address;
		}

		if (!ec)
		{
			auto maybe_telemetry = node.telemetry->get_telemetry (nano::transport::map_endpoint_to_v6 (endpoint));
			if (maybe_telemetry)
			{
				auto telemetry = *maybe_telemetry;
				nano::jsonconfig config_l;
				auto const should_ignore_identification_metrics = false;
				auto err = telemetry.serialize_json (config_l, should_ignore_identification_metrics);
				auto const & ptree = config_l.get_tree ();

				if (!err)
				{
					response_l.insert (response_l.begin (), ptree.begin (), ptree.end ());
				}
				else
				{
					ec = nano::error_rpc::generic;
				}
			}
			else
			{
				ec = nano::error_rpc::peer_not_found;
			}

			response_errors ();
		}
		else
		{
			response_errors ();
		}
	}
	else
	{
		// By default, consolidated (average or mode) telemetry metrics are returned,
		// setting "raw" to true returns metrics from all nodes requested.
		auto raw = request.get_optional<bool> ("raw");
		auto output_raw = raw.value_or (false);

		auto telemetry_responses = node.telemetry->get_all_telemetries ();
		if (output_raw)
		{
			boost::property_tree::ptree metrics;
			for (auto & telemetry_metrics : telemetry_responses)
			{
				nano::jsonconfig config_l;
				auto const should_ignore_identification_metrics = false;
				auto err = telemetry_metrics.second.serialize_json (config_l, should_ignore_identification_metrics);
				config_l.put ("address", telemetry_metrics.first.address ());
				config_l.put ("port", telemetry_metrics.first.port ());
				if (!err)
				{
					metrics.push_back (std::make_pair ("", config_l.get_tree ()));
				}
				else
				{
					ec = nano::error_rpc::generic;
				}
			}

			response_l.put_child ("metrics", metrics);
		}
		else
		{
			nano::jsonconfig config_l;
			std::vector<nano::telemetry_data> telemetry_datas;
			telemetry_datas.reserve (telemetry_responses.size ());
			std::transform (telemetry_responses.begin (), telemetry_responses.end (), std::back_inserter (telemetry_datas), [] (auto const & endpoint_telemetry_data) {
				return endpoint_telemetry_data.second;
			});

			auto average_telemetry_metrics = nano::consolidate_telemetry_data (telemetry_datas);
			// Don't add node_id/signature in consolidated metrics
			auto const should_ignore_identification_metrics = true;
			auto err = average_telemetry_metrics.serialize_json (config_l, should_ignore_identification_metrics);
			auto const & ptree = config_l.get_tree ();

			if (!err)
			{
				response_l.insert (response_l.begin (), ptree.begin (), ptree.end ());
			}
			else
			{
				ec = nano::error_rpc::generic;
			}
		}

		response_errors ();
	}
}

void nano::json_handler::unchecked ()
{
	bool const json_block_l = request.get<bool> ("json_block", false);
	auto count (count_optional_impl ());
	if (!ec)
	{
		boost::property_tree::ptree unchecked;
		node.unchecked.for_each (
		[&unchecked, &json_block_l] (nano::unchecked_key const & key, nano::unchecked_info const & info) {
			auto block = info.get_block ();
			if (json_block_l)
			{
				boost::property_tree::ptree block_node_l;
				block->serialize_json (block_node_l);
				unchecked.add_child (block->hash ().to_string (), block_node_l);
			}
			else
			{
				std::string contents;
				block->serialize_json (contents);
				unchecked.put (block->hash ().to_string (), contents);
			} }, [iterations = 0, count = count] () mutable { return iterations++ < count; });
		response_l.add_child ("blocks", unchecked);
	}
	response_errors ();
}

void nano::json_handler::unchecked_clear ()
{
	node.workers->push_task (create_worker_task ([] (std::shared_ptr<nano::json_handler> const & rpc_l) {
		rpc_l->node.unchecked.clear ();
		rpc_l->response_l.put ("success", "");
		rpc_l->response_errors ();
	}));
}

void nano::json_handler::unchecked_get ()
{
	bool const json_block_l = request.get<bool> ("json_block", false);
	auto hash (hash_impl ());
	if (!ec)
	{
		bool done = false;
		node.unchecked.for_each (
		[&] (nano::unchecked_key const & key, nano::unchecked_info const & info) {
			if (key.hash == hash)
			{
				response_l.put ("modified_timestamp", std::to_string (info.modified ()));

				auto block = info.get_block ();
				if (json_block_l)
				{
					boost::property_tree::ptree block_node_l;
					block->serialize_json (block_node_l);
					response_l.add_child ("contents", block_node_l);
				}
				else
				{
					std::string contents;
					block->serialize_json (contents);
					response_l.put ("contents", contents);
				}
				done = true;
			} }, [&] () { return !done; });
		if (response_l.empty ())
		{
			ec = nano::error_blocks::not_found;
		}
	}
	response_errors ();
}

void nano::json_handler::unchecked_keys ()
{
	bool const json_block_l = request.get<bool> ("json_block", false);
	auto count (count_optional_impl ());
	nano::block_hash key (0);
	boost::optional<std::string> hash_text (request.get_optional<std::string> ("key"));
	if (!ec && hash_text.is_initialized ())
	{
		if (key.decode_hex (hash_text.get ()))
		{
			ec = nano::error_rpc::bad_key;
		}
	}
	if (!ec)
	{
		boost::property_tree::ptree unchecked;
		node.unchecked.for_each (
		key,
		[&unchecked, json_block_l] (nano::unchecked_key const & key, nano::unchecked_info const & info) {
			boost::property_tree::ptree entry;
			auto block = info.get_block ();
			entry.put ("key", key.key ().to_string ());
			entry.put ("hash", block->hash ().to_string ());
			entry.put ("modified_timestamp", std::to_string (info.modified ()));
			if (json_block_l)
			{
				boost::property_tree::ptree block_node_l;
				block->serialize_json (block_node_l);
				entry.add_child ("contents", block_node_l);
			}
			else
			{
				std::string contents;
				block->serialize_json (contents);
				entry.put ("contents", contents);
			}
			unchecked.push_back (std::make_pair ("", entry)); }, [&unchecked, &count] () { return unchecked.size () < count; });
		response_l.add_child ("unchecked", unchecked);
	}
	response_errors ();
}

void nano::json_handler::unopened ()
{
	auto count (count_optional_impl ());
	auto threshold (threshold_optional_impl ());
	nano::account start{ 1 }; // exclude burn account by default
	boost::optional<std::string> account_text (request.get_optional<std::string> ("account"));
	if (account_text.is_initialized ())
	{
		start = account_impl (account_text.get ());
	}
	if (!ec)
	{
		auto transaction = node.store.tx_begin_read ();
		auto & ledger = node.ledger;
		boost::property_tree::ptree accounts;
		for (auto iterator = ledger.receivable_lower_bound (*transaction, start); !iterator.is_end () && accounts.size () < count;)
		{
			auto const & [key, info] = *iterator;
			nano::account account = key.account;
			if (!node.store.account ().exists (*transaction, account))
			{
				nano::uint128_t current_account_sum{ 0 };
				while (!iterator.is_end ())
				{
					auto const & [key, info] = *iterator;
					current_account_sum += info.amount.number ();
					++iterator;
				}
				if (current_account_sum >= threshold.number ())
				{
					accounts.put (account.to_account (), current_account_sum.convert_to<std::string> ());
				}
			}
			iterator = ledger.receivable_upper_bound (*transaction, account);
		}
		response_l.add_child ("accounts", accounts);
	}
	response_errors ();
}

void nano::json_handler::uptime ()
{
	response_l.put ("seconds", std::chrono::duration_cast<std::chrono::seconds> (std::chrono::steady_clock::now () - node.startup_time).count ());
	response_errors ();
}

void nano::json_handler::version ()
{
	response_l.put ("rpc_version", "1");
	response_l.put ("store_version", std::to_string (node.store_version ()));
	response_l.put ("protocol_version", std::to_string (node.network_params.network.protocol_version));
	response_l.put ("node_vendor", boost::str (boost::format ("RsNano %1%") % NANO_VERSION_STRING));
	response_l.put ("store_vendor", node.store.vendor_get ());
	response_l.put ("network", node.network_params.network.get_current_network_as_string ());
	response_l.put ("network_identifier", node.network_params.ledger.genesis->hash ().to_string ());
	response_l.put ("build_info", BUILD_INFO);
	response_errors ();
}

void nano::json_handler::validate_account_number ()
{
	auto account (account_impl ());
	(void)account;
	response_l.put ("valid", ec ? "0" : "1");
	ec = std::error_code (); // error is just invalid account
	response_errors ();
}

void nano::json_handler::wallet_add ()
{
	node.workers->push_task (create_worker_task ([] (std::shared_ptr<nano::json_handler> const & rpc_l) {
		auto wallet_id (rpc_l->get_wallet_id ());
		if (!rpc_l->ec)
		{
			std::string key_text (rpc_l->request.get<std::string> ("key"));
			nano::raw_key key;
			if (!key.decode_hex (key_text))
			{
				bool const generate_work = rpc_l->request.get<bool> ("work", true);
				nano::public_key pub;
				auto error = rpc_l->node.wallets.insert_adhoc (wallet_id, key, generate_work, pub);
				if (error == nano::wallets_error::none)
				{
					rpc_l->response_l.put ("account", pub.to_account ());
				}
				else
				{
					rpc_l->set_error (error);
				}
			}
			else
			{
				rpc_l->ec = nano::error_common::bad_private_key;
			}
		}
		rpc_l->response_errors ();
	}));
}

void nano::json_handler::wallet_add_watch ()
{
	node.workers->push_task (create_worker_task ([] (std::shared_ptr<nano::json_handler> const & rpc_l) {
		auto wallet_id (rpc_l->get_wallet_id ());
		if (!rpc_l->ec)
		{
			std::vector<nano::account> accounts;
			for (auto & accs : rpc_l->request.get_child ("accounts"))
			{
				auto account (rpc_l->account_impl (accs.second.data ()));
				if (!rpc_l->ec)
				{
					accounts.push_back (account);
				}
			}

			if (!rpc_l->ec)
			{
				auto error = rpc_l->node.wallets.insert_watch (wallet_id, accounts);
				if (error == nano::wallets_error::none)
				{
					rpc_l->response_l.put ("success", "");
				}
				else
				{
					rpc_l->set_error (error);
				}
			}
		}
		rpc_l->response_errors ();
	}));
}

void nano::json_handler::wallet_info ()
{
	auto wallet_id (get_wallet_id ());
	if (!ec)
	{
		std::vector<std::pair<nano::account, nano::raw_key>> accounts;
		auto error = node.wallets.decrypt (wallet_id, accounts);
		set_error (error);
		if (error == nano::wallets_error::none)
		{
			nano::uint128_t balance (0);
			nano::uint128_t receivable (0);
			uint64_t count (0);
			uint64_t block_count (0);
			uint64_t cemented_block_count (0);
			uint64_t deterministic_count (0);
			uint64_t adhoc_count (0);
			auto block_transaction (node.store.tx_begin_read ());

			for (const auto & [account, priv] : accounts)
			{
				auto account_info = node.ledger.any ().account_get (*block_transaction, account);
				if (account_info)
				{
					block_count += account_info->block_count ();
					balance += account_info->balance ().number ();
				}

				nano::confirmation_height_info confirmation_info{};
				if (!node.store.confirmation_height ().get (*block_transaction, account, confirmation_info))
				{
					cemented_block_count += confirmation_info.height ();
				}

				receivable += node.ledger.account_receivable (*block_transaction, account);

				nano::key_type key_type = node.wallets.key_type (wallet_id, account);
				if (key_type == nano::key_type::deterministic)
				{
					deterministic_count++;
				}
				else if (key_type == nano::key_type::adhoc)
				{
					adhoc_count++;
				}

				++count;
			}

			uint32_t deterministic_index;
			(void)node.wallets.deterministic_index_get (wallet_id, deterministic_index);
			response_l.put ("balance", balance.convert_to<std::string> ());
			response_l.put ("pending", receivable.convert_to<std::string> ());
			response_l.put ("receivable", receivable.convert_to<std::string> ());
			response_l.put ("accounts_count", std::to_string (count));
			response_l.put ("accounts_block_count", std::to_string (block_count));
			response_l.put ("accounts_cemented_block_count", std::to_string (cemented_block_count));
			response_l.put ("deterministic_count", std::to_string (deterministic_count));
			response_l.put ("adhoc_count", std::to_string (adhoc_count));
			response_l.put ("deterministic_index", std::to_string (deterministic_index));
		}
	}

	response_errors ();
}

void nano::json_handler::wallet_balances ()
{
	auto wallet_id (get_wallet_id ());
	auto threshold (threshold_optional_impl ());
	if (!ec)
	{
		boost::property_tree::ptree balances;
		auto block_transaction (node.store.tx_begin_read ());
		std::vector<nano::account> accounts;
		auto error = node.wallets.get_accounts (wallet_id, accounts);
		if (error == nano::wallets_error::none)
		{
			for (const auto & account : accounts)
			{
				nano::uint128_t balance = node.ledger.account_balance (*block_transaction, account);
				if (balance >= threshold.number ())
				{
					boost::property_tree::ptree entry;
					nano::uint128_t receivable = node.ledger.account_receivable (*block_transaction, account);
					entry.put ("balance", balance.convert_to<std::string> ());
					entry.put ("pending", receivable.convert_to<std::string> ());
					entry.put ("receivable", receivable.convert_to<std::string> ());
					balances.push_back (std::make_pair (account.to_account (), entry));
				}
			}
			response_l.add_child ("balances", balances);
		}
		else
		{
			set_error (error);
		}
	}
	response_errors ();
}

void nano::json_handler::wallet_change_seed ()
{
	node.workers->push_task (create_worker_task ([] (std::shared_ptr<nano::json_handler> const & rpc_l) {
		auto wallet_id (rpc_l->get_wallet_id ());
		if (!rpc_l->ec)
		{
			std::string seed_text (rpc_l->request.get<std::string> ("seed"));
			nano::raw_key seed;
			if (!seed.decode_hex (seed_text))
			{
				auto count (static_cast<uint32_t> (rpc_l->count_optional_impl (0)));

				uint32_t restored_count = 0;
				nano::account first_account;

				auto error = rpc_l->node.wallets.change_seed (wallet_id, seed, count, first_account, restored_count);
				if (error == nano::wallets_error::none)
				{
					rpc_l->response_l.put ("success", "");
					rpc_l->response_l.put ("last_restored_account", first_account.to_account ());
					debug_assert (restored_count > 0);
					rpc_l->response_l.put ("restored_count", std::to_string (restored_count));
				}
				else
				{
					rpc_l->set_error (error);
				}
			}
			else
			{
				rpc_l->ec = nano::error_common::bad_seed;
			}
		}
		rpc_l->response_errors ();
	}));
}

void nano::json_handler::wallet_contains ()
{
	auto account (account_impl ());
	auto wallet_id (get_wallet_id ());
	if (!ec)
	{
		std::vector<nano::account> accounts;
		auto error = node.wallets.get_accounts (wallet_id, accounts);
		if (error == nano::wallets_error::none)
		{
			bool exists = std::find (accounts.begin (), accounts.end (), account) != accounts.end ();
			response_l.put ("exists", exists ? "1" : "0");
		}
	}
	response_errors ();
}

void nano::json_handler::wallet_create ()
{
	node.workers->push_task (create_worker_task ([] (std::shared_ptr<nano::json_handler> const & rpc_l) {
		nano::raw_key seed;
		auto seed_text (rpc_l->request.get_optional<std::string> ("seed"));
		if (seed_text.is_initialized () && seed.decode_hex (seed_text.get ()))
		{
			rpc_l->ec = nano::error_common::bad_seed;
		}
		if (!rpc_l->ec)
		{
			auto wallet_id = random_wallet_id ();
			rpc_l->node.wallets.create (wallet_id);
			if (rpc_l->node.wallets.wallet_exists (wallet_id))
			{
				rpc_l->response_l.put ("wallet", wallet_id.to_string ());
			}
			else
			{
				rpc_l->ec = nano::error_common::wallet_lmdb_max_dbs;
			}
			if (!rpc_l->ec && seed_text.is_initialized ())
			{
				nano::account first_account;
				uint32_t restored_count;
				auto error = rpc_l->node.wallets.change_seed (wallet_id, seed, 0, first_account, restored_count);
				rpc_l->response_l.put ("last_restored_account", first_account.to_account ());
				debug_assert (restored_count > 0);
				rpc_l->response_l.put ("restored_count", std::to_string (restored_count));
			}
		}
		rpc_l->response_errors ();
	}));
}

void nano::json_handler::wallet_destroy ()
{
	node.workers->push_task (create_worker_task ([] (std::shared_ptr<nano::json_handler> const & rpc_l) {
		std::string wallet_text (rpc_l->request.get<std::string> ("wallet"));
		nano::wallet_id wallet;
		if (!wallet.decode_hex (wallet_text))
		{
			if (rpc_l->node.wallets.wallet_exists (wallet))
			{
				rpc_l->node.wallets.destroy (wallet);
				bool destroyed (!rpc_l->node.wallets.wallet_exists (wallet));
				rpc_l->response_l.put ("destroyed", destroyed ? "1" : "0");
			}
			else
			{
				rpc_l->ec = nano::error_common::wallet_not_found;
			}
		}
		else
		{
			rpc_l->ec = nano::error_common::bad_wallet_number;
		}
		rpc_l->response_errors ();
	}));
}

void nano::json_handler::wallet_export ()
{
	auto wallet_id (get_wallet_id ());
	if (!ec)
	{
		std::string json;
		auto error = node.wallets.serialize (wallet_id, json);
		if (error == nano::wallets_error::none)
		{
			response_l.put ("json", json);
		}
		else
		{
			set_error (error);
		}
	}
	response_errors ();
}

void nano::json_handler::wallet_frontiers ()
{
	auto wallet_id (get_wallet_id ());
	if (!ec)
	{
		boost::property_tree::ptree frontiers;
		auto block_transaction (node.store.tx_begin_read ());
		std::vector<nano::account> accounts;
		auto error = node.wallets.get_accounts (wallet_id, accounts);
		if (error == nano::wallets_error::none)
		{
			for (const auto & account : accounts)
			{
				auto latest (node.ledger.any ().account_head (*block_transaction, account));
				if (!latest.is_zero ())
				{
					frontiers.put (account.to_account (), latest.to_string ());
				}
			}
			response_l.add_child ("frontiers", frontiers);
		}
		else
		{
			set_error (error);
		}
	}
	response_errors ();
}

void nano::json_handler::wallet_history ()
{
	uint64_t modified_since (1);
	boost::optional<std::string> modified_since_text (request.get_optional<std::string> ("modified_since"));
	if (modified_since_text.is_initialized ())
	{
		if (decode_unsigned (modified_since_text.get (), modified_since))
		{
			ec = nano::error_rpc::invalid_timestamp;
		}
	}
	auto wallet_id (get_wallet_id ());
	if (!ec)
	{
		std::vector<nano::account> accounts;
		auto error = node.wallets.get_accounts (wallet_id, accounts);
		if (error == nano::wallets_error::none)
		{
			std::multimap<uint64_t, boost::property_tree::ptree, std::greater<uint64_t>> entries;
			auto block_transaction (node.store.tx_begin_read ());
			for (const auto & account : accounts)
			{
				auto info = node.ledger.any ().account_get (*block_transaction, account);
				if (info)
				{
					auto timestamp (info->modified ());
					auto hash (info->head ());
					while (timestamp >= modified_since && !hash.is_zero ())
					{
						auto block (node.ledger.any ().block_get (*block_transaction, hash));
						timestamp = block->sideband ().timestamp ();
						if (block != nullptr && timestamp >= modified_since)
						{
							boost::property_tree::ptree entry;
							std::vector<nano::public_key> no_filter;
							history_visitor visitor (*this, false, *block_transaction, entry, hash, no_filter);
							block->visit (visitor);
							if (!entry.empty ())
							{
								entry.put ("block_account", account.to_account ());
								entry.put ("hash", hash.to_string ());
								entry.put ("local_timestamp", std::to_string (timestamp));
								entries.insert (std::make_pair (timestamp, entry));
							}
							hash = block->previous ();
						}
						else
						{
							hash.clear ();
						}
					}
				}
			}
			boost::property_tree::ptree history;
			for (auto i (entries.begin ()), n (entries.end ()); i != n; ++i)
			{
				history.push_back (std::make_pair ("", i->second));
			}
			response_l.add_child ("history", history);
		}
		else
		{
			set_error (error);
		}
	}
	response_errors ();
}

void nano::json_handler::wallet_key_valid ()
{
	auto wallet_id (get_wallet_id ());
	if (!ec)
	{
		bool valid = false;
		auto error = node.wallets.valid_password (wallet_id, valid);
		if (error == nano::wallets_error::none)
		{
			response_l.put ("valid", valid ? "1" : "0");
		}
		else
		{
			set_error (error);
		}
	}
	response_errors ();
}

void nano::json_handler::wallet_ledger ()
{
	bool const representative = request.get<bool> ("representative", false);
	bool const weight = request.get<bool> ("weight", false);
	bool const pending = request.get<bool> ("pending", false);
	bool const receivable = request.get<bool> ("receivable", pending);
	uint64_t modified_since (0);
	boost::optional<std::string> modified_since_text (request.get_optional<std::string> ("modified_since"));
	if (modified_since_text.is_initialized ())
	{
		modified_since = strtoul (modified_since_text.get ().c_str (), NULL, 10);
	}
	auto wallet_id (get_wallet_id ());
	if (!ec)
	{
		std::vector<nano::account> accounts;
		auto error = node.wallets.get_accounts (wallet_id, accounts);
		if (error == nano::wallets_error::none)
		{
			boost::property_tree::ptree accounts_json;
			auto block_transaction (node.store.tx_begin_read ());
			for (const auto & account : accounts)
			{
				auto info = node.ledger.any ().account_get (*block_transaction, account);
				if (info)
				{
					if (info->modified () >= modified_since)
					{
						boost::property_tree::ptree entry;
						entry.put ("frontier", info->head ().to_string ());
						entry.put ("open_block", info->open_block ().to_string ());
						entry.put ("representative_block", node.ledger.representative (*block_transaction, info->head ()).to_string ());
						std::string balance;
						nano::uint128_union (info->balance ()).encode_dec (balance);
						entry.put ("balance", balance);
						entry.put ("modified_timestamp", std::to_string (info->modified ()));
						entry.put ("block_count", std::to_string (info->block_count ()));
						if (representative)
						{
							entry.put ("representative", info->representative ().to_account ());
						}
						if (weight)
						{
							auto account_weight (node.ledger.weight_exact (*block_transaction, account));
							entry.put ("weight", account_weight.convert_to<std::string> ());
						}
						if (receivable)
						{
							auto account_receivable (node.ledger.account_receivable (*block_transaction, account));
							entry.put ("pending", account_receivable.convert_to<std::string> ());
							entry.put ("receivable", account_receivable.convert_to<std::string> ());
						}
						accounts_json.push_back (std::make_pair (account.to_account (), entry));
					}
				}
			}
			response_l.add_child ("accounts", accounts_json);
		}
		else
		{
			set_error (error);
		}
	}
	response_errors ();
}

void nano::json_handler::wallet_lock ()
{
	auto wallet_id (get_wallet_id ());
	if (!ec)
	{
		auto error = node.wallets.lock (wallet_id);
		if (error == nano::wallets_error::none)
		{
			response_l.put ("locked", "1");

			node.logger->warn (nano::log::type::rpc, "Wallet locked");
		}
		else
		{
			set_error (error);
		}
	}
	response_errors ();
}

void nano::json_handler::wallet_pending ()
{
	response_l.put ("deprecated", "1");
	wallet_receivable ();
}

void nano::json_handler::wallet_receivable ()
{
	auto wallet_id (get_wallet_id ());
	auto count (count_optional_impl ());
	auto threshold (threshold_optional_impl ());
	bool const source = request.get<bool> ("source", false);
	bool const min_version = request.get<bool> ("min_version", false);
	bool const include_active = request.get<bool> ("include_active", false);
	bool const include_only_confirmed = request.get<bool> ("include_only_confirmed", true);
	if (!ec)
	{
		std::vector<nano::account> accounts;
		auto error = node.wallets.get_accounts (wallet_id, accounts);
		if (error == nano::wallets_error::none)
		{
			boost::property_tree::ptree pending;
			auto block_transaction = node.store.tx_begin_read ();
			for (const auto & account : accounts)
			{
				boost::property_tree::ptree peers_l;
				for (auto current = node.ledger.receivable_upper_bound (*block_transaction, account, 0); !current.is_end () && peers_l.size () < count; ++current)
				{
					auto const & [key, info] = *current;
					if (include_only_confirmed && !node.ledger.confirmed ().block_exists (*block_transaction, key.hash))
					{
						continue;
					}
					if (threshold.is_zero () && !source)
					{
						boost::property_tree::ptree entry;
						entry.put ("", key.hash.to_string ());
						peers_l.push_back (std::make_pair ("", entry));
						continue;
					}
					if (info.amount.number () < threshold.number ())
					{
						continue;
					}
					if (source || min_version)
					{
						boost::property_tree::ptree pending_tree;
						pending_tree.put ("amount", info.amount.number ().template convert_to<std::string> ());
						if (source)
						{
							pending_tree.put ("source", info.source.to_account ());
						}
						if (min_version)
						{
							pending_tree.put ("min_version", epoch_as_string (info.epoch));
						}
						peers_l.add_child (key.hash.to_string (), pending_tree);
					}
					else
					{
						peers_l.put (key.hash.to_string (), info.amount.number ().template convert_to<std::string> ());
					}
				}
				if (!peers_l.empty ())
				{
					pending.add_child (account.to_account (), peers_l);
				}
			}
			response_l.add_child ("blocks", pending);
		}
		else
		{
			set_error (error);
		}
	}
	response_errors ();
}

void nano::json_handler::wallet_representative ()
{
	auto wallet_id (get_wallet_id ());
	if (!ec)
	{
		nano::account representative;
		auto error = node.wallets.get_representative (wallet_id, representative);
		if (error == nano::wallets_error::none)
		{
			response_l.put ("representative", representative.to_account ());
		}
		else
		{
			set_error (error);
		}
	}
	response_errors ();
}

void nano::json_handler::wallet_representative_set ()
{
	node.workers->push_task (create_worker_task ([] (std::shared_ptr<nano::json_handler> const & rpc_l) {
		auto wallet_id (rpc_l->get_wallet_id ());
		std::string representative_text (rpc_l->request.get<std::string> ("representative"));
		auto representative (rpc_l->account_impl (representative_text, nano::error_rpc::bad_representative_number));
		if (!rpc_l->ec)
		{
			bool update_existing_accounts (rpc_l->request.get<bool> ("update_existing_accounts", false));
			auto error = rpc_l->node.wallets.set_representative (wallet_id, representative, update_existing_accounts);
			if (error == nano::wallets_error::none)
			{
				rpc_l->response_l.put ("set", "1");
			}
			else
			{
				rpc_l->set_error (error);
			}
		}
		rpc_l->response_errors ();
	}));
}

void nano::json_handler::wallet_republish ()
{
	auto wallet_id (get_wallet_id ());
	auto count (count_impl ());
	if (!ec)
	{
		std::vector<nano::account> accounts;
		auto error = node.wallets.get_accounts (wallet_id, accounts);
		if (error == nano::wallets_error::none)
		{
			boost::property_tree::ptree blocks;
			std::deque<std::shared_ptr<nano::block>> republish_bundle;
			auto block_transaction (node.store.tx_begin_read ());
			for (const auto & account : accounts)
			{
				auto latest (node.ledger.any ().account_head (*block_transaction, account));
				std::shared_ptr<nano::block> block;
				std::vector<nano::block_hash> hashes;
				while (!latest.is_zero () && hashes.size () < count)
				{
					hashes.push_back (latest);
					block = node.ledger.any ().block_get (*block_transaction, latest);
					if (block != nullptr)
					{
						latest = block->previous ();
					}
					else
					{
						latest.clear ();
					}
				}
				std::reverse (hashes.begin (), hashes.end ());
				for (auto & hash : hashes)
				{
					block = node.ledger.any ().block_get (*block_transaction, hash);
					republish_bundle.push_back (std::move (block));
					boost::property_tree::ptree entry;
					entry.put ("", hash.to_string ());
					blocks.push_back (std::make_pair ("", entry));
				}
			}
			node.network->flood_block_many (std::move (republish_bundle), nullptr, 25);
			response_l.add_child ("blocks", blocks);
		}
		else
		{
			set_error (error);
		}
	}
	response_errors ();
}

void nano::json_handler::wallet_seed ()
{
	auto wallet_id (get_wallet_id ());
	if (!ec)
	{
		nano::raw_key seed;
		auto error = node.wallets.get_seed (wallet_id, seed);
		if (error == nano::wallets_error::none)
		{
			response_l.put ("seed", seed.to_string ());
		}
		else
		{
			set_error (error);
		}
	}
	response_errors ();
}

void nano::json_handler::wallet_work_get ()
{
	auto wallet_id (get_wallet_id ());
	if (!ec)
	{
		std::vector<nano::account> accounts;
		auto error = node.wallets.get_accounts (wallet_id, accounts);
		if (error == nano::wallets_error::none)
		{
			boost::property_tree::ptree works;
			for (const auto & account : accounts)
			{
				uint64_t work = node.wallets.work_get (wallet_id, account);
				works.put (account.to_account (), nano::to_string_hex (work));
			}
			response_l.add_child ("works", works);
		}
		else
		{
			set_error (error);
		}
	}
	response_errors ();
}

void nano::json_handler::work_generate ()
{
	std::optional<nano::account> account;
	auto account_opt (request.get_optional<std::string> ("account"));
	// Default to work_1 if not specified
	auto work_version (work_version_optional_impl (nano::work_version::work_1));
	if (!ec && account_opt.is_initialized ())
	{
		account = account_impl (account_opt.get ());
	}
	if (!ec)
	{
		auto hash (hash_impl ());
		auto difficulty (difficulty_optional_impl (work_version));
		multiplier_optional_impl (work_version, difficulty);
		if (!ec && (difficulty > node.max_work_generate_difficulty (work_version) || difficulty < node.network_params.work.threshold_entry (work_version, nano::block_type::state)))
		{
			ec = nano::error_rpc::difficulty_limit;
		}
		// Retrieving optional block
		std::shared_ptr<nano::block> block;
		if (!ec && request.count ("block"))
		{
			block = block_impl (true);
			if (block != nullptr)
			{
				if (hash != block->root ().as_block_hash ())
				{
					ec = nano::error_rpc::block_root_mismatch;
				}
				if (request.count ("version") == 0)
				{
					work_version = block->work_version ();
				}
				else if (!ec && work_version != block->work_version ())
				{
					ec = nano::error_rpc::block_work_version_mismatch;
				}
				// Difficulty calculation
				if (!ec && request.count ("difficulty") == 0 && request.count ("multiplier") == 0)
				{
					difficulty = difficulty_ledger (*block);
				}
				// If optional block difficulty is higher than requested difficulty, send error
				if (!ec && node.network_params.work.difficulty (*block) >= difficulty)
				{
					ec = nano::error_rpc::block_work_enough;
				}
			}
		}
		if (!ec && response_l.empty ())
		{
			auto use_peers (request.get<bool> ("use_peers", false));
			auto rpc_l (shared_from_this ());
			auto callback = [rpc_l, hash, work_version, this] (std::optional<uint64_t> const & work_a) {
				if (work_a)
				{
					boost::property_tree::ptree response_l;
					response_l.put ("hash", hash.to_string ());
					uint64_t work (work_a.value ());
					response_l.put ("work", nano::to_string_hex (work));
					std::stringstream ostream;
					auto result_difficulty (rpc_l->node.network_params.work.difficulty (work_version, hash, work));
					response_l.put ("difficulty", nano::to_string_hex (result_difficulty));
					auto result_multiplier = nano::difficulty::to_multiplier (result_difficulty, node.default_difficulty (work_version));
					response_l.put ("multiplier", nano::to_string (result_multiplier));
					boost::property_tree::write_json (ostream, response_l);
					rpc_l->response (ostream.str ());
				}
				else
				{
					json_error_response (rpc_l->response, "Cancelled");
				}
			};
			if (!use_peers)
			{
				if (node.local_work_generation_enabled ())
				{
					node.distributed_work.make (work_version, hash, {}, difficulty, callback, {});
				}
				else
				{
					ec = nano::error_common::disabled_local_work_generation;
				}
			}
			else
			{
				if (!account_opt.is_initialized ())
				{
					// Fetch account from block if not given
					auto transaction_l (node.store.tx_begin_read ());
					if (node.ledger.any ().block_exists (*transaction_l, hash))
					{
						account = node.ledger.any().block_account (*transaction_l, hash).value ();
					}
				}
				auto secondary_work_peers_l (request.get<bool> ("secondary_work_peers", false));
				if (node.distributed_work.work_generation_enabled (secondary_work_peers_l))
				{
					node.work_generate (work_version, hash, difficulty, callback, account, secondary_work_peers_l);
				}
				else
				{
					ec = nano::error_common::disabled_work_generation;
				}
			}
		}
	}
	// Because of callback
	if (ec)
	{
		response_errors ();
	}
}

void nano::json_handler::work_cancel ()
{
	auto hash (hash_impl ());
	if (!ec)
	{
		node.distributed_work.cancel (hash);
		response_l.put ("success", "");
	}
	response_errors ();
}

void nano::json_handler::work_get ()
{
	auto wallet_id (get_wallet_id ());
	auto account (account_impl ());
	if (!ec)
	{
		uint64_t work (0);
		auto error = node.wallets.work_get (wallet_id, account, work);
		if (error == nano::wallets_error::none)
		{
			response_l.put ("work", nano::to_string_hex (work));
		}
		else
		{
			set_error (error);
		}
	}
	response_errors ();
}

void nano::json_handler::work_set ()
{
	node.workers->push_task (create_worker_task ([] (std::shared_ptr<nano::json_handler> const & rpc_l) {
		auto wallet_id (rpc_l->get_wallet_id ());
		auto account (rpc_l->account_impl ());
		auto work (rpc_l->work_optional_impl ());
		if (!rpc_l->ec)
		{
			auto error = rpc_l->node.wallets.work_set (wallet_id, account, work);
			if (error == nano::wallets_error::none)
			{
				rpc_l->response_l.put ("success", "");
			}
			else
			{
				rpc_l->set_error (error);
			}
		}
		rpc_l->response_errors ();
	}));
}

void nano::json_handler::work_validate ()
{
	auto hash (hash_impl ());
	auto work (work_optional_impl ());
	// Default to work_1 if not specified
	auto work_version (work_version_optional_impl (nano::work_version::work_1));
	auto difficulty (difficulty_optional_impl (work_version));
	multiplier_optional_impl (work_version, difficulty);
	if (!ec)
	{
		/* Transition to epoch_2 difficulty levels breaks previous behavior.
		 * When difficulty is not given, the default difficulty to validate changes when the first epoch_2 block is seen, breaking previous behavior.
		 * For this reason, when difficulty is not given, the "valid" field is no longer included in the response to break loudly any client expecting it.
		 * Instead, use the new fields:
		 * * valid_all: the work is valid at the current highest difficulty threshold
		 * * valid_receive: the work is valid for a receive block in an epoch_2 upgraded account
		 */

		auto result_difficulty (node.network_params.work.difficulty (work_version, hash, work));
		if (request.count ("difficulty"))
		{
			response_l.put ("valid", (result_difficulty >= difficulty) ? "1" : "0");
		}
		response_l.put ("valid_all", (result_difficulty >= node.default_difficulty (work_version)) ? "1" : "0");
		response_l.put ("valid_receive", (result_difficulty >= node.network_params.work.threshold (work_version, nano::block_details (nano::epoch::epoch_2, false, true, false))) ? "1" : "0");
		response_l.put ("difficulty", nano::to_string_hex (result_difficulty));
		auto result_multiplier = nano::difficulty::to_multiplier (result_difficulty, node.default_difficulty (work_version));
		response_l.put ("multiplier", nano::to_string (result_multiplier));
	}
	response_errors ();
}

void nano::json_handler::work_peer_add ()
{
	std::string address_text = request.get<std::string> ("address");
	std::string port_text = request.get<std::string> ("port");
	uint16_t port;
	if (!nano::parse_port (port_text, port))
	{
		node.config->work_peers.push_back (std::make_pair (address_text, port));
		response_l.put ("success", "");
	}
	else
	{
		ec = nano::error_common::invalid_port;
	}
	response_errors ();
}

void nano::json_handler::work_peers ()
{
	boost::property_tree::ptree work_peers_l;
	for (auto i (node.config->work_peers.begin ()), n (node.config->work_peers.end ()); i != n; ++i)
	{
		boost::property_tree::ptree entry;
		entry.put ("", boost::str (boost::format ("%1%:%2%") % i->first % i->second));
		work_peers_l.push_back (std::make_pair ("", entry));
	}
	response_l.add_child ("work_peers", work_peers_l);
	response_errors ();
}

void nano::json_handler::work_peers_clear ()
{
	node.config->work_peers.clear ();
	response_l.put ("success", "");
	response_errors ();
}

void nano::json_handler::populate_backlog ()
{
	node.backlog.trigger ();
	response_l.put ("success", "");
	response_errors ();
}

void nano::inprocess_rpc_handler::process_request (std::string const &, std::string const & body_a, std::function<void (std::string const &)> response_a)
{
	// Note that if the rpc action is async, the shared_ptr<json_handler> lifetime will be extended by the action handler
	auto handler (std::make_shared<nano::json_handler> (node, node_rpc_config, body_a, response_a, [this] () {
		this->stop_callback ();
		this->stop ();
	}));
	handler->process_request ();
}

void nano::inprocess_rpc_handler::process_request_v2 (rpc_handler_request_params const & params_a, std::string const & body_a, std::function<void (std::shared_ptr<std::string> const &)> response_a)
{
	std::string body_l = params_a.json_envelope (body_a);
	auto handler (std::make_shared<nano::ipc::flatbuffers_handler> (node, ipc_server, nullptr, node.config->ipc_config));
	handler->process_json (reinterpret_cast<uint8_t const *> (body_l.data ()), body_l.size (), response_a);
}

namespace
{
void construct_json (nano::container_info_component * component, boost::property_tree::ptree & parent)
{
	// We are a leaf node, print name and exit
	if (!component->is_composite ())
	{
		auto & leaf_info = static_cast<nano::container_info_leaf *> (component)->get_info ();
		boost::property_tree::ptree child;
		child.put ("count", leaf_info.count);
		child.put ("size", leaf_info.count * leaf_info.sizeof_element);
		parent.add_child (leaf_info.name, child);
		return;
	}

	auto composite = static_cast<nano::container_info_composite *> (component);

	boost::property_tree::ptree current;
	for (auto & child : composite->get_children ())
	{
		construct_json (child.get (), current);
	}

	parent.add_child (composite->get_name (), current);
}

// Any RPC handlers which require no arguments (excl default arguments) should go here.
// This is to prevent large if/else chains which compilers can have limits for (MSVC for instance has 128).
ipc_json_handler_no_arg_func_map create_ipc_json_handler_no_arg_func_map ()
{
	ipc_json_handler_no_arg_func_map no_arg_funcs;
	no_arg_funcs.emplace ("account_balance", &nano::json_handler::account_balance);
	no_arg_funcs.emplace ("account_block_count", &nano::json_handler::account_block_count);
	no_arg_funcs.emplace ("account_count", &nano::json_handler::account_count);
	no_arg_funcs.emplace ("account_create", &nano::json_handler::account_create);
	no_arg_funcs.emplace ("account_get", &nano::json_handler::account_get);
	no_arg_funcs.emplace ("account_history", &nano::json_handler::account_history);
	no_arg_funcs.emplace ("account_info", &nano::json_handler::account_info);
	no_arg_funcs.emplace ("account_key", &nano::json_handler::account_key);
	no_arg_funcs.emplace ("account_list", &nano::json_handler::account_list);
	no_arg_funcs.emplace ("account_move", &nano::json_handler::account_move);
	no_arg_funcs.emplace ("account_remove", &nano::json_handler::account_remove);
	no_arg_funcs.emplace ("account_representative", &nano::json_handler::account_representative);
	no_arg_funcs.emplace ("account_representative_set", &nano::json_handler::account_representative_set);
	no_arg_funcs.emplace ("account_weight", &nano::json_handler::account_weight);
	no_arg_funcs.emplace ("accounts_balances", &nano::json_handler::accounts_balances);
	no_arg_funcs.emplace ("accounts_representatives", &nano::json_handler::accounts_representatives);
	no_arg_funcs.emplace ("accounts_create", &nano::json_handler::accounts_create);
	no_arg_funcs.emplace ("accounts_frontiers", &nano::json_handler::accounts_frontiers);
	no_arg_funcs.emplace ("accounts_pending", &nano::json_handler::accounts_pending);
	no_arg_funcs.emplace ("accounts_receivable", &nano::json_handler::accounts_receivable);
	no_arg_funcs.emplace ("active_difficulty", &nano::json_handler::active_difficulty);
	no_arg_funcs.emplace ("available_supply", &nano::json_handler::available_supply);
	no_arg_funcs.emplace ("block_info", &nano::json_handler::block_info);
	no_arg_funcs.emplace ("block", &nano::json_handler::block_info);
	no_arg_funcs.emplace ("block_confirm", &nano::json_handler::block_confirm);
	no_arg_funcs.emplace ("blocks", &nano::json_handler::blocks);
	no_arg_funcs.emplace ("blocks_info", &nano::json_handler::blocks_info);
	no_arg_funcs.emplace ("block_account", &nano::json_handler::block_account);
	no_arg_funcs.emplace ("block_count", &nano::json_handler::block_count);
	no_arg_funcs.emplace ("block_create", &nano::json_handler::block_create);
	no_arg_funcs.emplace ("block_hash", &nano::json_handler::block_hash);
	no_arg_funcs.emplace ("bootstrap", &nano::json_handler::bootstrap);
	no_arg_funcs.emplace ("bootstrap_any", &nano::json_handler::bootstrap_any);
	no_arg_funcs.emplace ("bootstrap_lazy", &nano::json_handler::bootstrap_lazy);
	no_arg_funcs.emplace ("bootstrap_status", &nano::json_handler::bootstrap_status);
	no_arg_funcs.emplace ("confirmation_active", &nano::json_handler::confirmation_active);
	no_arg_funcs.emplace ("confirmation_history", &nano::json_handler::confirmation_history);
	no_arg_funcs.emplace ("confirmation_info", &nano::json_handler::confirmation_info);
	no_arg_funcs.emplace ("confirmation_quorum", &nano::json_handler::confirmation_quorum);
	no_arg_funcs.emplace ("database_txn_tracker", &nano::json_handler::database_txn_tracker);
	no_arg_funcs.emplace ("delegators", &nano::json_handler::delegators);
	no_arg_funcs.emplace ("delegators_count", &nano::json_handler::delegators_count);
	no_arg_funcs.emplace ("deterministic_key", &nano::json_handler::deterministic_key);
	no_arg_funcs.emplace ("election_statistics", &nano::json_handler::election_statistics);
	no_arg_funcs.emplace ("frontiers", &nano::json_handler::frontiers);
	no_arg_funcs.emplace ("frontier_count", &nano::json_handler::account_count);
	no_arg_funcs.emplace ("keepalive", &nano::json_handler::keepalive);
	no_arg_funcs.emplace ("key_create", &nano::json_handler::key_create);
	no_arg_funcs.emplace ("key_expand", &nano::json_handler::key_expand);
	no_arg_funcs.emplace ("ledger", &nano::json_handler::ledger);
	no_arg_funcs.emplace ("node_id", &nano::json_handler::node_id);
	no_arg_funcs.emplace ("node_id_delete", &nano::json_handler::node_id_delete);
	no_arg_funcs.emplace ("password_change", &nano::json_handler::password_change);
	no_arg_funcs.emplace ("password_enter", &nano::json_handler::password_enter);
	no_arg_funcs.emplace ("wallet_unlock", &nano::json_handler::password_enter);
	no_arg_funcs.emplace ("peers", &nano::json_handler::peers);
	no_arg_funcs.emplace ("pending", &nano::json_handler::pending);
	no_arg_funcs.emplace ("pending_exists", &nano::json_handler::pending_exists);
	no_arg_funcs.emplace ("receivable", &nano::json_handler::receivable);
	no_arg_funcs.emplace ("receivable_exists", &nano::json_handler::receivable_exists);
	no_arg_funcs.emplace ("process", &nano::json_handler::process);
	no_arg_funcs.emplace ("pruned_exists", &nano::json_handler::pruned_exists);
	no_arg_funcs.emplace ("receive", &nano::json_handler::receive);
	no_arg_funcs.emplace ("receive_minimum", &nano::json_handler::receive_minimum);
	no_arg_funcs.emplace ("receive_minimum_set", &nano::json_handler::receive_minimum_set);
	no_arg_funcs.emplace ("representatives", &nano::json_handler::representatives);
	no_arg_funcs.emplace ("representatives_online", &nano::json_handler::representatives_online);
	no_arg_funcs.emplace ("republish", &nano::json_handler::republish);
	no_arg_funcs.emplace ("search_pending", &nano::json_handler::search_pending);
	no_arg_funcs.emplace ("search_receivable", &nano::json_handler::search_receivable);
	no_arg_funcs.emplace ("search_pending_all", &nano::json_handler::search_pending_all);
	no_arg_funcs.emplace ("search_receivable_all", &nano::json_handler::search_receivable_all);
	no_arg_funcs.emplace ("send", &nano::json_handler::send);
	no_arg_funcs.emplace ("sign", &nano::json_handler::sign);
	no_arg_funcs.emplace ("stats", &nano::json_handler::stats);
	no_arg_funcs.emplace ("stats_clear", &nano::json_handler::stats_clear);
	no_arg_funcs.emplace ("stop", &nano::json_handler::stop);
	no_arg_funcs.emplace ("telemetry", &nano::json_handler::telemetry);
	no_arg_funcs.emplace ("unchecked", &nano::json_handler::unchecked);
	no_arg_funcs.emplace ("unchecked_clear", &nano::json_handler::unchecked_clear);
	no_arg_funcs.emplace ("unchecked_get", &nano::json_handler::unchecked_get);
	no_arg_funcs.emplace ("unchecked_keys", &nano::json_handler::unchecked_keys);
	no_arg_funcs.emplace ("unopened", &nano::json_handler::unopened);
	no_arg_funcs.emplace ("uptime", &nano::json_handler::uptime);
	no_arg_funcs.emplace ("validate_account_number", &nano::json_handler::validate_account_number);
	no_arg_funcs.emplace ("version", &nano::json_handler::version);
	no_arg_funcs.emplace ("wallet_add", &nano::json_handler::wallet_add);
	no_arg_funcs.emplace ("wallet_add_watch", &nano::json_handler::wallet_add_watch);
	no_arg_funcs.emplace ("wallet_balances", &nano::json_handler::wallet_balances);
	no_arg_funcs.emplace ("wallet_change_seed", &nano::json_handler::wallet_change_seed);
	no_arg_funcs.emplace ("wallet_contains", &nano::json_handler::wallet_contains);
	no_arg_funcs.emplace ("wallet_create", &nano::json_handler::wallet_create);
	no_arg_funcs.emplace ("wallet_destroy", &nano::json_handler::wallet_destroy);
	no_arg_funcs.emplace ("wallet_export", &nano::json_handler::wallet_export);
	no_arg_funcs.emplace ("wallet_frontiers", &nano::json_handler::wallet_frontiers);
	no_arg_funcs.emplace ("wallet_history", &nano::json_handler::wallet_history);
	no_arg_funcs.emplace ("wallet_info", &nano::json_handler::wallet_info);
	no_arg_funcs.emplace ("wallet_balance_total", &nano::json_handler::wallet_info);
	no_arg_funcs.emplace ("wallet_key_valid", &nano::json_handler::wallet_key_valid);
	no_arg_funcs.emplace ("wallet_ledger", &nano::json_handler::wallet_ledger);
	no_arg_funcs.emplace ("wallet_lock", &nano::json_handler::wallet_lock);
	no_arg_funcs.emplace ("wallet_pending", &nano::json_handler::wallet_pending);
	no_arg_funcs.emplace ("wallet_receivable", &nano::json_handler::wallet_receivable);
	no_arg_funcs.emplace ("wallet_representative", &nano::json_handler::wallet_representative);
	no_arg_funcs.emplace ("wallet_representative_set", &nano::json_handler::wallet_representative_set);
	no_arg_funcs.emplace ("wallet_republish", &nano::json_handler::wallet_republish);
	no_arg_funcs.emplace ("wallet_work_get", &nano::json_handler::wallet_work_get);
	no_arg_funcs.emplace ("work_generate", &nano::json_handler::work_generate);
	no_arg_funcs.emplace ("work_cancel", &nano::json_handler::work_cancel);
	no_arg_funcs.emplace ("work_get", &nano::json_handler::work_get);
	no_arg_funcs.emplace ("work_set", &nano::json_handler::work_set);
	no_arg_funcs.emplace ("work_validate", &nano::json_handler::work_validate);
	no_arg_funcs.emplace ("work_peer_add", &nano::json_handler::work_peer_add);
	no_arg_funcs.emplace ("work_peers", &nano::json_handler::work_peers);
	no_arg_funcs.emplace ("work_peers_clear", &nano::json_handler::work_peers_clear);
	no_arg_funcs.emplace ("populate_backlog", &nano::json_handler::populate_backlog);
	return no_arg_funcs;
}

/** Due to the asynchronous nature of updating confirmation heights, it can also be necessary to check active roots */
bool block_confirmed (nano::node & node, nano::store::transaction & transaction, nano::block_hash const & hash, bool include_active, bool include_only_confirmed)
{
	bool is_confirmed = false;
	if (include_active && !include_only_confirmed)
	{
		is_confirmed = true;
	}
	// Check whether the confirmation height is set
	else if (node.ledger.confirmed ().block_exists (transaction, hash))
	{
		is_confirmed = true;
	}
	// This just checks it's not currently undergoing an active transaction
	else if (!include_only_confirmed)
	{
		auto block (node.ledger.any ().block_get (transaction, hash));
		is_confirmed = (block != nullptr && !node.active.active (*block));
	}

	return is_confirmed;
}

char const * epoch_as_string (nano::epoch epoch)
{
	switch (epoch)
	{
		case nano::epoch::epoch_2:
			return "2";
		case nano::epoch::epoch_1:
			return "1";
		default:
			return "0";
	}
}
}<|MERGE_RESOLUTION|>--- conflicted
+++ resolved
@@ -1125,14 +1125,10 @@
 		{
 			auto account = block->account ();
 			response_l.put ("block_account", account.to_account ());
-<<<<<<< HEAD
-			auto amount = node.ledger.amount (*transaction, hash);
-=======
-			auto amount = node.ledger.any.block_amount (transaction, hash);
->>>>>>> 01e73d77
+			auto amount = node.ledger.any().block_amount (*transaction, hash);
 			if (amount)
 			{
-				response_l.put ("amount", amount.value ().number ().convert_to<std::string> ());
+				response_l.put ("amount", amount.value ().number().convert_to<std::string> ());
 			}
 			auto balance = node.ledger.any ().block_balance (*transaction, hash);
 			response_l.put ("balance", balance.value ().number ().convert_to<std::string> ());
@@ -1189,31 +1185,12 @@
 			else
 			{
 				// Add record in confirmation history for confirmed block
-<<<<<<< HEAD
 				nano::election_status status{};
 				status.set_winner (block_l);
 				status.set_election_end (std::chrono::duration_cast<std::chrono::milliseconds> (std::chrono::system_clock::now ().time_since_epoch ()));
 				status.set_block_count (1);
 				status.set_election_status_type (nano::election_status_type::active_confirmation_height);
 				node.active.insert_recently_cemented (status);
-=======
-				nano::election_status status{ block_l, 0, 0, std::chrono::duration_cast<std::chrono::milliseconds> (std::chrono::system_clock::now ().time_since_epoch ()), std::chrono::duration_values<std::chrono::milliseconds>::zero (), 0, 1, 0, nano::election_status_type::active_confirmation_height };
-				node.active.recently_cemented.put (status);
-				// Trigger callback for confirmed block
-				auto account = block_l->account ();
-				auto amount = node.ledger.any.block_amount (transaction, hash);
-				bool is_state_send (false);
-				bool is_state_epoch (false);
-				if (amount)
-				{
-					if (auto state = dynamic_cast<nano::state_block *> (block_l.get ()))
-					{
-						is_state_send = state->is_send ();
-						is_state_epoch = amount.value () == 0 && node.ledger.is_epoch_link (state->link_field ().value ());
-					}
-				}
-				node.observers.blocks.notify (status, {}, account, amount ? amount.value ().number () : 0, is_state_send, is_state_epoch);
->>>>>>> 01e73d77
 			}
 			response_l.put ("started", "1");
 		}
@@ -1295,14 +1272,10 @@
 					boost::property_tree::ptree entry;
 					auto account = block->account ();
 					entry.put ("block_account", account.to_account ());
-<<<<<<< HEAD
-					auto amount (node.ledger.amount (*transaction, hash));
-=======
-					auto amount = node.ledger.any.block_amount (transaction, hash);
->>>>>>> 01e73d77
+					auto amount (node.ledger.any().block_amount (*transaction, hash));
 					if (amount)
 					{
-						entry.put ("amount", amount.value ().number ().convert_to<std::string> ());
+						entry.put ("amount", amount.value ().number().convert_to<std::string> ());
 					}
 					auto balance = block->balance ();
 					entry.put ("balance", balance.number ().convert_to<std::string> ());
@@ -2344,10 +2317,10 @@
 		tree.put ("type", "send");
 		auto account (block_a.destination_field ().value ().to_account ());
 		tree.put ("account", account);
-		auto amount = handler.node.ledger.any.block_amount (transaction, hash);
+		auto amount = handler.node.ledger.any().block_amount (transaction, hash);
 		if (amount)
 		{
-			tree.put ("amount", amount.value ().number ().convert_to<std::string> ());
+			tree.put ("amount", amount.value ().number().convert_to<std::string> ());
 		}
 		if (raw)
 		{
@@ -2359,7 +2332,7 @@
 	void receive_block (nano::receive_block const & block_a)
 	{
 		tree.put ("type", "receive");
-		auto amount = handler.node.ledger.any.block_amount (transaction, hash);
+		auto amount = handler.node.ledger.any().block_amount (transaction, hash);
 		if (amount)
 		{
 			auto source_account = handler.node.ledger.any().block_account (transaction, block_a.source_field ().value ());
@@ -2367,7 +2340,7 @@
 			{
 				tree.put ("account", source_account.value ().to_account ());
 			}
-			tree.put ("amount", amount.value ().number ().convert_to<std::string> ());
+			tree.put ("amount", amount.value ().number().convert_to<std::string> ());
 		}
 		if (raw)
 		{
@@ -2391,12 +2364,7 @@
 		}
 		if (block_a.source () != handler.node.ledger.constants.genesis->account_field ())
 		{
-<<<<<<< HEAD
-			auto amount = handler.node.ledger.amount (transaction, hash);
-=======
-			bool error_or_pruned (false);
-			auto amount = handler.node.ledger.any.block_amount (transaction, hash);
->>>>>>> 01e73d77
+			auto amount = handler.node.ledger.any().block_amount (transaction, hash);
 			if (amount)
 			{
 				auto source_account (handler.node.ledger.any().block_account (transaction, block_a.source_field ().value ()));
@@ -2404,7 +2372,7 @@
 				{
 					tree.put ("account", source_account.value ().to_account ());
 				}
-				tree.put ("amount", amount.value ().number ().convert_to<std::string> ());
+				tree.put ("amount", amount.value ().number().convert_to<std::string> ());
 			}
 		}
 		else
