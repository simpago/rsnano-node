--- conflicted
+++ resolved
@@ -1997,21 +1997,18 @@
 	unsigned hinted_count = 0;
 	unsigned optimistic_count = 0;
 	unsigned total_count = 0;
-	std::chrono::steady_clock::duration total_age{};
-	auto now = std::chrono::steady_clock::now ();
-	std::chrono::steady_clock::time_point oldest_election_start = now;
+	std::chrono::milliseconds total_age{ 0 };
+	std::chrono::milliseconds max_age{ 0 };
 
 	for (auto const & election : active_elections)
 	{
 		total_count++;
-		auto election_start = election->get_election_start ();
-		auto age = now - election_start;
+		auto age = election->age ();
 		total_age += age;
-		if (election_start < oldest_election_start)
-		{
-			oldest_election_start = election_start;
-		}
-
+		if (age > max_age)
+		{
+			max_age = age;
+		}
 		switch (election->behavior ())
 		{
 			case election_behavior::normal:
@@ -2025,28 +2022,19 @@
 				break;
 		}
 	}
-
-<<<<<<< HEAD
+	auto average_election_age = std::chrono::milliseconds{ total_count ? total_age.count () / total_count : 0 };
+
 	auto utilization_percentage = (static_cast<double> (total_count * 100) / node.config->active_elections_size);
-	std::stringstream stream;
-	stream << std::fixed << std::setprecision (2) << utilization_percentage;
-=======
-	auto utilization_percentage = (static_cast<double> (total_count * 100) / node.config.active_elections_size);
-	auto max_election_age = std::chrono::duration_cast<std::chrono::seconds> (now - oldest_election_start).count ();
-	double average_election_age = total_count ? std::chrono::duration<double> (total_age).count () / total_count : 0;
-
 	std::stringstream stream_utilization, stream_average_age;
 	stream_utilization << std::fixed << std::setprecision (2) << utilization_percentage;
-	stream_average_age << std::fixed << std::setprecision (2) << average_election_age;
->>>>>>> 1fb3e9f5
 
 	response_l.put ("normal", normal_count);
 	response_l.put ("hinted", hinted_count);
 	response_l.put ("optimistic", optimistic_count);
 	response_l.put ("total", total_count);
 	response_l.put ("aec_utilization_percentage", stream_utilization.str ());
-	response_l.put ("max_election_age", max_election_age);
-	response_l.put ("average_election_age", stream_average_age.str ());
+	response_l.put ("max_election_age", max_age.count ());
+	response_l.put ("average_election_age", average_election_age.count ());
 
 	response_errors ();
 }
