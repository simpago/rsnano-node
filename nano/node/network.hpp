--- conflicted
+++ resolved
@@ -47,14 +47,9 @@
 	network (nano::node &, uint16_t port);
 	~network ();
 
-<<<<<<< HEAD
-	nano::networks id;
 	void start_threads ();
-=======
->>>>>>> 99b8b536
 	void start ();
 	void stop ();
-
 	void flood_message (nano::message &, nano::transport::buffer_drop_policy const = nano::transport::buffer_drop_policy::limiter, float const = 1.0f);
 	void flood_keepalive (float const scale_a = 1.0f);
 	void flood_keepalive_self (float const scale_a = 0.5f);
@@ -81,11 +76,6 @@
 	nano::endpoint endpoint () const;
 	void cleanup (std::chrono::system_clock::time_point const &);
 	void ongoing_cleanup ();
-<<<<<<< HEAD
-	// Node ID cookies cleanup
-	std::shared_ptr<nano::syn_cookies> syn_cookies;
-=======
->>>>>>> 99b8b536
 	void ongoing_syn_cookie_cleanup ();
 	void ongoing_keepalive ();
 	std::size_t size () const;
@@ -95,19 +85,11 @@
 	void exclude (std::shared_ptr<nano::transport::channel> const & channel);
 	void inbound (nano::message const &, std::shared_ptr<nano::transport::channel> const &);
 
-<<<<<<< HEAD
 	static std::string to_string (nano::networks);
 	void on_new_channel (std::function<void (std::shared_ptr<nano::transport::channel>)> observer_a);
 	void clear_from_publish_filter (nano::uint128_t const & digest_a);
 	uint16_t get_port ();
 	void set_port (uint16_t port_a);
-=======
-public: // Handshake
-	/** Verifies that handshake response matches our query. @returns true if OK */
-	bool verify_handshake_response (nano::node_id_handshake::response_payload const & response, nano::endpoint const & remote_endpoint);
-	std::optional<nano::node_id_handshake::query_payload> prepare_handshake_query (nano::endpoint const & remote_endpoint);
-	nano::node_id_handshake::response_payload prepare_handshake_response (nano::node_id_handshake::query_payload const & query, bool v2) const;
->>>>>>> 99b8b536
 
 private:
 	void process_message (nano::message const &, std::shared_ptr<nano::transport::channel> const &);
@@ -117,28 +99,14 @@
 
 public:
 	nano::networks const id;
-	nano::syn_cookies syn_cookies;
+	std::shared_ptr<nano::syn_cookies> syn_cookies;
 	boost::asio::ip::udp::resolver resolver;
 	std::vector<boost::thread> packet_processing_threads;
-<<<<<<< HEAD
-	nano::node & node;
 	std::shared_ptr<nano::transport::tcp_channels> tcp_channels;
+	std::atomic<uint16_t> port{ 0 };
 	std::function<void ()> disconnect_observer;
 
-public:
-	std::atomic<uint16_t> port{ 0 };
-=======
-	nano::peer_exclusion excluded_peers;
-	nano::tcp_message_manager tcp_message_manager;
-	nano::network_filter publish_filter;
-	nano::transport::tcp_channels tcp_channels;
-	std::atomic<uint16_t> port{ 0 };
-	std::function<void ()> disconnect_observer;
-	// Called when a new channel is observed
-	std::function<void (std::shared_ptr<nano::transport::channel>)> channel_observer;
-
 private:
->>>>>>> 99b8b536
 	std::atomic<bool> stopped{ false };
 
 public:
