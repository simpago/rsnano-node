#pragma once

#include <nano/node/common.hpp>
#include <nano/node/peer_exclusion.hpp>
#include <nano/node/transport/tcp.hpp>
#include <nano/secure/network_filter.hpp>

#include <boost/thread/thread.hpp>

#include <deque>
#include <memory>
#include <unordered_set>

namespace nano
{
class node;
<<<<<<< HEAD
class stats;
class transaction;
class message_buffer final
{
public:
	uint8_t * buffer{ nullptr };
	std::size_t size{ 0 };
	nano::endpoint endpoint;
};
/**
 * A circular buffer for servicing nano realtime messages.
 * This container follows a producer/consumer model where the operating system is producing data in to
 * buffers which are serviced by internal threads.
 * If buffers are not serviced fast enough they're internally dropped.
 * This container has a maximum space to hold N buffers of M size and will allocate them in round-robin order.
 * All public methods are thread-safe
 */
class message_buffer_manager final
{
public:
	// Stats - Statistics
	// Size - Size of each individual buffer
	// Count - Number of buffers to allocate
	message_buffer_manager (nano::stats & stats, std::size_t, std::size_t);
	// Return a buffer where message data can be put
	// Method will attempt to return the first free buffer
	// If there are no free buffers, an unserviced buffer will be dequeued and returned
	// Function will block if there are no free or unserviced buffers
	// Return nullptr if the container has stopped
	nano::message_buffer * allocate ();
	// Queue a buffer that has been filled with message data and notify servicing threads
	void enqueue (nano::message_buffer *);
	// Return a buffer that has been filled with message data
	// Function will block until a buffer has been added
	// Return nullptr if the container has stopped
	nano::message_buffer * dequeue ();
	// Return a buffer to the freelist after is has been serviced
	void release (nano::message_buffer *);
	// Stop container and notify waiting threads
	void stop ();

private:
	nano::stats & stats;
	nano::mutex mutex;
	nano::condition_variable condition;
	boost::circular_buffer<nano::message_buffer *> free;
	boost::circular_buffer<nano::message_buffer *> full;
	std::vector<uint8_t> slab;
	std::vector<nano::message_buffer> entries;
	bool stopped;
};
=======
>>>>>>> f189f661
class tcp_message_manager final
{
public:
	explicit tcp_message_manager (unsigned incoming_connections_max_a);
	tcp_message_manager (tcp_message_manager const &) = delete;
	tcp_message_manager (tcp_message_manager &&) = delete;
	~tcp_message_manager ();
	void put_message (nano::tcp_message_item const & item_a);
	nano::tcp_message_item get_message ();
	// Stop container and notify waiting threads
	void stop ();
	rsnano::TcpMessageManagerHandle * handle;
};
/**
 * Node ID cookies for node ID handshakes
 */
class syn_cookies final
{
public:
	explicit syn_cookies (std::size_t);
	syn_cookies (nano::syn_cookies const &) = delete;
	~syn_cookies ();
	void purge (std::chrono::seconds const &);
	// Returns boost::none if the IP is rate capped on syn cookie requests,
	// or if the endpoint already has a syn cookie query
	boost::optional<nano::uint256_union> assign (nano::endpoint const &);
	// Returns false if valid, true if invalid (true on error convention)
	// Also removes the syn cookie from the store if valid
	bool validate (nano::endpoint const &, nano::account const &, nano::signature const &);
	std::unique_ptr<container_info_component> collect_container_info (std::string const &);
	std::size_t cookies_size ();
	rsnano::SynCookiesHandle * handle;
};

class network final : public std::enable_shared_from_this<network>
{
public:
	network (nano::node &, uint16_t);
	~network ();

	nano::networks id;
	void start_threads ();
	void start ();
	void stop ();
	void flood_message (nano::message &, nano::buffer_drop_policy const = nano::buffer_drop_policy::limiter, float const = 1.0f);
	void flood_keepalive (float const scale_a = 1.0f);
	void flood_keepalive_self (float const scale_a = 0.5f);
	void flood_vote (std::shared_ptr<nano::vote> const &, float scale);
	void flood_vote_pr (std::shared_ptr<nano::vote> const &);
	// Flood block to all PRs and a random selection of non-PRs
	void flood_block_initial (std::shared_ptr<nano::block> const &);
	// Flood block to a random selection of peers
	void flood_block (std::shared_ptr<nano::block> const &, nano::buffer_drop_policy const = nano::buffer_drop_policy::limiter);
	void flood_block_many (std::deque<std::shared_ptr<nano::block>>, std::function<void ()> = nullptr, unsigned = broadcast_interval_ms);
	void merge_peers (std::array<nano::endpoint, 8> const &);
	void merge_peer (nano::endpoint const &);
	void send_keepalive (std::shared_ptr<nano::transport::channel> const &);
	void send_keepalive_self (std::shared_ptr<nano::transport::channel> const &);
	void send_node_id_handshake (std::shared_ptr<nano::transport::channel> const &, boost::optional<nano::uint256_union> const & query, boost::optional<nano::uint256_union> const & respond_to);
	void send_confirm_req (std::shared_ptr<nano::transport::channel> const & channel_a, std::pair<nano::block_hash, nano::block_hash> const & hash_root_a);
	void broadcast_confirm_req (std::shared_ptr<nano::block> const &);
	void broadcast_confirm_req_base (std::shared_ptr<nano::block> const &, std::shared_ptr<std::vector<std::shared_ptr<nano::transport::channel>>> const &, unsigned, bool = false);
	void broadcast_confirm_req_batched_many (std::unordered_map<std::shared_ptr<nano::transport::channel>, std::deque<std::pair<nano::block_hash, nano::root>>>, std::function<void ()> = nullptr, unsigned = broadcast_interval_ms, bool = false);
	void broadcast_confirm_req_many (std::deque<std::pair<std::shared_ptr<nano::block>, std::shared_ptr<std::vector<std::shared_ptr<nano::transport::channel>>>>>, std::function<void ()> = nullptr, unsigned = broadcast_interval_ms);
	std::shared_ptr<nano::transport::channel> find_node_id (nano::account const &);
	std::shared_ptr<nano::transport::channel> find_channel (nano::endpoint const &);
	bool not_a_peer (nano::endpoint const &, bool);
	// Should we reach out to this endpoint with a keepalive message
	bool reachout (nano::endpoint const &, bool = false);
	std::deque<std::shared_ptr<nano::transport::channel>> list (std::size_t max_count = 0, uint8_t = 0, bool = true);
	std::deque<std::shared_ptr<nano::transport::channel>> list_non_pr (std::size_t);
	// Desired fanout for a given scale
	std::size_t fanout (float scale = 1.0f) const;
	void random_fill (std::array<nano::endpoint, 8> &) const;
	void fill_keepalive_self (std::array<nano::endpoint, 8> &) const;
	// Note: The minimum protocol version is used after the random selection, so number of peers can be less than expected.
	std::unordered_set<std::shared_ptr<nano::transport::channel>> random_set (std::size_t, uint8_t = 0, bool = false) const;
	// Get the next peer for attempting a tcp bootstrap connection
	nano::tcp_endpoint bootstrap_peer ();
	nano::endpoint endpoint () const;
	void cleanup (std::chrono::steady_clock::time_point const &);
	void ongoing_cleanup ();
	// Node ID cookies cleanup
	std::shared_ptr<nano::syn_cookies> syn_cookies;
	void ongoing_syn_cookie_cleanup ();
	void ongoing_keepalive ();
	std::size_t size () const;
	float size_sqrt () const;
	bool empty () const;
	void erase (nano::transport::channel const &);
	/** Disconnects and adds peer to exclusion list */
	void exclude (std::shared_ptr<nano::transport::channel> const & channel);

	static std::string to_string (nano::networks);
	void on_new_channel (std::function<void (std::shared_ptr<nano::transport::channel>)> observer_a);
	void notify_new_channel (std::shared_ptr<nano::transport::channel> channel_a);

private:
	void process_message (nano::message const &, std::shared_ptr<nano::transport::channel> const &);

public:
	std::function<void (nano::message const &, std::shared_ptr<nano::transport::channel> const &)> inbound;
	boost::asio::ip::udp::resolver resolver;
	std::vector<boost::thread> packet_processing_threads;
	nano::peer_exclusion excluded_peers;
	nano::tcp_message_manager tcp_message_manager;
	nano::node & node;
	std::shared_ptr<nano::network_filter> publish_filter;
	std::shared_ptr<nano::transport::tcp_channels> tcp_channels;
	std::atomic<uint16_t> port{ 0 };
	std::function<void ()> disconnect_observer;

private:
	// Called when a new channel is observed
	std::function<void (std::shared_ptr<nano::transport::channel>)> channel_observer;

public:
	std::atomic<bool> stopped{ false };
	static unsigned const broadcast_interval_ms = 10;
	static std::size_t const buffer_size = 512;
	static std::size_t const confirm_req_hashes_max = 7;
	static std::size_t const confirm_ack_hashes_max = 12;
};
std::unique_ptr<container_info_component> collect_container_info (network & network, std::string const & name);
}<|MERGE_RESOLUTION|>--- conflicted
+++ resolved
@@ -14,60 +14,7 @@
 namespace nano
 {
 class node;
-<<<<<<< HEAD
-class stats;
-class transaction;
-class message_buffer final
-{
-public:
-	uint8_t * buffer{ nullptr };
-	std::size_t size{ 0 };
-	nano::endpoint endpoint;
-};
-/**
- * A circular buffer for servicing nano realtime messages.
- * This container follows a producer/consumer model where the operating system is producing data in to
- * buffers which are serviced by internal threads.
- * If buffers are not serviced fast enough they're internally dropped.
- * This container has a maximum space to hold N buffers of M size and will allocate them in round-robin order.
- * All public methods are thread-safe
- */
-class message_buffer_manager final
-{
-public:
-	// Stats - Statistics
-	// Size - Size of each individual buffer
-	// Count - Number of buffers to allocate
-	message_buffer_manager (nano::stats & stats, std::size_t, std::size_t);
-	// Return a buffer where message data can be put
-	// Method will attempt to return the first free buffer
-	// If there are no free buffers, an unserviced buffer will be dequeued and returned
-	// Function will block if there are no free or unserviced buffers
-	// Return nullptr if the container has stopped
-	nano::message_buffer * allocate ();
-	// Queue a buffer that has been filled with message data and notify servicing threads
-	void enqueue (nano::message_buffer *);
-	// Return a buffer that has been filled with message data
-	// Function will block until a buffer has been added
-	// Return nullptr if the container has stopped
-	nano::message_buffer * dequeue ();
-	// Return a buffer to the freelist after is has been serviced
-	void release (nano::message_buffer *);
-	// Stop container and notify waiting threads
-	void stop ();
 
-private:
-	nano::stats & stats;
-	nano::mutex mutex;
-	nano::condition_variable condition;
-	boost::circular_buffer<nano::message_buffer *> free;
-	boost::circular_buffer<nano::message_buffer *> full;
-	std::vector<uint8_t> slab;
-	std::vector<nano::message_buffer> entries;
-	bool stopped;
-};
-=======
->>>>>>> f189f661
 class tcp_message_manager final
 {
 public:
