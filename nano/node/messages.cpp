#include "nano/lib/rsnano.hpp"
#include "nano/lib/rsnanoutils.hpp"

#include <nano/lib/blocks.hpp>
#include <nano/lib/memory.hpp>
#include <nano/lib/work.hpp>
#include <nano/node/active_transactions.hpp>
#include <nano/node/common.hpp>
#include <nano/node/election.hpp>
#include <nano/node/messages.hpp>
#include <nano/node/network.hpp>
#include <nano/node/wallet.hpp>
#include <nano/secure/buffer.hpp>

#include <boost/endian/conversion.hpp>
#include <boost/format.hpp>
#include <boost/pool/pool_alloc.hpp>
#include <boost/variant/get.hpp>

#include <numeric>
#include <sstream>

/*
 * message_header
 */

nano::message_header::message_header (nano::message_header const & other_a) :
	handle{ rsnano::rsn_message_header_clone (other_a.handle) }
{
}

nano::message_header::message_header (nano::message_header && other_a) :
	handle{ other_a.handle }
{
	other_a.handle = nullptr;
}

nano::message_header::message_header (rsnano::MessageHeaderHandle * handle_a) :
	handle{ handle_a }
{
}

nano::message_header::message_header (bool & error_a, nano::stream & stream_a) :
	handle{ rsnano::rsn_message_header_empty () }
{
	if (!error_a)
	{
		error_a = deserialize (stream_a);
	}
}

nano::message_header & nano::message_header::operator= (nano::message_header && other_a)
{
	if (handle != nullptr)
		rsnano::rsn_message_header_destroy (handle);
	handle = other_a.handle;
	other_a.handle = nullptr;
	return *this;
}

<<<<<<< HEAD
nano::message_header & nano::message_header::operator= (message_header const & other_a)
=======
std::string nano::message_header::to_string () const
>>>>>>> 1f5d2e5d
{
	if (handle != nullptr)
		rsnano::rsn_message_header_destroy (handle);
	handle = rsnano::rsn_message_header_clone (other_a.handle);
	return *this;
}

nano::message_header::~message_header ()
{
	if (handle != nullptr)
		rsnano::rsn_message_header_destroy (handle);
}

void nano::message_header::serialize (nano::stream & stream_a) const
{
	if (!rsnano::rsn_message_header_serialize (handle, &stream_a))
	{
		throw new std::runtime_error ("could not serialize message header");
	}
}

bool nano::message_header::deserialize (nano::stream & stream_a)
{
	auto error = !rsnano::rsn_message_header_deserialize (handle, &stream_a);
	return error;
}

nano::block_type nano::message_header::block_type () const
{
	return static_cast<nano::block_type> (rsnano::rsn_message_header_block_type (handle));
}

void nano::message_header::flag_set (uint8_t flag_a)
{
	// Flags from 8 are block_type & count
	debug_assert (flag_a < 8);
	set_extension (flag_a, true);
}

nano::networks nano::message_header::get_network () const
{
	return static_cast<nano::networks> (rsnano::rsn_message_header_network (handle));
}

void nano::message_header::set_network (nano::networks network)
{
	rsnano::rsn_message_header_set_network (handle, static_cast<uint16_t> (network));
}

uint8_t nano::message_header::get_version_using () const
{
	return rsnano::rsn_message_header_version_using (handle);
}

void nano::message_header::set_version_using (uint8_t version_a)
{
	rsnano::rsn_message_header_set_version_using (handle, version_a);
}

nano::message_type nano::message_header::get_type () const
{
	return static_cast<nano::message_type> (rsnano::rsn_message_header_type (handle));
}

nano::stat::detail nano::to_stat_detail (nano::message_type message_type)
{
	return static_cast<nano::stat::detail> (rsnano::rsn_message_type_to_stat_detail (static_cast<uint8_t> (message_type)));
}

void nano::message_header::set_extension (std::size_t position, bool value)
{
	rsnano::rsn_message_header_set_extension (handle, position, value);
}

size_t nano::message_header::size ()
{
	return rsnano::rsn_message_header_size ();
}

/*
 * message
 */

nano::message::message (rsnano::MessageHandle * handle_a) :
	handle (handle_a)
{
}

nano::message::~message ()
{
	rsnano::rsn_message_destroy (handle);
}

std::shared_ptr<std::vector<uint8_t>> nano::message::to_bytes () const
{
	auto bytes = std::make_shared<std::vector<uint8_t>> ();
	nano::vectorstream stream (*bytes);
	serialize (stream);
	return bytes;
}

nano::shared_const_buffer nano::message::to_shared_const_buffer () const
{
	return shared_const_buffer (to_bytes ());
}

nano::message_header nano::message::get_header () const
{
	return nano::message_header{ rsnano::rsn_message_header (handle) };
}

void nano::message::set_header (nano::message_header const & header_a)
{
	rsnano::rsn_message_set_header (handle, header_a.handle);
}

/*
 * message_parser
 */

// MTU - IP header - UDP header
std::size_t const nano::message_parser::max_safe_udp_message_size = 508;

std::string nano::message_parser::status_string ()
{
	switch (status)
	{
		case nano::message_parser::parse_status::success:
		{
			return "success";
		}
		case nano::message_parser::parse_status::insufficient_work:
		{
			return "insufficient_work";
		}
		case nano::message_parser::parse_status::invalid_header:
		{
			return "invalid_header";
		}
		case nano::message_parser::parse_status::invalid_message_type:
		{
			return "invalid_message_type";
		}
		case nano::message_parser::parse_status::invalid_keepalive_message:
		{
			return "invalid_keepalive_message";
		}
		case nano::message_parser::parse_status::invalid_publish_message:
		{
			return "invalid_publish_message";
		}
		case nano::message_parser::parse_status::invalid_confirm_req_message:
		{
			return "invalid_confirm_req_message";
		}
		case nano::message_parser::parse_status::invalid_confirm_ack_message:
		{
			return "invalid_confirm_ack_message";
		}
		case nano::message_parser::parse_status::invalid_node_id_handshake_message:
		{
			return "invalid_node_id_handshake_message";
		}
		case nano::message_parser::parse_status::invalid_telemetry_req_message:
		{
			return "invalid_telemetry_req_message";
		}
		case nano::message_parser::parse_status::invalid_telemetry_ack_message:
		{
			return "invalid_telemetry_ack_message";
		}
		case nano::message_parser::parse_status::outdated_version:
		{
			return "outdated_version";
		}
		case nano::message_parser::parse_status::duplicate_publish_message:
		{
			return "duplicate_publish_message";
		}
	}

	debug_assert (false);

	return "[unknown parse_status]";
}

std::unique_ptr<nano::message> nano::message_handle_to_message (rsnano::MessageHandle * handle_a)
{
	if (handle_a == nullptr)
		return nullptr;

	auto msg_type{ static_cast<nano::message_type> (rsnano::rsn_message_type (handle_a)) };
	std::unique_ptr<nano::message> result;
	switch (msg_type)
	{
		case nano::message_type::bulk_pull:
			result = std::make_unique<nano::bulk_pull> (handle_a);
			break;
		case nano::message_type::keepalive:
			result = std::make_unique<nano::keepalive> (handle_a);
			break;
		case nano::message_type::publish:
			result = std::make_unique<nano::publish> (handle_a);
			break;
		case nano::message_type::confirm_req:
			result = std::make_unique<nano::confirm_req> (handle_a);
			break;
		case nano::message_type::confirm_ack:
			result = std::make_unique<nano::confirm_ack> (handle_a);
			break;
		case nano::message_type::bulk_push:
			result = std::make_unique<nano::bulk_push> (handle_a);
			break;
		case nano::message_type::frontier_req:
			result = std::make_unique<nano::frontier_req> (handle_a);
			break;
		case nano::message_type::node_id_handshake:
			result = std::make_unique<nano::node_id_handshake> (handle_a);
			break;
		case nano::message_type::bulk_pull_account:
			result = std::make_unique<nano::bulk_pull_account> (handle_a);
			break;
		case nano::message_type::telemetry_req:
			result = std::make_unique<nano::telemetry_req> (handle_a);
			break;
		case nano::message_type::telemetry_ack:
			result = std::make_unique<nano::telemetry_ack> (handle_a);
			break;
		default:
			break;
	}
	return result;
}

nano::message_parser::message_parser (nano::network_filter & publish_filter_a, nano::block_uniquer & block_uniquer_a, nano::vote_uniquer & vote_uniquer_a, nano::message_visitor & visitor_a, nano::work_pool & pool_a, nano::network_constants const & network) :
	publish_filter (publish_filter_a),
	block_uniquer (block_uniquer_a),
	vote_uniquer (vote_uniquer_a),
	visitor (visitor_a),
	pool (pool_a),
	status (parse_status::success),
	network{ network }
{
}

void nano::message_parser::deserialize_buffer (uint8_t const * buffer_a, std::size_t size_a)
{
	status = parse_status::success;
	auto error (false);
	if (size_a <= max_safe_udp_message_size)
	{
		// Guaranteed to be deliverable
		nano::bufferstream stream (buffer_a, size_a);
		nano::message_header header (error, stream);
		if (!error)
		{
			if (header.get_network () != network.current_network)
			{
				status = parse_status::invalid_header;
				return;
			}

			if (header.get_version_using () < network.protocol_version_min)
			{
				status = parse_status::outdated_version;
			}
			else
			{
				switch (header.get_type ())
				{
					case nano::message_type::keepalive:
					{
						deserialize_keepalive (stream, header);
						break;
					}
					case nano::message_type::publish:
					{
						nano::uint128_t digest;
						if (!publish_filter.apply (buffer_a + message_header::size (), size_a - message_header::size (), &digest))
						{
							deserialize_publish (stream, header, digest);
						}
						else
						{
							status = parse_status::duplicate_publish_message;
						}
						break;
					}
					case nano::message_type::confirm_req:
					{
						deserialize_confirm_req (stream, header);
						break;
					}
					case nano::message_type::confirm_ack:
					{
						deserialize_confirm_ack (stream, header);
						break;
					}
					case nano::message_type::node_id_handshake:
					{
						deserialize_node_id_handshake (stream, header);
						break;
					}
					case nano::message_type::telemetry_req:
					{
						deserialize_telemetry_req (stream, header);
						break;
					}
					case nano::message_type::telemetry_ack:
					{
						deserialize_telemetry_ack (stream, header);
						break;
					}
					default:
					{
						status = parse_status::invalid_message_type;
						break;
					}
				}
			}
		}
		else
		{
			status = parse_status::invalid_header;
		}
	}
}

void nano::message_parser::deserialize_keepalive (nano::stream & stream_a, nano::message_header const & header_a)
{
	auto error (false);
	nano::keepalive incoming (error, stream_a, header_a);
	if (!error && at_end (stream_a))
	{
		visitor.keepalive (incoming);
	}
	else
	{
		status = parse_status::invalid_keepalive_message;
	}
}

void nano::message_parser::deserialize_publish (nano::stream & stream_a, nano::message_header const & header_a, nano::uint128_t const & digest_a)
{
	auto error (false);
	nano::publish incoming (error, stream_a, header_a, digest_a, &block_uniquer);
	if (!error && at_end (stream_a))
	{
		auto block{ incoming.get_block () };
		if (!network.work.validate_entry (*block))
		{
			visitor.publish (incoming);
		}
		else
		{
			status = parse_status::insufficient_work;
		}
	}
	else
	{
		status = parse_status::invalid_publish_message;
	}
}

void nano::message_parser::deserialize_confirm_req (nano::stream & stream_a, nano::message_header const & header_a)
{
	auto error (false);
	nano::confirm_req incoming (error, stream_a, header_a, &block_uniquer);
	if (!error && at_end (stream_a))
	{
		if (incoming.get_block () == nullptr || !network.work.validate_entry (*incoming.get_block ()))
		{
			visitor.confirm_req (incoming);
		}
		else
		{
			status = parse_status::insufficient_work;
		}
	}
	else
	{
		status = parse_status::invalid_confirm_req_message;
	}
}

void nano::message_parser::deserialize_confirm_ack (nano::stream & stream_a, nano::message_header const & header_a)
{
	auto error (false);
	nano::confirm_ack incoming (error, stream_a, header_a, &vote_uniquer);
	if (!error && at_end (stream_a))
	{
		visitor.confirm_ack (incoming);
	}
	else
	{
		status = parse_status::invalid_confirm_ack_message;
	}
}

void nano::message_parser::deserialize_node_id_handshake (nano::stream & stream_a, nano::message_header const & header_a)
{
	bool error_l (false);
	nano::node_id_handshake incoming (error_l, stream_a, header_a);
	if (!error_l && at_end (stream_a))
	{
		visitor.node_id_handshake (incoming);
	}
	else
	{
		status = parse_status::invalid_node_id_handshake_message;
	}
}

void nano::message_parser::deserialize_telemetry_req (nano::stream & stream_a, nano::message_header const & header_a)
{
	nano::telemetry_req incoming (header_a);
	if (at_end (stream_a))
	{
		visitor.telemetry_req (incoming);
	}
	else
	{
		status = parse_status::invalid_telemetry_req_message;
	}
}

void nano::message_parser::deserialize_telemetry_ack (nano::stream & stream_a, nano::message_header const & header_a)
{
	bool error_l (false);
	nano::telemetry_ack incoming (error_l, stream_a, header_a);
	// Intentionally not checking if at the end of stream, because these messages support backwards/forwards compatibility
	if (!error_l)
	{
		visitor.telemetry_ack (incoming);
	}
	else
	{
		status = parse_status::invalid_telemetry_ack_message;
	}
}

bool nano::message_parser::at_end (nano::stream & stream_a)
{
	uint8_t junk;
	auto end (nano::try_read (stream_a, junk));
	return end;
}

/*
 * keepalive
 */

rsnano::MessageHandle * create_keepalive_handle (nano::network_constants const & constants, int16_t version_using)
{
	auto constants_dto{ constants.to_dto () };
	return rsnano::rsn_message_keepalive_create (&constants_dto, version_using);
}

nano::keepalive::keepalive (nano::network_constants const & constants) :
	message (create_keepalive_handle (constants, -1))
{
}

nano::keepalive::keepalive (nano::network_constants const & constants, uint8_t version_using_a) :
	message (create_keepalive_handle (constants, version_using_a))
{
}

nano::keepalive::keepalive (rsnano::MessageHandle * handle_a) :
	message (handle_a)
{
}

nano::keepalive::keepalive (bool & error_a, nano::stream & stream_a, nano::message_header const & header_a) :
	message (rsnano::rsn_message_keepalive_create2 (header_a.handle))
{
	if (!error_a)
	{
		error_a = deserialize (stream_a);
	}
}

nano::keepalive::keepalive (keepalive const & other_a) :
	message (rsnano::rsn_message_keepalive_clone (other_a.handle))
{
}

void nano::keepalive::visit (nano::message_visitor & visitor_a) const
{
	visitor_a.keepalive (*this);
}

void nano::keepalive::serialize (nano::stream & stream_a) const
{
	if (!rsnano::rsn_message_keepalive_serialize (handle, &stream_a))
	{
		throw std::runtime_error ("could not serialize keepalive");
	}
}

bool nano::keepalive::deserialize (nano::stream & stream_a)
{
	bool error = !rsnano::rsn_message_keepalive_deserialize (handle, &stream_a);
	return error;
}

bool nano::keepalive::operator== (nano::keepalive const & other_a) const
{
	return get_peers () == other_a.get_peers ();
}

std::array<nano::endpoint, 8> nano::keepalive::get_peers () const
{
	rsnano::EndpointDto dtos[8];
	rsnano::rsn_message_keepalive_peers (handle, &dtos[0]);
	std::array<nano::endpoint, 8> result;
	for (auto i = 0; i < 8; ++i)
	{
		result[i] = rsnano::dto_to_udp_endpoint (dtos[i]);
	}
	return result;
}

void nano::keepalive::set_peers (std::array<nano::endpoint, 8> const & peers_a)
{
	rsnano::EndpointDto dtos[8];
	for (auto i = 0; i < 8; ++i)
	{
		dtos[i] = rsnano::udp_endpoint_to_dto (peers_a[i]);
	}
	rsnano::rsn_message_keepalive_set_peers (handle, dtos);
}

std::size_t nano::keepalive::size ()
{
	return rsnano::rsn_message_keepalive_size ();
}

std::string nano::keepalive::to_string () const
{
	std::stringstream stream;

	stream << header.to_string ();

	for (auto peer = peers.begin (); peer != peers.end (); ++peer)
	{
		stream << "\n"
			   << peer->address ().to_string () + ":" + std::to_string (peer->port ());
	}

	return stream.str ();
}

/*
 * publish
 */

rsnano::MessageHandle * create_publish_handle2 (nano::message_header const & header_a, nano::uint128_t const & digest_a)
{
	std::vector<uint8_t> bytes;
	boost::multiprecision::export_bits (digest_a, std::back_inserter (bytes), 8);
	return rsnano::rsn_message_publish_create2 (header_a.handle, bytes.data ());
}

nano::publish::publish (bool & error_a, nano::stream & stream_a, nano::message_header const & header_a, nano::uint128_t const & digest_a, nano::block_uniquer * uniquer_a) :
	message (create_publish_handle2 (header_a, digest_a))
{
	if (!error_a)
	{
		error_a = deserialize (stream_a, uniquer_a);
	}
}

rsnano::MessageHandle * create_publish_handle (nano::network_constants const & constants, std::shared_ptr<nano::block> const & block_a)
{
	auto constants_dto{ constants.to_dto () };
	return rsnano::rsn_message_publish_create (&constants_dto, block_a->get_handle ());
}

nano::publish::publish (nano::network_constants const & constants, std::shared_ptr<nano::block> const & block_a) :
	message (create_publish_handle (constants, block_a))
{
}

nano::publish::publish (nano::publish const & other_a) :
	message (rsnano::rsn_message_publish_clone (other_a.handle))
{
}

nano::publish::publish (rsnano::MessageHandle * handle_a) :
	message (handle_a)
{
}

void nano::publish::serialize (nano::stream & stream_a) const
{
	if (!rsnano::rsn_message_publish_serialize (handle, &stream_a))
	{
		throw std::runtime_error ("could not serialize publish message");
	}
}

bool nano::publish::deserialize (nano::stream & stream_a, nano::block_uniquer * uniquer_a)
{
	rsnano::BlockUniquerHandle * uniquer_handle = nullptr;
	if (uniquer_a != nullptr)
	{
		uniquer_handle = uniquer_a->handle;
	}
	bool error = !rsnano::rsn_message_publish_deserialize (handle, &stream_a, uniquer_handle);
	return error;
}

void nano::publish::visit (nano::message_visitor & visitor_a) const
{
	visitor_a.publish (*this);
}

bool nano::publish::operator== (nano::publish const & other_a) const
{
	return *get_block () == *other_a.get_block ();
}

std::shared_ptr<nano::block> nano::publish::get_block () const
{
	auto block_handle = rsnano::rsn_message_publish_block (handle);
	if (block_handle == nullptr)
		return nullptr;
	return nano::block_handle_to_block (block_handle);
}

nano::uint128_t nano::publish::get_digest () const
{
	std::uint8_t bytes[16];
	rsnano::rsn_message_publish_digest (handle, &bytes[0]);
	nano::uint128_t result;
	boost::multiprecision::import_bits (result, std::begin (bytes), std::end (bytes));
	return result;
}

void nano::publish::set_digest (nano::uint128_t digest_a)
{
	std::uint8_t bytes[16];
	boost::multiprecision::export_bits (digest_a, std::begin (bytes), 8);
	rsnano::rsn_message_publish_set_digest (handle, &bytes[0]);
}

/*
 * confirm_req
 */

rsnano::MessageHandle * create_confirm_req_handle (nano::network_constants const & constants, nano::block const * block_a, std::vector<std::pair<nano::block_hash, nano::root>> roots_hashes_a)
{
	auto constants_dto{ constants.to_dto () };
	rsnano::BlockHandle * block_handle = nullptr;
	if (block_a != nullptr)
	{
		block_handle = block_a->get_handle ();
	}

	size_t hashes_count = roots_hashes_a.size ();
	std::vector<rsnano::HashRootPair> dtos;
	dtos.reserve (hashes_count);
	for (const auto & i : roots_hashes_a)
	{
		rsnano::HashRootPair dto;
		std::copy (std::begin (i.first.bytes), std::end (i.first.bytes), std::begin (dto.block_hash));
		std::copy (std::begin (i.second.bytes), std::end (i.second.bytes), std::begin (dto.root));
		dtos.push_back (dto);
	}

	return rsnano::rsn_message_confirm_req_create (&constants_dto, block_handle, dtos.data (), hashes_count);
}

nano::confirm_req::confirm_req (bool & error_a, nano::stream & stream_a, nano::message_header const & header_a, nano::block_uniquer * uniquer_a) :
	message (rsnano::rsn_message_confirm_req_create2 (header_a.handle))
{
	if (!error_a)
	{
		error_a = deserialize (stream_a, uniquer_a);
	}
}

nano::confirm_req::confirm_req (nano::network_constants const & constants, std::shared_ptr<nano::block> const & block_a) :
	message (create_confirm_req_handle (constants, block_a.get (), std::vector<std::pair<nano::block_hash, nano::root>> ()))
{
}

nano::confirm_req::confirm_req (nano::network_constants const & constants, std::vector<std::pair<nano::block_hash, nano::root>> const & roots_hashes_a) :
	message (create_confirm_req_handle (constants, nullptr, roots_hashes_a))
{
}

nano::confirm_req::confirm_req (nano::network_constants const & constants, nano::block_hash const & hash_a, nano::root const & root_a) :
	message (create_confirm_req_handle (constants, nullptr, std::vector<std::pair<nano::block_hash, nano::root>> (1, std::make_pair (hash_a, root_a))))
{
}

nano::confirm_req::confirm_req (rsnano::MessageHandle * handle_a) :
	message (handle_a)
{
}

nano::confirm_req::confirm_req (nano::confirm_req const & other_a) :
	message (rsnano::rsn_message_confirm_req_clone (other_a.handle))
{
}

std::shared_ptr<nano::block> nano::confirm_req::get_block () const
{
	auto block_handle = rsnano::rsn_message_confirm_req_block (handle);
	std::shared_ptr<nano::block> result;
	if (block_handle != nullptr)
	{
		result = nano::block_handle_to_block (block_handle);
	}
	return result;
}

std::vector<std::pair<nano::block_hash, nano::root>> nano::confirm_req::get_roots_hashes () const
{
	auto count = rsnano::rsn_message_confirm_req_roots_hashes_count (handle);
	std::vector<rsnano::HashRootPair> dtos;
	dtos.resize (count);
	rsnano::rsn_message_confirm_req_roots_hashes (handle, dtos.data ());
	std::vector<std::pair<nano::block_hash, nano::root>> result;
	result.reserve (dtos.size ());
	for (const auto & i : dtos)
	{
		nano::block_hash hash;
		nano::root root;
		std::copy (std::begin (i.block_hash), std::end (i.block_hash), std::begin (hash.bytes));
		std::copy (std::begin (i.root), std::end (i.root), std::begin (root.bytes));
		result.emplace_back (hash, root);
	}
	return result;
}

void nano::confirm_req::visit (nano::message_visitor & visitor_a) const
{
	visitor_a.confirm_req (*this);
}

void nano::confirm_req::serialize (nano::stream & stream_a) const
{
	if (!rsnano::rsn_message_confirm_req_serialize (handle, &stream_a))
	{
		throw std::runtime_error ("could not serialize confirm_req");
	}
}

bool nano::confirm_req::deserialize (nano::stream & stream_a, nano::block_uniquer * uniquer_a)
{
	rsnano::BlockUniquerHandle * uniquer_handle = nullptr;
	if (uniquer_a != nullptr)
	{
		uniquer_handle = uniquer_a->handle;
	}

	bool error = !rsnano::rsn_message_confirm_req_deserialize (handle, &stream_a, uniquer_handle);
	return error;
}

bool nano::confirm_req::operator== (nano::confirm_req const & other_a) const
{
	return rsnano::rsn_message_confirm_req_equals (handle, other_a.handle);
}

std::string nano::confirm_req::roots_string () const
{
	rsnano::StringDto dto;
	rsnano::rsn_message_confirm_req_roots_string (handle, &dto);
	return rsnano::convert_dto_to_string (dto);
}

std::size_t nano::confirm_req::size (nano::block_type type_a, std::size_t count)
{
	return rsnano::rsn_message_confirm_req_size (static_cast<uint8_t> (type_a), count);
}

/*
 * confirm_ack
 */

rsnano::MessageHandle * create_confirm_ack_handle (nano::network_constants const & constants, nano::vote const & vote_a)
{
	auto constants_dto{ constants.to_dto () };
	return rsnano::rsn_message_confirm_ack_create (&constants_dto, vote_a.get_handle ());
}

rsnano::MessageHandle * create_confirm_ack_handle (bool & error_a, nano::stream & stream_a, nano::message_header const & header_a, nano::vote_uniquer * uniquer_a)
{
	rsnano::VoteUniquerHandle * uniquer_handle = nullptr;
	if (uniquer_a != nullptr)
	{
		uniquer_handle = uniquer_a->handle;
	}
	return rsnano::rsn_message_confirm_ack_create2 (header_a.handle, &stream_a, uniquer_handle, &error_a);
}

nano::confirm_ack::confirm_ack (bool & error_a, nano::stream & stream_a, nano::message_header const & header_a, nano::vote_uniquer * uniquer_a) :
	message (create_confirm_ack_handle (error_a, stream_a, header_a, uniquer_a))
{
}

nano::confirm_ack::confirm_ack (nano::network_constants const & constants, std::shared_ptr<nano::vote> const & vote_a) :
	message (create_confirm_ack_handle (constants, *vote_a))
{
}

nano::confirm_ack::confirm_ack (nano::confirm_ack const & other_a) :
	message (rsnano::rsn_message_confirm_ack_clone (other_a.handle))
{
}

nano::confirm_ack::confirm_ack (rsnano::MessageHandle * handle_a) :
	message (handle_a)
{
}

void nano::confirm_ack::serialize (nano::stream & stream_a) const
{
	if (!rsnano::rsn_message_confirm_ack_serialize (handle, &stream_a))
	{
		throw std::runtime_error ("could not serialize confirm_ack");
	}
}

bool nano::confirm_ack::operator== (nano::confirm_ack const & other_a) const
{
	auto result (*get_vote () == *other_a.get_vote ());
	return result;
}

void nano::confirm_ack::visit (nano::message_visitor & visitor_a) const
{
	visitor_a.confirm_ack (*this);
}

std::size_t nano::confirm_ack::size (std::size_t count)
{
	return rsnano::rsn_message_confirm_ack_size (count);
}

std::shared_ptr<nano::vote> nano::confirm_ack::get_vote () const
{
	auto vote_handle{ rsnano::rsn_message_confirm_ack_vote (handle) };
	std::shared_ptr<nano::vote> result;
	if (vote_handle != nullptr)
	{
		result = std::make_shared<nano::vote> (vote_handle);
	}
	return result;
}

/*
 * frontier_req
 */

rsnano::MessageHandle * create_frontier_req_handle (nano::network_constants const & constants)
{
	auto constants_dto{ constants.to_dto () };
	return rsnano::rsn_message_frontier_req_create (&constants_dto);
}

nano::frontier_req::frontier_req (nano::network_constants const & constants) :
	message (create_frontier_req_handle (constants))
{
}

nano::frontier_req::frontier_req (bool & error_a, nano::stream & stream_a, nano::message_header const & header_a) :
	message (rsnano::rsn_message_frontier_req_create2 (header_a.handle))
{
	if (!error_a)
	{
		error_a = deserialize (stream_a);
	}
}

nano::frontier_req::frontier_req (rsnano::MessageHandle * handle_a) :
	message (handle_a)
{
}

nano::frontier_req::frontier_req (frontier_req const & other_a) :
	message (rsnano::rsn_message_frontier_req_clone (other_a.handle))
{
}

void nano::frontier_req::serialize (nano::stream & stream_a) const
{
	if (!rsnano::rsn_message_frontier_req_serialize (handle, &stream_a))
		throw std::runtime_error ("could not serialize frontier_req");
}

bool nano::frontier_req::deserialize (nano::stream & stream_a)
{
	bool error = !rsnano::rsn_message_frontier_req_deserialize (handle, &stream_a);
	return error;
}

void nano::frontier_req::visit (nano::message_visitor & visitor_a) const
{
	visitor_a.frontier_req (*this);
}

bool nano::frontier_req::operator== (nano::frontier_req const & other_a) const
{
	return get_start () == other_a.get_start () && get_age () == other_a.get_age () && get_count () == other_a.get_count ();
}

bool nano::frontier_req::is_only_confirmed_present () const
{
	return rsnano::rsn_message_frontier_req_is_confirmed_present (handle);
}

nano::account nano::frontier_req::get_start () const
{
	nano::account start;
	rsnano::rsn_message_frontier_req_start (handle, start.bytes.data ());
	return start;
}

uint32_t nano::frontier_req::get_age () const
{
	return rsnano::rsn_message_frontier_req_age (handle);
}

uint32_t nano::frontier_req::get_count () const
{
	return rsnano::rsn_message_frontier_req_count (handle);
}

void nano::frontier_req::set_start (nano::account const & account)
{
	rsnano::rsn_message_frontier_req_set_start (handle, account.bytes.data ());
}

void nano::frontier_req::set_age (uint32_t age_a)
{
	rsnano::rsn_message_frontier_req_set_age (handle, age_a);
}

void nano::frontier_req::set_count (uint32_t count_a)
{
	rsnano::rsn_message_frontier_req_set_count (handle, count_a);
}

std::size_t nano::frontier_req::size ()
{
	return rsnano::rsn_message_frontier_size ();
}

/*
 * bulk_pull
 */

rsnano::MessageHandle * create_bulk_pull_handle (nano::network_constants const & constants)
{
	auto constants_dto{ constants.to_dto () };
	return rsnano::rsn_message_bulk_pull_create (&constants_dto);
}

nano::bulk_pull::bulk_pull (nano::network_constants const & constants) :
	message (create_bulk_pull_handle (constants))
{
}

nano::bulk_pull::bulk_pull (bool & error_a, nano::stream & stream_a, nano::message_header const & header_a) :
	message (rsnano::rsn_message_bulk_pull_create2 (header_a.handle))
{
	if (!error_a)
	{
		error_a = deserialize (stream_a);
	}
}

nano::bulk_pull::bulk_pull (rsnano::MessageHandle * handle_a) :
	message (handle_a)
{
}

nano::bulk_pull::bulk_pull (bulk_pull const & other_a) :
	message (rsnano::rsn_message_bulk_pull_req_clone (other_a.handle))
{
}

nano::hash_or_account nano::bulk_pull::get_start () const
{
	nano::hash_or_account start;
	rsnano::rsn_message_bulk_pull_start (handle, start.bytes.data ());
	return start;
}

nano::block_hash nano::bulk_pull::get_end () const
{
	nano::block_hash end;
	rsnano::rsn_message_bulk_pull_end (handle, end.bytes.data ());
	return end;
}

uint32_t nano::bulk_pull::get_count () const
{
	return rsnano::rsn_message_bulk_pull_count (handle);
}

void nano::bulk_pull::set_start (nano::hash_or_account start_a)
{
	rsnano::rsn_message_bulk_pull_set_start (handle, start_a.bytes.data ());
}

void nano::bulk_pull::set_end (nano::block_hash end_a)
{
	rsnano::rsn_message_bulk_pull_set_end (handle, end_a.bytes.data ());
}

void nano::bulk_pull::set_count (uint32_t count_a)
{
	rsnano::rsn_message_bulk_pull_set_count (handle, count_a);
}

void nano::bulk_pull::visit (nano::message_visitor & visitor_a) const
{
	visitor_a.bulk_pull (*this);
}

void nano::bulk_pull::serialize (nano::stream & stream_a) const
{
	if (!rsnano::rsn_message_bulk_pull_serialize (handle, &stream_a))
		throw std::runtime_error ("could not serialize bulk_pull");
}

bool nano::bulk_pull::deserialize (nano::stream & stream_a)
{
	bool error = !rsnano::rsn_message_bulk_pull_deserialize (handle, &stream_a);
	return error;
}

bool nano::bulk_pull::is_count_present () const
{
	return rsnano::rsn_message_bulk_pull_is_count_present (handle);
}

void nano::bulk_pull::set_count_present (bool value_a)
{
	rsnano::rsn_message_bulk_pull_set_count_present (handle, value_a);
}

bool nano::bulk_pull::is_ascending () const
{
	return rsnano::rsn_message_bulk_pull_is_ascending (handle);
}

void nano::bulk_pull::set_ascending ()
{
	rsnano::rsn_message_bulk_pull_set_ascending (handle);
}

/*
 * bulk_pull_account
 */

rsnano::MessageHandle * create_bulk_pull_account_handle (nano::network_constants const & constants)
{
	auto constants_dto{ constants.to_dto () };
	return rsnano::rsn_message_bulk_pull_account_create (&constants_dto);
}

nano::bulk_pull_account::bulk_pull_account (nano::network_constants const & constants) :
	message (create_bulk_pull_account_handle (constants))
{
}

nano::bulk_pull_account::bulk_pull_account (bool & error_a, nano::stream & stream_a, nano::message_header const & header_a) :
	message (rsnano::rsn_message_bulk_pull_account_create2 (header_a.handle))
{
	if (!error_a)
	{
		error_a = deserialize (stream_a);
	}
}

nano::bulk_pull_account::bulk_pull_account (rsnano::MessageHandle * handle_a) :
	message (handle_a)
{
}

nano::bulk_pull_account::bulk_pull_account (bulk_pull_account const & other_a) :
	message (rsnano::rsn_message_bulk_pull_account_clone (other_a.handle))
{
}

void nano::bulk_pull_account::visit (nano::message_visitor & visitor_a) const
{
	visitor_a.bulk_pull_account (*this);
}

std::size_t nano::bulk_pull_account::size ()
{
	return rsnano::rsn_message_bulk_pull_account_size ();
}

nano::account nano::bulk_pull_account::get_account () const
{
	nano::account account;
	rsnano::rsn_message_bulk_pull_account_account (handle, account.bytes.data ());
	return account;
}

nano::amount nano::bulk_pull_account::get_minimum_amount () const
{
	nano::amount amount;
	rsnano::rsn_message_bulk_pull_account_minimum_amount (handle, amount.bytes.data ());
	return amount;
}

nano::bulk_pull_account_flags nano::bulk_pull_account::get_flags () const
{
	return static_cast<nano::bulk_pull_account_flags> (rsnano::rsn_message_bulk_pull_account_flags (handle));
}

void nano::bulk_pull_account::set_account (nano::account account_a)
{
	rsnano::rsn_message_bulk_pull_account_set_account (handle, account_a.bytes.data ());
}

void nano::bulk_pull_account::set_minimum_amount (nano::amount amount_a)
{
	rsnano::rsn_message_bulk_pull_account_set_minimum_amount (handle, amount_a.bytes.data ());
}

void nano::bulk_pull_account::set_flags (nano::bulk_pull_account_flags flags_a)
{
	rsnano::rsn_message_bulk_pull_account_set_flags (handle, static_cast<uint8_t> (flags_a));
}

void nano::bulk_pull_account::serialize (nano::stream & stream_a) const
{
	if (!rsnano::rsn_message_bulk_pull_account_serialize (handle, &stream_a))
		throw std::runtime_error ("bulk_pull_account could not be serialized");
}

bool nano::bulk_pull_account::deserialize (nano::stream & stream_a)
{
	bool error = !rsnano::rsn_message_bulk_pull_account_deserialize (handle, &stream_a);
	return error;
}

/*
 * bulk_push
 */

rsnano::MessageHandle * create_bulk_push_handle (nano::network_constants const & constants)
{
	auto constants_dto{ constants.to_dto () };
	return rsnano::rsn_message_bulk_push_create (&constants_dto);
}

nano::bulk_push::bulk_push (nano::network_constants const & constants) :
	message (create_bulk_push_handle (constants))
{
}

nano::bulk_push::bulk_push (nano::message_header const & header_a) :
	message (rsnano::rsn_message_bulk_push_create2 (header_a.handle))
{
}

nano::bulk_push::bulk_push (rsnano::MessageHandle * handle_a) :
	message (handle_a)
{
}

bool nano::bulk_push::deserialize (nano::stream & stream_a)
{
	bool error = !rsnano::rsn_message_bulk_push_deserialize (handle, &stream_a);
	return error;
}

void nano::bulk_push::serialize (nano::stream & stream_a) const
{
	if (!rsnano::rsn_message_bulk_push_serialize (handle, &stream_a))
		throw std::runtime_error ("could not serialize bulk_push");
}

void nano::bulk_push::visit (nano::message_visitor & visitor_a) const
{
	visitor_a.bulk_push (*this);
}

/*
 * telemetry_req
 */

rsnano::MessageHandle * create_telemetry_req_handle (nano::network_constants const & constants)
{
	auto constants_dto{ constants.to_dto () };
	return rsnano::rsn_message_telemetry_req_create (&constants_dto);
}

nano::telemetry_req::telemetry_req (nano::network_constants const & constants) :
	message (create_telemetry_req_handle (constants))
{
}

nano::telemetry_req::telemetry_req (nano::message_header const & header_a) :
	message (rsnano::rsn_message_telemetry_req_create2 (header_a.handle))
{
}

nano::telemetry_req::telemetry_req (nano::telemetry_req const & other_a) :
	message (rsnano::rsn_message_telemetry_req_clone (other_a.handle))
{
}

nano::telemetry_req::telemetry_req (rsnano::MessageHandle * handle_a) :
	message (handle_a)
{
}

bool nano::telemetry_req::deserialize (nano::stream & stream_a)
{
	bool error = !rsnano::rsn_message_telemetry_req_deserialize (handle, &stream_a);
	return error;
}

void nano::telemetry_req::serialize (nano::stream & stream_a) const
{
	if (!rsnano::rsn_message_telemetry_req_serialize (handle, &stream_a))
		throw std::runtime_error ("could not serialize telemetry_req");
}

void nano::telemetry_req::visit (nano::message_visitor & visitor_a) const
{
	visitor_a.telemetry_req (*this);
}

/*
 * telemetry_ack
 */

rsnano::MessageHandle * create_telemetry_ack_handle (nano::network_constants const & constants, rsnano::TelemetryDataHandle const * data_handle)
{
	auto constants_dto{ constants.to_dto () };
	nano::telemetry_data default_data;
	if (data_handle == nullptr)
	{
		data_handle = default_data.handle;
	}
	return rsnano::rsn_message_telemetry_ack_create (&constants_dto, data_handle);
}

nano::telemetry_ack::telemetry_ack (rsnano::MessageHandle * handle_a) :
	message (handle_a)
{
}

nano::telemetry_ack::telemetry_ack (nano::network_constants const & constants) :
	message (create_telemetry_ack_handle (constants, nullptr))
{
}

nano::telemetry_ack::telemetry_ack (bool & error_a, nano::stream & stream_a, nano::message_header const & message_header) :
	message (rsnano::rsn_message_telemetry_ack_create2 (message_header.handle))
{
	if (!error_a)
	{
		error_a = deserialize (stream_a);
	}
}

nano::telemetry_ack::telemetry_ack (nano::telemetry_ack const & other_a) :
	message (rsnano::rsn_message_telemetry_ack_clone (other_a.handle))
{
}

nano::telemetry_ack::telemetry_ack (nano::network_constants const & constants, nano::telemetry_data const & telemetry_data_a) :
	message (create_telemetry_ack_handle (constants, telemetry_data_a.handle))
{
}

nano::telemetry_ack & nano::telemetry_ack::operator= (telemetry_ack const & other_a)
{
	if (handle != nullptr)
		rsnano::rsn_message_destroy (handle);
	handle = rsnano::rsn_message_telemetry_ack_clone (other_a.handle);
	return *this;
}

void nano::telemetry_ack::serialize (nano::stream & stream_a) const
{
	if (!rsnano::rsn_message_telemetry_ack_serialize (handle, &stream_a))
		throw std::runtime_error ("could not serialize telemetry_ack");
}

bool nano::telemetry_ack::deserialize (nano::stream & stream_a)
{
	bool error = !rsnano::rsn_message_telemetry_ack_deserialize (handle, &stream_a);
	return error;
}

void nano::telemetry_ack::visit (nano::message_visitor & visitor_a) const
{
	visitor_a.telemetry_ack (*this);
}

uint16_t nano::telemetry_ack::size () const
{
	return rsnano::rsn_message_telemetry_ack_size (handle);
}

uint16_t nano::telemetry_ack::size (nano::message_header const & message_header_a)
{
	return rsnano::rsn_message_telemetry_ack_size_from_header (message_header_a.handle);
}

nano::telemetry_data nano::telemetry_ack::get_data () const
{
	auto data_handle = rsnano::rsn_message_telemetry_ack_data (handle);
	return nano::telemetry_data{ data_handle };
}

bool nano::telemetry_ack::is_empty_payload () const
{
	return rsnano::rsn_message_telemetry_ack_is_empty_payload (handle);
}

/*
 * telemetry_data
 */

nano::telemetry_data::telemetry_data () :
	handle{ rsnano::rsn_telemetry_data_create () }
{
}

nano::telemetry_data::telemetry_data (rsnano::TelemetryDataHandle * handle_a) :
	handle{ handle_a }
{
}

nano::telemetry_data::telemetry_data (nano::telemetry_data const & other_a) :
	handle{ rsnano::rsn_telemetry_data_clone (other_a.handle) }
{
}

nano::telemetry_data::telemetry_data (nano::telemetry_data && other_a) :
	handle{ other_a.handle }
{
	other_a.handle = nullptr;
}

nano::telemetry_data::~telemetry_data ()
{
	if (handle != nullptr)
		rsnano::rsn_telemetry_data_destroy (handle);
}

nano::telemetry_data & nano::telemetry_data::operator= (nano::telemetry_data const & other_a)
{
	if (handle != nullptr)
		rsnano::rsn_telemetry_data_destroy (handle);
	handle = rsnano::rsn_telemetry_data_clone (other_a.handle);
	return *this;
}

nano::signature nano::telemetry_data::get_signature () const
{
	nano::signature result;
	rsnano::rsn_telemetry_data_get_signature (handle, result.bytes.data ());
	return result;
}

void nano::telemetry_data::set_signature (nano::signature const & signature_a)
{
	rsnano::rsn_telemetry_data_set_signature (handle, signature_a.bytes.data ());
}

nano::account nano::telemetry_data::get_node_id () const
{
	nano::account result;
	rsnano::rsn_telemetry_data_get_node_id (handle, result.bytes.data ());
	return result;
}

void nano::telemetry_data::set_node_id (nano::account const & node_id_a)
{
	rsnano::rsn_telemetry_data_set_node_id (handle, node_id_a.bytes.data ());
}

uint64_t nano::telemetry_data::get_block_count () const
{
	return rsnano::rsn_telemetry_data_get_block_count (handle);
}

void nano::telemetry_data::set_block_count (uint64_t count_a)
{
	rsnano::rsn_telemetry_data_set_block_count (handle, count_a);
}

uint64_t nano::telemetry_data::get_cemented_count () const
{
	return rsnano::rsn_telemetry_data_get_cemented_count (handle);
}

void nano::telemetry_data::set_cemented_count (uint64_t count_a)
{
	rsnano::rsn_telemetry_data_set_cemented_count (handle, count_a);
}

uint64_t nano::telemetry_data::get_unchecked_count () const
{
	return rsnano::rsn_telemetry_data_get_unchecked_count (handle);
}

void nano::telemetry_data::set_unchecked_count (uint64_t count_a)
{
	rsnano::rsn_telemetry_data_set_unchecked_count (handle, count_a);
}

uint64_t nano::telemetry_data::get_account_count () const
{
	return rsnano::rsn_telemetry_data_get_account_count (handle);
}

void nano::telemetry_data::set_account_count (uint64_t count_a)
{
	rsnano::rsn_telemetry_data_set_account_count (handle, count_a);
}

uint64_t nano::telemetry_data::get_bandwidth_cap () const
{
	return rsnano::rsn_telemetry_data_get_bandwidth_cap (handle);
}

void nano::telemetry_data::set_bandwidth_cap (uint64_t cap_a)
{
	rsnano::rsn_telemetry_data_set_bandwidth_cap (handle, cap_a);
}

uint64_t nano::telemetry_data::get_uptime () const
{
	return rsnano::rsn_telemetry_data_get_uptime (handle);
}

void nano::telemetry_data::set_uptime (uint64_t uptime_a)
{
	rsnano::rsn_telemetry_data_set_uptime (handle, uptime_a);
}

uint32_t nano::telemetry_data::get_peer_count () const
{
	return rsnano::rsn_telemetry_data_get_peer_count (handle);
}

void nano::telemetry_data::set_peer_count (uint32_t count_a)
{
	rsnano::rsn_telemetry_data_set_peer_count (handle, count_a);
}

uint8_t nano::telemetry_data::get_protocol_version () const
{
	return rsnano::rsn_telemetry_data_get_protocol_version (handle);
}

void nano::telemetry_data::set_protocol_version (uint8_t version_a)
{
	rsnano::rsn_telemetry_data_set_protocol_version (handle, version_a);
}

nano::block_hash nano::telemetry_data::get_genesis_block () const
{
	nano::block_hash result;
	rsnano::rsn_telemetry_data_get_genesis_block (handle, result.bytes.data ());
	return result;
}

void nano::telemetry_data::set_genesis_block (nano::block_hash const & block_a)
{
	rsnano::rsn_telemetry_data_set_genesis_block (handle, block_a.bytes.data ());
}

uint8_t nano::telemetry_data::get_major_version () const
{
	return rsnano::rsn_telemetry_data_get_major_version (handle);
}

void nano::telemetry_data::set_major_version (uint8_t version_a)
{
	rsnano::rsn_telemetry_data_set_major_version (handle, version_a);
}

uint8_t nano::telemetry_data::get_minor_version () const
{
	return rsnano::rsn_telemetry_data_get_minor_version (handle);
}

void nano::telemetry_data::set_minor_version (uint8_t version_a)
{
	rsnano::rsn_telemetry_data_set_minor_version (handle, version_a);
}

uint8_t nano::telemetry_data::get_patch_version () const
{
	return rsnano::rsn_telemetry_data_get_patch_version (handle);
}

void nano::telemetry_data::set_patch_version (uint8_t version_a)
{
	rsnano::rsn_telemetry_data_set_patch_version (handle, version_a);
}

uint8_t nano::telemetry_data::get_pre_release_version () const
{
	return rsnano::rsn_telemetry_data_get_pre_release_version (handle);
}

void nano::telemetry_data::set_pre_release_version (uint8_t version_a)
{
	rsnano::rsn_telemetry_data_set_pre_release_version (handle, version_a);
}

uint8_t nano::telemetry_data::get_maker () const
{
	return rsnano::rsn_telemetry_data_get_maker (handle);
}

void nano::telemetry_data::set_maker (uint8_t maker_a)
{
	rsnano::rsn_telemetry_data_set_maker (handle, maker_a);
}

std::chrono::system_clock::time_point nano::telemetry_data::get_timestamp () const
{
	auto timestamp_ms = rsnano::rsn_telemetry_data_get_timestamp_ms (handle);
	return std::chrono::system_clock::time_point (std::chrono::duration_cast<std::chrono::system_clock::duration> (std::chrono::milliseconds (timestamp_ms)));
}

void nano::telemetry_data::set_timestamp (std::chrono::system_clock::time_point timestamp_a)
{
	rsnano::rsn_telemetry_data_set_timestamp (handle, std::chrono::duration_cast<std::chrono::milliseconds> (timestamp_a.time_since_epoch ()).count ());
}

uint64_t nano::telemetry_data::get_active_difficulty () const
{
	return rsnano::rsn_telemetry_data_get_active_difficulty (handle);
}

void nano::telemetry_data::set_active_difficulty (uint64_t difficulty_a)
{
	rsnano::rsn_telemetry_data_set_active_difficulty (handle, difficulty_a);
}

std::vector<uint8_t> nano::telemetry_data::get_unknown_data () const
{
	std::vector<uint8_t> result;
	result.resize (rsnano::rsn_telemetry_data_get_unknown_data_len (handle));
	rsnano::rsn_telemetry_data_get_unknown_data (handle, result.data ());
	return result;
}

void nano::telemetry_data::set_unknown_data (std::vector<uint8_t> data_a)
{
	rsnano::rsn_telemetry_data_set_unknown_data (handle, data_a.data (), data_a.size ());
}

void nano::telemetry_data::deserialize (nano::stream & stream_a, uint16_t payload_length_a)
{
	if (!rsnano::rsn_telemetry_data_deserialize (handle, &stream_a, payload_length_a))
		throw std::runtime_error ("could not deserialize telemetry data");
}

void nano::telemetry_data::serialize (nano::stream & stream_a) const
{
	rsnano::rsn_telemetry_data_serialize (handle, &stream_a);
}

nano::error nano::telemetry_data::serialize_json (nano::jsonconfig & json, bool ignore_identification_metrics_a) const
{
	json.put ("block_count", get_block_count ());
	json.put ("cemented_count", get_cemented_count ());
	json.put ("unchecked_count", get_unchecked_count ());
	json.put ("account_count", get_account_count ());
	json.put ("bandwidth_cap", get_bandwidth_cap ());
	json.put ("peer_count", get_peer_count ());
	json.put ("protocol_version", get_protocol_version ());
	json.put ("uptime", get_uptime ());
	json.put ("genesis_block", get_genesis_block ().to_string ());
	json.put ("major_version", get_major_version ());
	json.put ("minor_version", get_minor_version ());
	json.put ("patch_version", get_patch_version ());
	json.put ("pre_release_version", get_pre_release_version ());
	json.put ("maker", get_maker ());
	json.put ("timestamp", std::chrono::duration_cast<std::chrono::milliseconds> (get_timestamp ().time_since_epoch ()).count ());
	json.put ("active_difficulty", nano::to_string_hex (get_active_difficulty ()));
	// Keep these last for UI purposes
	if (!ignore_identification_metrics_a)
	{
		json.put ("node_id", get_node_id ().to_node_id ());
		json.put ("signature", get_signature ().to_string ());
	}
	return json.get_error ();
}

nano::error nano::telemetry_data::deserialize_json (nano::jsonconfig & json, bool ignore_identification_metrics_a)
{
	if (!ignore_identification_metrics_a)
	{
		std::string signature_l;
		json.get ("signature", signature_l);
		if (!json.get_error ())
		{
			nano::signature sig;
			if (sig.decode_hex (signature_l))
			{
				json.get_error ().set ("Could not deserialize signature");
			}
			set_signature (sig);
		}

		std::string node_id_l;
		json.get ("node_id", node_id_l);
		if (!json.get_error ())
		{
			nano::account nid;
			if (nid.decode_node_id (node_id_l))
			{
				json.get_error ().set ("Could not deserialize node id");
			}
			set_node_id (nid);
		}
	}

	uint64_t tmp_u64;
	json.get ("block_count", tmp_u64);
	set_block_count (tmp_u64);

	json.get ("cemented_count", tmp_u64);
	set_cemented_count (tmp_u64);

	json.get ("unchecked_count", tmp_u64);
	set_unchecked_count (tmp_u64);

	json.get ("account_count", tmp_u64);
	set_account_count (tmp_u64);

	json.get ("bandwidth_cap", tmp_u64);
	set_bandwidth_cap (tmp_u64);

	uint32_t tmp_u32;
	json.get ("peer_count", tmp_u32);
	set_peer_count (tmp_u32);

	uint8_t tmp_u8;
	json.get ("protocol_version", tmp_u8);
	set_protocol_version (tmp_u8);

	json.get ("uptime", tmp_u64);
	set_uptime (tmp_u64);

	std::string genesis_block_l;
	json.get ("genesis_block", genesis_block_l);
	if (!json.get_error ())
	{
		nano::block_hash blk;
		if (blk.decode_hex (genesis_block_l))
		{
			json.get_error ().set ("Could not deserialize genesis block");
		}
		set_genesis_block (blk);
	}

	json.get ("major_version", tmp_u8);
	set_major_version (tmp_u8);

	json.get ("minor_version", tmp_u8);
	set_minor_version (tmp_u8);

	json.get ("patch_version", tmp_u8);
	set_patch_version (tmp_u8);

	json.get ("pre_release_version", tmp_u8);
	set_pre_release_version (tmp_u8);

	json.get ("maker", tmp_u8);
	set_maker (tmp_u8);

	auto timestamp_l = json.get<uint64_t> ("timestamp");
	auto tsp = std::chrono::system_clock::time_point (std::chrono::milliseconds (timestamp_l));
	set_timestamp (tsp);

	auto current_active_difficulty_text = json.get<std::string> ("active_difficulty");
	auto ec = nano::from_string_hex (current_active_difficulty_text, tmp_u64);
	set_active_difficulty (tmp_u64);
	debug_assert (!ec);
	return json.get_error ();
}

std::string nano::telemetry_data::to_string () const
{
	nano::jsonconfig jc;
	serialize_json (jc, true);
	std::stringstream ss;
	jc.write (ss);
	return ss.str ();
}

bool nano::telemetry_data::operator== (nano::telemetry_data const & data_a) const
{
	return (get_signature () == data_a.get_signature () && get_node_id () == data_a.get_node_id () && get_block_count () == data_a.get_block_count ()
	&& get_cemented_count () == data_a.get_cemented_count () && get_unchecked_count () == data_a.get_unchecked_count () && get_account_count () == data_a.get_account_count ()
	&& get_bandwidth_cap () == data_a.get_bandwidth_cap () && get_uptime () == data_a.get_uptime ()
	&& get_peer_count () == data_a.get_peer_count () && get_protocol_version () == data_a.get_protocol_version () && get_genesis_block () == data_a.get_genesis_block ()
	&& get_major_version () == data_a.get_major_version () && get_minor_version () == data_a.get_minor_version () && get_patch_version () == data_a.get_patch_version ()
	&& get_pre_release_version () == data_a.get_pre_release_version () && get_maker () == data_a.get_maker () && get_timestamp () == data_a.get_timestamp ()
	&& get_active_difficulty () == data_a.get_active_difficulty () && get_unknown_data () == data_a.get_unknown_data ());
}

bool nano::telemetry_data::operator!= (nano::telemetry_data const & data_a) const
{
	return !(*this == data_a);
}

void nano::telemetry_data::sign (nano::keypair const & node_id_a)
{
	if (!rsnano::rsn_telemetry_data_sign (handle, node_id_a.prv.bytes.data ()))
		throw std::runtime_error ("could not sign telemetry data");
}

bool nano::telemetry_data::validate_signature () const
{
	bool error = !rsnano::rsn_telemetry_data_validate_signature (handle);
	return error;
}

std::size_t nano::telemetry_data::size ()
{
	return rsnano::rsn_telemetry_data_size ();
}

/*
 * node_id_handshake
 */

rsnano::MessageHandle * create_node_id_handshake_handle (nano::network_constants const & constants, boost::optional<nano::uint256_union> query, boost::optional<std::pair<nano::account, nano::signature>> response)
{
	auto constants_dto{ constants.to_dto () };
	const uint8_t * query_bytes = nullptr;
	if (query)
	{
		query_bytes = query->bytes.data ();
	}

	const uint8_t * acc_bytes = nullptr;
	const uint8_t * sig_bytes = nullptr;
	if (response)
	{
		acc_bytes = response->first.bytes.data ();
		sig_bytes = response->second.bytes.data ();
	}

	return rsnano::rsn_message_node_id_handshake_create (&constants_dto, query_bytes, acc_bytes, sig_bytes);
}

nano::node_id_handshake::node_id_handshake (bool & error_a, nano::stream & stream_a, nano::message_header const & header_a) :
	message (rsnano::rsn_message_node_id_handshake_create2 (header_a.handle))
{
	error_a = deserialize (stream_a);
}

nano::node_id_handshake::node_id_handshake (node_id_handshake const & other_a) :
	message{ rsnano::rsn_message_node_id_handshake_clone (other_a.handle) }
{
}

nano::node_id_handshake::node_id_handshake (nano::network_constants const & constants, boost::optional<nano::uint256_union> query, boost::optional<std::pair<nano::account, nano::signature>> response) :
	message (create_node_id_handshake_handle (constants, query, response))
{
}

nano::node_id_handshake::node_id_handshake (rsnano::MessageHandle * handle_a) :
	message (handle_a)
{
}

void nano::node_id_handshake::serialize (nano::stream & stream_a) const
{
	if (!rsnano::rsn_message_node_id_handshake_serialize (handle, &stream_a))
		throw std::runtime_error ("could not serialize node_id_handshake");
}

bool nano::node_id_handshake::deserialize (nano::stream & stream_a)
{
	bool error = !rsnano::rsn_message_node_id_handshake_deserialize (handle, &stream_a);
	return error;
}

boost::optional<nano::uint256_union> nano::node_id_handshake::get_query () const
{
	nano::uint256_union data;
	if (rsnano::rsn_message_node_id_handshake_query (handle, data.bytes.data ()))
		return boost::optional<nano::uint256_union> (data);

	return boost::none;
}

boost::optional<std::pair<nano::account, nano::signature>> nano::node_id_handshake::get_response () const
{
	nano::account account;
	nano::signature signature;
	if (rsnano::rsn_message_node_id_handshake_response (handle, account.bytes.data (), signature.bytes.data ()))
	{
		return boost::optional<std::pair<nano::account, nano::signature>> (std::make_pair (account, signature));
	}
	return boost::none;
}

bool nano::node_id_handshake::operator== (nano::node_id_handshake const & other_a) const
{
	auto result (*get_query () == *other_a.get_query () && *get_response () == *other_a.get_response ());
	return result;
}

void nano::node_id_handshake::visit (nano::message_visitor & visitor_a) const
{
	visitor_a.node_id_handshake (*this);
}

std::size_t nano::node_id_handshake::size () const
{
	return size (get_header ());
}

std::size_t nano::node_id_handshake::size (nano::message_header const & header_a)
{
	return rsnano::rsn_message_node_id_handshake_size (header_a.handle);
}<|MERGE_RESOLUTION|>--- conflicted
+++ resolved
@@ -58,11 +58,7 @@
 	return *this;
 }
 
-<<<<<<< HEAD
 nano::message_header & nano::message_header::operator= (message_header const & other_a)
-=======
-std::string nano::message_header::to_string () const
->>>>>>> 1f5d2e5d
 {
 	if (handle != nullptr)
 		rsnano::rsn_message_header_destroy (handle);
@@ -603,17 +599,9 @@
 
 std::string nano::keepalive::to_string () const
 {
-	std::stringstream stream;
-
-	stream << header.to_string ();
-
-	for (auto peer = peers.begin (); peer != peers.end (); ++peer)
-	{
-		stream << "\n"
-			   << peer->address ().to_string () + ":" + std::to_string (peer->port ());
-	}
-
-	return stream.str ();
+	rsnano::StringDto dto;
+	rsnano::rsn_message_keepalive_to_string (handle, &dto);
+	return rsnano::convert_dto_to_string (dto);
 }
 
 /*
