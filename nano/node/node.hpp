--- conflicted
+++ resolved
@@ -221,29 +221,4 @@
 
 nano::node_flags const & inactive_node_flag_defaults ();
 
-<<<<<<< HEAD
-class node_wrapper final
-{
-public:
-	node_wrapper (std::filesystem::path const & path_a, std::filesystem::path const & config_path_a, nano::node_flags & node_flags_a);
-	~node_wrapper ();
-
-	nano::network_params network_params;
-	std::shared_ptr<rsnano::async_runtime> async_rt;
-	nano::work_pool work;
-	std::shared_ptr<nano::node> node;
-};
-
-class inactive_node final
-{
-public:
-	inactive_node (std::filesystem::path const & path_a, nano::node_flags & node_flags_a);
-	inactive_node (std::filesystem::path const & path_a, std::filesystem::path const & config_path_a, nano::node_flags & node_flags_a);
-
-	nano::node_wrapper node_wrapper;
-	std::shared_ptr<nano::node> node;
-};
-std::unique_ptr<nano::inactive_node> default_inactive_node (std::filesystem::path const &, boost::program_options::variables_map const &);
-=======
->>>>>>> 92504e04
 }