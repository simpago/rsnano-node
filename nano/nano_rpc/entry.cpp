--- conflicted
+++ resolved
@@ -50,34 +50,21 @@
 			rpc_config.tls_config = tls_config;
 		}
 
-<<<<<<< HEAD
 		boost::asio::io_context io_ctx;
-		nano::signal_manager sigman;
-=======
-		std::shared_ptr<boost::asio::io_context> io_ctx = std::make_shared<boost::asio::io_context> ();
-
 		runner = std::make_unique<nano::thread_runner> (io_ctx, rpc_config.rpc_process.io_threads);
 
->>>>>>> 4d66da7d
 		try
 		{
 			nano::ipc_rpc_processor ipc_rpc_processor (io_ctx, rpc_config);
 			auto rpc = nano::get_rpc (io_ctx, rpc_config, ipc_rpc_processor);
 			rpc->start ();
 
-<<<<<<< HEAD
-			debug_assert (!nano::signal_handler_impl);
-			nano::signal_handler_impl = [&io_ctx] () {
-				io_ctx.stop ();
-				sig_int_or_term = 1;
-=======
 			std::atomic stopped{ false };
 
 			auto signal_handler = [&stopped] (int signum) {
 				logger.warn (nano::log::type::daemon_rpc, "Interrupt signal received ({}), stopping...", nano::to_signal_name (signum));
 				stopped = true;
 				stopped.notify_all ();
->>>>>>> 4d66da7d
 			};
 
 			nano::signal_manager sigman;
@@ -90,25 +77,17 @@
 			logger.info (nano::log::type::daemon_rpc, "Stopping...");
 
 			rpc->stop ();
-			io_ctx->stop ();
+			io_ctx.stop ();
 			runner->join ();
 		}
 		catch (std::runtime_error const & e)
 		{
-<<<<<<< HEAD
-			std::cerr << "Error while running rpc (" << e.what () << ")\n";
-=======
 			logger.critical (nano::log::type::daemon_rpc, "Error while running RPC: {}", e.what ());
->>>>>>> 4d66da7d
 		}
 	}
 	else
 	{
-<<<<<<< HEAD
-		std::cerr << "Error deserializing config: " << error.get_message () << std::endl;
-=======
 		logger.critical (nano::log::type::daemon_rpc, "Error deserializing config: {}", error.get_message ());
->>>>>>> 4d66da7d
 	}
 }
 }
