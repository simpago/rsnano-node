--- conflicted
+++ resolved
@@ -1,21 +1,6 @@
 add_executable(nano_rpc entry.cpp)
 
-<<<<<<< HEAD
-target_link_libraries(
-  nano_rpc
-  node
-  rpc
-  node
-  secure
-  Boost::filesystem
-  Boost::log_setup
-  Boost::log
-  Boost::program_options
-  Boost::system
-  Boost::thread)
-=======
 target_link_libraries(nano_rpc node)
->>>>>>> a1cc7a5a
 
 target_compile_definitions(
   nano_rpc
