--- conflicted
+++ resolved
@@ -2,56 +2,24 @@
 
 #include <nano/store/online_weight.hpp>
 
-<<<<<<< HEAD
-namespace nano
-=======
-#include <lmdb/libraries/liblmdb/lmdb.h>
-
 namespace nano::store::lmdb
->>>>>>> 1e57b5b4
 {
 class online_weight : public nano::store::online_weight
 {
-<<<<<<< HEAD
-	class online_weight_store : public nano::online_weight_store
-	{
-	private:
-		rsnano::LmdbOnlineWeightStoreHandle * handle;
-
-	public:
-		explicit online_weight_store (rsnano::LmdbOnlineWeightStoreHandle * handle_a);
-		~online_weight_store ();
-		online_weight_store (online_weight_store const &) = delete;
-		online_weight_store (online_weight_store &&) = delete;
-		void put (nano::write_transaction const & transaction_a, uint64_t time_a, nano::amount const & amount_a) override;
-		void del (nano::write_transaction const & transaction_a, uint64_t time_a) override;
-		nano::store_iterator<uint64_t, nano::amount> begin (nano::transaction const & transaction_a) const override;
-		nano::store_iterator<uint64_t, nano::amount> rbegin (nano::transaction const & transaction_a) const override;
-		nano::store_iterator<uint64_t, nano::amount> end () const override;
-		size_t count (nano::transaction const & transaction_a) const override;
-		void clear (nano::write_transaction const & transaction_a) override;
-	};
-}
-}
-=======
 private:
-	nano::store::lmdb::component & store;
+	rsnano::LmdbOnlineWeightStoreHandle * handle;
 
 public:
-	explicit online_weight (nano::store::lmdb::component & store_a);
-	void put (store::write_transaction const & transaction_a, uint64_t time_a, nano::amount const & amount_a) override;
-	void del (store::write_transaction const & transaction_a, uint64_t time_a) override;
-	store::iterator<uint64_t, nano::amount> begin (store::transaction const & transaction_a) const override;
-	store::iterator<uint64_t, nano::amount> rbegin (store::transaction const & transaction_a) const override;
-	store::iterator<uint64_t, nano::amount> end () const override;
-	size_t count (store::transaction const & transaction_a) const override;
-	void clear (store::write_transaction const & transaction_a) override;
-
-	/**
-		 * Samples of online vote weight
-		 * uint64_t -> nano::amount
-		 */
-	MDB_dbi online_weight_handle{ 0 };
+	explicit online_weight (rsnano::LmdbOnlineWeightStoreHandle * handle_a);
+	~online_weight ();
+	online_weight (online_weight const &) = delete;
+	online_weight (online_weight &&) = delete;
+	void put (nano::store::write_transaction const & transaction_a, uint64_t time_a, nano::amount const & amount_a) override;
+	void del (nano::store::write_transaction const & transaction_a, uint64_t time_a) override;
+	nano::store::iterator<uint64_t, nano::amount> begin (nano::store::transaction const & transaction_a) const override;
+	nano::store::iterator<uint64_t, nano::amount> rbegin (nano::store::transaction const & transaction_a) const override;
+	nano::store::iterator<uint64_t, nano::amount> end () const override;
+	size_t count (nano::store::transaction const & transaction_a) const override;
+	void clear (nano::store::write_transaction const & transaction_a) override;
 };
-} // namespace nano::store::lmdb
->>>>>>> 1e57b5b4
+}