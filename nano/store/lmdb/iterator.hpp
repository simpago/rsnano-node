#pragma once

#include <nano/store/component.hpp>
#include <nano/store/db_val.hpp>
#include <nano/store/iterator.hpp>
#include <nano/store/transaction.hpp>

<<<<<<< HEAD
namespace nano
=======
#include <lmdb/libraries/liblmdb/lmdb.h>

namespace nano::store::lmdb
>>>>>>> 1e57b5b4
{
template <typename T, typename U>
class iterator : public iterator_impl<T, U>
{
public:
<<<<<<< HEAD
	mdb_iterator (rsnano::LmdbIteratorHandle * handle_a) :
		handle{ handle_a }
=======
	iterator (store::transaction const & transaction_a, MDB_dbi db_a, MDB_val const & val_a = MDB_val{}, bool const direction_asc = true)
>>>>>>> 1e57b5b4
	{
		load_current ();
	}

	iterator () = default;

	iterator (nano::store::lmdb::iterator<T, U> && other_a)
	{
		handle = other_a.handle;
		other_a.handle = nullptr;
		current = other_a.current;
	}

	iterator (nano::store::lmdb::iterator<T, U> const &) = delete;

	~iterator ()
	{
		if (handle != nullptr)
		{
			rsnano::rsn_lmdb_iterator_destroy (handle);
		}
	}

	store::iterator_impl<T, U> & operator++ () override
	{
<<<<<<< HEAD
		rsnano::rsn_lmdb_iterator_next (handle);
		load_current ();
		return *this;
	}

	bool operator== (nano::store_iterator_impl<T, U> const & base_a) const override
=======
		debug_assert (cursor != nullptr);
		auto status (mdb_cursor_get (cursor, &current.first.value, &current.second.value, MDB_NEXT));
		release_assert (status == 0 || status == MDB_NOTFOUND);
		if (status == MDB_NOTFOUND)
		{
			clear ();
		}
		if (current.first.size () != sizeof (T))
		{
			clear ();
		}
		return *this;
	}

	store::iterator_impl<T, U> & operator-- () override
	{
		debug_assert (cursor != nullptr);
		auto status (mdb_cursor_get (cursor, &current.first.value, &current.second.value, MDB_PREV));
		release_assert (status == 0 || status == MDB_NOTFOUND);
		if (status == MDB_NOTFOUND)
		{
			clear ();
		}
		if (current.first.size () != sizeof (T))
		{
			clear ();
		}
		return *this;
	}

	std::pair<store::db_val<MDB_val>, store::db_val<MDB_val>> * operator-> ()
	{
		return &current;
	}

	bool operator== (nano::store::lmdb::iterator<T, U> const & base_a) const
	{
		auto const other_a (boost::polymorphic_downcast<nano::store::lmdb::iterator<T, U> const *> (&base_a));
		auto result (current.first.data () == other_a->current.first.data ());
		debug_assert (!result || (current.first.size () == other_a->current.first.size ()));
		debug_assert (!result || (current.second.data () == other_a->current.second.data ()));
		debug_assert (!result || (current.second.size () == other_a->current.second.size ()));
		return result;
	}

	bool operator== (store::iterator_impl<T, U> const & base_a) const override
>>>>>>> 1e57b5b4
	{
		auto const other_a (boost::polymorphic_downcast<nano::store::lmdb::iterator<T, U> const *> (&base_a));
		auto result (current.first.data () == other_a->current.first.data ());
		debug_assert (!result || (current.first.size () == other_a->current.first.size ()));
		debug_assert (!result || (current.second.data () == other_a->current.second.data ()));
		debug_assert (!result || (current.second.size () == other_a->current.second.size ()));
		return result;
	}

	bool is_end_sentinal () const override
	{
		return current.first.size () == 0;
	}
	void fill (std::pair<T, U> & value_a) const override
	{
		if (current.first.size () != 0)
		{
			value_a.first = static_cast<T> (current.first);
		}
		else
		{
			value_a.first = T ();
		}
		if (current.second.size () != 0)
		{
			value_a.second = static_cast<U> (current.second);
		}
		else
		{
			value_a.second = U ();
		}
	}
<<<<<<< HEAD
=======
	void clear ()
	{
		current.first = store::db_val<MDB_val> ();
		current.second = store::db_val<MDB_val> ();
		debug_assert (is_end_sentinal ());
	}
>>>>>>> 1e57b5b4

	nano::store::lmdb::iterator<T, U> & operator= (nano::store::lmdb::iterator<T, U> && other_a)
	{
		if (handle != nullptr)
		{
			rsnano::rsn_lmdb_iterator_destroy (handle);
		}
		handle = other_a.handle;
		other_a.handle = nullptr;
		current = other_a.current;
		return *this;
	}

<<<<<<< HEAD
	nano::store_iterator_impl<T, U> & operator= (nano::store_iterator_impl<T, U> const &) = delete;

private:
	rsnano::LmdbIteratorHandle * handle{ nullptr };
	std::pair<nano::db_val<rsnano::MdbVal>, nano::db_val<rsnano::MdbVal>> current;

	void load_current ()
=======
	store::iterator_impl<T, U> & operator= (store::iterator_impl<T, U> const &) = delete;
	MDB_cursor * cursor{ nullptr };
	std::pair<store::db_val<MDB_val>, store::db_val<MDB_val>> current;

private:
	MDB_txn * tx (store::transaction const & transaction_a) const
	{
		return static_cast<MDB_txn *> (transaction_a.get_handle ());
	}
};

/**
 * Iterates the key/value pairs of two stores merged together
 */
template <typename T, typename U>
class merge_iterator : public iterator_impl<T, U>
{
public:
	merge_iterator (store::transaction const & transaction_a, MDB_dbi db1_a, MDB_dbi db2_a) :
		impl1 (std::make_unique<nano::store::lmdb::iterator<T, U>> (transaction_a, db1_a)),
		impl2 (std::make_unique<nano::store::lmdb::iterator<T, U>> (transaction_a, db2_a))
	{
	}

	merge_iterator () :
		impl1 (std::make_unique<nano::store::lmdb::iterator<T, U>> ()),
		impl2 (std::make_unique<nano::store::lmdb::iterator<T, U>> ())
	{
	}

	merge_iterator (store::transaction const & transaction_a, MDB_dbi db1_a, MDB_dbi db2_a, MDB_val const & val_a) :
		impl1 (std::make_unique<nano::store::lmdb::iterator<T, U>> (transaction_a, db1_a, val_a)),
		impl2 (std::make_unique<nano::store::lmdb::iterator<T, U>> (transaction_a, db2_a, val_a))
>>>>>>> 1e57b5b4
	{
		rsnano::rsn_lmdb_iterator_current (handle, reinterpret_cast<rsnano::MdbVal *> (&current.first.value), reinterpret_cast<rsnano::MdbVal *> (&current.second.value));
	}
<<<<<<< HEAD
=======

	merge_iterator (merge_iterator<T, U> && other_a)
	{
		impl1 = std::move (other_a.impl1);
		impl2 = std::move (other_a.impl2);
	}

	merge_iterator (merge_iterator<T, U> const &) = delete;

	store::iterator_impl<T, U> & operator++ () override
	{
		++least_iterator ();
		return *this;
	}

	store::iterator_impl<T, U> & operator-- () override
	{
		--least_iterator ();
		return *this;
	}

	std::pair<store::db_val<MDB_val>, store::db_val<MDB_val>> * operator-> ()
	{
		return least_iterator ().operator-> ();
	}

	bool operator== (merge_iterator<T, U> const & other) const
	{
		return *impl1 == *other.impl1 && *impl2 == *other.impl2;
	}

	bool operator!= (merge_iterator<T, U> const & base_a) const
	{
		return !(*this == base_a);
	}

	bool operator== (store::iterator_impl<T, U> const & base_a) const override
	{
		debug_assert ((dynamic_cast<merge_iterator<T, U> const *> (&base_a) != nullptr) && "Incompatible iterator comparison");
		auto & other (static_cast<merge_iterator<T, U> const &> (base_a));
		return *this == other;
	}

	bool is_end_sentinal () const override
	{
		return least_iterator ().is_end_sentinal ();
	}

	void fill (std::pair<T, U> & value_a) const override
	{
		auto & current (least_iterator ());
		if (current->first.size () != 0)
		{
			value_a.first = static_cast<T> (current->first);
		}
		else
		{
			value_a.first = T ();
		}
		if (current->second.size () != 0)
		{
			value_a.second = static_cast<U> (current->second);
		}
		else
		{
			value_a.second = U ();
		}
	}
	merge_iterator<T, U> & operator= (merge_iterator<T, U> &&) = default;
	merge_iterator<T, U> & operator= (merge_iterator<T, U> const &) = delete;

	mutable bool from_first_database{ false };

private:
	nano::store::lmdb::iterator<T, U> & least_iterator () const
	{
		nano::store::lmdb::iterator<T, U> * result;
		if (impl1->is_end_sentinal ())
		{
			result = impl2.get ();
			from_first_database = false;
		}
		else if (impl2->is_end_sentinal ())
		{
			result = impl1.get ();
			from_first_database = true;
		}
		else
		{
			auto key_cmp (mdb_cmp (mdb_cursor_txn (impl1->cursor), mdb_cursor_dbi (impl1->cursor), impl1->current.first, impl2->current.first));

			if (key_cmp < 0)
			{
				result = impl1.get ();
				from_first_database = true;
			}
			else if (key_cmp > 0)
			{
				result = impl2.get ();
				from_first_database = false;
			}
			else
			{
				auto val_cmp (mdb_cmp (mdb_cursor_txn (impl1->cursor), mdb_cursor_dbi (impl1->cursor), impl1->current.second, impl2->current.second));
				result = val_cmp < 0 ? impl1.get () : impl2.get ();
				from_first_database = (result == impl1.get ());
			}
		}
		return *result;
	}

	std::unique_ptr<nano::store::lmdb::iterator<T, U>> impl1;
	std::unique_ptr<nano::store::lmdb::iterator<T, U>> impl2;
>>>>>>> 1e57b5b4
};
}<|MERGE_RESOLUTION|>--- conflicted
+++ resolved
@@ -5,24 +5,14 @@
 #include <nano/store/iterator.hpp>
 #include <nano/store/transaction.hpp>
 
-<<<<<<< HEAD
-namespace nano
-=======
-#include <lmdb/libraries/liblmdb/lmdb.h>
-
 namespace nano::store::lmdb
->>>>>>> 1e57b5b4
 {
 template <typename T, typename U>
 class iterator : public iterator_impl<T, U>
 {
 public:
-<<<<<<< HEAD
-	mdb_iterator (rsnano::LmdbIteratorHandle * handle_a) :
+	iterator (rsnano::LmdbIteratorHandle * handle_a) :
 		handle{ handle_a }
-=======
-	iterator (store::transaction const & transaction_a, MDB_dbi db_a, MDB_val const & val_a = MDB_val{}, bool const direction_asc = true)
->>>>>>> 1e57b5b4
 	{
 		load_current ();
 	}
@@ -46,63 +36,14 @@
 		}
 	}
 
-	store::iterator_impl<T, U> & operator++ () override
+	nano::store::iterator_impl<T, U> & operator++ () override
 	{
-<<<<<<< HEAD
 		rsnano::rsn_lmdb_iterator_next (handle);
 		load_current ();
 		return *this;
 	}
 
-	bool operator== (nano::store_iterator_impl<T, U> const & base_a) const override
-=======
-		debug_assert (cursor != nullptr);
-		auto status (mdb_cursor_get (cursor, &current.first.value, &current.second.value, MDB_NEXT));
-		release_assert (status == 0 || status == MDB_NOTFOUND);
-		if (status == MDB_NOTFOUND)
-		{
-			clear ();
-		}
-		if (current.first.size () != sizeof (T))
-		{
-			clear ();
-		}
-		return *this;
-	}
-
-	store::iterator_impl<T, U> & operator-- () override
-	{
-		debug_assert (cursor != nullptr);
-		auto status (mdb_cursor_get (cursor, &current.first.value, &current.second.value, MDB_PREV));
-		release_assert (status == 0 || status == MDB_NOTFOUND);
-		if (status == MDB_NOTFOUND)
-		{
-			clear ();
-		}
-		if (current.first.size () != sizeof (T))
-		{
-			clear ();
-		}
-		return *this;
-	}
-
-	std::pair<store::db_val<MDB_val>, store::db_val<MDB_val>> * operator-> ()
-	{
-		return &current;
-	}
-
-	bool operator== (nano::store::lmdb::iterator<T, U> const & base_a) const
-	{
-		auto const other_a (boost::polymorphic_downcast<nano::store::lmdb::iterator<T, U> const *> (&base_a));
-		auto result (current.first.data () == other_a->current.first.data ());
-		debug_assert (!result || (current.first.size () == other_a->current.first.size ()));
-		debug_assert (!result || (current.second.data () == other_a->current.second.data ()));
-		debug_assert (!result || (current.second.size () == other_a->current.second.size ()));
-		return result;
-	}
-
-	bool operator== (store::iterator_impl<T, U> const & base_a) const override
->>>>>>> 1e57b5b4
+	bool operator== (nano::store::iterator_impl<T, U> const & base_a) const override
 	{
 		auto const other_a (boost::polymorphic_downcast<nano::store::lmdb::iterator<T, U> const *> (&base_a));
 		auto result (current.first.data () == other_a->current.first.data ());
@@ -135,15 +76,6 @@
 			value_a.second = U ();
 		}
 	}
-<<<<<<< HEAD
-=======
-	void clear ()
-	{
-		current.first = store::db_val<MDB_val> ();
-		current.second = store::db_val<MDB_val> ();
-		debug_assert (is_end_sentinal ());
-	}
->>>>>>> 1e57b5b4
 
 	nano::store::lmdb::iterator<T, U> & operator= (nano::store::lmdb::iterator<T, U> && other_a)
 	{
@@ -157,167 +89,15 @@
 		return *this;
 	}
 
-<<<<<<< HEAD
-	nano::store_iterator_impl<T, U> & operator= (nano::store_iterator_impl<T, U> const &) = delete;
+	nano::store::iterator_impl<T, U> & operator= (nano::store::iterator_impl<T, U> const &) = delete;
 
 private:
 	rsnano::LmdbIteratorHandle * handle{ nullptr };
-	std::pair<nano::db_val<rsnano::MdbVal>, nano::db_val<rsnano::MdbVal>> current;
+	std::pair<nano::store::db_val<rsnano::MdbVal>, nano::store::db_val<rsnano::MdbVal>> current;
 
 	void load_current ()
-=======
-	store::iterator_impl<T, U> & operator= (store::iterator_impl<T, U> const &) = delete;
-	MDB_cursor * cursor{ nullptr };
-	std::pair<store::db_val<MDB_val>, store::db_val<MDB_val>> current;
-
-private:
-	MDB_txn * tx (store::transaction const & transaction_a) const
-	{
-		return static_cast<MDB_txn *> (transaction_a.get_handle ());
-	}
-};
-
-/**
- * Iterates the key/value pairs of two stores merged together
- */
-template <typename T, typename U>
-class merge_iterator : public iterator_impl<T, U>
-{
-public:
-	merge_iterator (store::transaction const & transaction_a, MDB_dbi db1_a, MDB_dbi db2_a) :
-		impl1 (std::make_unique<nano::store::lmdb::iterator<T, U>> (transaction_a, db1_a)),
-		impl2 (std::make_unique<nano::store::lmdb::iterator<T, U>> (transaction_a, db2_a))
-	{
-	}
-
-	merge_iterator () :
-		impl1 (std::make_unique<nano::store::lmdb::iterator<T, U>> ()),
-		impl2 (std::make_unique<nano::store::lmdb::iterator<T, U>> ())
-	{
-	}
-
-	merge_iterator (store::transaction const & transaction_a, MDB_dbi db1_a, MDB_dbi db2_a, MDB_val const & val_a) :
-		impl1 (std::make_unique<nano::store::lmdb::iterator<T, U>> (transaction_a, db1_a, val_a)),
-		impl2 (std::make_unique<nano::store::lmdb::iterator<T, U>> (transaction_a, db2_a, val_a))
->>>>>>> 1e57b5b4
 	{
 		rsnano::rsn_lmdb_iterator_current (handle, reinterpret_cast<rsnano::MdbVal *> (&current.first.value), reinterpret_cast<rsnano::MdbVal *> (&current.second.value));
 	}
-<<<<<<< HEAD
-=======
-
-	merge_iterator (merge_iterator<T, U> && other_a)
-	{
-		impl1 = std::move (other_a.impl1);
-		impl2 = std::move (other_a.impl2);
-	}
-
-	merge_iterator (merge_iterator<T, U> const &) = delete;
-
-	store::iterator_impl<T, U> & operator++ () override
-	{
-		++least_iterator ();
-		return *this;
-	}
-
-	store::iterator_impl<T, U> & operator-- () override
-	{
-		--least_iterator ();
-		return *this;
-	}
-
-	std::pair<store::db_val<MDB_val>, store::db_val<MDB_val>> * operator-> ()
-	{
-		return least_iterator ().operator-> ();
-	}
-
-	bool operator== (merge_iterator<T, U> const & other) const
-	{
-		return *impl1 == *other.impl1 && *impl2 == *other.impl2;
-	}
-
-	bool operator!= (merge_iterator<T, U> const & base_a) const
-	{
-		return !(*this == base_a);
-	}
-
-	bool operator== (store::iterator_impl<T, U> const & base_a) const override
-	{
-		debug_assert ((dynamic_cast<merge_iterator<T, U> const *> (&base_a) != nullptr) && "Incompatible iterator comparison");
-		auto & other (static_cast<merge_iterator<T, U> const &> (base_a));
-		return *this == other;
-	}
-
-	bool is_end_sentinal () const override
-	{
-		return least_iterator ().is_end_sentinal ();
-	}
-
-	void fill (std::pair<T, U> & value_a) const override
-	{
-		auto & current (least_iterator ());
-		if (current->first.size () != 0)
-		{
-			value_a.first = static_cast<T> (current->first);
-		}
-		else
-		{
-			value_a.first = T ();
-		}
-		if (current->second.size () != 0)
-		{
-			value_a.second = static_cast<U> (current->second);
-		}
-		else
-		{
-			value_a.second = U ();
-		}
-	}
-	merge_iterator<T, U> & operator= (merge_iterator<T, U> &&) = default;
-	merge_iterator<T, U> & operator= (merge_iterator<T, U> const &) = delete;
-
-	mutable bool from_first_database{ false };
-
-private:
-	nano::store::lmdb::iterator<T, U> & least_iterator () const
-	{
-		nano::store::lmdb::iterator<T, U> * result;
-		if (impl1->is_end_sentinal ())
-		{
-			result = impl2.get ();
-			from_first_database = false;
-		}
-		else if (impl2->is_end_sentinal ())
-		{
-			result = impl1.get ();
-			from_first_database = true;
-		}
-		else
-		{
-			auto key_cmp (mdb_cmp (mdb_cursor_txn (impl1->cursor), mdb_cursor_dbi (impl1->cursor), impl1->current.first, impl2->current.first));
-
-			if (key_cmp < 0)
-			{
-				result = impl1.get ();
-				from_first_database = true;
-			}
-			else if (key_cmp > 0)
-			{
-				result = impl2.get ();
-				from_first_database = false;
-			}
-			else
-			{
-				auto val_cmp (mdb_cmp (mdb_cursor_txn (impl1->cursor), mdb_cursor_dbi (impl1->cursor), impl1->current.second, impl2->current.second));
-				result = val_cmp < 0 ? impl1.get () : impl2.get ();
-				from_first_database = (result == impl1.get ());
-			}
-		}
-		return *result;
-	}
-
-	std::unique_ptr<nano::store::lmdb::iterator<T, U>> impl1;
-	std::unique_ptr<nano::store::lmdb::iterator<T, U>> impl2;
->>>>>>> 1e57b5b4
 };
 }