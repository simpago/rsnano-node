--- conflicted
+++ resolved
@@ -2,63 +2,27 @@
 
 #include <nano/store/pruned.hpp>
 
-<<<<<<< HEAD
-namespace nano
-=======
-#include <lmdb/libraries/liblmdb/lmdb.h>
-
 namespace nano::store::lmdb
->>>>>>> 1e57b5b4
 {
 class pruned : public nano::store::pruned
 {
-<<<<<<< HEAD
-	class store;
-	class pruned_store : public nano::pruned_store
-	{
-	private:
-		rsnano::LmdbPrunedStoreHandle * handle;
-
-	public:
-		explicit pruned_store (rsnano::LmdbPrunedStoreHandle * handle_a);
-		~pruned_store ();
-		pruned_store (pruned_store const &) = delete;
-		pruned_store (pruned_store &&) = delete;
-		void put (nano::write_transaction const & transaction_a, nano::block_hash const & hash_a) override;
-		void del (nano::write_transaction const & transaction_a, nano::block_hash const & hash_a) override;
-		bool exists (nano::transaction const & transaction_a, nano::block_hash const & hash_a) const override;
-		nano::block_hash random (nano::transaction const & transaction_a) override;
-		size_t count (nano::transaction const & transaction_a) const override;
-		void clear (nano::write_transaction const & transaction_a) override;
-		nano::store_iterator<nano::block_hash, std::nullptr_t> begin (nano::transaction const & transaction_a, nano::block_hash const & hash_a) const override;
-		nano::store_iterator<nano::block_hash, std::nullptr_t> begin (nano::transaction const & transaction_a) const override;
-		nano::store_iterator<nano::block_hash, std::nullptr_t> end () const override;
-		void for_each_par (std::function<void (nano::read_transaction const &, nano::store_iterator<nano::block_hash, std::nullptr_t>, nano::store_iterator<nano::block_hash, std::nullptr_t>)> const & action_a) const override;
-	};
-}
-}
-=======
 private:
-	nano::store::lmdb::component & store;
+	rsnano::LmdbPrunedStoreHandle * handle;
 
 public:
-	explicit pruned (nano::store::lmdb::component & store_a);
-	void put (store::write_transaction const & transaction_a, nano::block_hash const & hash_a) override;
-	void del (store::write_transaction const & transaction_a, nano::block_hash const & hash_a) override;
-	bool exists (store::transaction const & transaction_a, nano::block_hash const & hash_a) const override;
-	nano::block_hash random (store::transaction const & transaction_a) override;
-	size_t count (store::transaction const & transaction_a) const override;
-	void clear (store::write_transaction const & transaction_a) override;
-	store::iterator<nano::block_hash, std::nullptr_t> begin (store::transaction const & transaction_a, nano::block_hash const & hash_a) const override;
-	store::iterator<nano::block_hash, std::nullptr_t> begin (store::transaction const & transaction_a) const override;
-	store::iterator<nano::block_hash, std::nullptr_t> end () const override;
-	void for_each_par (std::function<void (store::read_transaction const &, store::iterator<nano::block_hash, std::nullptr_t>, store::iterator<nano::block_hash, std::nullptr_t>)> const & action_a) const override;
-
-	/**
-		 * Pruned blocks hashes
-		 * nano::block_hash -> none
-		 */
-	MDB_dbi pruned_handle{ 0 };
+	explicit pruned (rsnano::LmdbPrunedStoreHandle * handle_a);
+	~pruned ();
+	pruned (pruned const &) = delete;
+	pruned (pruned &&) = delete;
+	void put (nano::store::write_transaction const & transaction_a, nano::block_hash const & hash_a) override;
+	void del (nano::store::write_transaction const & transaction_a, nano::block_hash const & hash_a) override;
+	bool exists (nano::store::transaction const & transaction_a, nano::block_hash const & hash_a) const override;
+	nano::block_hash random (nano::store::transaction const & transaction_a) override;
+	size_t count (nano::store::transaction const & transaction_a) const override;
+	void clear (nano::store::write_transaction const & transaction_a) override;
+	nano::store::iterator<nano::block_hash, std::nullptr_t> begin (nano::store::transaction const & transaction_a, nano::block_hash const & hash_a) const override;
+	nano::store::iterator<nano::block_hash, std::nullptr_t> begin (nano::store::transaction const & transaction_a) const override;
+	nano::store::iterator<nano::block_hash, std::nullptr_t> end () const override;
+	void for_each_par (std::function<void (nano::store::read_transaction const &, nano::store::iterator<nano::block_hash, std::nullptr_t>, nano::store::iterator<nano::block_hash, std::nullptr_t>)> const & action_a) const override;
 };
-} // namespace nano::store::lmdb
->>>>>>> 1e57b5b4
+}