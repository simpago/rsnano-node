--- conflicted
+++ resolved
@@ -2,77 +2,26 @@
 
 #include <nano/store/pending.hpp>
 
-<<<<<<< HEAD
-namespace nano
-=======
-#include <lmdb/libraries/liblmdb/lmdb.h>
-
-namespace nano::store::lmdb
->>>>>>> 1e57b5b4
-{
-class component;
-}
 namespace nano::store::lmdb
 {
 class pending : public nano::store::pending
 {
-<<<<<<< HEAD
-	class store;
-	class pending_store : public nano::pending_store
-	{
-	private:
-		rsnano::LmdbPendingStoreHandle * handle;
-
-	public:
-		explicit pending_store (rsnano::LmdbPendingStoreHandle * handle_a);
-		~pending_store ();
-		pending_store (pending_store const &) = delete;
-		pending_store (pending_store &&) = delete;
-		void put (nano::write_transaction const & transaction_a, nano::pending_key const & key_a, nano::pending_info const & pending_info_a) override;
-		void del (nano::write_transaction const & transaction_a, nano::pending_key const & key_a) override;
-		bool get (nano::transaction const & transaction_a, nano::pending_key const & key_a, nano::pending_info & pending_a) override;
-		bool exists (nano::transaction const & transaction_a, nano::pending_key const & key_a) override;
-		bool any (nano::transaction const & transaction_a, nano::account const & account_a) override;
-		nano::store_iterator<nano::pending_key, nano::pending_info> begin (nano::transaction const & transaction_a, nano::pending_key const & key_a) const override;
-		nano::store_iterator<nano::pending_key, nano::pending_info> begin (nano::transaction const & transaction_a) const override;
-		nano::store_iterator<nano::pending_key, nano::pending_info> end () const override;
-		void for_each_par (std::function<void (nano::read_transaction const &, nano::store_iterator<nano::pending_key, nano::pending_info>, nano::store_iterator<nano::pending_key, nano::pending_info>)> const & action_a) const override;
-	};
-}
-}
-=======
 private:
-	nano::store::lmdb::component & store;
+	rsnano::LmdbPendingStoreHandle * handle;
 
 public:
-	explicit pending (nano::store::lmdb::component & store_a);
-	void put (store::write_transaction const & transaction_a, nano::pending_key const & key_a, nano::pending_info const & pending_info_a) override;
-	void del (store::write_transaction const & transaction_a, nano::pending_key const & key_a) override;
-	bool get (store::transaction const & transaction_a, nano::pending_key const & key_a, nano::pending_info & pending_a) override;
-	bool exists (store::transaction const & transaction_a, nano::pending_key const & key_a) override;
-	bool any (store::transaction const & transaction_a, nano::account const & account_a) override;
-	store::iterator<nano::pending_key, nano::pending_info> begin (store::transaction const & transaction_a, nano::pending_key const & key_a) const override;
-	store::iterator<nano::pending_key, nano::pending_info> begin (store::transaction const & transaction_a) const override;
-	store::iterator<nano::pending_key, nano::pending_info> end () const override;
-	void for_each_par (std::function<void (store::read_transaction const &, store::iterator<nano::pending_key, nano::pending_info>, store::iterator<nano::pending_key, nano::pending_info>)> const & action_a) const override;
-
-	/**
-		 * Maps min_version 0 (destination account, pending block) to (source account, amount). (Removed)
-		 * nano::account, nano::block_hash -> nano::account, nano::amount
-		 */
-	MDB_dbi pending_v0_handle{ 0 };
-
-	/**
-		 * Maps min_version 1 (destination account, pending block) to (source account, amount). (Removed)
-		 * nano::account, nano::block_hash -> nano::account, nano::amount
-		 */
-	MDB_dbi pending_v1_handle{ 0 };
-
-	/**
-		 * Maps (destination account, pending block) to (source account, amount, version). (Removed)
-		 * nano::account, nano::block_hash -> nano::account, nano::amount, nano::epoch
-		 */
-	MDB_dbi pending_handle{ 0 };
+	explicit pending (rsnano::LmdbPendingStoreHandle * handle_a);
+	~pending ();
+	pending (pending const &) = delete;
+	pending (pending &&) = delete;
+	void put (nano::store::write_transaction const & transaction_a, nano::pending_key const & key_a, nano::pending_info const & pending_info_a) override;
+	void del (nano::store::write_transaction const & transaction_a, nano::pending_key const & key_a) override;
+	bool get (nano::store::transaction const & transaction_a, nano::pending_key const & key_a, nano::pending_info & pending_a) override;
+	bool exists (nano::store::transaction const & transaction_a, nano::pending_key const & key_a) override;
+	bool any (nano::store::transaction const & transaction_a, nano::account const & account_a) override;
+	nano::store::iterator<nano::pending_key, nano::pending_info> begin (nano::store::transaction const & transaction_a, nano::pending_key const & key_a) const override;
+	nano::store::iterator<nano::pending_key, nano::pending_info> begin (nano::store::transaction const & transaction_a) const override;
+	nano::store::iterator<nano::pending_key, nano::pending_info> end () const override;
+	void for_each_par (std::function<void (nano::store::read_transaction const &, nano::store::iterator<nano::pending_key, nano::pending_info>, nano::store::iterator<nano::pending_key, nano::pending_info>)> const & action_a) const override;
 };
-} // namespace nano::store::lmdb
->>>>>>> 1e57b5b4
+}