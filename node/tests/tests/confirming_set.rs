--- conflicted
+++ resolved
@@ -60,16 +60,7 @@
         2
     );
     assert_eq!(node.ledger.cemented_count(), 3);
-    assert_eq!(
-<<<<<<< HEAD
-        node.active_elections
-=======
-        node.active
->>>>>>> f732434e
-            .vote_applier
-            .election_winner_details_len(),
-        0
-    );
+    assert_eq!(node.active.vote_applier.election_winner_details_len(), 0);
 }
 
 // The callback and confirmation history should only be updated after confirmation height is set (and not just after voting)
@@ -113,10 +104,10 @@
         let _write_guard = node.ledger.write_queue.wait(Writer::Testing);
 
         // Confirm send1
-        node.active_elections.force_confirm(&election);
-        assert_timely_eq(Duration::from_secs(10), || node.active_elections.len(), 0);
-        assert_eq!(node.active_elections.recently_cemented_count(), 0);
-        assert_eq!(node.active_elections.len(), 0);
+        node.active.force_confirm(&election);
+        assert_timely_eq(Duration::from_secs(10), || node.active.len(), 0);
+        assert_eq!(node.active.recently_cemented_count(), 0);
+        assert_eq!(node.active.len(), 0);
 
         let tx = node.ledger.read_txn();
         assert_eq!(
@@ -150,7 +141,7 @@
     let tx = node.ledger.read_txn();
     assert!(node.ledger.confirmed().block_exists(&tx, &send.hash()));
 
-    assert_timely_eq(Duration::from_secs(10), || node.active_elections.len(), 0);
+    assert_timely_eq(Duration::from_secs(10), || node.active.len(), 0);
     assert_timely_eq(
         Duration::from_secs(10),
         || {
@@ -164,8 +155,8 @@
     );
 
     // Each block that's confirmed is in the recently_cemented history
-    assert_eq!(node.active_elections.recently_cemented_count(), 2);
-    assert_eq!(node.active_elections.len(), 0);
+    assert_eq!(node.active.recently_cemented_count(), 2);
+    assert_eq!(node.active.len(), 0);
 
     // Confirm the callback is not called under this circumstance
     assert_timely_eq(
@@ -202,16 +193,7 @@
         2,
     );
     assert_eq!(node.ledger.cemented_count(), 3);
-    assert_eq!(
-<<<<<<< HEAD
-        node.active_elections
-=======
-        node.active
->>>>>>> f732434e
-            .vote_applier
-            .election_winner_details_len(),
-        0
-    );
+    assert_eq!(node.active.vote_applier.election_winner_details_len(), 0);
 }
 
 #[test]
@@ -258,7 +240,7 @@
     start_election(&node, &send1.hash());
     // Start an election and confirm it
     let election = start_election(&node, &send2.hash());
-    node.active_elections.force_confirm(&election);
+    node.active.force_confirm(&election);
 
     // Wait for blocks to be confirmed in ledger, callbacks will happen after
     assert_timely_eq(
@@ -311,16 +293,7 @@
         1,
     );
     assert_eq!(node.ledger.cemented_count(), 4);
-    assert_eq!(
-<<<<<<< HEAD
-        node.active_elections
-=======
-        node.active
->>>>>>> f732434e
-            .vote_applier
-            .election_winner_details_len(),
-        0
-    );
+    assert_eq!(node.active.vote_applier.election_winner_details_len(), 0);
 }
 
 #[test]
@@ -339,36 +312,21 @@
         node.work_generate_dev(*DEV_GENESIS_HASH),
     ));
     // Add to election_winner_details. Use an unrealistic iteration so that it should fall into the else case and do a cleanup
-<<<<<<< HEAD
-    node.active_elections
-=======
-    node.active
->>>>>>> f732434e
-        .vote_applier
-        .add_election_winner_details(
-            send.hash(),
-            Arc::new(Election::new(
-                1,
-                send.clone(),
-                ElectionBehavior::Manual,
-                Box::new(|_| {}),
-                Box::new(|_| {}),
-            )),
-        );
+    node.active.vote_applier.add_election_winner_details(
+        send.hash(),
+        Arc::new(Election::new(
+            1,
+            send.clone(),
+            ElectionBehavior::Manual,
+            Box::new(|_| {}),
+            Box::new(|_| {}),
+        )),
+    );
 
     let mut election = ElectionStatus::default();
     election.winner = Some(send);
 
-    node.active_elections.process_confirmed(election, 1000000);
-
-    assert_eq!(
-<<<<<<< HEAD
-        node.active_elections
-=======
-        node.active
->>>>>>> f732434e
-            .vote_applier
-            .election_winner_details_len(),
-        0
-    );
+    node.active.process_confirmed(election, 1000000);
+
+    assert_eq!(node.active.vote_applier.election_winner_details_len(), 0);
 }