use rsnano_core::{Amount, Block, BlockSideband, KeyPair, StateBlock, DEV_GENESIS_KEY};
use rsnano_ledger::{DEV_GENESIS_ACCOUNT, DEV_GENESIS_HASH, DEV_GENESIS_PUB_KEY};
use rsnano_network::ChannelId;
use rsnano_node::block_processing::BlockSource;
use std::time::Duration;
use test_helpers::{
    assert_timely, assert_timely_eq, setup_new_account, start_election, start_elections, System,
};

#[test]
fn start_stop() {
    let mut system = System::new();
    let node1 = system.make_node();
    let key1 = KeyPair::new();
    let send1 = Block::State(StateBlock::new(
        *DEV_GENESIS_ACCOUNT,
        *DEV_GENESIS_HASH,
        *DEV_GENESIS_PUB_KEY,
        Amount::zero(),
        key1.public_key().as_account().into(),
        &DEV_GENESIS_KEY,
        node1.work_generate_dev(*DEV_GENESIS_HASH),
    ));
    node1.process(send1.clone()).unwrap();
    assert_eq!(node1.active_elections.len(), 0);
    let election1 = start_election(&node1, &send1.hash());
    assert_eq!(node1.active_elections.len(), 1);
    assert_eq!(election1.vote_count(), 1);
}

#[test]
fn add_existing() {
    let mut system = System::new();
    let node1 = system.make_node();
    let key1 = KeyPair::new();

    // create a send block to send all of the nano supply to key1
    let send1 = Block::State(StateBlock::new(
        *DEV_GENESIS_ACCOUNT,
        *DEV_GENESIS_HASH,
        *DEV_GENESIS_PUB_KEY,
        Amount::zero(),
        key1.public_key().as_account().into(),
        &DEV_GENESIS_KEY,
        node1.work_generate_dev(*DEV_GENESIS_HASH),
    ));

    // add the block to ledger as an unconfirmed block
    node1.process(send1.clone()).unwrap();

    // instruct the election scheduler to trigger an election for send1
    start_election(&node1, &send1.hash());

    // wait for election to be started before processing send2
    assert_timely(Duration::from_secs(5), || {
<<<<<<< HEAD
        node1.active_elections.active(&send1)
=======
        node1.active.active(&send1)
>>>>>>> f732434e
    });

    let key2 = KeyPair::new();
    let mut send2 = Block::State(StateBlock::new(
        *DEV_GENESIS_ACCOUNT,
        *DEV_GENESIS_HASH,
        *DEV_GENESIS_PUB_KEY,
        Amount::zero(),
        key2.public_key().as_account().into(),
        &DEV_GENESIS_KEY,
        node1.work_generate_dev(*DEV_GENESIS_HASH),
    ));
    send2.set_sideband(BlockSideband::new_test_instance());

    // the block processor will notice that the block is a fork and it will try to publish it
    // which will update the election object
    node1
        .block_processor
        .add(send2.clone().into(), BlockSource::Live, ChannelId::LOOPBACK);

<<<<<<< HEAD
    assert!(node1.active_elections.active(&send1));
    assert_timely(Duration::from_secs(5), || {
        node1.active_elections.active(&send2)
=======
    assert!(node1.active.active(&send1));
    assert_timely(Duration::from_secs(5), || {
        node1.active.active(&send2)
>>>>>>> f732434e
    });
}

#[test]
fn add_two() {
    let mut system = System::new();
    let node = system.make_node();
    let key1 = KeyPair::new();
    let key2 = KeyPair::new();
    let key3 = KeyPair::new();
    let gk = DEV_GENESIS_KEY.clone();

    // create 2 new accounts, that receive 1 raw each, all blocks are force confirmed
    let (_send1, open1) =
        setup_new_account(&node, Amount::raw(1), &gk, &key1, gk.public_key(), true);
    let (_send2, open2) =
        setup_new_account(&node, Amount::raw(1), &gk, &key2, gk.public_key(), true);
    assert_eq!(node.ledger.cemented_count(), 5);

    // send 1 raw to account key3 from key1
    let send_a = Block::State(StateBlock::new(
        key1.public_key().as_account(),
        open1.hash(),
        *DEV_GENESIS_PUB_KEY,
        Amount::zero(),
        key3.public_key().as_account().into(),
        &key1,
        node.work_generate_dev(open1.hash()),
    ));

    // send 1 raw to account key3 from key2
    let send_b = Block::State(StateBlock::new(
        key2.public_key().as_account(),
        open2.hash(),
        *DEV_GENESIS_PUB_KEY,
        Amount::zero(),
        key3.public_key().as_account().into(),
        &key2,
        node.work_generate_dev(open2.hash()),
    ));

    // activate elections for the previous two send blocks (to account3) that we did not forcefully confirm
    node.process(send_a.clone()).unwrap();
    node.process(send_b.clone()).unwrap();
    start_elections(&node, &[send_a.hash(), send_b.hash()], false);
    assert!(node
<<<<<<< HEAD
        .active_elections
        .election(&send_a.qualified_root())
        .is_some());
    assert!(node
        .active_elections
        .election(&send_b.qualified_root())
        .is_some());
    assert_timely_eq(Duration::from_secs(5), || node.active_elections.len(), 2);
=======
        .active
        .election(&send_a.qualified_root())
        .is_some());
    assert!(node
        .active
        .election(&send_b.qualified_root())
        .is_some());
    assert_timely_eq(Duration::from_secs(5), || node.active.len(), 2);
>>>>>>> f732434e
}<|MERGE_RESOLUTION|>--- conflicted
+++ resolved
@@ -22,9 +22,9 @@
         node1.work_generate_dev(*DEV_GENESIS_HASH),
     ));
     node1.process(send1.clone()).unwrap();
-    assert_eq!(node1.active_elections.len(), 0);
+    assert_eq!(node1.active.len(), 0);
     let election1 = start_election(&node1, &send1.hash());
-    assert_eq!(node1.active_elections.len(), 1);
+    assert_eq!(node1.active.len(), 1);
     assert_eq!(election1.vote_count(), 1);
 }
 
@@ -52,13 +52,7 @@
     start_election(&node1, &send1.hash());
 
     // wait for election to be started before processing send2
-    assert_timely(Duration::from_secs(5), || {
-<<<<<<< HEAD
-        node1.active_elections.active(&send1)
-=======
-        node1.active.active(&send1)
->>>>>>> f732434e
-    });
+    assert_timely(Duration::from_secs(5), || node1.active.active(&send1));
 
     let key2 = KeyPair::new();
     let mut send2 = Block::State(StateBlock::new(
@@ -78,16 +72,8 @@
         .block_processor
         .add(send2.clone().into(), BlockSource::Live, ChannelId::LOOPBACK);
 
-<<<<<<< HEAD
-    assert!(node1.active_elections.active(&send1));
-    assert_timely(Duration::from_secs(5), || {
-        node1.active_elections.active(&send2)
-=======
     assert!(node1.active.active(&send1));
-    assert_timely(Duration::from_secs(5), || {
-        node1.active.active(&send2)
->>>>>>> f732434e
-    });
+    assert_timely(Duration::from_secs(5), || node1.active.active(&send2));
 }
 
 #[test]
@@ -132,24 +118,7 @@
     node.process(send_a.clone()).unwrap();
     node.process(send_b.clone()).unwrap();
     start_elections(&node, &[send_a.hash(), send_b.hash()], false);
-    assert!(node
-<<<<<<< HEAD
-        .active_elections
-        .election(&send_a.qualified_root())
-        .is_some());
-    assert!(node
-        .active_elections
-        .election(&send_b.qualified_root())
-        .is_some());
-    assert_timely_eq(Duration::from_secs(5), || node.active_elections.len(), 2);
-=======
-        .active
-        .election(&send_a.qualified_root())
-        .is_some());
-    assert!(node
-        .active
-        .election(&send_b.qualified_root())
-        .is_some());
+    assert!(node.active.election(&send_a.qualified_root()).is_some());
+    assert!(node.active.election(&send_b.qualified_root()).is_some());
     assert_timely_eq(Duration::from_secs(5), || node.active.len(), 2);
->>>>>>> f732434e
 }