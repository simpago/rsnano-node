use rsnano_core::{Amount, Block, BlockHash, KeyPair, StateBlock, DEV_GENESIS_KEY};
use rsnano_ledger::{DEV_GENESIS_ACCOUNT, DEV_GENESIS_HASH, DEV_GENESIS_PUB_KEY};
use rsnano_messages::ConfirmAck;
use rsnano_node::{
    config::NodeFlags,
    stats::{DetailType, Direction, StatType},
    wallets::WalletsExt,
};
use std::{sync::Arc, time::Duration};
use test_helpers::{assert_timely_eq, assert_timely_msg, make_fake_channel, System};

#[test]
fn one() {
    let mut system = System::new();
    let config = System::default_config_without_backlog_population();
    let node = system.build_node().config(config).finish();
    node.wallets
        .insert_adhoc2(
            &node.wallets.wallet_ids()[0],
            &DEV_GENESIS_KEY.private_key(),
            true,
        )
        .unwrap();

    let mut send1 = Block::State(StateBlock::new(
        *DEV_GENESIS_ACCOUNT,
        *DEV_GENESIS_HASH,
        *DEV_GENESIS_PUB_KEY,
        Amount::MAX - Amount::nano(1000),
        (*DEV_GENESIS_ACCOUNT).into(),
        &DEV_GENESIS_KEY,
        node.work_generate_dev(*DEV_GENESIS_HASH),
    ));

    let request = vec![(send1.hash(), send1.root())];

    let channel = make_fake_channel(&node);

    node.request_aggregator
        .request(request.clone(), channel.channel_id());
    assert_timely_msg(
        Duration::from_secs(3),
        || node.request_aggregator.is_empty(),
        "aggregator not empty",
    );
    assert_timely_eq(
        Duration::from_secs(3),
        || {
            node.stats.count(
                StatType::Requests,
                DetailType::RequestsUnknown,
                Direction::In,
            )
        },
        1,
    );

    // Process and confirm
    node.ledger
        .process(&mut node.ledger.rw_txn(), &mut send1)
        .unwrap();
    node.confirm(send1.hash());

    let channel = make_fake_channel(&node);
    // In the ledger but no vote generated yet
    node.request_aggregator
        .request(request.clone(), channel.channel_id());
    assert_timely_msg(
        Duration::from_secs(3),
        || node.request_aggregator.is_empty(),
        "aggregator not empty",
    );
    assert_timely_msg(
        Duration::from_secs(3),
        || {
            node.stats.count(
                StatType::Requests,
                DetailType::RequestsGeneratedVotes,
                Direction::In,
            ) > 0
        },
        "no votes generated",
    );

    // Already cached
    // TODO: This is outdated, aggregator should not be using cache
    let dummy_channel = make_fake_channel(&node);
    node.request_aggregator
        .request(request, dummy_channel.channel_id());
    assert_timely_msg(
        Duration::from_secs(3),
        || node.request_aggregator.is_empty(),
        "aggregator not empty",
    );
    assert_timely_eq(
        Duration::from_secs(3),
        || {
            node.stats.count(
                StatType::Aggregator,
                DetailType::AggregatorAccepted,
                Direction::In,
            )
        },
        3,
    );
    assert_timely_eq(
        Duration::from_secs(3),
        || {
            node.stats.count(
                StatType::Aggregator,
                DetailType::AggregatorDropped,
                Direction::In,
            )
        },
        0,
    );
    assert_timely_eq(
        Duration::from_secs(3),
        || {
            node.stats.count(
                StatType::Requests,
                DetailType::RequestsUnknown,
                Direction::In,
            )
        },
        1,
    );
    assert_timely_eq(
        Duration::from_secs(3),
        || {
            node.stats.count(
                StatType::Requests,
                DetailType::RequestsGeneratedVotes,
                Direction::In,
            )
        },
        2,
    );
    assert_timely_eq(
        Duration::from_secs(3),
        || {
            node.stats.count(
                StatType::Requests,
                DetailType::RequestsCannotVote,
                Direction::In,
            )
        },
        0,
    );
}

#[test]
fn one_update() {
    let mut system = System::new();
    let config = System::default_config_without_backlog_population();
    let node = system.build_node().config(config).finish();
    node.wallets
        .insert_adhoc2(
            &node.wallets.wallet_ids()[0],
            &DEV_GENESIS_KEY.private_key(),
            true,
        )
        .unwrap();

    let key1 = KeyPair::new();

    let send1 = Block::State(StateBlock::new(
        *DEV_GENESIS_ACCOUNT,
        *DEV_GENESIS_HASH,
        *DEV_GENESIS_PUB_KEY,
        Amount::MAX - Amount::nano(1000),
        key1.account().into(),
        &DEV_GENESIS_KEY,
        node.work_generate_dev(*DEV_GENESIS_HASH),
    ));
    node.process(send1.clone()).unwrap();
    node.confirm(send1.hash());

    let send2 = Block::State(StateBlock::new(
        *DEV_GENESIS_ACCOUNT,
        send1.hash(),
        *DEV_GENESIS_PUB_KEY,
        Amount::MAX - Amount::nano(2000),
        (*DEV_GENESIS_ACCOUNT).into(),
        &DEV_GENESIS_KEY,
        node.work_generate_dev(send1.hash()),
    ));
    node.process(send2.clone()).unwrap();
    node.confirm(send2.hash());

    let receive1 = Block::State(StateBlock::new(
        key1.account(),
        BlockHash::zero(),
        *DEV_GENESIS_PUB_KEY,
        Amount::nano(1000),
        send1.hash().into(),
        &key1,
        node.work_generate_dev(&key1),
    ));
    node.process(receive1.clone()).unwrap();
    node.confirm(receive1.hash());

    let dummy_channel = make_fake_channel(&node);

    let request1 = vec![(send2.hash(), send2.root())];
    node.request_aggregator
        .request(request1, dummy_channel.channel_id());

    // Update the pool of requests with another hash
    let request2 = vec![(receive1.hash(), receive1.root())];
    node.request_aggregator
        .request(request2, dummy_channel.channel_id());

    // In the ledger but no vote generated yet
    assert_timely_msg(
        Duration::from_secs(3),
        || {
            node.stats.count(
                StatType::Requests,
                DetailType::RequestsGeneratedVotes,
                Direction::In,
            ) > 0
        },
        "generated votes",
    );
    assert_timely_msg(
        Duration::from_secs(3),
        || node.request_aggregator.is_empty(),
        "aggregator empty",
    );
    assert_timely_eq(
        Duration::from_secs(3),
        || {
            node.stats.count(
                StatType::Aggregator,
                DetailType::AggregatorAccepted,
                Direction::In,
            )
        },
        2,
    );
    assert_timely_eq(
        Duration::from_secs(3),
        || {
            node.stats.count(
                StatType::Requests,
                DetailType::RequestsGeneratedHashes,
                Direction::In,
            )
        },
        2,
    );
    assert_eq!(
        node.stats.count(
            StatType::Aggregator,
            DetailType::AggregatorDropped,
            Direction::In,
        ),
        0
    );
    assert_eq!(
        node.stats.count(
            StatType::Requests,
            DetailType::RequestsUnknown,
            Direction::In,
        ),
        0
    );
    assert_eq!(
        node.stats.count(
            StatType::Requests,
            DetailType::RequestsCachedHashes,
            Direction::In,
        ),
        0
    );
    assert_eq!(
        node.stats.count(
            StatType::Requests,
            DetailType::RequestsCachedVotes,
            Direction::In,
        ),
        0
    );
    assert_eq!(
        node.stats.count(
            StatType::Requests,
            DetailType::RequestsCannotVote,
            Direction::In,
        ),
        0
    );
}

#[test]
fn two() {
    let mut system = System::new();
    let config = System::default_config_without_backlog_population();
    let node = system.build_node().config(config).finish();
    node.wallets
        .insert_adhoc2(
            &node.wallets.wallet_ids()[0],
            &DEV_GENESIS_KEY.private_key(),
            true,
        )
        .unwrap();

    let key1 = KeyPair::new();

    let send1 = Block::State(StateBlock::new(
        *DEV_GENESIS_ACCOUNT,
        *DEV_GENESIS_HASH,
        *DEV_GENESIS_PUB_KEY,
        Amount::MAX - Amount::raw(1),
        key1.account().into(),
        &DEV_GENESIS_KEY,
        node.work_generate_dev(*DEV_GENESIS_HASH),
    ));
    node.process(send1.clone()).unwrap();
    node.confirm(send1.hash());

    let send2 = Block::State(StateBlock::new(
        *DEV_GENESIS_ACCOUNT,
        send1.hash(),
        *DEV_GENESIS_PUB_KEY,
        Amount::MAX - Amount::raw(2),
        (*DEV_GENESIS_ACCOUNT).into(),
        &DEV_GENESIS_KEY,
        node.work_generate_dev(send1.hash()),
    ));
    node.process(send2.clone()).unwrap();
    node.confirm(send2.hash());

    let receive1 = Block::State(StateBlock::new(
        key1.account(),
        BlockHash::zero(),
        *DEV_GENESIS_PUB_KEY,
        Amount::raw(1),
        send1.hash().into(),
        &key1,
        node.work_generate_dev(&key1),
    ));
    node.process(receive1.clone()).unwrap();
    node.confirm(receive1.hash());

    let request = vec![
        (send2.hash(), send2.root()),
        (receive1.hash(), receive1.root()),
    ];
    let dummy_channel = make_fake_channel(&node);

    // Process both blocks
    node.request_aggregator
        .request(request.clone(), dummy_channel.channel_id());
    // One vote should be generated for both blocks
    assert_timely_msg(
        Duration::from_secs(3),
        || {
            node.stats.count(
                StatType::Requests,
                DetailType::RequestsGeneratedVotes,
                Direction::In,
            ) > 0
        },
        "generated votes",
    );
    assert_timely_msg(
        Duration::from_secs(3),
        || node.request_aggregator.is_empty(),
        "aggregator empty",
    );
    // The same request should now send the cached vote
    node.request_aggregator
        .request(request.clone(), dummy_channel.channel_id());
    assert_timely_msg(
        Duration::from_secs(3),
        || node.request_aggregator.is_empty(),
        "aggregator empty",
    );
    assert_eq!(
        node.stats.count(
            StatType::Aggregator,
            DetailType::AggregatorAccepted,
            Direction::In,
        ),
        2
    );
    assert_eq!(
        node.stats.count(
            StatType::Aggregator,
            DetailType::AggregatorDropped,
            Direction::In,
        ),
        0
    );
    assert_timely_eq(
        Duration::from_secs(3),
        || {
            node.stats.count(
                StatType::Requests,
                DetailType::RequestsUnknown,
                Direction::In,
            )
        },
        0,
    );
    assert_timely_eq(
        Duration::from_secs(3),
        || {
            node.stats.count(
                StatType::Requests,
                DetailType::RequestsGeneratedHashes,
                Direction::In,
            )
        },
        4,
    );
    assert_timely_eq(
        Duration::from_secs(3),
        || {
            node.stats.count(
                StatType::Requests,
                DetailType::RequestsGeneratedVotes,
                Direction::In,
            )
        },
        2,
    );
    assert_timely_eq(
        Duration::from_secs(3),
        || {
            node.stats.count(
                StatType::Requests,
                DetailType::RequestsCannotVote,
                Direction::In,
            )
        },
        0,
    );
    // Make sure the cached vote is for both hashes
    let vote1 = node.history.votes(&send2.root(), &send2.hash(), false);
    let vote2 = node
        .history
        .votes(&receive1.root(), &receive1.hash(), false);
    assert_eq!(vote1.len(), 1);
    assert_eq!(vote2.len(), 1);
    assert!(Arc::ptr_eq(&vote1[0], &vote2[0]));
}

#[test]
fn split() {
    const MAX_VBH: usize = ConfirmAck::HASHES_MAX;
    let mut system = System::new();
    let config = System::default_config_without_backlog_population();
    let node = system.build_node().config(config).finish();
    node.wallets
        .insert_adhoc2(
            &node.wallets.wallet_ids()[0],
            &DEV_GENESIS_KEY.private_key(),
            true,
        )
        .unwrap();

    let mut request = Vec::new();
    let mut blocks = Vec::new();
    let mut previous = *DEV_GENESIS_HASH;

    for i in 0..=MAX_VBH {
        let block = Block::State(StateBlock::new(
            *DEV_GENESIS_ACCOUNT,
            previous,
            *DEV_GENESIS_PUB_KEY,
            Amount::MAX - Amount::raw(i as u128 + 1),
            (*DEV_GENESIS_ACCOUNT).into(),
            &DEV_GENESIS_KEY,
            node.work_generate_dev(previous),
        ));
        previous = block.hash();
        node.process(block.clone()).unwrap();
        request.push((block.hash(), block.root()));
        blocks.push(block);
    }
    // Confirm all blocks
    node.confirm(blocks.last().unwrap().hash());
    assert_eq!(node.ledger.cemented_count(), MAX_VBH as u64 + 2);
    assert_eq!(MAX_VBH + 1, request.len());
    let dummy_channel = make_fake_channel(&node);
    node.request_aggregator
        .request(request, dummy_channel.channel_id());
    // In the ledger but no vote generated yet
    assert_timely_eq(
        Duration::from_secs(3),
        || {
            node.stats.count(
                StatType::Requests,
                DetailType::RequestsGeneratedVotes,
                Direction::In,
            )
        },
        2,
    );
    assert!(node.request_aggregator.is_empty());
    // Two votes were sent, the first one for 12 hashes and the second one for 1 hash
    assert_eq!(
        node.stats.count(
            StatType::Aggregator,
            DetailType::AggregatorAccepted,
            Direction::In,
        ),
        1
    );
    assert_eq!(
        node.stats.count(
            StatType::Aggregator,
            DetailType::AggregatorDropped,
            Direction::In,
        ),
        0
    );
    assert_timely_eq(
        Duration::from_secs(3),
        || {
            node.stats.count(
                StatType::Requests,
                DetailType::RequestsGeneratedHashes,
                Direction::In,
            )
        },
        255 + 1,
    );
    assert_timely_eq(
        Duration::from_secs(3),
        || {
            node.stats.count(
                StatType::Requests,
                DetailType::RequestsGeneratedVotes,
                Direction::In,
            )
        },
        2,
    );
}

#[test]
fn channel_max_queue() {
    let mut system = System::new();
    let mut config = System::default_config_without_backlog_population();
    config.request_aggregator.max_queue = 0;
    let node = system.build_node().config(config).finish();
    node.wallets
        .insert_adhoc2(
            &node.wallets.wallet_ids()[0],
            &DEV_GENESIS_KEY.private_key(),
            true,
        )
        .unwrap();

    let send1 = Block::State(StateBlock::new(
        *DEV_GENESIS_ACCOUNT,
        *DEV_GENESIS_HASH,
        *DEV_GENESIS_PUB_KEY,
        Amount::MAX - Amount::nano(1000),
        (*DEV_GENESIS_ACCOUNT).into(),
        &DEV_GENESIS_KEY,
        node.work_generate_dev(*DEV_GENESIS_HASH),
    ));
    node.process(send1.clone()).unwrap();

    let request = vec![(send1.hash(), send1.root())];
    let channel = make_fake_channel(&node);
    node.request_aggregator
        .request(request.clone(), channel.channel_id());
    node.request_aggregator
        .request(request.clone(), channel.channel_id());

    assert!(
        node.stats.count(
            StatType::Aggregator,
            DetailType::AggregatorDropped,
            Direction::In
        ) > 0
    );
}

#[test]
fn cannot_vote() {
    let mut system = System::new();
    let mut flags = NodeFlags::default();
    flags.disable_request_loop = true;
    let node = system.build_node().flags(flags).finish();

    let send1 = Block::State(StateBlock::new(
        *DEV_GENESIS_ACCOUNT,
        *DEV_GENESIS_HASH,
        *DEV_GENESIS_PUB_KEY,
        Amount::MAX - Amount::raw(1),
        (*DEV_GENESIS_ACCOUNT).into(),
        &DEV_GENESIS_KEY,
        node.work_generate_dev(*DEV_GENESIS_HASH),
    ));

    let send2 = Block::State(StateBlock::new(
        *DEV_GENESIS_ACCOUNT,
        send1.hash(),
        *DEV_GENESIS_PUB_KEY,
        Amount::MAX - Amount::raw(2),
        (*DEV_GENESIS_ACCOUNT).into(),
        &DEV_GENESIS_KEY,
        node.work_generate_dev(send1.hash()),
    ));
    node.process(send1.clone()).unwrap();
    node.process(send2.clone()).unwrap();

    node.wallets
        .insert_adhoc2(
            &node.wallets.wallet_ids()[0],
            &DEV_GENESIS_KEY.private_key(),
            true,
        )
        .unwrap();

    assert_eq!(
        node.ledger
            .dependents_confirmed(&node.ledger.read_txn(), &send2),
        false
    );

    // correct + incorrect
    let request = vec![(send2.hash(), send2.root()), (1.into(), send2.root())];
    let dummy_channel = make_fake_channel(&node);
    node.request_aggregator
        .request(request.clone(), dummy_channel.channel_id());

    assert_timely_msg(
        Duration::from_secs(3),
        || node.request_aggregator.is_empty(),
        "aggregator empty",
    );
    assert_eq!(
        node.stats.count(
            StatType::Aggregator,
            DetailType::AggregatorAccepted,
            Direction::In,
        ),
        1
    );
    assert_eq!(
        node.stats.count(
            StatType::Aggregator,
            DetailType::AggregatorDropped,
            Direction::In,
        ),
        0
    );
    assert_timely_eq(
        Duration::from_secs(3),
        || {
            node.stats.count(
                StatType::Requests,
                DetailType::RequestsNonFinal,
                Direction::In,
            )
        },
        2,
    );
    assert_eq!(
        node.stats.count(
            StatType::Requests,
            DetailType::RequestsGeneratedVotes,
            Direction::In,
        ),
        0
    );
    assert_eq!(
        node.stats.count(
            StatType::Requests,
            DetailType::RequestsUnknown,
            Direction::In,
        ),
        0
    );

    // With an ongoing election
    node.election_schedulers.add_manual(send2.clone());
    assert_timely_msg(
        Duration::from_secs(5),
        || {
<<<<<<< HEAD
            node.active_elections
=======
            node.active
>>>>>>> f732434e
                .election(&send2.qualified_root())
                .is_some()
        },
        "no election",
    );

    node.request_aggregator
        .request(request.clone(), dummy_channel.channel_id());

    assert_timely_msg(
        Duration::from_secs(3),
        || node.request_aggregator.is_empty(),
        "aggregator empty",
    );
    assert_eq!(
        node.stats.count(
            StatType::Aggregator,
            DetailType::AggregatorAccepted,
            Direction::In,
        ),
        2
    );
    assert_eq!(
        node.stats.count(
            StatType::Aggregator,
            DetailType::AggregatorDropped,
            Direction::In,
        ),
        0
    );
    assert_timely_eq(
        Duration::from_secs(3),
        || {
            node.stats.count(
                StatType::Requests,
                DetailType::RequestsNonFinal,
                Direction::In,
            )
        },
        4,
    );
    assert_eq!(
        node.stats.count(
            StatType::Requests,
            DetailType::RequestsGeneratedVotes,
            Direction::In,
        ),
        0
    );
    assert_eq!(
        node.stats.count(
            StatType::Requests,
            DetailType::RequestsUnknown,
            Direction::In,
        ),
        0
    );

    // Confirm send1 and send2
    node.confirm(send1.hash());
    node.confirm(send2.hash());

    node.request_aggregator
        .request(request.clone(), dummy_channel.channel_id());

    assert_timely_msg(
        Duration::from_secs(3),
        || node.request_aggregator.is_empty(),
        "aggregator empty",
    );

    assert_timely_eq(
        Duration::from_secs(3),
        || {
            node.stats.count(
                StatType::Requests,
                DetailType::RequestsGeneratedHashes,
                Direction::In,
            )
        },
        1,
    );
    assert_timely_eq(
        Duration::from_secs(3),
        || {
            node.stats.count(
                StatType::Requests,
                DetailType::RequestsGeneratedVotes,
                Direction::In,
            )
        },
        1,
    );
}<|MERGE_RESOLUTION|>--- conflicted
+++ resolved
@@ -684,15 +684,7 @@
     node.election_schedulers.add_manual(send2.clone());
     assert_timely_msg(
         Duration::from_secs(5),
-        || {
-<<<<<<< HEAD
-            node.active_elections
-=======
-            node.active
->>>>>>> f732434e
-                .election(&send2.qualified_root())
-                .is_some()
-        },
+        || node.active.election(&send2.qualified_root()).is_some(),
         "no election",
     );
 
