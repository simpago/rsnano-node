--- conflicted
+++ resolved
@@ -81,23 +81,9 @@
     assert_timely_eq(Duration::from_secs(15), || node2.ledger.block_count(), 4);
 
     assert_timely(Duration::from_secs(5), || {
-        node1
-<<<<<<< HEAD
-            .active_elections
-=======
-            .active
->>>>>>> f732434e
-            .election(&send1.qualified_root())
-            .is_some()
-    });
-    let election = node1
-<<<<<<< HEAD
-        .active_elections
-=======
-        .active
->>>>>>> f732434e
-        .election(&send1.qualified_root())
-        .unwrap();
+        node1.active.election(&send1.qualified_root()).is_some()
+    });
+    let election = node1.active.election(&send1.qualified_root()).unwrap();
     assert_eq!(1, election.mutex.lock().unwrap().last_blocks.len());
 
     let vote1 = Arc::new(Vote::new_final(&DEV_GENESIS_KEY, vec![send1.hash()]));
@@ -116,7 +102,7 @@
         .rep_crawler
         .force_process(vote2.clone(), channel.channel_id());
 
-    assert_eq!(node1.active_elections.confirmed(&election), false);
+    assert_eq!(node1.active.confirmed(&election), false);
     // Modify online_m for online_reps to more than is available, this checks that voting below updates it to current online reps.
     node1
         .online_reps
@@ -124,13 +110,7 @@
         .unwrap()
         .set_online(config.online_weight_minimum + Amount::raw(20));
     node1.vote_router.vote(&vote2, VoteSource::Live);
-    assert_timely(Duration::from_secs(5), || {
-<<<<<<< HEAD
-        node1.active_elections.confirmed(&election)
-=======
-        node1.active.confirmed(&election)
->>>>>>> f732434e
-    });
+    assert_timely(Duration::from_secs(5), || node1.active.confirmed(&election));
     assert!(node1.block(&send1.hash()).is_some());
 }
 
@@ -172,13 +152,7 @@
     ));
 
     node1.process(send2.clone()).unwrap();
-    assert_timely(Duration::from_secs(5), || {
-<<<<<<< HEAD
-        node1.active_elections.active(&send2)
-=======
-        node1.active.active(&send2)
->>>>>>> f732434e
-    });
+    assert_timely(Duration::from_secs(5), || node1.active.active(&send2));
 
     // Ensure votes are broadcasted in continuous manner
     assert_timely(Duration::from_secs(5), || {
@@ -217,23 +191,9 @@
 
     node1.process_active(send1.clone());
     assert_timely(Duration::from_secs(5), || {
-        node1
-<<<<<<< HEAD
-            .active_elections
-=======
-            .active
->>>>>>> f732434e
-            .election(&send1.qualified_root())
-            .is_some()
-    });
-    let election = node1
-<<<<<<< HEAD
-        .active_elections
-=======
-        .active
->>>>>>> f732434e
-        .election(&send1.qualified_root())
-        .unwrap();
+        node1.active.election(&send1.qualified_root()).is_some()
+    });
+    let election = node1.active.election(&send1.qualified_root()).unwrap();
     assert_eq!(1, election.mutex.lock().unwrap().last_blocks.len());
 
     let vote = Arc::new(Vote::new_final(&DEV_GENESIS_KEY, vec![send1.hash()]));
@@ -244,7 +204,7 @@
 
     // It should not confirm because there should not be enough quorum
     assert!(node1.block(&send1.hash()).is_some());
-    assert_eq!(node1.active_elections.confirmed(&election), false);
+    assert_eq!(node1.active.confirmed(&election), false);
 }
 
 // This test ensures blocks can be confirmed precisely at the quorum minimum
@@ -275,36 +235,16 @@
 
     node1.process_active(send1.clone());
     assert_timely(Duration::from_secs(5), || {
-        node1
-<<<<<<< HEAD
-            .active_elections
-=======
-            .active
->>>>>>> f732434e
-            .election(&send1.qualified_root())
-            .is_some()
-    });
-    let election = node1
-<<<<<<< HEAD
-        .active_elections
-=======
-        .active
->>>>>>> f732434e
-        .election(&send1.qualified_root())
-        .unwrap();
+        node1.active.election(&send1.qualified_root()).is_some()
+    });
+    let election = node1.active.election(&send1.qualified_root()).unwrap();
     assert_eq!(1, election.mutex.lock().unwrap().last_blocks.len());
 
     let vote = Arc::new(Vote::new_final(&DEV_GENESIS_KEY, vec![send1.hash()]));
     node1.vote_router.vote(&vote, VoteSource::Live);
 
     assert!(node1.block(&send1.hash()).is_some());
-    assert_timely(Duration::from_secs(5), || {
-<<<<<<< HEAD
-        node1.active_elections.confirmed(&election)
-=======
-        node1.active.confirmed(&election)
->>>>>>> f732434e
-    });
+    assert_timely(Duration::from_secs(5), || node1.active.confirmed(&election));
 }
 
 #[test]
@@ -341,27 +281,13 @@
     // Process send1 and wait until its election appears
     node1.process_active(send1.clone());
     assert_timely(Duration::from_secs(5), || {
-        node1
-<<<<<<< HEAD
-            .active_elections
-=======
-            .active
->>>>>>> f732434e
-            .election(&send1.qualified_root())
-            .is_some()
+        node1.active.election(&send1.qualified_root()).is_some()
     });
 
     // Process send2 and wait until it is added to the existing election
     node1.process_active(send2.clone());
     assert_timely(Duration::from_secs(5), || {
-        let election = node1
-<<<<<<< HEAD
-            .active_elections
-=======
-            .active
->>>>>>> f732434e
-            .election(&send2.qualified_root())
-            .unwrap();
+        let election = node1.active.election(&send2.qualified_root()).unwrap();
         let election_guard = election.mutex.lock().unwrap();
         election_guard.last_blocks.len() == 2
     });
@@ -374,18 +300,8 @@
     // Give the election some time before asserting it is not confirmed
     std::thread::sleep(Duration::from_secs(1));
 
-    let election = node1
-<<<<<<< HEAD
-        .active_elections
-        .election(&send2.qualified_root())
-        .unwrap();
-    assert_eq!(node1.active_elections.confirmed(&election), false);
-=======
-        .active
-        .election(&send2.qualified_root())
-        .unwrap();
+    let election = node1.active.election(&send2.qualified_root()).unwrap();
     assert_eq!(node1.active.confirmed(&election), false);
->>>>>>> f732434e
     assert_eq!(node1.block_confirmed(&send2.hash()), false);
 }
 
@@ -423,27 +339,13 @@
     // Process send1 and wait until its election appears
     node1.process_active(send1.clone());
     assert_timely(Duration::from_secs(5), || {
-        node1
-<<<<<<< HEAD
-            .active_elections
-=======
-            .active
->>>>>>> f732434e
-            .election(&send1.qualified_root())
-            .is_some()
+        node1.active.election(&send1.qualified_root()).is_some()
     });
 
     // Process send2 and wait until it is added to the existing election
     node1.process_active(send2.clone());
     assert_timely(Duration::from_secs(5), || {
-        let election = node1
-<<<<<<< HEAD
-            .active_elections
-=======
-            .active
->>>>>>> f732434e
-            .election(&send2.qualified_root())
-            .unwrap();
+        let election = node1.active.election(&send2.qualified_root()).unwrap();
         let election_guard = election.mutex.lock().unwrap();
         election_guard.last_blocks.len() == 2
     });
@@ -453,21 +355,8 @@
     node1.vote_router.vote(&vote, VoteSource::Live);
 
     // Wait for the election to be confirmed
-    let election = node1
-<<<<<<< HEAD
-        .active_elections
-        .election(&send2.qualified_root())
-        .unwrap();
-    assert_timely(Duration::from_secs(5), || {
-        node1.active_elections.confirmed(&election)
-=======
-        .active
-        .election(&send2.qualified_root())
-        .unwrap();
-    assert_timely(Duration::from_secs(5), || {
-        node1.active.confirmed(&election)
->>>>>>> f732434e
-    });
+    let election = node1.active.election(&send2.qualified_root()).unwrap();
+    assert_timely(Duration::from_secs(5), || node1.active.confirmed(&election));
 
     // Check that send2 is the winner
     let winner = election.winner_hash();
