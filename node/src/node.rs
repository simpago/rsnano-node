--- conflicted
+++ resolved
@@ -704,10 +704,6 @@
         let process_live_dispatcher = Arc::new(ProcessLiveDispatcher::new(
             ledger.clone(),
             election_schedulers.clone(),
-<<<<<<< HEAD
-=======
-            websocket.clone(),
->>>>>>> 664ec3cd
         ));
 
         let realtime_message_handler = Arc::new(RealtimeMessageHandler::new(
@@ -1168,11 +1164,7 @@
             vec![
                 self.work.container_info().into_legacy("work"),
                 self.ledger.container_info().into_legacy("ledger"),
-<<<<<<< HEAD
-                self.active_elections.collect_container_info("active"),
-=======
                 self.active.container_info().into_legacy("active"),
->>>>>>> 664ec3cd
                 self.bootstrap_initiator
                     .container_info()
                     .into_legacy("bootstrap_initiator"),
