--- conflicted
+++ resolved
@@ -16,13 +16,7 @@
 use rsnano_nullable_tcp::TcpStream;
 use rsnano_rpc_client::{NanoRpcClient, Url};
 use rsnano_rpc_server::run_rpc_server;
-<<<<<<< HEAD
 use rsnano_websocket_server::{create_websocket_server, WebsocketListener, WebsocketListenerExt};
-=======
-use rsnano_websocket_server::{
-    create_websocket_server, WebsocketConfig, WebsocketListener, WebsocketListenerExt,
-};
->>>>>>> f732434e
 use std::{
     net::{IpAddr, Ipv6Addr, SocketAddr, TcpListener},
     sync::{
@@ -184,11 +178,7 @@
             },
             node.wallets.clone(),
             node.runtime.clone(),
-<<<<<<< HEAD
-            &node.active_elections,
-=======
             &node.active,
->>>>>>> f732434e
             &node.telemetry,
             &node.vote_processor,
             &node.process_live_dispatcher,
@@ -459,25 +449,10 @@
     // wait for the election to appear
     assert_timely_msg(
         Duration::from_secs(5),
-        || {
-<<<<<<< HEAD
-            node.active_elections
-=======
-            node.active
->>>>>>> f732434e
-                .election(&block.qualified_root())
-                .is_some()
-        },
+        || node.active.election(&block.qualified_root()).is_some(),
         "election not active",
     );
-    let election = node
-<<<<<<< HEAD
-        .active_elections
-=======
-        .active
->>>>>>> f732434e
-        .election(&block.qualified_root())
-        .unwrap();
+    let election = node.active.election(&block.qualified_root()).unwrap();
     election.transition_active();
     election
 }
@@ -486,7 +461,7 @@
     for hash in hashes {
         let election = start_election(node, hash);
         if forced {
-            node.active_elections.force_confirm(&election);
+            node.active.force_confirm(&election);
         }
     }
 }
@@ -717,7 +692,7 @@
     node.process_active(send.clone());
     assert_timely_msg(
         Duration::from_secs(5),
-        || node.active_elections.active(&send),
+        || node.active.active(&send),
         "not active on node",
     );
 
