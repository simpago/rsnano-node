name: Static Analyzers

on: [ push, pull_request ]

jobs:
  cargo_fmt:
    runs-on: ubuntu-latest
    steps:
<<<<<<< HEAD
      - uses: actions/checkout@50fbc622fc4ef5163becd7fab6573eac35f8462e
      - name: Run cargo fmt
        run: scripts/ci/cargo-fmt-check.sh
=======
      - name: Checkout
        uses: actions/checkout@v4

      - name: Installing clang-format
        env:
          DEBIAN_FRONTEND: noninteractive
        run: |
          wget https://apt.llvm.org/llvm.sh
          chmod +x llvm.sh
          sudo ./llvm.sh 17
          sudo apt install clang-format-17

      - name: Check clang-format
        run: ci/clang-format-check.sh


  cmake_format:
    runs-on: ubuntu-20.04
    if: github.event_name == 'push' || github.event.pull_request.head.repo.full_name != github.repository
    steps:
      - name: Checkout
        uses: actions/checkout@v4

      - name: Setup Python
        uses: actions/setup-python@13ae5bb136fac2878aff31522b9efb785519f984 #v4.3.0
        with:
          python-version: '3.x'
          architecture: 'x64'

      - name: Install cmake-format
        uses: BSFishy/pip-action@8f2d471d809dc20b6ada98c91910b6ae6243f318
        with:
          packages: |
            cmake-format

      - name: Check cmake-format
        run: ci/cmake-format-check.sh


  code_inspector:
    runs-on: ubuntu-20.04
    if: github.event_name == 'push' || github.event.pull_request.head.repo.full_name != github.repository
    steps:
      - uses: actions/checkout@v4
      - name: Run code-inspector
        run: ci/code-inspector-check.sh
>>>>>>> 55e90656
<|MERGE_RESOLUTION|>--- conflicted
+++ resolved
@@ -6,55 +6,6 @@
   cargo_fmt:
     runs-on: ubuntu-latest
     steps:
-<<<<<<< HEAD
-      - uses: actions/checkout@50fbc622fc4ef5163becd7fab6573eac35f8462e
+      - uses: actions/checkout@v4
       - name: Run cargo fmt
-        run: scripts/ci/cargo-fmt-check.sh
-=======
-      - name: Checkout
-        uses: actions/checkout@v4
-
-      - name: Installing clang-format
-        env:
-          DEBIAN_FRONTEND: noninteractive
-        run: |
-          wget https://apt.llvm.org/llvm.sh
-          chmod +x llvm.sh
-          sudo ./llvm.sh 17
-          sudo apt install clang-format-17
-
-      - name: Check clang-format
-        run: ci/clang-format-check.sh
-
-
-  cmake_format:
-    runs-on: ubuntu-20.04
-    if: github.event_name == 'push' || github.event.pull_request.head.repo.full_name != github.repository
-    steps:
-      - name: Checkout
-        uses: actions/checkout@v4
-
-      - name: Setup Python
-        uses: actions/setup-python@13ae5bb136fac2878aff31522b9efb785519f984 #v4.3.0
-        with:
-          python-version: '3.x'
-          architecture: 'x64'
-
-      - name: Install cmake-format
-        uses: BSFishy/pip-action@8f2d471d809dc20b6ada98c91910b6ae6243f318
-        with:
-          packages: |
-            cmake-format
-
-      - name: Check cmake-format
-        run: ci/cmake-format-check.sh
-
-
-  code_inspector:
-    runs-on: ubuntu-20.04
-    if: github.event_name == 'push' || github.event.pull_request.head.repo.full_name != github.repository
-    steps:
-      - uses: actions/checkout@v4
-      - name: Run code-inspector
-        run: ci/code-inspector-check.sh
->>>>>>> 55e90656
+        run: scripts/ci/cargo-fmt-check.sh