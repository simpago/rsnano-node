--- conflicted
+++ resolved
@@ -132,19 +132,10 @@
         run: ../ci/tests/run-core-tests.sh
         working-directory: build
 
-<<<<<<< HEAD
       - name: Rust Tests
         if: steps.build.outcome == 'success' && (success() || failure())
         run: cd build && ../ci/tests/run-rust-tests.sh
 
-      - name: RPC Tests
-        if: steps.build.outcome == 'success' && (success() || failure())
-        run: cd build && ../ci/tests/run-rpc-tests.sh
-
-      - name: System Tests
-        if: steps.build.outcome == 'success' && (success() || failure())
-        run: cd build && ../ci/tests/run-system-tests.sh
-=======
       - name: RPC Tests
         if: steps.build.outcome == 'success' && (success() || failure())
         run: ../ci/tests/run-rpc-tests.sh
@@ -153,79 +144,4 @@
       - name: System Tests
         if: steps.build.outcome == 'success' && (success() || failure())
         run: ../ci/tests/run-system-tests.sh
-        working-directory: build
-
-      - name: QT Tests
-        if: steps.build.outcome == 'success' && (success() || failure())
-        run: ../ci/tests/run-qt-tests.sh
-        working-directory: build
-
-  windows_test:
-    name: Windows [${{ matrix.BACKEND }}]
-    timeout-minutes: 150
-    strategy:
-      fail-fast: false
-      matrix:
-        BACKEND: [lmdb, rocksdb]
-        RELEASE:
-          - ${{ startsWith(github.ref, 'refs/tags/') }}
-    runs-on: windows-latest
-    env:
-      BACKEND: ${{ matrix.BACKEND }}
-      BUILD_TYPE: ${{ matrix.RELEASE && 'RelWithDebInfo' || 'Debug' }}
-      TEST_USE_ROCKSDB: ${{ matrix.BACKEND == 'rocksdb' && '1' || '0' }}
-      DEADLINE_SCALE_FACTOR: ${{ matrix.BACKEND == 'rocksdb' && '2' || '1' }}
-    if: github.event_name == 'push' || github.event.pull_request.head.repo.full_name != github.repository
-    steps:
-      - name: Checkout
-        uses: actions/checkout@v3
-        with:
-          submodules: "recursive"
-          fetch-depth: 0 # full history needed for restoring file timestamps
-
-      - name: Restore Timestamps
-        uses: ./.github/actions/restore-git-mtimes
-        continue-on-error: true
-
-      - name: Restore Build Cache
-        uses: actions/cache/restore@v3
-        continue-on-error: true
-        with:
-          path: build
-          key: ${{ runner.os }}-build-cache
-
-      - name: Prepare
-        run: ci/prepare/windows/prepare.ps1
-
-      - name: Build Tests
-        id: build
-        run: ci/build-tests.sh
-        shell: bash
-
-      - name: Save Build Cache
-        # only save build cache from develop to avoid polluting it by other branches / PRs
-        if: github.ref == 'refs/heads/develop' && success()
-        uses: actions/cache/save@v3
-        continue-on-error: true
-        with:
-          path: build
-          key: ${{ runner.os }}-build-cache
-
-      - name: Core Tests
-        if: steps.build.outcome == 'success' && (success() || failure())
-        run: ../ci/tests/run-core-tests.sh
-        working-directory: build
-        shell: bash
-
-      - name: RPC Tests
-        if: steps.build.outcome == 'success' && (success() || failure())
-        run: ../ci/tests/run-rpc-tests.sh
-        working-directory: build
-        shell: bash
-
-      - name: System Tests
-        if: steps.build.outcome == 'success' && (success() || failure())
-        run: ../ci/tests/run-system-tests.sh
-        working-directory: build
-        shell: bash
->>>>>>> 6f916f09
+        working-directory: build