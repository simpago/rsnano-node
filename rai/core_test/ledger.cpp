#include <cryptopp/filters.h>
#include <cryptopp/randpool.h>
#include <gtest/gtest.h>
#include <rai/node/stats.hpp>
#include <rai/node/testing.hpp>

// Init returns an error if it can't open files at the path
TEST (ledger, store_error)
{
	bool init (false);
	rai::block_store store (init, boost::filesystem::path ("///"));
	ASSERT_FALSE (!init);
	rai::stat stats;
	rai::ledger ledger (store, stats);
}

// Ledger can be initialized and returns a basic query for an empty account
TEST (ledger, empty)
{
	bool init (false);
	rai::block_store store (init, rai::unique_path ());
	ASSERT_TRUE (!init);
	rai::stat stats;
	rai::ledger ledger (store, stats);
	rai::account account;
	rai::transaction transaction (store.environment, nullptr, false);
	auto balance (ledger.account_balance (transaction, account));
	ASSERT_TRUE (balance.is_zero ());
}

// Genesis account should have the max balance on empty initialization
TEST (ledger, genesis_balance)
{
	bool init (false);
	rai::block_store store (init, rai::unique_path ());
	ASSERT_TRUE (!init);
	rai::stat stats;
	rai::ledger ledger (store, stats);
	rai::genesis genesis;
	rai::transaction transaction (store.environment, nullptr, true);
	genesis.initialize (transaction, store);
	auto balance (ledger.account_balance (transaction, rai::genesis_account));
	ASSERT_EQ (rai::genesis_amount, balance);
	auto amount (ledger.amount (transaction, rai::genesis_account));
	ASSERT_EQ (rai::genesis_amount, amount);
	rai::account_info info;
	ASSERT_FALSE (store.account_get (transaction, rai::genesis_account, info));
	// Frontier time should have been updated when genesis balance was added
	ASSERT_GE (rai::seconds_since_epoch (), info.modified);
	ASSERT_LT (rai::seconds_since_epoch () - info.modified, 10);
}

// Make sure the checksum is the same when ledger reloaded
TEST (ledger, checksum_persistence)
{
	bool init (false);
	rai::block_store store (init, rai::unique_path ());
	ASSERT_TRUE (!init);
	rai::uint256_union checksum1;
	rai::uint256_union max;
	max.qwords[0] = 0;
	max.qwords[0] = ~max.qwords[0];
	max.qwords[1] = 0;
	max.qwords[1] = ~max.qwords[1];
	max.qwords[2] = 0;
	max.qwords[2] = ~max.qwords[2];
	max.qwords[3] = 0;
	max.qwords[3] = ~max.qwords[3];
	rai::stat stats;
	rai::transaction transaction (store.environment, nullptr, true);
	{
		rai::ledger ledger (store, stats);
		rai::genesis genesis;
		genesis.initialize (transaction, store);
		checksum1 = ledger.checksum (transaction, 0, max);
	}
	rai::ledger ledger (store, stats);
	ASSERT_EQ (checksum1, ledger.checksum (transaction, 0, max));
}

// All nodes in the system should agree on the genesis balance
TEST (system, system_genesis)
{
	rai::system system (24000, 2);
	for (auto & i : system.nodes)
	{
		rai::transaction transaction (i->store.environment, nullptr, false);
		ASSERT_EQ (rai::genesis_amount, i->ledger.account_balance (transaction, rai::genesis_account));
	}
}

// Create a send block and publish it.
TEST (ledger, process_send)
{
	bool init (false);
	rai::block_store store (init, rai::unique_path ());
	ASSERT_TRUE (!init);
	rai::stat stats;
	rai::ledger ledger (store, stats);
	rai::transaction transaction (store.environment, nullptr, true);
	rai::genesis genesis;
	genesis.initialize (transaction, store);
	rai::account_info info1;
	ASSERT_FALSE (store.account_get (transaction, rai::test_genesis_key.pub, info1));
	rai::keypair key2;
	rai::send_block send (info1.head, key2.pub, 50, rai::test_genesis_key.prv, rai::test_genesis_key.pub, 0);
	rai::block_hash hash1 (send.hash ());
	ASSERT_EQ (rai::test_genesis_key.pub, store.frontier_get (transaction, info1.head));
	ASSERT_EQ (1, info1.block_count);
	// This was a valid block, it should progress.
	auto return1 (ledger.process (transaction, send));
	ASSERT_EQ (rai::genesis_amount - 50, ledger.amount (transaction, hash1));
	ASSERT_TRUE (store.frontier_get (transaction, info1.head).is_zero ());
	ASSERT_EQ (rai::test_genesis_key.pub, store.frontier_get (transaction, hash1));
	ASSERT_EQ (rai::process_result::progress, return1.code);
	ASSERT_EQ (rai::test_genesis_key.pub, return1.account);
	ASSERT_EQ (rai::genesis_amount - 50, return1.amount.number ());
	ASSERT_EQ (50, ledger.account_balance (transaction, rai::test_genesis_key.pub));
	ASSERT_EQ (rai::genesis_amount - 50, ledger.account_pending (transaction, key2.pub));
	rai::account_info info2;
	ASSERT_FALSE (store.account_get (transaction, rai::test_genesis_key.pub, info2));
	ASSERT_EQ (2, info2.block_count);
	auto latest6 (store.block_get (transaction, info2.head));
	ASSERT_NE (nullptr, latest6);
	auto latest7 (dynamic_cast<rai::send_block *> (latest6.get ()));
	ASSERT_NE (nullptr, latest7);
	ASSERT_EQ (send, *latest7);
	// Create an open block opening an account accepting the send we just created
	rai::open_block open (hash1, key2.pub, key2.pub, key2.prv, key2.pub, 0);
	rai::block_hash hash2 (open.hash ());
	// This was a valid block, it should progress.
	auto return2 (ledger.process (transaction, open));
	ASSERT_EQ (rai::genesis_amount - 50, ledger.amount (transaction, hash2));
	ASSERT_EQ (rai::process_result::progress, return2.code);
	ASSERT_EQ (key2.pub, return2.account);
	ASSERT_EQ (rai::genesis_amount - 50, return2.amount.number ());
	ASSERT_EQ (key2.pub, store.frontier_get (transaction, hash2));
	ASSERT_EQ (rai::genesis_amount - 50, ledger.account_balance (transaction, key2.pub));
	ASSERT_EQ (0, ledger.account_pending (transaction, key2.pub));
	ASSERT_EQ (50, ledger.weight (transaction, rai::test_genesis_key.pub));
	ASSERT_EQ (rai::genesis_amount - 50, ledger.weight (transaction, key2.pub));
	rai::account_info info3;
	ASSERT_FALSE (store.account_get (transaction, rai::test_genesis_key.pub, info3));
	auto latest2 (store.block_get (transaction, info3.head));
	ASSERT_NE (nullptr, latest2);
	auto latest3 (dynamic_cast<rai::send_block *> (latest2.get ()));
	ASSERT_NE (nullptr, latest3);
	ASSERT_EQ (send, *latest3);
	rai::account_info info4;
	ASSERT_FALSE (store.account_get (transaction, key2.pub, info4));
	auto latest4 (store.block_get (transaction, info4.head));
	ASSERT_NE (nullptr, latest4);
	auto latest5 (dynamic_cast<rai::open_block *> (latest4.get ()));
	ASSERT_NE (nullptr, latest5);
	ASSERT_EQ (open, *latest5);
	ledger.rollback (transaction, hash2);
	ASSERT_TRUE (store.frontier_get (transaction, hash2).is_zero ());
	rai::account_info info5;
	ASSERT_TRUE (ledger.store.account_get (transaction, key2.pub, info5));
	rai::pending_info pending1;
	ASSERT_FALSE (ledger.store.pending_get (transaction, rai::pending_key (key2.pub, hash1), pending1));
	ASSERT_EQ (rai::test_genesis_key.pub, pending1.source);
	ASSERT_EQ (rai::genesis_amount - 50, pending1.amount.number ());
	ASSERT_EQ (0, ledger.account_balance (transaction, key2.pub));
	ASSERT_EQ (rai::genesis_amount - 50, ledger.account_pending (transaction, key2.pub));
	ASSERT_EQ (50, ledger.account_balance (transaction, rai::test_genesis_key.pub));
	ASSERT_EQ (50, ledger.weight (transaction, rai::test_genesis_key.pub));
	ASSERT_EQ (0, ledger.weight (transaction, key2.pub));
	rai::account_info info6;
	ASSERT_FALSE (ledger.store.account_get (transaction, rai::test_genesis_key.pub, info6));
	ASSERT_EQ (hash1, info6.head);
	ledger.rollback (transaction, info6.head);
	ASSERT_EQ (rai::genesis_amount, ledger.weight (transaction, rai::test_genesis_key.pub));
	ASSERT_EQ (rai::test_genesis_key.pub, store.frontier_get (transaction, info1.head));
	ASSERT_TRUE (store.frontier_get (transaction, hash1).is_zero ());
	rai::account_info info7;
	ASSERT_FALSE (ledger.store.account_get (transaction, rai::test_genesis_key.pub, info7));
	ASSERT_EQ (1, info7.block_count);
	ASSERT_EQ (info1.head, info7.head);
	rai::pending_info pending2;
	ASSERT_TRUE (ledger.store.pending_get (transaction, rai::pending_key (key2.pub, hash1), pending2));
	ASSERT_EQ (rai::genesis_amount, ledger.account_balance (transaction, rai::test_genesis_key.pub));
	ASSERT_EQ (0, ledger.account_pending (transaction, key2.pub));
}

TEST (ledger, process_receive)
{
	bool init (false);
	rai::block_store store (init, rai::unique_path ());
	ASSERT_TRUE (!init);
	rai::stat stats;
	rai::ledger ledger (store, stats);
	rai::genesis genesis;
	rai::transaction transaction (store.environment, nullptr, true);
	genesis.initialize (transaction, store);
	rai::account_info info1;
	ASSERT_FALSE (store.account_get (transaction, rai::test_genesis_key.pub, info1));
	rai::keypair key2;
	rai::send_block send (info1.head, key2.pub, 50, rai::test_genesis_key.prv, rai::test_genesis_key.pub, 0);
	rai::block_hash hash1 (send.hash ());
	ASSERT_EQ (rai::process_result::progress, ledger.process (transaction, send).code);
	rai::keypair key3;
	rai::open_block open (hash1, key3.pub, key2.pub, key2.prv, key2.pub, 0);
	rai::block_hash hash2 (open.hash ());
	auto return1 (ledger.process (transaction, open));
	ASSERT_EQ (rai::process_result::progress, return1.code);
	ASSERT_EQ (key2.pub, return1.account);
	ASSERT_EQ (rai::genesis_amount - 50, return1.amount.number ());
	ASSERT_EQ (rai::genesis_amount - 50, ledger.weight (transaction, key3.pub));
	rai::send_block send2 (hash1, key2.pub, 25, rai::test_genesis_key.prv, rai::test_genesis_key.pub, 0);
	rai::block_hash hash3 (send2.hash ());
	ASSERT_EQ (rai::process_result::progress, ledger.process (transaction, send2).code);
	rai::receive_block receive (hash2, hash3, key2.prv, key2.pub, 0);
	auto hash4 (receive.hash ());
	ASSERT_EQ (key2.pub, store.frontier_get (transaction, hash2));
	auto return2 (ledger.process (transaction, receive));
	ASSERT_EQ (25, ledger.amount (transaction, hash4));
	ASSERT_TRUE (store.frontier_get (transaction, hash2).is_zero ());
	ASSERT_EQ (key2.pub, store.frontier_get (transaction, hash4));
	ASSERT_EQ (rai::process_result::progress, return2.code);
	ASSERT_EQ (key2.pub, return2.account);
	ASSERT_EQ (25, return2.amount.number ());
	ASSERT_EQ (hash4, ledger.latest (transaction, key2.pub));
	ASSERT_EQ (25, ledger.account_balance (transaction, rai::test_genesis_key.pub));
	ASSERT_EQ (0, ledger.account_pending (transaction, key2.pub));
	ASSERT_EQ (rai::genesis_amount - 25, ledger.account_balance (transaction, key2.pub));
	ASSERT_EQ (rai::genesis_amount - 25, ledger.weight (transaction, key3.pub));
	ledger.rollback (transaction, hash4);
	ASSERT_TRUE (store.block_successor (transaction, hash2).is_zero ());
	ASSERT_EQ (key2.pub, store.frontier_get (transaction, hash2));
	ASSERT_TRUE (store.frontier_get (transaction, hash4).is_zero ());
	ASSERT_EQ (25, ledger.account_balance (transaction, rai::test_genesis_key.pub));
	ASSERT_EQ (25, ledger.account_pending (transaction, key2.pub));
	ASSERT_EQ (rai::genesis_amount - 50, ledger.account_balance (transaction, key2.pub));
	ASSERT_EQ (rai::genesis_amount - 50, ledger.weight (transaction, key3.pub));
	ASSERT_EQ (hash2, ledger.latest (transaction, key2.pub));
	rai::pending_info pending1;
	ASSERT_FALSE (ledger.store.pending_get (transaction, rai::pending_key (key2.pub, hash3), pending1));
	ASSERT_EQ (rai::test_genesis_key.pub, pending1.source);
	ASSERT_EQ (25, pending1.amount.number ());
}

TEST (ledger, rollback_receiver)
{
	bool init (false);
	rai::block_store store (init, rai::unique_path ());
	ASSERT_TRUE (!init);
	rai::stat stats;
	rai::ledger ledger (store, stats);
	rai::genesis genesis;
	rai::transaction transaction (store.environment, nullptr, true);
	genesis.initialize (transaction, store);
	rai::account_info info1;
	ASSERT_FALSE (store.account_get (transaction, rai::test_genesis_key.pub, info1));
	rai::keypair key2;
	rai::send_block send (info1.head, key2.pub, 50, rai::test_genesis_key.prv, rai::test_genesis_key.pub, 0);
	rai::block_hash hash1 (send.hash ());
	ASSERT_EQ (rai::process_result::progress, ledger.process (transaction, send).code);
	rai::keypair key3;
	rai::open_block open (hash1, key3.pub, key2.pub, key2.prv, key2.pub, 0);
	rai::block_hash hash2 (open.hash ());
	ASSERT_EQ (rai::process_result::progress, ledger.process (transaction, open).code);
	ASSERT_EQ (hash2, ledger.latest (transaction, key2.pub));
	ASSERT_EQ (50, ledger.account_balance (transaction, rai::test_genesis_key.pub));
	ASSERT_EQ (rai::genesis_amount - 50, ledger.account_balance (transaction, key2.pub));
	ASSERT_EQ (50, ledger.weight (transaction, rai::test_genesis_key.pub));
	ASSERT_EQ (0, ledger.weight (transaction, key2.pub));
	ASSERT_EQ (rai::genesis_amount - 50, ledger.weight (transaction, key3.pub));
	ledger.rollback (transaction, hash1);
	ASSERT_EQ (rai::genesis_amount, ledger.account_balance (transaction, rai::test_genesis_key.pub));
	ASSERT_EQ (0, ledger.account_balance (transaction, key2.pub));
	ASSERT_EQ (rai::genesis_amount, ledger.weight (transaction, rai::test_genesis_key.pub));
	ASSERT_EQ (0, ledger.weight (transaction, key2.pub));
	ASSERT_EQ (0, ledger.weight (transaction, key3.pub));
	rai::account_info info2;
	ASSERT_TRUE (ledger.store.account_get (transaction, key2.pub, info2));
	rai::pending_info pending1;
	ASSERT_TRUE (ledger.store.pending_get (transaction, rai::pending_key (key2.pub, info2.head), pending1));
}

TEST (ledger, rollback_representation)
{
	bool init (false);
	rai::block_store store (init, rai::unique_path ());
	ASSERT_TRUE (!init);
	rai::stat stats;
	rai::ledger ledger (store, stats);
	rai::genesis genesis;
	rai::transaction transaction (store.environment, nullptr, true);
	genesis.initialize (transaction, store);
	rai::keypair key5;
	rai::change_block change1 (genesis.hash (), key5.pub, rai::test_genesis_key.prv, rai::test_genesis_key.pub, 0);
	ASSERT_EQ (rai::process_result::progress, ledger.process (transaction, change1).code);
	rai::keypair key3;
	rai::change_block change2 (change1.hash (), key3.pub, rai::test_genesis_key.prv, rai::test_genesis_key.pub, 0);
	ASSERT_EQ (rai::process_result::progress, ledger.process (transaction, change2).code);
	rai::keypair key2;
	rai::send_block send1 (change2.hash (), key2.pub, 50, rai::test_genesis_key.prv, rai::test_genesis_key.pub, 0);
	ASSERT_EQ (rai::process_result::progress, ledger.process (transaction, send1).code);
	rai::keypair key4;
	rai::open_block open (send1.hash (), key4.pub, key2.pub, key2.prv, key2.pub, 0);
	ASSERT_EQ (rai::process_result::progress, ledger.process (transaction, open).code);
	rai::send_block send2 (send1.hash (), key2.pub, 1, rai::test_genesis_key.prv, rai::test_genesis_key.pub, 0);
	ASSERT_EQ (rai::process_result::progress, ledger.process (transaction, send2).code);
	rai::receive_block receive1 (open.hash (), send2.hash (), key2.prv, key2.pub, 0);
	ASSERT_EQ (rai::process_result::progress, ledger.process (transaction, receive1).code);
	ASSERT_EQ (1, ledger.weight (transaction, key3.pub));
	ASSERT_EQ (rai::genesis_amount - 1, ledger.weight (transaction, key4.pub));
	rai::account_info info1;
	ASSERT_FALSE (store.account_get (transaction, key2.pub, info1));
	ASSERT_EQ (open.hash (), info1.rep_block);
	ledger.rollback (transaction, receive1.hash ());
	rai::account_info info2;
	ASSERT_FALSE (store.account_get (transaction, key2.pub, info2));
	ASSERT_EQ (open.hash (), info2.rep_block);
	ASSERT_EQ (0, ledger.weight (transaction, key2.pub));
	ASSERT_EQ (rai::genesis_amount - 50, ledger.weight (transaction, key4.pub));
	ledger.rollback (transaction, open.hash ());
	ASSERT_EQ (1, ledger.weight (transaction, key3.pub));
	ASSERT_EQ (0, ledger.weight (transaction, key4.pub));
	ledger.rollback (transaction, send1.hash ());
	ASSERT_EQ (rai::genesis_amount, ledger.weight (transaction, key3.pub));
	rai::account_info info3;
	ASSERT_FALSE (store.account_get (transaction, rai::test_genesis_key.pub, info3));
	ASSERT_EQ (change2.hash (), info3.rep_block);
	ledger.rollback (transaction, change2.hash ());
	rai::account_info info4;
	ASSERT_FALSE (store.account_get (transaction, rai::test_genesis_key.pub, info4));
	ASSERT_EQ (change1.hash (), info4.rep_block);
	ASSERT_EQ (rai::genesis_amount, ledger.weight (transaction, key5.pub));
	ASSERT_EQ (0, ledger.weight (transaction, key3.pub));
}

TEST (ledger, receive_rollback)
{
	bool init (false);
	rai::block_store store (init, rai::unique_path ());
	ASSERT_TRUE (!init);
	rai::stat stats;
	rai::ledger ledger (store, stats);
	rai::genesis genesis;
	rai::transaction transaction (store.environment, nullptr, true);
	genesis.initialize (transaction, store);
	rai::send_block send (genesis.hash (), rai::test_genesis_key.pub, rai::genesis_amount - rai::Gxrb_ratio, rai::test_genesis_key.prv, rai::test_genesis_key.pub, 0);
	ASSERT_EQ (rai::process_result::progress, ledger.process (transaction, send).code);
	rai::receive_block receive (send.hash (), send.hash (), rai::test_genesis_key.prv, rai::test_genesis_key.pub, 0);
	ASSERT_EQ (rai::process_result::progress, ledger.process (transaction, receive).code);
	ledger.rollback (transaction, receive.hash ());
}

TEST (ledger, process_duplicate)
{
	bool init (false);
	rai::block_store store (init, rai::unique_path ());
	ASSERT_TRUE (!init);
	rai::stat stats;
	rai::ledger ledger (store, stats);
	rai::genesis genesis;
	rai::transaction transaction (store.environment, nullptr, true);
	genesis.initialize (transaction, store);
	rai::account_info info1;
	ASSERT_FALSE (store.account_get (transaction, rai::test_genesis_key.pub, info1));
	rai::keypair key2;
	rai::send_block send (info1.head, key2.pub, 50, rai::test_genesis_key.prv, rai::test_genesis_key.pub, 0);
	rai::block_hash hash1 (send.hash ());
	ASSERT_EQ (rai::process_result::progress, ledger.process (transaction, send).code);
	ASSERT_EQ (rai::process_result::old, ledger.process (transaction, send).code);
	rai::open_block open (hash1, 1, key2.pub, key2.prv, key2.pub, 0);
	ASSERT_EQ (rai::process_result::progress, ledger.process (transaction, open).code);
	ASSERT_EQ (rai::process_result::old, ledger.process (transaction, open).code);
}

TEST (ledger, representative_genesis)
{
	bool init (false);
	rai::block_store store (init, rai::unique_path ());
	ASSERT_TRUE (!init);
	rai::stat stats;
	rai::ledger ledger (store, stats);
	rai::genesis genesis;
	rai::transaction transaction (store.environment, nullptr, true);
	genesis.initialize (transaction, store);
	auto latest (ledger.latest (transaction, rai::test_genesis_key.pub));
	ASSERT_FALSE (latest.is_zero ());
	ASSERT_EQ (genesis.open->hash (), ledger.representative (transaction, latest));
}

TEST (ledger, weight)
{
	bool init (false);
	rai::block_store store (init, rai::unique_path ());
	ASSERT_TRUE (!init);
	rai::stat stats;
	rai::ledger ledger (store, stats);
	rai::genesis genesis;
	rai::transaction transaction (store.environment, nullptr, true);
	genesis.initialize (transaction, store);
	ASSERT_EQ (rai::genesis_amount, ledger.weight (transaction, rai::genesis_account));
}

TEST (ledger, representative_change)
{
	bool init (false);
	rai::block_store store (init, rai::unique_path ());
	ASSERT_TRUE (!init);
	rai::stat stats;
	rai::ledger ledger (store, stats);
	rai::keypair key2;
	rai::genesis genesis;
	rai::transaction transaction (store.environment, nullptr, true);
	genesis.initialize (transaction, store);
	ASSERT_EQ (rai::genesis_amount, ledger.weight (transaction, rai::test_genesis_key.pub));
	ASSERT_EQ (0, ledger.weight (transaction, key2.pub));
	rai::account_info info1;
	ASSERT_FALSE (store.account_get (transaction, rai::test_genesis_key.pub, info1));
	rai::change_block block (info1.head, key2.pub, rai::test_genesis_key.prv, rai::test_genesis_key.pub, 0);
	ASSERT_EQ (rai::test_genesis_key.pub, store.frontier_get (transaction, info1.head));
	auto return1 (ledger.process (transaction, block));
	ASSERT_EQ (0, ledger.amount (transaction, block.hash ()));
	ASSERT_TRUE (store.frontier_get (transaction, info1.head).is_zero ());
	ASSERT_EQ (rai::test_genesis_key.pub, store.frontier_get (transaction, block.hash ()));
	ASSERT_EQ (rai::process_result::progress, return1.code);
	ASSERT_EQ (rai::test_genesis_key.pub, return1.account);
	ASSERT_EQ (0, ledger.weight (transaction, rai::test_genesis_key.pub));
	ASSERT_EQ (rai::genesis_amount, ledger.weight (transaction, key2.pub));
	rai::account_info info2;
	ASSERT_FALSE (store.account_get (transaction, rai::test_genesis_key.pub, info2));
	ASSERT_EQ (block.hash (), info2.head);
	ledger.rollback (transaction, info2.head);
	ASSERT_EQ (rai::test_genesis_key.pub, store.frontier_get (transaction, info1.head));
	ASSERT_TRUE (store.frontier_get (transaction, block.hash ()).is_zero ());
	rai::account_info info3;
	ASSERT_FALSE (store.account_get (transaction, rai::test_genesis_key.pub, info3));
	ASSERT_EQ (info1.head, info3.head);
	ASSERT_EQ (rai::genesis_amount, ledger.weight (transaction, rai::test_genesis_key.pub));
	ASSERT_EQ (0, ledger.weight (transaction, key2.pub));
}

TEST (ledger, send_fork)
{
	bool init (false);
	rai::block_store store (init, rai::unique_path ());
	ASSERT_TRUE (!init);
	rai::stat stats;
	rai::ledger ledger (store, stats);
	rai::keypair key2;
	rai::keypair key3;
	rai::genesis genesis;
	rai::transaction transaction (store.environment, nullptr, true);
	genesis.initialize (transaction, store);
	rai::account_info info1;
	ASSERT_FALSE (store.account_get (transaction, rai::test_genesis_key.pub, info1));
	rai::send_block block (info1.head, key2.pub, 100, rai::test_genesis_key.prv, rai::test_genesis_key.pub, 0);
	ASSERT_EQ (rai::process_result::progress, ledger.process (transaction, block).code);
	rai::send_block block2 (info1.head, key3.pub, 0, rai::test_genesis_key.prv, rai::test_genesis_key.pub, 0);
	ASSERT_EQ (rai::process_result::fork, ledger.process (transaction, block2).code);
}

TEST (ledger, receive_fork)
{
	bool init (false);
	rai::block_store store (init, rai::unique_path ());
	ASSERT_TRUE (!init);
	rai::stat stats;
	rai::ledger ledger (store, stats);
	rai::keypair key2;
	rai::keypair key3;
	rai::genesis genesis;
	rai::transaction transaction (store.environment, nullptr, true);
	genesis.initialize (transaction, store);
	rai::account_info info1;
	ASSERT_FALSE (store.account_get (transaction, rai::test_genesis_key.pub, info1));
	rai::send_block block (info1.head, key2.pub, 100, rai::test_genesis_key.prv, rai::test_genesis_key.pub, 0);
	ASSERT_EQ (rai::process_result::progress, ledger.process (transaction, block).code);
	rai::open_block block2 (block.hash (), key2.pub, key2.pub, key2.prv, key2.pub, 0);
	ASSERT_EQ (rai::process_result::progress, ledger.process (transaction, block2).code);
	rai::change_block block3 (block2.hash (), key3.pub, key2.prv, key2.pub, 0);
	ASSERT_EQ (rai::process_result::progress, ledger.process (transaction, block3).code);
	rai::send_block block4 (block.hash (), key2.pub, 0, rai::test_genesis_key.prv, rai::test_genesis_key.pub, 0);
	ASSERT_EQ (rai::process_result::progress, ledger.process (transaction, block4).code);
	rai::receive_block block5 (block2.hash (), block4.hash (), key2.prv, key2.pub, 0);
	ASSERT_EQ (rai::process_result::fork, ledger.process (transaction, block5).code);
}

TEST (ledger, open_fork)
{
	bool init (false);
	rai::block_store store (init, rai::unique_path ());
	ASSERT_TRUE (!init);
	rai::stat stats;
	rai::ledger ledger (store, stats);
	rai::keypair key2;
	rai::keypair key3;
	rai::genesis genesis;
	rai::transaction transaction (store.environment, nullptr, true);
	genesis.initialize (transaction, store);
	rai::account_info info1;
	ASSERT_FALSE (store.account_get (transaction, rai::test_genesis_key.pub, info1));
	rai::send_block block (info1.head, key2.pub, 100, rai::test_genesis_key.prv, rai::test_genesis_key.pub, 0);
	ASSERT_EQ (rai::process_result::progress, ledger.process (transaction, block).code);
	rai::open_block block2 (block.hash (), key2.pub, key2.pub, key2.prv, key2.pub, 0);
	ASSERT_EQ (rai::process_result::progress, ledger.process (transaction, block2).code);
	rai::open_block block3 (block.hash (), key3.pub, key2.pub, key2.prv, key2.pub, 0);
	ASSERT_EQ (rai::process_result::fork, ledger.process (transaction, block3).code);
}

TEST (ledger, checksum_single)
{
	bool init (false);
	rai::block_store store (init, rai::unique_path ());
	ASSERT_TRUE (!init);
	rai::genesis genesis;
	rai::transaction transaction (store.environment, nullptr, true);
	genesis.initialize (transaction, store);
	rai::stat stats;
	rai::ledger ledger (store, stats);
	store.checksum_put (transaction, 0, 0, genesis.hash ());
	ASSERT_EQ (genesis.hash (), ledger.checksum (transaction, 0, std::numeric_limits<rai::uint256_t>::max ()));
	rai::change_block block1 (ledger.latest (transaction, rai::test_genesis_key.pub), rai::account (1), rai::test_genesis_key.prv, rai::test_genesis_key.pub, 0);
	rai::checksum check1 (ledger.checksum (transaction, 0, std::numeric_limits<rai::uint256_t>::max ()));
	ASSERT_EQ (genesis.hash (), check1);
	ASSERT_EQ (rai::process_result::progress, ledger.process (transaction, block1).code);
	rai::checksum check2 (ledger.checksum (transaction, 0, std::numeric_limits<rai::uint256_t>::max ()));
	ASSERT_EQ (block1.hash (), check2);
}

TEST (ledger, checksum_two)
{
	bool init (false);
	rai::block_store store (init, rai::unique_path ());
	ASSERT_TRUE (!init);
	rai::genesis genesis;
	rai::transaction transaction (store.environment, nullptr, true);
	genesis.initialize (transaction, store);
	rai::stat stats;
	rai::ledger ledger (store, stats);
	store.checksum_put (transaction, 0, 0, genesis.hash ());
	rai::keypair key2;
	rai::send_block block1 (ledger.latest (transaction, rai::test_genesis_key.pub), key2.pub, 100, rai::test_genesis_key.prv, rai::test_genesis_key.pub, 0);
	ASSERT_EQ (rai::process_result::progress, ledger.process (transaction, block1).code);
	rai::checksum check1 (ledger.checksum (transaction, 0, std::numeric_limits<rai::uint256_t>::max ()));
	rai::open_block block2 (block1.hash (), 1, key2.pub, key2.prv, key2.pub, 0);
	ASSERT_EQ (rai::process_result::progress, ledger.process (transaction, block2).code);
	rai::checksum check2 (ledger.checksum (transaction, 0, std::numeric_limits<rai::uint256_t>::max ()));
	ASSERT_EQ (check1, check2 ^ block2.hash ());
}

TEST (ledger, DISABLED_checksum_range)
{
	bool init (false);
	rai::block_store store (init, rai::unique_path ());
	ASSERT_TRUE (!init);
	rai::stat stats;
	rai::ledger ledger (store, stats);
	rai::transaction transaction (store.environment, nullptr, false);
	rai::checksum check1 (ledger.checksum (transaction, 0, std::numeric_limits<rai::uint256_t>::max ()));
	ASSERT_TRUE (check1.is_zero ());
	rai::block_hash hash1 (42);
	rai::checksum check2 (ledger.checksum (transaction, 0, 42));
	ASSERT_TRUE (check2.is_zero ());
	rai::checksum check3 (ledger.checksum (transaction, 42, std::numeric_limits<rai::uint256_t>::max ()));
	ASSERT_EQ (hash1, check3);
}

TEST (system, generate_send_existing)
{
	rai::system system (24000, 1);
	rai::thread_runner runner (system.service, system.nodes[0]->config.io_threads);
	system.wallet (0)->insert_adhoc (rai::test_genesis_key.prv);
	rai::account_info info1;
	{
		rai::transaction transaction (system.wallet (0)->store.environment, nullptr, false);
		ASSERT_FALSE (system.nodes[0]->store.account_get (transaction, rai::test_genesis_key.pub, info1));
	}
	std::vector<rai::account> accounts;
	accounts.push_back (rai::test_genesis_key.pub);
	system.generate_send_existing (*system.nodes[0], accounts);
	rai::account_info info2;
	{
		rai::transaction transaction (system.wallet (0)->store.environment, nullptr, false);
		ASSERT_FALSE (system.nodes[0]->store.account_get (transaction, rai::test_genesis_key.pub, info2));
	}
	ASSERT_NE (info1.head, info2.head);
	auto iterations1 (0);
	while (system.nodes[0]->balance (rai::test_genesis_key.pub) == rai::genesis_amount)
	{
		system.poll ();
		++iterations1;
		ASSERT_LT (iterations1, 20);
	}
	auto iterations2 (0);
	while (system.nodes[0]->balance (rai::test_genesis_key.pub) != rai::genesis_amount)
	{
		system.poll ();
		++iterations2;
		ASSERT_LT (iterations2, 20);
	}
	system.stop ();
	runner.join ();
}

TEST (system, generate_send_new)
{
	rai::system system (24000, 1);
	rai::thread_runner runner (system.service, system.nodes[0]->config.io_threads);
	system.wallet (0)->insert_adhoc (rai::test_genesis_key.prv);
	{
		rai::transaction transaction (system.nodes[0]->store.environment, nullptr, false);
		auto iterator1 (system.nodes[0]->store.latest_begin (transaction));
		ASSERT_NE (system.nodes[0]->store.latest_end (), iterator1);
		++iterator1;
		ASSERT_EQ (system.nodes[0]->store.latest_end (), iterator1);
	}
	std::vector<rai::account> accounts;
	accounts.push_back (rai::test_genesis_key.pub);
	system.generate_send_new (*system.nodes[0], accounts);
	rai::account new_account (0);
	{
		rai::transaction transaction (system.nodes[0]->store.environment, nullptr, false);
		auto iterator2 (system.wallet (0)->store.begin (transaction));
		if (iterator2->first.uint256 () != rai::test_genesis_key.pub)
		{
			new_account = iterator2->first.uint256 ();
		}
		++iterator2;
		ASSERT_NE (system.wallet (0)->store.end (), iterator2);
		if (iterator2->first.uint256 () != rai::test_genesis_key.pub)
		{
			new_account = iterator2->first.uint256 ();
		}
		++iterator2;
		ASSERT_EQ (system.wallet (0)->store.end (), iterator2);
		ASSERT_FALSE (new_account.is_zero ());
	}
	auto iterations (0);
	while (system.nodes[0]->balance (new_account) == 0)
	{
		system.poll ();
		++iterations;
		ASSERT_LT (iterations, 200);
	}
	system.stop ();
	runner.join ();
}

TEST (ledger, representation)
{
	bool init (false);
	rai::block_store store (init, rai::unique_path ());
	ASSERT_TRUE (!init);
	rai::stat stats;
	rai::ledger ledger (store, stats);
	rai::genesis genesis;
	rai::transaction transaction (store.environment, nullptr, true);
	genesis.initialize (transaction, store);
	ASSERT_EQ (rai::genesis_amount, store.representation_get (transaction, rai::test_genesis_key.pub));
	rai::keypair key2;
	rai::send_block block1 (genesis.hash (), key2.pub, rai::genesis_amount - 100, rai::test_genesis_key.prv, rai::test_genesis_key.pub, 0);
	ASSERT_EQ (rai::process_result::progress, ledger.process (transaction, block1).code);
	ASSERT_EQ (rai::genesis_amount - 100, store.representation_get (transaction, rai::test_genesis_key.pub));
	rai::keypair key3;
	rai::open_block block2 (block1.hash (), key3.pub, key2.pub, key2.prv, key2.pub, 0);
	ASSERT_EQ (rai::process_result::progress, ledger.process (transaction, block2).code);
	ASSERT_EQ (rai::genesis_amount - 100, store.representation_get (transaction, rai::test_genesis_key.pub));
	ASSERT_EQ (0, store.representation_get (transaction, key2.pub));
	ASSERT_EQ (100, store.representation_get (transaction, key3.pub));
	rai::send_block block3 (block1.hash (), key2.pub, rai::genesis_amount - 200, rai::test_genesis_key.prv, rai::test_genesis_key.pub, 0);
	ASSERT_EQ (rai::process_result::progress, ledger.process (transaction, block3).code);
	ASSERT_EQ (rai::genesis_amount - 200, store.representation_get (transaction, rai::test_genesis_key.pub));
	ASSERT_EQ (0, store.representation_get (transaction, key2.pub));
	ASSERT_EQ (100, store.representation_get (transaction, key3.pub));
	rai::receive_block block4 (block2.hash (), block3.hash (), key2.prv, key2.pub, 0);
	ASSERT_EQ (rai::process_result::progress, ledger.process (transaction, block4).code);
	ASSERT_EQ (rai::genesis_amount - 200, store.representation_get (transaction, rai::test_genesis_key.pub));
	ASSERT_EQ (0, store.representation_get (transaction, key2.pub));
	ASSERT_EQ (200, store.representation_get (transaction, key3.pub));
	rai::keypair key4;
	rai::change_block block5 (block4.hash (), key4.pub, key2.prv, key2.pub, 0);
	ASSERT_EQ (rai::process_result::progress, ledger.process (transaction, block5).code);
	ASSERT_EQ (rai::genesis_amount - 200, store.representation_get (transaction, rai::test_genesis_key.pub));
	ASSERT_EQ (0, store.representation_get (transaction, key2.pub));
	ASSERT_EQ (0, store.representation_get (transaction, key3.pub));
	ASSERT_EQ (200, store.representation_get (transaction, key4.pub));
	rai::keypair key5;
	rai::send_block block6 (block5.hash (), key5.pub, 100, key2.prv, key2.pub, 0);
	ASSERT_EQ (rai::process_result::progress, ledger.process (transaction, block6).code);
	ASSERT_EQ (rai::genesis_amount - 200, store.representation_get (transaction, rai::test_genesis_key.pub));
	ASSERT_EQ (0, store.representation_get (transaction, key2.pub));
	ASSERT_EQ (0, store.representation_get (transaction, key3.pub));
	ASSERT_EQ (100, store.representation_get (transaction, key4.pub));
	ASSERT_EQ (0, store.representation_get (transaction, key5.pub));
	rai::keypair key6;
	rai::open_block block7 (block6.hash (), key6.pub, key5.pub, key5.prv, key5.pub, 0);
	ASSERT_EQ (rai::process_result::progress, ledger.process (transaction, block7).code);
	ASSERT_EQ (rai::genesis_amount - 200, store.representation_get (transaction, rai::test_genesis_key.pub));
	ASSERT_EQ (0, store.representation_get (transaction, key2.pub));
	ASSERT_EQ (0, store.representation_get (transaction, key3.pub));
	ASSERT_EQ (100, store.representation_get (transaction, key4.pub));
	ASSERT_EQ (0, store.representation_get (transaction, key5.pub));
	ASSERT_EQ (100, store.representation_get (transaction, key6.pub));
	rai::send_block block8 (block6.hash (), key5.pub, 0, key2.prv, key2.pub, 0);
	ASSERT_EQ (rai::process_result::progress, ledger.process (transaction, block8).code);
	ASSERT_EQ (rai::genesis_amount - 200, store.representation_get (transaction, rai::test_genesis_key.pub));
	ASSERT_EQ (0, store.representation_get (transaction, key2.pub));
	ASSERT_EQ (0, store.representation_get (transaction, key3.pub));
	ASSERT_EQ (0, store.representation_get (transaction, key4.pub));
	ASSERT_EQ (0, store.representation_get (transaction, key5.pub));
	ASSERT_EQ (100, store.representation_get (transaction, key6.pub));
	rai::receive_block block9 (block7.hash (), block8.hash (), key5.prv, key5.pub, 0);
	ASSERT_EQ (rai::process_result::progress, ledger.process (transaction, block9).code);
	ASSERT_EQ (rai::genesis_amount - 200, store.representation_get (transaction, rai::test_genesis_key.pub));
	ASSERT_EQ (0, store.representation_get (transaction, key2.pub));
	ASSERT_EQ (0, store.representation_get (transaction, key3.pub));
	ASSERT_EQ (0, store.representation_get (transaction, key4.pub));
	ASSERT_EQ (0, store.representation_get (transaction, key5.pub));
	ASSERT_EQ (200, store.representation_get (transaction, key6.pub));
}

TEST (ledger, double_open)
{
	bool init (false);
	rai::block_store store (init, rai::unique_path ());
	ASSERT_TRUE (!init);
	rai::stat stats;
	rai::ledger ledger (store, stats);
	rai::genesis genesis;
	rai::transaction transaction (store.environment, nullptr, true);
	genesis.initialize (transaction, store);
	rai::keypair key2;
	rai::send_block send1 (genesis.hash (), key2.pub, 1, rai::test_genesis_key.prv, rai::test_genesis_key.pub, 0);
	ASSERT_EQ (rai::process_result::progress, ledger.process (transaction, send1).code);
	rai::open_block open1 (send1.hash (), key2.pub, key2.pub, key2.prv, key2.pub, 0);
	ASSERT_EQ (rai::process_result::progress, ledger.process (transaction, open1).code);
	rai::open_block open2 (send1.hash (), rai::test_genesis_key.pub, key2.pub, key2.prv, key2.pub, 0);
	ASSERT_EQ (rai::process_result::fork, ledger.process (transaction, open2).code);
}

TEST (ledegr, double_receive)
{
	bool init (false);
	rai::block_store store (init, rai::unique_path ());
	ASSERT_TRUE (!init);
	rai::stat stats;
	rai::ledger ledger (store, stats);
	rai::genesis genesis;
	rai::transaction transaction (store.environment, nullptr, true);
	genesis.initialize (transaction, store);
	rai::keypair key2;
	rai::send_block send1 (genesis.hash (), key2.pub, 1, rai::test_genesis_key.prv, rai::test_genesis_key.pub, 0);
	ASSERT_EQ (rai::process_result::progress, ledger.process (transaction, send1).code);
	rai::open_block open1 (send1.hash (), key2.pub, key2.pub, key2.prv, key2.pub, 0);
	ASSERT_EQ (rai::process_result::progress, ledger.process (transaction, open1).code);
	rai::receive_block receive1 (open1.hash (), send1.hash (), key2.prv, key2.pub, 0);
	ASSERT_EQ (rai::process_result::unreceivable, ledger.process (transaction, receive1).code);
}

TEST (votes, check_signature)
{
	rai::system system (24000, 1);
	auto & node1 (*system.nodes[0]);
	rai::genesis genesis;
	rai::keypair key1;
	auto send1 (std::make_shared<rai::send_block> (genesis.hash (), key1.pub, rai::genesis_amount - 100, rai::test_genesis_key.prv, rai::test_genesis_key.pub, 0));
	{
		rai::transaction transaction (node1.store.environment, nullptr, true);
		ASSERT_EQ (rai::process_result::progress, node1.ledger.process (transaction, *send1).code);
	}
	auto node_l (system.nodes[0]);
	{
		rai::transaction transaction (node1.store.environment, nullptr, true);
		node1.active.start (transaction, send1);
	}
	auto votes1 (node1.active.roots.find (send1->root ())->election);
	ASSERT_EQ (1, votes1->votes.rep_votes.size ());
	auto vote1 (std::make_shared<rai::vote> (rai::test_genesis_key.pub, rai::test_genesis_key.prv, 1, send1));
	vote1->signature.bytes[0] ^= 1;
	ASSERT_EQ (rai::vote_code::invalid, node1.vote_processor.vote (vote1, rai::endpoint ()).code);
	vote1->signature.bytes[0] ^= 1;
	ASSERT_EQ (rai::vote_code::vote, node1.vote_processor.vote (vote1, rai::endpoint ()).code);
	ASSERT_EQ (rai::vote_code::replay, node1.vote_processor.vote (vote1, rai::endpoint ()).code);
}

TEST (votes, add_one)
{
	rai::system system (24000, 1);
	auto & node1 (*system.nodes[0]);
	rai::genesis genesis;
	rai::keypair key1;
	auto send1 (std::make_shared<rai::send_block> (genesis.hash (), key1.pub, rai::genesis_amount - 100, rai::test_genesis_key.prv, rai::test_genesis_key.pub, 0));
	{
		rai::transaction transaction (node1.store.environment, nullptr, true);
		ASSERT_EQ (rai::process_result::progress, node1.ledger.process (transaction, *send1).code);
	}
	auto node_l (system.nodes[0]);
	{
		rai::transaction transaction (node1.store.environment, nullptr, true);
		node1.active.start (transaction, send1);
	}
	auto votes1 (node1.active.roots.find (send1->root ())->election);
	ASSERT_EQ (1, votes1->votes.rep_votes.size ());
	auto vote1 (std::make_shared<rai::vote> (rai::test_genesis_key.pub, rai::test_genesis_key.prv, 1, send1));
	votes1->vote (vote1);
	auto vote2 (std::make_shared<rai::vote> (rai::test_genesis_key.pub, rai::test_genesis_key.prv, 2, send1));
	votes1->vote (vote1);
	ASSERT_EQ (2, votes1->votes.rep_votes.size ());
	auto existing1 (votes1->votes.rep_votes.find (rai::test_genesis_key.pub));
	ASSERT_NE (votes1->votes.rep_votes.end (), existing1);
	ASSERT_EQ (*send1, *existing1->second);
	rai::transaction transaction (system.nodes[0]->store.environment, nullptr, false);
	auto winner (node1.ledger.winner (transaction, votes1->votes));
	ASSERT_EQ (*send1, *winner.second);
	ASSERT_EQ (rai::genesis_amount - 100, winner.first);
}

TEST (votes, add_two)
{
	rai::system system (24000, 1);
	auto & node1 (*system.nodes[0]);
	rai::genesis genesis;
	rai::keypair key1;
	auto send1 (std::make_shared<rai::send_block> (genesis.hash (), key1.pub, rai::genesis_amount - 100, rai::test_genesis_key.prv, rai::test_genesis_key.pub, 0));
	{
		rai::transaction transaction (node1.store.environment, nullptr, true);
		ASSERT_EQ (rai::process_result::progress, node1.ledger.process (transaction, *send1).code);
	}
	auto node_l (system.nodes[0]);
	{
		rai::transaction transaction (node1.store.environment, nullptr, true);
		node1.active.start (transaction, send1);
	}
	auto votes1 (node1.active.roots.find (send1->root ())->election);
	auto vote1 (std::make_shared<rai::vote> (rai::test_genesis_key.pub, rai::test_genesis_key.prv, 1, send1));
	votes1->vote (vote1);
	rai::keypair key2;
	auto send2 (std::make_shared<rai::send_block> (genesis.hash (), key2.pub, 0, rai::test_genesis_key.prv, rai::test_genesis_key.pub, 0));
	auto vote2 (std::make_shared<rai::vote> (key2.pub, key2.prv, 1, send2));
	votes1->vote (vote2);
	ASSERT_EQ (3, votes1->votes.rep_votes.size ());
	ASSERT_NE (votes1->votes.rep_votes.end (), votes1->votes.rep_votes.find (rai::test_genesis_key.pub));
	ASSERT_EQ (*send1, *votes1->votes.rep_votes[rai::test_genesis_key.pub]);
	ASSERT_NE (votes1->votes.rep_votes.end (), votes1->votes.rep_votes.find (key2.pub));
	ASSERT_EQ (*send2, *votes1->votes.rep_votes[key2.pub]);
	rai::transaction transaction (system.nodes[0]->store.environment, nullptr, false);
	auto winner (node1.ledger.winner (transaction, votes1->votes));
	ASSERT_EQ (*send1, *winner.second);
}

// Higher sequence numbers change the vote
TEST (votes, add_existing)
{
	rai::system system (24000, 1);
	auto & node1 (*system.nodes[0]);
	rai::genesis genesis;
	rai::keypair key1;
	auto send1 (std::make_shared<rai::send_block> (genesis.hash (), key1.pub, 0, rai::test_genesis_key.prv, rai::test_genesis_key.pub, 0));
	{
		rai::transaction transaction (node1.store.environment, nullptr, true);
		ASSERT_EQ (rai::process_result::progress, node1.ledger.process (transaction, *send1).code);
	}
	auto node_l (system.nodes[0]);
	{
		rai::transaction transaction (node1.store.environment, nullptr, true);
		node1.active.start (transaction, send1);
	}
	auto votes1 (node1.active.roots.find (send1->root ())->election);
	auto vote1 (std::make_shared<rai::vote> (rai::test_genesis_key.pub, rai::test_genesis_key.prv, 1, send1));
	votes1->vote (vote1);
	ASSERT_EQ (1, votes1->last_votes[rai::test_genesis_key.pub].second);
	rai::keypair key2;
	auto send2 (std::make_shared<rai::send_block> (genesis.hash (), key2.pub, 0, rai::test_genesis_key.prv, rai::test_genesis_key.pub, 0));
	auto vote2 (std::make_shared<rai::vote> (rai::test_genesis_key.pub, rai::test_genesis_key.prv, 2, send2));
	// Pretend we've waited the timeout
	votes1->last_votes[rai::test_genesis_key.pub].first = std::chrono::steady_clock::now () - std::chrono::seconds (20);
	votes1->vote (vote2);
	ASSERT_EQ (2, votes1->last_votes[rai::test_genesis_key.pub].second);
	// Also resend the old vote, and see if we respect the sequence number
	votes1->last_votes[rai::test_genesis_key.pub].first = std::chrono::steady_clock::now () - std::chrono::seconds (20);
	votes1->vote (vote1);
	ASSERT_EQ (2, votes1->last_votes[rai::test_genesis_key.pub].second);
	ASSERT_EQ (2, votes1->votes.rep_votes.size ());
	ASSERT_NE (votes1->votes.rep_votes.end (), votes1->votes.rep_votes.find (rai::test_genesis_key.pub));
	ASSERT_EQ (*send2, *votes1->votes.rep_votes[rai::test_genesis_key.pub]);
	rai::transaction transaction (system.nodes[0]->store.environment, nullptr, false);
	auto winner (node1.ledger.winner (transaction, votes1->votes));
	ASSERT_EQ (*send2, *winner.second);
}

// Lower sequence numbers are ignored
TEST (votes, add_old)
{
	rai::system system (24000, 1);
	auto & node1 (*system.nodes[0]);
	rai::genesis genesis;
	rai::keypair key1;
	auto send1 (std::make_shared<rai::send_block> (genesis.hash (), key1.pub, 0, rai::test_genesis_key.prv, rai::test_genesis_key.pub, 0));
	{
		rai::transaction transaction (node1.store.environment, nullptr, true);
		ASSERT_EQ (rai::process_result::progress, node1.ledger.process (transaction, *send1).code);
	}
	auto node_l (system.nodes[0]);
	{
		rai::transaction transaction (node1.store.environment, nullptr, true);
		node1.active.start (transaction, send1);
	}
	auto votes1 (node1.active.roots.find (send1->root ())->election);
	auto vote1 (std::make_shared<rai::vote> (rai::test_genesis_key.pub, rai::test_genesis_key.prv, 2, send1));
	node1.vote_processor.vote (vote1, rai::endpoint ());
	rai::keypair key2;
	auto send2 (std::make_shared<rai::send_block> (genesis.hash (), key2.pub, 0, rai::test_genesis_key.prv, rai::test_genesis_key.pub, 0));
	auto vote2 (std::make_shared<rai::vote> (rai::test_genesis_key.pub, rai::test_genesis_key.prv, 1, send2));
	votes1->last_votes[rai::test_genesis_key.pub].first = std::chrono::steady_clock::now () - std::chrono::seconds (20);
	node1.vote_processor.vote (vote2, rai::endpoint ());
	ASSERT_EQ (2, votes1->votes.rep_votes.size ());
	ASSERT_NE (votes1->votes.rep_votes.end (), votes1->votes.rep_votes.find (rai::test_genesis_key.pub));
	ASSERT_EQ (*send1, *votes1->votes.rep_votes[rai::test_genesis_key.pub]);
	rai::transaction transaction (system.nodes[0]->store.environment, nullptr, false);
	auto winner (node1.ledger.winner (transaction, votes1->votes));
	ASSERT_EQ (*send1, *winner.second);
}

// Lower sequence numbers are accepted for different accounts
TEST (votes, add_old_different_account)
{
	rai::system system (24000, 1);
	auto & node1 (*system.nodes[0]);
	rai::genesis genesis;
	rai::keypair key1;
	auto send1 (std::make_shared<rai::send_block> (genesis.hash (), key1.pub, 0, rai::test_genesis_key.prv, rai::test_genesis_key.pub, 0));
	auto send2 (std::make_shared<rai::send_block> (send1->hash (), key1.pub, 0, rai::test_genesis_key.prv, rai::test_genesis_key.pub, 0));
	{
		rai::transaction transaction (node1.store.environment, nullptr, true);
		ASSERT_EQ (rai::process_result::progress, node1.ledger.process (transaction, *send1).code);
		ASSERT_EQ (rai::process_result::progress, node1.ledger.process (transaction, *send2).code);
	}
	auto node_l (system.nodes[0]);
	{
		rai::transaction transaction (node1.store.environment, nullptr, true);
		node1.active.start (transaction, send1);
		node1.active.start (transaction, send2);
	}
	auto votes1 (node1.active.roots.find (send1->root ())->election);
	auto votes2 (node1.active.roots.find (send2->root ())->election);
	ASSERT_EQ (1, votes1->votes.rep_votes.size ());
	ASSERT_EQ (1, votes2->votes.rep_votes.size ());
	auto vote1 (std::make_shared<rai::vote> (rai::test_genesis_key.pub, rai::test_genesis_key.prv, 2, send1));
	auto vote_result1 (node1.vote_processor.vote (vote1, rai::endpoint ()));
	ASSERT_EQ (rai::vote_code::vote, vote_result1.code);
	ASSERT_EQ (*vote1, *vote_result1.vote);
	ASSERT_EQ (2, votes1->votes.rep_votes.size ());
	ASSERT_EQ (1, votes2->votes.rep_votes.size ());
	auto vote2 (std::make_shared<rai::vote> (rai::test_genesis_key.pub, rai::test_genesis_key.prv, 1, send2));
	auto vote_result2 (node1.vote_processor.vote (vote2, rai::endpoint ()));
	ASSERT_EQ (rai::vote_code::vote, vote_result2.code);
	ASSERT_EQ (*vote2, *vote_result2.vote);
	ASSERT_EQ (2, votes1->votes.rep_votes.size ());
	ASSERT_EQ (2, votes2->votes.rep_votes.size ());
	ASSERT_NE (votes1->votes.rep_votes.end (), votes1->votes.rep_votes.find (rai::test_genesis_key.pub));
	ASSERT_NE (votes2->votes.rep_votes.end (), votes2->votes.rep_votes.find (rai::test_genesis_key.pub));
	ASSERT_EQ (*send1, *votes1->votes.rep_votes[rai::test_genesis_key.pub]);
	ASSERT_EQ (*send2, *votes2->votes.rep_votes[rai::test_genesis_key.pub]);
	rai::transaction transaction (system.nodes[0]->store.environment, nullptr, false);
	auto winner1 (node1.ledger.winner (transaction, votes1->votes));
	ASSERT_EQ (*send1, *winner1.second);
	auto winner2 (node1.ledger.winner (transaction, votes2->votes));
	ASSERT_EQ (*send2, *winner2.second);
}

// The voting cooldown is respected
TEST (votes, add_cooldown)
{
	rai::system system (24000, 1);
	auto & node1 (*system.nodes[0]);
	rai::genesis genesis;
	rai::keypair key1;
	auto send1 (std::make_shared<rai::send_block> (genesis.hash (), key1.pub, 0, rai::test_genesis_key.prv, rai::test_genesis_key.pub, 0));
	{
		rai::transaction transaction (node1.store.environment, nullptr, true);
		ASSERT_EQ (rai::process_result::progress, node1.ledger.process (transaction, *send1).code);
	}
	auto node_l (system.nodes[0]);
	{
		rai::transaction transaction (node1.store.environment, nullptr, true);
		node1.active.start (transaction, send1);
	}
	auto votes1 (node1.active.roots.find (send1->root ())->election);
	auto vote1 (std::make_shared<rai::vote> (rai::test_genesis_key.pub, rai::test_genesis_key.prv, 1, send1));
	node1.vote_processor.vote (vote1, rai::endpoint ());
	rai::keypair key2;
	auto send2 (std::make_shared<rai::send_block> (genesis.hash (), key2.pub, 0, rai::test_genesis_key.prv, rai::test_genesis_key.pub, 0));
	auto vote2 (std::make_shared<rai::vote> (rai::test_genesis_key.pub, rai::test_genesis_key.prv, 2, send2));
	node1.vote_processor.vote (vote2, rai::endpoint ());
	ASSERT_EQ (2, votes1->votes.rep_votes.size ());
	ASSERT_NE (votes1->votes.rep_votes.end (), votes1->votes.rep_votes.find (rai::test_genesis_key.pub));
	ASSERT_EQ (*send1, *votes1->votes.rep_votes[rai::test_genesis_key.pub]);
	rai::transaction transaction (system.nodes[0]->store.environment, nullptr, false);
	auto winner (node1.ledger.winner (transaction, votes1->votes));
	ASSERT_EQ (*send1, *winner.second);
}

// Query for block successor
TEST (ledger, successor)
{
	rai::system system (24000, 1);
	rai::keypair key1;
	rai::genesis genesis;
	rai::send_block send1 (genesis.hash (), key1.pub, 0, rai::test_genesis_key.prv, rai::test_genesis_key.pub, 0);
	rai::transaction transaction (system.nodes[0]->store.environment, nullptr, true);
	ASSERT_EQ (rai::process_result::progress, system.nodes[0]->ledger.process (transaction, send1).code);
	ASSERT_EQ (send1, *system.nodes[0]->ledger.successor (transaction, genesis.hash ()));
	ASSERT_EQ (*genesis.open, *system.nodes[0]->ledger.successor (transaction, genesis.open->root ()));
	ASSERT_EQ (nullptr, system.nodes[0]->ledger.successor (transaction, 0));
}

TEST (ledger, fail_change_old)
{
	bool init (false);
	rai::block_store store (init, rai::unique_path ());
	ASSERT_FALSE (init);
	rai::stat stats;
	rai::ledger ledger (store, stats);
	rai::genesis genesis;
	rai::transaction transaction (store.environment, nullptr, true);
	genesis.initialize (transaction, store);
	rai::keypair key1;
	rai::change_block block (genesis.hash (), key1.pub, rai::test_genesis_key.prv, rai::test_genesis_key.pub, 0);
	auto result1 (ledger.process (transaction, block));
	ASSERT_EQ (rai::process_result::progress, result1.code);
	auto result2 (ledger.process (transaction, block));
	ASSERT_EQ (rai::process_result::old, result2.code);
}

TEST (ledger, fail_change_gap_previous)
{
	bool init (false);
	rai::block_store store (init, rai::unique_path ());
	ASSERT_FALSE (init);
	rai::stat stats;
	rai::ledger ledger (store, stats);
	rai::genesis genesis;
	rai::transaction transaction (store.environment, nullptr, true);
	genesis.initialize (transaction, store);
	rai::keypair key1;
	rai::change_block block (1, key1.pub, rai::test_genesis_key.prv, rai::test_genesis_key.pub, 0);
	auto result1 (ledger.process (transaction, block));
	ASSERT_EQ (rai::process_result::gap_previous, result1.code);
}

TEST (ledger, fail_change_bad_signature)
{
	bool init (false);
	rai::block_store store (init, rai::unique_path ());
	ASSERT_FALSE (init);
	rai::stat stats;
	rai::ledger ledger (store, stats);
	rai::genesis genesis;
	rai::transaction transaction (store.environment, nullptr, true);
	genesis.initialize (transaction, store);
	rai::keypair key1;
	rai::change_block block (genesis.hash (), key1.pub, rai::keypair ().prv, 0, 0);
	auto result1 (ledger.process (transaction, block));
	ASSERT_EQ (rai::process_result::bad_signature, result1.code);
}

TEST (ledger, fail_change_fork)
{
	bool init (false);
	rai::block_store store (init, rai::unique_path ());
	ASSERT_FALSE (init);
	rai::stat stats;
	rai::ledger ledger (store, stats);
	rai::genesis genesis;
	rai::transaction transaction (store.environment, nullptr, true);
	genesis.initialize (transaction, store);
	rai::keypair key1;
	rai::change_block block1 (genesis.hash (), key1.pub, rai::test_genesis_key.prv, rai::test_genesis_key.pub, 0);
	auto result1 (ledger.process (transaction, block1));
	ASSERT_EQ (rai::process_result::progress, result1.code);
	rai::keypair key2;
	rai::change_block block2 (genesis.hash (), key2.pub, rai::test_genesis_key.prv, rai::test_genesis_key.pub, 0);
	auto result2 (ledger.process (transaction, block2));
	ASSERT_EQ (rai::process_result::fork, result2.code);
}

TEST (ledger, fail_send_old)
{
	bool init (false);
	rai::block_store store (init, rai::unique_path ());
	ASSERT_FALSE (init);
	rai::stat stats;
	rai::ledger ledger (store, stats);
	rai::genesis genesis;
	rai::transaction transaction (store.environment, nullptr, true);
	genesis.initialize (transaction, store);
	rai::keypair key1;
	rai::send_block block (genesis.hash (), key1.pub, 1, rai::test_genesis_key.prv, rai::test_genesis_key.pub, 0);
	auto result1 (ledger.process (transaction, block));
	ASSERT_EQ (rai::process_result::progress, result1.code);
	auto result2 (ledger.process (transaction, block));
	ASSERT_EQ (rai::process_result::old, result2.code);
}

TEST (ledger, fail_send_gap_previous)
{
	bool init (false);
	rai::block_store store (init, rai::unique_path ());
	ASSERT_FALSE (init);
	rai::stat stats;
	rai::ledger ledger (store, stats);
	rai::genesis genesis;
	rai::transaction transaction (store.environment, nullptr, true);
	genesis.initialize (transaction, store);
	rai::keypair key1;
	rai::send_block block (1, key1.pub, 1, rai::test_genesis_key.prv, rai::test_genesis_key.pub, 0);
	auto result1 (ledger.process (transaction, block));
	ASSERT_EQ (rai::process_result::gap_previous, result1.code);
}

TEST (ledger, fail_send_bad_signature)
{
	bool init (false);
	rai::block_store store (init, rai::unique_path ());
	ASSERT_FALSE (init);
	rai::stat stats;
	rai::ledger ledger (store, stats);
	rai::genesis genesis;
	rai::transaction transaction (store.environment, nullptr, true);
	genesis.initialize (transaction, store);
	rai::keypair key1;
	rai::send_block block (genesis.hash (), key1.pub, 1, rai::keypair ().prv, 0, 0);
	auto result1 (ledger.process (transaction, block));
	ASSERT_EQ (rai::process_result::bad_signature, result1.code);
}

TEST (ledger, fail_send_negative_spend)
{
	bool init (false);
	rai::block_store store (init, rai::unique_path ());
	ASSERT_FALSE (init);
	rai::stat stats;
	rai::ledger ledger (store, stats);
	rai::genesis genesis;
	rai::transaction transaction (store.environment, nullptr, true);
	genesis.initialize (transaction, store);
	rai::keypair key1;
	rai::send_block block1 (genesis.hash (), key1.pub, 1, rai::test_genesis_key.prv, rai::test_genesis_key.pub, 0);
	ASSERT_EQ (rai::process_result::progress, ledger.process (transaction, block1).code);
	rai::keypair key2;
	rai::send_block block2 (block1.hash (), key2.pub, 2, rai::test_genesis_key.prv, rai::test_genesis_key.pub, 0);
	ASSERT_EQ (rai::process_result::negative_spend, ledger.process (transaction, block2).code);
}

TEST (ledger, fail_send_fork)
{
	bool init (false);
	rai::block_store store (init, rai::unique_path ());
	ASSERT_FALSE (init);
	rai::stat stats;
	rai::ledger ledger (store, stats);
	rai::genesis genesis;
	rai::transaction transaction (store.environment, nullptr, true);
	genesis.initialize (transaction, store);
	rai::keypair key1;
	rai::send_block block1 (genesis.hash (), key1.pub, 1, rai::test_genesis_key.prv, rai::test_genesis_key.pub, 0);
	ASSERT_EQ (rai::process_result::progress, ledger.process (transaction, block1).code);
	rai::keypair key2;
	rai::send_block block2 (genesis.hash (), key2.pub, 1, rai::test_genesis_key.prv, rai::test_genesis_key.pub, 0);
	ASSERT_EQ (rai::process_result::fork, ledger.process (transaction, block2).code);
}

TEST (ledger, fail_open_old)
{
	bool init (false);
	rai::block_store store (init, rai::unique_path ());
	ASSERT_FALSE (init);
	rai::stat stats;
	rai::ledger ledger (store, stats);
	rai::genesis genesis;
	rai::transaction transaction (store.environment, nullptr, true);
	genesis.initialize (transaction, store);
	rai::keypair key1;
	rai::send_block block1 (genesis.hash (), key1.pub, 1, rai::test_genesis_key.prv, rai::test_genesis_key.pub, 0);
	ASSERT_EQ (rai::process_result::progress, ledger.process (transaction, block1).code);
	rai::open_block block2 (block1.hash (), 1, key1.pub, key1.prv, key1.pub, 0);
	ASSERT_EQ (rai::process_result::progress, ledger.process (transaction, block2).code);
	ASSERT_EQ (rai::process_result::old, ledger.process (transaction, block2).code);
}

TEST (ledger, fail_open_gap_source)
{
	bool init (false);
	rai::block_store store (init, rai::unique_path ());
	ASSERT_FALSE (init);
	rai::stat stats;
	rai::ledger ledger (store, stats);
	rai::genesis genesis;
	rai::transaction transaction (store.environment, nullptr, true);
	genesis.initialize (transaction, store);
	rai::keypair key1;
	rai::open_block block2 (1, 1, key1.pub, key1.prv, key1.pub, 0);
	auto result2 (ledger.process (transaction, block2));
	ASSERT_EQ (rai::process_result::gap_source, result2.code);
}

TEST (ledger, fail_open_bad_signature)
{
	bool init (false);
	rai::block_store store (init, rai::unique_path ());
	ASSERT_FALSE (init);
	rai::stat stats;
	rai::ledger ledger (store, stats);
	rai::genesis genesis;
	rai::transaction transaction (store.environment, nullptr, true);
	genesis.initialize (transaction, store);
	rai::keypair key1;
	rai::send_block block1 (genesis.hash (), key1.pub, 1, rai::test_genesis_key.prv, rai::test_genesis_key.pub, 0);
	ASSERT_EQ (rai::process_result::progress, ledger.process (transaction, block1).code);
	rai::open_block block2 (block1.hash (), 1, key1.pub, key1.prv, key1.pub, 0);
	block2.signature.clear ();
	ASSERT_EQ (rai::process_result::bad_signature, ledger.process (transaction, block2).code);
}

TEST (ledger, fail_open_fork_previous)
{
	bool init (false);
	rai::block_store store (init, rai::unique_path ());
	ASSERT_FALSE (init);
	rai::stat stats;
	rai::ledger ledger (store, stats);
	rai::genesis genesis;
	rai::transaction transaction (store.environment, nullptr, true);
	genesis.initialize (transaction, store);
	rai::keypair key1;
	rai::send_block block1 (genesis.hash (), key1.pub, 1, rai::test_genesis_key.prv, rai::test_genesis_key.pub, 0);
	ASSERT_EQ (rai::process_result::progress, ledger.process (transaction, block1).code);
	rai::send_block block2 (block1.hash (), key1.pub, 0, rai::test_genesis_key.prv, rai::test_genesis_key.pub, 0);
	ASSERT_EQ (rai::process_result::progress, ledger.process (transaction, block2).code);
	rai::open_block block3 (block1.hash (), 1, key1.pub, key1.prv, key1.pub, 0);
	ASSERT_EQ (rai::process_result::progress, ledger.process (transaction, block3).code);
	rai::open_block block4 (block2.hash (), 1, key1.pub, key1.prv, key1.pub, 0);
	ASSERT_EQ (rai::process_result::fork, ledger.process (transaction, block4).code);
}

TEST (ledger, fail_open_account_mismatch)
{
	bool init (false);
	rai::block_store store (init, rai::unique_path ());
	ASSERT_FALSE (init);
	rai::stat stats;
	rai::ledger ledger (store, stats);
	rai::genesis genesis;
	rai::transaction transaction (store.environment, nullptr, true);
	genesis.initialize (transaction, store);
	rai::keypair key1;
	rai::send_block block1 (genesis.hash (), key1.pub, 1, rai::test_genesis_key.prv, rai::test_genesis_key.pub, 0);
	ASSERT_EQ (rai::process_result::progress, ledger.process (transaction, block1).code);
	rai::keypair badkey;
	rai::open_block block2 (block1.hash (), 1, badkey.pub, badkey.prv, badkey.pub, 0);
	ASSERT_NE (rai::process_result::progress, ledger.process (transaction, block2).code);
}

TEST (ledger, fail_receive_old)
{
	bool init (false);
	rai::block_store store (init, rai::unique_path ());
	ASSERT_FALSE (init);
	rai::stat stats;
	rai::ledger ledger (store, stats);
	rai::genesis genesis;
	rai::transaction transaction (store.environment, nullptr, true);
	genesis.initialize (transaction, store);
	rai::keypair key1;
	rai::send_block block1 (genesis.hash (), key1.pub, 1, rai::test_genesis_key.prv, rai::test_genesis_key.pub, 0);
	ASSERT_EQ (rai::process_result::progress, ledger.process (transaction, block1).code);
	rai::send_block block2 (block1.hash (), key1.pub, 0, rai::test_genesis_key.prv, rai::test_genesis_key.pub, 0);
	ASSERT_EQ (rai::process_result::progress, ledger.process (transaction, block2).code);
	rai::open_block block3 (block1.hash (), 1, key1.pub, key1.prv, key1.pub, 0);
	ASSERT_EQ (rai::process_result::progress, ledger.process (transaction, block3).code);
	rai::receive_block block4 (block3.hash (), block2.hash (), key1.prv, key1.pub, 0);
	ASSERT_EQ (rai::process_result::progress, ledger.process (transaction, block4).code);
	ASSERT_EQ (rai::process_result::old, ledger.process (transaction, block4).code);
}

TEST (ledger, fail_receive_gap_source)
{
	bool init (false);
	rai::block_store store (init, rai::unique_path ());
	ASSERT_FALSE (init);
	rai::stat stats;
	rai::ledger ledger (store, stats);
	rai::genesis genesis;
	rai::transaction transaction (store.environment, nullptr, true);
	genesis.initialize (transaction, store);
	rai::keypair key1;
	rai::send_block block1 (genesis.hash (), key1.pub, 1, rai::test_genesis_key.prv, rai::test_genesis_key.pub, 0);
	auto result1 (ledger.process (transaction, block1));
	ASSERT_EQ (rai::process_result::progress, result1.code);
	rai::send_block block2 (block1.hash (), key1.pub, 0, rai::test_genesis_key.prv, rai::test_genesis_key.pub, 0);
	auto result2 (ledger.process (transaction, block2));
	ASSERT_EQ (rai::process_result::progress, result2.code);
	rai::open_block block3 (block1.hash (), 1, key1.pub, key1.prv, key1.pub, 0);
	auto result3 (ledger.process (transaction, block3));
	ASSERT_EQ (rai::process_result::progress, result3.code);
	rai::receive_block block4 (block3.hash (), 1, key1.prv, key1.pub, 0);
	auto result4 (ledger.process (transaction, block4));
	ASSERT_EQ (rai::process_result::gap_source, result4.code);
}

TEST (ledger, fail_receive_overreceive)
{
	bool init (false);
	rai::block_store store (init, rai::unique_path ());
	ASSERT_FALSE (init);
	rai::stat stats;
	rai::ledger ledger (store, stats);
	rai::genesis genesis;
	rai::transaction transaction (store.environment, nullptr, true);
	genesis.initialize (transaction, store);
	rai::keypair key1;
	rai::send_block block1 (genesis.hash (), key1.pub, 1, rai::test_genesis_key.prv, rai::test_genesis_key.pub, 0);
	auto result1 (ledger.process (transaction, block1));
	ASSERT_EQ (rai::process_result::progress, result1.code);
	rai::open_block block2 (block1.hash (), 1, key1.pub, key1.prv, key1.pub, 0);
	auto result3 (ledger.process (transaction, block2));
	ASSERT_EQ (rai::process_result::progress, result3.code);
	rai::receive_block block3 (block2.hash (), block1.hash (), key1.prv, key1.pub, 0);
	auto result4 (ledger.process (transaction, block3));
	ASSERT_EQ (rai::process_result::unreceivable, result4.code);
}

TEST (ledger, fail_receive_bad_signature)
{
	bool init (false);
	rai::block_store store (init, rai::unique_path ());
	ASSERT_FALSE (init);
	rai::stat stats;
	rai::ledger ledger (store, stats);
	rai::genesis genesis;
	rai::transaction transaction (store.environment, nullptr, true);
	genesis.initialize (transaction, store);
	rai::keypair key1;
	rai::send_block block1 (genesis.hash (), key1.pub, 1, rai::test_genesis_key.prv, rai::test_genesis_key.pub, 0);
	auto result1 (ledger.process (transaction, block1));
	ASSERT_EQ (rai::process_result::progress, result1.code);
	rai::send_block block2 (block1.hash (), key1.pub, 0, rai::test_genesis_key.prv, rai::test_genesis_key.pub, 0);
	auto result2 (ledger.process (transaction, block2));
	ASSERT_EQ (rai::process_result::progress, result2.code);
	rai::open_block block3 (block1.hash (), 1, key1.pub, key1.prv, key1.pub, 0);
	auto result3 (ledger.process (transaction, block3));
	ASSERT_EQ (rai::process_result::progress, result3.code);
	rai::receive_block block4 (block3.hash (), block2.hash (), rai::keypair ().prv, 0, 0);
	auto result4 (ledger.process (transaction, block4));
	ASSERT_EQ (rai::process_result::bad_signature, result4.code);
}

TEST (ledger, fail_receive_gap_previous_opened)
{
	bool init (false);
	rai::block_store store (init, rai::unique_path ());
	ASSERT_FALSE (init);
	rai::stat stats;
	rai::ledger ledger (store, stats);
	rai::genesis genesis;
	rai::transaction transaction (store.environment, nullptr, true);
	genesis.initialize (transaction, store);
	rai::keypair key1;
	rai::send_block block1 (genesis.hash (), key1.pub, 1, rai::test_genesis_key.prv, rai::test_genesis_key.pub, 0);
	auto result1 (ledger.process (transaction, block1));
	ASSERT_EQ (rai::process_result::progress, result1.code);
	rai::send_block block2 (block1.hash (), key1.pub, 0, rai::test_genesis_key.prv, rai::test_genesis_key.pub, 0);
	auto result2 (ledger.process (transaction, block2));
	ASSERT_EQ (rai::process_result::progress, result2.code);
	rai::open_block block3 (block1.hash (), 1, key1.pub, key1.prv, key1.pub, 0);
	auto result3 (ledger.process (transaction, block3));
	ASSERT_EQ (rai::process_result::progress, result3.code);
	rai::receive_block block4 (1, block2.hash (), key1.prv, key1.pub, 0);
	auto result4 (ledger.process (transaction, block4));
	ASSERT_EQ (rai::process_result::gap_previous, result4.code);
}

TEST (ledger, fail_receive_gap_previous_unopened)
{
	bool init (false);
	rai::block_store store (init, rai::unique_path ());
	ASSERT_FALSE (init);
	rai::stat stats;
	rai::ledger ledger (store, stats);
	rai::genesis genesis;
	rai::transaction transaction (store.environment, nullptr, true);
	genesis.initialize (transaction, store);
	rai::keypair key1;
	rai::send_block block1 (genesis.hash (), key1.pub, 1, rai::test_genesis_key.prv, rai::test_genesis_key.pub, 0);
	auto result1 (ledger.process (transaction, block1));
	ASSERT_EQ (rai::process_result::progress, result1.code);
	rai::send_block block2 (block1.hash (), key1.pub, 0, rai::test_genesis_key.prv, rai::test_genesis_key.pub, 0);
	auto result2 (ledger.process (transaction, block2));
	ASSERT_EQ (rai::process_result::progress, result2.code);
	rai::receive_block block3 (1, block2.hash (), key1.prv, key1.pub, 0);
	auto result3 (ledger.process (transaction, block3));
	ASSERT_EQ (rai::process_result::gap_previous, result3.code);
}

TEST (ledger, fail_receive_fork_previous)
{
	bool init (false);
	rai::block_store store (init, rai::unique_path ());
	ASSERT_FALSE (init);
	rai::stat stats;
	rai::ledger ledger (store, stats);
	rai::genesis genesis;
	rai::transaction transaction (store.environment, nullptr, true);
	genesis.initialize (transaction, store);
	rai::keypair key1;
	rai::send_block block1 (genesis.hash (), key1.pub, 1, rai::test_genesis_key.prv, rai::test_genesis_key.pub, 0);
	auto result1 (ledger.process (transaction, block1));
	ASSERT_EQ (rai::process_result::progress, result1.code);
	rai::send_block block2 (block1.hash (), key1.pub, 0, rai::test_genesis_key.prv, rai::test_genesis_key.pub, 0);
	auto result2 (ledger.process (transaction, block2));
	ASSERT_EQ (rai::process_result::progress, result2.code);
	rai::open_block block3 (block1.hash (), 1, key1.pub, key1.prv, key1.pub, 0);
	auto result3 (ledger.process (transaction, block3));
	ASSERT_EQ (rai::process_result::progress, result3.code);
	rai::keypair key2;
	rai::send_block block4 (block3.hash (), key1.pub, 1, key1.prv, key1.pub, 0);
	auto result4 (ledger.process (transaction, block4));
	ASSERT_EQ (rai::process_result::progress, result4.code);
	rai::receive_block block5 (block3.hash (), block2.hash (), key1.prv, key1.pub, 0);
	auto result5 (ledger.process (transaction, block5));
	ASSERT_EQ (rai::process_result::fork, result5.code);
}

TEST (ledger, fail_receive_received_source)
{
	bool init (false);
	rai::block_store store (init, rai::unique_path ());
	ASSERT_FALSE (init);
	rai::stat stats;
	rai::ledger ledger (store, stats);
	rai::genesis genesis;
	rai::transaction transaction (store.environment, nullptr, true);
	genesis.initialize (transaction, store);
	rai::keypair key1;
	rai::send_block block1 (genesis.hash (), key1.pub, 2, rai::test_genesis_key.prv, rai::test_genesis_key.pub, 0);
	auto result1 (ledger.process (transaction, block1));
	ASSERT_EQ (rai::process_result::progress, result1.code);
	rai::send_block block2 (block1.hash (), key1.pub, 1, rai::test_genesis_key.prv, rai::test_genesis_key.pub, 0);
	auto result2 (ledger.process (transaction, block2));
	ASSERT_EQ (rai::process_result::progress, result2.code);
	rai::send_block block6 (block2.hash (), key1.pub, 0, rai::test_genesis_key.prv, rai::test_genesis_key.pub, 0);
	auto result6 (ledger.process (transaction, block6));
	ASSERT_EQ (rai::process_result::progress, result6.code);
	rai::open_block block3 (block1.hash (), 1, key1.pub, key1.prv, key1.pub, 0);
	auto result3 (ledger.process (transaction, block3));
	ASSERT_EQ (rai::process_result::progress, result3.code);
	rai::keypair key2;
	rai::send_block block4 (block3.hash (), key1.pub, 1, key1.prv, key1.pub, 0);
	auto result4 (ledger.process (transaction, block4));
	ASSERT_EQ (rai::process_result::progress, result4.code);
	rai::receive_block block5 (block4.hash (), block2.hash (), key1.prv, key1.pub, 0);
	auto result5 (ledger.process (transaction, block5));
	ASSERT_EQ (rai::process_result::progress, result5.code);
	rai::receive_block block7 (block3.hash (), block2.hash (), key1.prv, key1.pub, 0);
	auto result7 (ledger.process (transaction, block7));
	ASSERT_EQ (rai::process_result::fork, result7.code);
}

TEST (ledger, latest_empty)
{
	bool init (false);
	rai::block_store store (init, rai::unique_path ());
	ASSERT_FALSE (init);
	rai::stat stats;
	rai::ledger ledger (store, stats);
	rai::keypair key;
	rai::transaction transaction (store.environment, nullptr, false);
	auto latest (ledger.latest (transaction, key.pub));
	ASSERT_TRUE (latest.is_zero ());
}

TEST (ledger, latest_root)
{
	bool init (false);
	rai::block_store store (init, rai::unique_path ());
	ASSERT_FALSE (init);
	rai::stat stats;
	rai::ledger ledger (store, stats);
	rai::genesis genesis;
	rai::transaction transaction (store.environment, nullptr, true);
	genesis.initialize (transaction, store);
	rai::keypair key;
	ASSERT_EQ (key.pub, ledger.latest_root (transaction, key.pub));
	auto hash1 (ledger.latest (transaction, rai::test_genesis_key.pub));
	rai::send_block send (hash1, 0, 1, rai::test_genesis_key.prv, rai::test_genesis_key.pub, 0);
	ASSERT_EQ (rai::process_result::progress, ledger.process (transaction, send).code);
	ASSERT_EQ (send.hash (), ledger.latest_root (transaction, rai::test_genesis_key.pub));
}

<<<<<<< HEAD
TEST (ledger, supply_cache)
{
	bool init (false);
	rai::block_store store (init, rai::unique_path ());
	ASSERT_TRUE (!init);
	rai::stat stats;
	rai::ledger ledger (store, stats, 40);
	{
		rai::transaction transaction (store.environment, nullptr, true);
		rai::genesis genesis;
		genesis.initialize (transaction, store);
		rai::keypair key2;
		rai::account_info info1;
		ASSERT_FALSE (store.account_get (transaction, rai::test_genesis_key.pub, info1));
		rai::send_block send (info1.head, key2.pub, std::numeric_limits<rai::uint128_t>::max () - 50, rai::test_genesis_key.prv, rai::test_genesis_key.pub, 0);
		ledger.process (transaction, send);
	}

	// Cached (default)
	ASSERT_NE (10, ledger.supply.circulating_get ());
	// Uncached
	ASSERT_EQ (10, ledger.supply.circulating_get (true));
}

TEST (ledger, inactive_supply)
{
	bool init (false);
	rai::block_store store (init, rai::unique_path ());
	ASSERT_TRUE (!init);
	rai::stat stats;
	rai::ledger ledger (store, stats, 40);
	{
		rai::transaction transaction (store.environment, nullptr, true);
		rai::genesis genesis;
		genesis.initialize (transaction, store);
		rai::keypair key2;
		rai::account_info info1;
		ASSERT_FALSE (store.account_get (transaction, rai::test_genesis_key.pub, info1));
		rai::send_block send (info1.head, key2.pub, std::numeric_limits<rai::uint128_t>::max () - 50, rai::test_genesis_key.prv, rai::test_genesis_key.pub, 0);
		ledger.process (transaction, send);
	}
	ASSERT_EQ (10, ledger.supply.circulating_get (true));
	ledger.supply.inactive_set (60);
	ASSERT_EQ (0, ledger.supply.circulating_get (true));
	ledger.supply.inactive_set (0);
	ASSERT_EQ (50, ledger.supply.circulating_get (true));
}

=======
>>>>>>> a26724a0
TEST (ledger, change_representative_move_representation)
{
	bool init (false);
	rai::block_store store (init, rai::unique_path ());
	ASSERT_TRUE (!init);
	rai::stat stats;
	rai::ledger ledger (store, stats);
	rai::keypair key1;
	rai::transaction transaction (store.environment, nullptr, true);
	rai::genesis genesis;
	genesis.initialize (transaction, store);
	auto hash1 (genesis.hash ());
	ASSERT_EQ (rai::genesis_amount, ledger.weight (transaction, rai::test_genesis_key.pub));
	rai::send_block send (hash1, key1.pub, 0, rai::test_genesis_key.prv, rai::test_genesis_key.pub, 0);
	ASSERT_EQ (rai::process_result::progress, ledger.process (transaction, send).code);
	ASSERT_EQ (0, ledger.weight (transaction, rai::test_genesis_key.pub));
	rai::keypair key2;
	rai::change_block change (send.hash (), key2.pub, rai::test_genesis_key.prv, rai::test_genesis_key.pub, 0);
	ASSERT_EQ (rai::process_result::progress, ledger.process (transaction, change).code);
	rai::keypair key3;
	rai::open_block open (send.hash (), key3.pub, key1.pub, key1.prv, key1.pub, 0);
	ASSERT_EQ (rai::process_result::progress, ledger.process (transaction, open).code);
	ASSERT_EQ (rai::genesis_amount, ledger.weight (transaction, key3.pub));
}

TEST (ledger, send_open_receive_rollback)
{
	bool init (false);
	rai::block_store store (init, rai::unique_path ());
	ASSERT_TRUE (!init);
	rai::stat stats;
	rai::ledger ledger (store, stats, 0);
	rai::transaction transaction (store.environment, nullptr, true);
	rai::genesis genesis;
	genesis.initialize (transaction, store);
	rai::account_info info1;
	ASSERT_FALSE (store.account_get (transaction, rai::test_genesis_key.pub, info1));
	rai::keypair key1;
	rai::send_block send1 (info1.head, key1.pub, rai::genesis_amount - 50, rai::test_genesis_key.prv, rai::test_genesis_key.pub, 0);
	auto return1 (ledger.process (transaction, send1));
	ASSERT_EQ (rai::process_result::progress, return1.code);
	rai::send_block send2 (send1.hash (), key1.pub, rai::genesis_amount - 100, rai::test_genesis_key.prv, rai::test_genesis_key.pub, 0);
	auto return2 (ledger.process (transaction, send2));
	ASSERT_EQ (rai::process_result::progress, return2.code);
	rai::keypair key2;
	rai::open_block open (send2.hash (), key2.pub, key1.pub, key1.prv, key1.pub, 0);
	auto return4 (ledger.process (transaction, open));
	ASSERT_EQ (rai::process_result::progress, return4.code);
	rai::receive_block receive (open.hash (), send1.hash (), key1.prv, key1.pub, 0);
	auto return5 (ledger.process (transaction, receive));
	ASSERT_EQ (rai::process_result::progress, return5.code);
	rai::keypair key3;
	ASSERT_EQ (100, ledger.weight (transaction, key2.pub));
	ASSERT_EQ (rai::genesis_amount - 100, ledger.weight (transaction, rai::test_genesis_key.pub));
	ASSERT_EQ (0, ledger.weight (transaction, key3.pub));
	rai::change_block change1 (send2.hash (), key3.pub, rai::test_genesis_key.prv, rai::test_genesis_key.pub, 0);
	auto return6 (ledger.process (transaction, change1));
	ASSERT_EQ (rai::process_result::progress, return6.code);
	ASSERT_EQ (100, ledger.weight (transaction, key2.pub));
	ASSERT_EQ (0, ledger.weight (transaction, rai::test_genesis_key.pub));
	ASSERT_EQ (rai::genesis_amount - 100, ledger.weight (transaction, key3.pub));
	ledger.rollback (transaction, receive.hash ());
	ASSERT_EQ (50, ledger.weight (transaction, key2.pub));
	ASSERT_EQ (0, ledger.weight (transaction, rai::test_genesis_key.pub));
	ASSERT_EQ (rai::genesis_amount - 100, ledger.weight (transaction, key3.pub));
	ledger.rollback (transaction, open.hash ());
	ASSERT_EQ (0, ledger.weight (transaction, key2.pub));
	ASSERT_EQ (0, ledger.weight (transaction, rai::test_genesis_key.pub));
	ASSERT_EQ (rai::genesis_amount - 100, ledger.weight (transaction, key3.pub));
	ledger.rollback (transaction, change1.hash ());
	ASSERT_EQ (0, ledger.weight (transaction, key2.pub));
	ASSERT_EQ (0, ledger.weight (transaction, key3.pub));
	ASSERT_EQ (rai::genesis_amount - 100, ledger.weight (transaction, rai::test_genesis_key.pub));
	ledger.rollback (transaction, send2.hash ());
	ASSERT_EQ (0, ledger.weight (transaction, key2.pub));
	ASSERT_EQ (0, ledger.weight (transaction, key3.pub));
	ASSERT_EQ (rai::genesis_amount - 50, ledger.weight (transaction, rai::test_genesis_key.pub));
	ledger.rollback (transaction, send1.hash ());
	ASSERT_EQ (0, ledger.weight (transaction, key2.pub));
	ASSERT_EQ (0, ledger.weight (transaction, key3.pub));
	ASSERT_EQ (rai::genesis_amount - 0, ledger.weight (transaction, rai::test_genesis_key.pub));
}

TEST (ledger, bootstrap_rep_weight)
{
	bool init (false);
	rai::block_store store (init, rai::unique_path ());
	ASSERT_TRUE (!init);
	rai::stat stats;
	rai::ledger ledger (store, stats, 40);
	rai::account_info info1;
	rai::keypair key2;
	rai::genesis genesis;
	{
		rai::transaction transaction (store.environment, nullptr, true);
		genesis.initialize (transaction, store);
		ASSERT_FALSE (store.account_get (transaction, rai::test_genesis_key.pub, info1));
		rai::send_block send (info1.head, key2.pub, std::numeric_limits<rai::uint128_t>::max () - 50, rai::test_genesis_key.prv, rai::test_genesis_key.pub, 0);
		ledger.process (transaction, send);
	}
	{
		rai::transaction transaction (store.environment, nullptr, false);
		ledger.bootstrap_weight_max_blocks = 3;
		ledger.bootstrap_weights[key2.pub] = 1000;
		ASSERT_EQ (1000, ledger.weight (transaction, key2.pub));
	}
	{
		rai::transaction transaction (store.environment, nullptr, true);
		ASSERT_FALSE (store.account_get (transaction, rai::test_genesis_key.pub, info1));
		rai::send_block send (info1.head, key2.pub, std::numeric_limits<rai::uint128_t>::max () - 100, rai::test_genesis_key.prv, rai::test_genesis_key.pub, 0);
		ledger.process (transaction, send);
	}
	{
		rai::transaction transaction (store.environment, nullptr, false);
		ASSERT_EQ (0, ledger.weight (transaction, key2.pub));
	}
}

TEST (ledger, block_destination_source)
{
	bool init (false);
	rai::block_store store (init, rai::unique_path ());
	ASSERT_TRUE (!init);
	rai::stat stats;
	rai::ledger ledger (store, stats);
	rai::genesis genesis;
	ledger.state_block_parse_canary = genesis.hash ();
	rai::transaction transaction (store.environment, nullptr, true);
	genesis.initialize (transaction, store);
	rai::keypair dest;
	rai::uint128_t balance (rai::genesis_amount);
	balance -= rai::Gxrb_ratio;
	rai::send_block block1 (genesis.hash (), dest.pub, balance, rai::test_genesis_key.prv, rai::test_genesis_key.pub, 0);
	balance -= rai::Gxrb_ratio;
	rai::send_block block2 (block1.hash (), rai::genesis_account, balance, rai::test_genesis_key.prv, rai::test_genesis_key.pub, 0);
	balance += rai::Gxrb_ratio;
	rai::receive_block block3 (block2.hash (), block2.hash (), rai::test_genesis_key.prv, rai::test_genesis_key.pub, 0);
	balance -= rai::Gxrb_ratio;
	rai::state_block block4 (rai::genesis_account, block3.hash (), rai::genesis_account, balance, dest.pub, rai::test_genesis_key.prv, rai::test_genesis_key.pub, 0);
	balance -= rai::Gxrb_ratio;
	rai::state_block block5 (rai::genesis_account, block4.hash (), rai::genesis_account, balance, rai::genesis_account, rai::test_genesis_key.prv, rai::test_genesis_key.pub, 0);
	balance += rai::Gxrb_ratio;
	rai::state_block block6 (rai::genesis_account, block5.hash (), rai::genesis_account, balance, block5.hash (), rai::test_genesis_key.prv, rai::test_genesis_key.pub, 0);
	ASSERT_EQ (rai::process_result::progress, ledger.process (transaction, block1).code);
	ASSERT_EQ (rai::process_result::progress, ledger.process (transaction, block2).code);
	ASSERT_EQ (rai::process_result::progress, ledger.process (transaction, block3).code);
	ASSERT_EQ (rai::process_result::progress, ledger.process (transaction, block4).code);
	ASSERT_EQ (rai::process_result::progress, ledger.process (transaction, block5).code);
	ASSERT_EQ (rai::process_result::progress, ledger.process (transaction, block6).code);
	ASSERT_EQ (balance, ledger.balance (transaction, block6.hash ()));
	ASSERT_EQ (dest.pub, ledger.block_destination (transaction, block1));
	ASSERT_TRUE (ledger.block_source (transaction, block1).is_zero ());
	ASSERT_EQ (rai::genesis_account, ledger.block_destination (transaction, block2));
	ASSERT_TRUE (ledger.block_source (transaction, block2).is_zero ());
	ASSERT_TRUE (ledger.block_destination (transaction, block3).is_zero ());
	ASSERT_EQ (block2.hash (), ledger.block_source (transaction, block3));
	ASSERT_EQ (dest.pub, ledger.block_destination (transaction, block4));
	ASSERT_TRUE (ledger.block_source (transaction, block4).is_zero ());
	ASSERT_EQ (rai::genesis_account, ledger.block_destination (transaction, block5));
	ASSERT_TRUE (ledger.block_source (transaction, block5).is_zero ());
	ASSERT_TRUE (ledger.block_destination (transaction, block6).is_zero ());
	ASSERT_EQ (block5.hash (), ledger.block_source (transaction, block6));
}

TEST (ledger, state_account)
{
	bool init (false);
	rai::block_store store (init, rai::unique_path ());
	ASSERT_TRUE (!init);
	rai::stat stats;
	rai::ledger ledger (store, stats);
	rai::genesis genesis;
	ledger.state_block_parse_canary = genesis.hash ();
	rai::transaction transaction (store.environment, nullptr, true);
	genesis.initialize (transaction, store);
	rai::state_block send1 (rai::genesis_account, genesis.hash (), rai::genesis_account, rai::genesis_amount - rai::Gxrb_ratio, rai::genesis_account, rai::test_genesis_key.prv, rai::test_genesis_key.pub, 0);
	ASSERT_EQ (rai::process_result::progress, ledger.process (transaction, send1).code);
	ASSERT_EQ (rai::genesis_account, ledger.account (transaction, send1.hash ()));
}

TEST (ledger, state_send_receive)
{
	bool init (false);
	rai::block_store store (init, rai::unique_path ());
	ASSERT_TRUE (!init);
	rai::stat stats;
	rai::ledger ledger (store, stats);
	rai::genesis genesis;
	ledger.state_block_parse_canary = genesis.hash ();
	rai::transaction transaction (store.environment, nullptr, true);
	genesis.initialize (transaction, store);
	rai::state_block send1 (rai::genesis_account, genesis.hash (), rai::genesis_account, rai::genesis_amount - rai::Gxrb_ratio, rai::genesis_account, rai::test_genesis_key.prv, rai::test_genesis_key.pub, 0);
	ASSERT_EQ (rai::process_result::progress, ledger.process (transaction, send1).code);
	ASSERT_TRUE (store.block_exists (transaction, send1.hash ()));
	auto send2 (store.block_get (transaction, send1.hash ()));
	ASSERT_NE (nullptr, send2);
	ASSERT_EQ (send1, *send2);
	ASSERT_EQ (rai::genesis_amount - rai::Gxrb_ratio, ledger.balance (transaction, send1.hash ()));
	ASSERT_EQ (rai::Gxrb_ratio, ledger.amount (transaction, send1.hash ()));
	ASSERT_EQ (rai::genesis_amount - rai::Gxrb_ratio, ledger.weight (transaction, rai::genesis_account));
	ASSERT_TRUE (store.pending_exists (transaction, rai::pending_key (rai::genesis_account, send1.hash ())));
	rai::state_block receive1 (rai::genesis_account, send1.hash (), rai::genesis_account, rai::genesis_amount, send1.hash (), rai::test_genesis_key.prv, rai::test_genesis_key.pub, 0);
	ASSERT_EQ (rai::process_result::progress, ledger.process (transaction, receive1).code);
	ASSERT_TRUE (store.block_exists (transaction, receive1.hash ()));
	auto receive2 (store.block_get (transaction, receive1.hash ()));
	ASSERT_NE (nullptr, receive2);
	ASSERT_EQ (receive1, *receive2);
	ASSERT_EQ (rai::genesis_amount, ledger.balance (transaction, receive1.hash ()));
	ASSERT_EQ (rai::Gxrb_ratio, ledger.amount (transaction, receive1.hash ()));
	ASSERT_EQ (rai::genesis_amount, ledger.weight (transaction, rai::genesis_account));
	ASSERT_FALSE (store.pending_exists (transaction, rai::pending_key (rai::genesis_account, send1.hash ())));
}

TEST (ledger, state_receive)
{
	bool init (false);
	rai::block_store store (init, rai::unique_path ());
	ASSERT_TRUE (!init);
	rai::stat stats;
	rai::ledger ledger (store, stats);
	rai::genesis genesis;
	ledger.state_block_parse_canary = genesis.hash ();
	rai::transaction transaction (store.environment, nullptr, true);
	genesis.initialize (transaction, store);
	rai::send_block send1 (genesis.hash (), rai::genesis_account, rai::genesis_amount - rai::Gxrb_ratio, rai::test_genesis_key.prv, rai::test_genesis_key.pub, 0);
	ASSERT_EQ (rai::process_result::progress, ledger.process (transaction, send1).code);
	ASSERT_TRUE (store.block_exists (transaction, send1.hash ()));
	auto send2 (store.block_get (transaction, send1.hash ()));
	ASSERT_NE (nullptr, send2);
	ASSERT_EQ (send1, *send2);
	ASSERT_EQ (rai::genesis_amount - rai::Gxrb_ratio, ledger.balance (transaction, send1.hash ()));
	ASSERT_EQ (rai::Gxrb_ratio, ledger.amount (transaction, send1.hash ()));
	ASSERT_EQ (rai::genesis_amount - rai::Gxrb_ratio, ledger.weight (transaction, rai::genesis_account));
	rai::state_block receive1 (rai::genesis_account, send1.hash (), rai::genesis_account, rai::genesis_amount, send1.hash (), rai::test_genesis_key.prv, rai::test_genesis_key.pub, 0);
	ASSERT_EQ (rai::process_result::progress, ledger.process (transaction, receive1).code);
	ASSERT_TRUE (store.block_exists (transaction, receive1.hash ()));
	auto receive2 (store.block_get (transaction, receive1.hash ()));
	ASSERT_NE (nullptr, receive2);
	ASSERT_EQ (receive1, *receive2);
	ASSERT_EQ (rai::genesis_amount, ledger.balance (transaction, receive1.hash ()));
	ASSERT_EQ (rai::Gxrb_ratio, ledger.amount (transaction, receive1.hash ()));
	ASSERT_EQ (rai::genesis_amount, ledger.weight (transaction, rai::genesis_account));
}

TEST (ledger, state_rep_change)
{
	bool init (false);
	rai::block_store store (init, rai::unique_path ());
	ASSERT_TRUE (!init);
	rai::stat stats;
	rai::ledger ledger (store, stats);
	rai::genesis genesis;
	ledger.state_block_parse_canary = genesis.hash ();
	rai::transaction transaction (store.environment, nullptr, true);
	genesis.initialize (transaction, store);
	rai::keypair rep;
	rai::state_block change1 (rai::genesis_account, genesis.hash (), rep.pub, rai::genesis_amount, 0, rai::test_genesis_key.prv, rai::test_genesis_key.pub, 0);
	ASSERT_EQ (rai::process_result::progress, ledger.process (transaction, change1).code);
	ASSERT_TRUE (store.block_exists (transaction, change1.hash ()));
	auto change2 (store.block_get (transaction, change1.hash ()));
	ASSERT_NE (nullptr, change2);
	ASSERT_EQ (change1, *change2);
	ASSERT_EQ (rai::genesis_amount, ledger.balance (transaction, change1.hash ()));
	ASSERT_EQ (0, ledger.amount (transaction, change1.hash ()));
	ASSERT_EQ (0, ledger.weight (transaction, rai::genesis_account));
	ASSERT_EQ (rai::genesis_amount, ledger.weight (transaction, rep.pub));
}

TEST (ledger, state_open)
{
	bool init (false);
	rai::block_store store (init, rai::unique_path ());
	ASSERT_TRUE (!init);
	rai::stat stats;
	rai::ledger ledger (store, stats);
	rai::genesis genesis;
	ledger.state_block_parse_canary = genesis.hash ();
	rai::transaction transaction (store.environment, nullptr, true);
	genesis.initialize (transaction, store);
	rai::keypair destination;
	rai::state_block send1 (rai::genesis_account, genesis.hash (), rai::genesis_account, rai::genesis_amount - rai::Gxrb_ratio, destination.pub, rai::test_genesis_key.prv, rai::test_genesis_key.pub, 0);
	ASSERT_EQ (rai::process_result::progress, ledger.process (transaction, send1).code);
	ASSERT_TRUE (store.block_exists (transaction, send1.hash ()));
	auto send2 (store.block_get (transaction, send1.hash ()));
	ASSERT_NE (nullptr, send2);
	ASSERT_EQ (send1, *send2);
	ASSERT_EQ (rai::genesis_amount - rai::Gxrb_ratio, ledger.balance (transaction, send1.hash ()));
	ASSERT_EQ (rai::Gxrb_ratio, ledger.amount (transaction, send1.hash ()));
	ASSERT_EQ (rai::genesis_amount - rai::Gxrb_ratio, ledger.weight (transaction, rai::genesis_account));
	ASSERT_TRUE (store.pending_exists (transaction, rai::pending_key (destination.pub, send1.hash ())));
	rai::state_block open1 (destination.pub, 0, rai::genesis_account, rai::Gxrb_ratio, send1.hash (), destination.prv, destination.pub, 0);
	ASSERT_EQ (rai::process_result::progress, ledger.process (transaction, open1).code);
	ASSERT_FALSE (store.pending_exists (transaction, rai::pending_key (destination.pub, send1.hash ())));
	ASSERT_TRUE (store.block_exists (transaction, open1.hash ()));
	auto open2 (store.block_get (transaction, open1.hash ()));
	ASSERT_NE (nullptr, open2);
	ASSERT_EQ (open1, *open2);
	ASSERT_EQ (rai::Gxrb_ratio, ledger.balance (transaction, open1.hash ()));
	ASSERT_EQ (rai::Gxrb_ratio, ledger.amount (transaction, open1.hash ()));
	ASSERT_EQ (rai::genesis_amount, ledger.weight (transaction, rai::genesis_account));
}

// Make sure old block types can't be inserted after a state block.
TEST (ledger, send_after_state_fail)
{
	bool init (false);
	rai::block_store store (init, rai::unique_path ());
	ASSERT_TRUE (!init);
	rai::stat stats;
	rai::ledger ledger (store, stats);
	rai::genesis genesis;
	ledger.state_block_parse_canary = genesis.hash ();
	rai::transaction transaction (store.environment, nullptr, true);
	genesis.initialize (transaction, store);
	rai::state_block send1 (rai::genesis_account, genesis.hash (), rai::genesis_account, rai::genesis_amount - rai::Gxrb_ratio, rai::genesis_account, rai::test_genesis_key.prv, rai::test_genesis_key.pub, 0);
	ASSERT_EQ (rai::process_result::progress, ledger.process (transaction, send1).code);
	rai::send_block send2 (send1.hash (), rai::genesis_account, rai::genesis_amount - (2 * rai::Gxrb_ratio), rai::test_genesis_key.prv, rai::test_genesis_key.pub, 0);
	ASSERT_EQ (rai::process_result::block_position, ledger.process (transaction, send2).code);
}

// Make sure old block types can't be inserted after a state block.
TEST (ledger, receive_after_state_fail)
{
	bool init (false);
	rai::block_store store (init, rai::unique_path ());
	ASSERT_TRUE (!init);
	rai::stat stats;
	rai::ledger ledger (store, stats);
	rai::genesis genesis;
	ledger.state_block_parse_canary = genesis.hash ();
	rai::transaction transaction (store.environment, nullptr, true);
	genesis.initialize (transaction, store);
	rai::state_block send1 (rai::genesis_account, genesis.hash (), rai::genesis_account, rai::genesis_amount - rai::Gxrb_ratio, rai::genesis_account, rai::test_genesis_key.prv, rai::test_genesis_key.pub, 0);
	ASSERT_EQ (rai::process_result::progress, ledger.process (transaction, send1).code);
	rai::receive_block receive1 (send1.hash (), send1.hash (), rai::test_genesis_key.prv, rai::test_genesis_key.pub, 0);
	ASSERT_EQ (rai::process_result::block_position, ledger.process (transaction, receive1).code);
}

// Make sure old block types can't be inserted after a state block.
TEST (ledger, change_after_state_fail)
{
	bool init (false);
	rai::block_store store (init, rai::unique_path ());
	ASSERT_TRUE (!init);
	rai::stat stats;
	rai::ledger ledger (store, stats);
	rai::genesis genesis;
	ledger.state_block_parse_canary = genesis.hash ();
	rai::transaction transaction (store.environment, nullptr, true);
	genesis.initialize (transaction, store);
	rai::state_block send1 (rai::genesis_account, genesis.hash (), rai::genesis_account, rai::genesis_amount - rai::Gxrb_ratio, rai::genesis_account, rai::test_genesis_key.prv, rai::test_genesis_key.pub, 0);
	ASSERT_EQ (rai::process_result::progress, ledger.process (transaction, send1).code);
	rai::keypair rep;
	rai::change_block change1 (send1.hash (), rep.pub, rai::test_genesis_key.prv, rai::test_genesis_key.pub, 0);
	ASSERT_EQ (rai::process_result::block_position, ledger.process (transaction, change1).code);
}

TEST (ledger, state_unreceivable_fail)
{
	bool init (false);
	rai::block_store store (init, rai::unique_path ());
	ASSERT_TRUE (!init);
	rai::stat stats;
	rai::ledger ledger (store, stats);
	rai::genesis genesis;
	ledger.state_block_parse_canary = genesis.hash ();
	rai::transaction transaction (store.environment, nullptr, true);
	genesis.initialize (transaction, store);
	rai::send_block send1 (genesis.hash (), rai::genesis_account, rai::genesis_amount - rai::Gxrb_ratio, rai::test_genesis_key.prv, rai::test_genesis_key.pub, 0);
	ASSERT_EQ (rai::process_result::progress, ledger.process (transaction, send1).code);
	ASSERT_TRUE (store.block_exists (transaction, send1.hash ()));
	auto send2 (store.block_get (transaction, send1.hash ()));
	ASSERT_NE (nullptr, send2);
	ASSERT_EQ (send1, *send2);
	ASSERT_EQ (rai::genesis_amount - rai::Gxrb_ratio, ledger.balance (transaction, send1.hash ()));
	ASSERT_EQ (rai::Gxrb_ratio, ledger.amount (transaction, send1.hash ()));
	ASSERT_EQ (rai::genesis_amount - rai::Gxrb_ratio, ledger.weight (transaction, rai::genesis_account));
	rai::state_block receive1 (rai::genesis_account, send1.hash (), rai::genesis_account, rai::genesis_amount, 1, rai::test_genesis_key.prv, rai::test_genesis_key.pub, 0);
	ASSERT_EQ (rai::process_result::gap_source, ledger.process (transaction, receive1).code);
}

TEST (ledger, state_receive_bad_amount_fail)
{
	bool init (false);
	rai::block_store store (init, rai::unique_path ());
	ASSERT_TRUE (!init);
	rai::stat stats;
	rai::ledger ledger (store, stats);
	rai::genesis genesis;
	ledger.state_block_parse_canary = genesis.hash ();
	rai::transaction transaction (store.environment, nullptr, true);
	genesis.initialize (transaction, store);
	rai::send_block send1 (genesis.hash (), rai::genesis_account, rai::genesis_amount - rai::Gxrb_ratio, rai::test_genesis_key.prv, rai::test_genesis_key.pub, 0);
	ASSERT_EQ (rai::process_result::progress, ledger.process (transaction, send1).code);
	ASSERT_TRUE (store.block_exists (transaction, send1.hash ()));
	auto send2 (store.block_get (transaction, send1.hash ()));
	ASSERT_NE (nullptr, send2);
	ASSERT_EQ (send1, *send2);
	ASSERT_EQ (rai::genesis_amount - rai::Gxrb_ratio, ledger.balance (transaction, send1.hash ()));
	ASSERT_EQ (rai::Gxrb_ratio, ledger.amount (transaction, send1.hash ()));
	ASSERT_EQ (rai::genesis_amount - rai::Gxrb_ratio, ledger.weight (transaction, rai::genesis_account));
	rai::state_block receive1 (rai::genesis_account, send1.hash (), rai::genesis_account, rai::genesis_amount - rai::Gxrb_ratio, send1.hash (), rai::test_genesis_key.prv, rai::test_genesis_key.pub, 0);
	ASSERT_EQ (rai::process_result::balance_mismatch, ledger.process (transaction, receive1).code);
}

TEST (ledger, state_no_link_amount_fail)
{
	bool init (false);
	rai::block_store store (init, rai::unique_path ());
	ASSERT_TRUE (!init);
	rai::stat stats;
	rai::ledger ledger (store, stats);
	rai::genesis genesis;
	ledger.state_block_parse_canary = genesis.hash ();
	rai::transaction transaction (store.environment, nullptr, true);
	genesis.initialize (transaction, store);
	rai::state_block send1 (rai::genesis_account, genesis.hash (), rai::genesis_account, rai::genesis_amount - rai::Gxrb_ratio, rai::genesis_account, rai::test_genesis_key.prv, rai::test_genesis_key.pub, 0);
	ASSERT_EQ (rai::process_result::progress, ledger.process (transaction, send1).code);
	rai::keypair rep;
	rai::state_block change1 (rai::genesis_account, send1.hash (), rep.pub, rai::genesis_amount, 0, rai::test_genesis_key.prv, rai::test_genesis_key.pub, 0);
	ASSERT_EQ (rai::process_result::balance_mismatch, ledger.process (transaction, change1).code);
}

TEST (ledger, state_receive_wrong_account_fail)
{
	bool init (false);
	rai::block_store store (init, rai::unique_path ());
	ASSERT_TRUE (!init);
	rai::stat stats;
	rai::ledger ledger (store, stats);
	rai::genesis genesis;
	ledger.state_block_parse_canary = genesis.hash ();
	rai::transaction transaction (store.environment, nullptr, true);
	genesis.initialize (transaction, store);
	rai::state_block send1 (rai::genesis_account, genesis.hash (), rai::genesis_account, rai::genesis_amount - rai::Gxrb_ratio, rai::genesis_account, rai::test_genesis_key.prv, rai::test_genesis_key.pub, 0);
	ASSERT_EQ (rai::process_result::progress, ledger.process (transaction, send1).code);
	ASSERT_TRUE (store.block_exists (transaction, send1.hash ()));
	auto send2 (store.block_get (transaction, send1.hash ()));
	ASSERT_NE (nullptr, send2);
	ASSERT_EQ (send1, *send2);
	ASSERT_EQ (rai::genesis_amount - rai::Gxrb_ratio, ledger.balance (transaction, send1.hash ()));
	ASSERT_EQ (rai::Gxrb_ratio, ledger.amount (transaction, send1.hash ()));
	ASSERT_EQ (rai::genesis_amount - rai::Gxrb_ratio, ledger.weight (transaction, rai::genesis_account));
	rai::keypair key;
	rai::state_block receive1 (key.pub, 0, rai::genesis_account, rai::Gxrb_ratio, send1.hash (), key.prv, key.pub, 0);
	ASSERT_EQ (rai::process_result::unreceivable, ledger.process (transaction, receive1).code);
}

TEST (ledger, state_open_state_fork)
{
	bool init (false);
	rai::block_store store (init, rai::unique_path ());
	ASSERT_TRUE (!init);
	rai::stat stats;
	rai::ledger ledger (store, stats);
	rai::genesis genesis;
	ledger.state_block_parse_canary = genesis.hash ();
	rai::transaction transaction (store.environment, nullptr, true);
	genesis.initialize (transaction, store);
	rai::keypair destination;
	rai::state_block send1 (rai::genesis_account, genesis.hash (), rai::genesis_account, rai::genesis_amount - rai::Gxrb_ratio, destination.pub, rai::test_genesis_key.prv, rai::test_genesis_key.pub, 0);
	ASSERT_EQ (rai::process_result::progress, ledger.process (transaction, send1).code);
	rai::state_block open1 (destination.pub, 0, rai::genesis_account, rai::Gxrb_ratio, send1.hash (), destination.prv, destination.pub, 0);
	ASSERT_EQ (rai::process_result::progress, ledger.process (transaction, open1).code);
	rai::open_block open2 (send1.hash (), rai::genesis_account, destination.pub, destination.prv, destination.pub, 0);
	ASSERT_EQ (rai::process_result::fork, ledger.process (transaction, open2).code);
	ASSERT_EQ (open1.root (), open2.root ());
}

TEST (ledger, state_state_open_fork)
{
	bool init (false);
	rai::block_store store (init, rai::unique_path ());
	ASSERT_TRUE (!init);
	rai::stat stats;
	rai::ledger ledger (store, stats);
	rai::genesis genesis;
	ledger.state_block_parse_canary = genesis.hash ();
	rai::transaction transaction (store.environment, nullptr, true);
	genesis.initialize (transaction, store);
	rai::keypair destination;
	rai::state_block send1 (rai::genesis_account, genesis.hash (), rai::genesis_account, rai::genesis_amount - rai::Gxrb_ratio, destination.pub, rai::test_genesis_key.prv, rai::test_genesis_key.pub, 0);
	ASSERT_EQ (rai::process_result::progress, ledger.process (transaction, send1).code);
	rai::open_block open1 (send1.hash (), rai::genesis_account, destination.pub, destination.prv, destination.pub, 0);
	ASSERT_EQ (rai::process_result::progress, ledger.process (transaction, open1).code);
	rai::state_block open2 (destination.pub, 0, rai::genesis_account, rai::Gxrb_ratio, send1.hash (), destination.prv, destination.pub, 0);
	ASSERT_EQ (rai::process_result::fork, ledger.process (transaction, open2).code);
	ASSERT_EQ (open1.root (), open2.root ());
}

TEST (ledger, state_open_previous_fail)
{
	bool init (false);
	rai::block_store store (init, rai::unique_path ());
	ASSERT_TRUE (!init);
	rai::stat stats;
	rai::ledger ledger (store, stats);
	rai::genesis genesis;
	ledger.state_block_parse_canary = genesis.hash ();
	rai::transaction transaction (store.environment, nullptr, true);
	genesis.initialize (transaction, store);
	rai::keypair destination;
	rai::state_block send1 (rai::genesis_account, genesis.hash (), rai::genesis_account, rai::genesis_amount - rai::Gxrb_ratio, destination.pub, rai::test_genesis_key.prv, rai::test_genesis_key.pub, 0);
	ASSERT_EQ (rai::process_result::progress, ledger.process (transaction, send1).code);
	rai::state_block open1 (destination.pub, destination.pub, rai::genesis_account, rai::Gxrb_ratio, send1.hash (), destination.prv, destination.pub, 0);
	ASSERT_EQ (rai::process_result::gap_previous, ledger.process (transaction, open1).code);
}

TEST (ledger, state_open_source_fail)
{
	bool init (false);
	rai::block_store store (init, rai::unique_path ());
	ASSERT_TRUE (!init);
	rai::stat stats;
	rai::ledger ledger (store, stats);
	rai::genesis genesis;
	ledger.state_block_parse_canary = genesis.hash ();
	rai::transaction transaction (store.environment, nullptr, true);
	genesis.initialize (transaction, store);
	rai::keypair destination;
	rai::state_block send1 (rai::genesis_account, genesis.hash (), rai::genesis_account, rai::genesis_amount - rai::Gxrb_ratio, destination.pub, rai::test_genesis_key.prv, rai::test_genesis_key.pub, 0);
	ASSERT_EQ (rai::process_result::progress, ledger.process (transaction, send1).code);
	rai::state_block open1 (destination.pub, 0, rai::genesis_account, 0, 0, destination.prv, destination.pub, 0);
	ASSERT_EQ (rai::process_result::gap_source, ledger.process (transaction, open1).code);
}

TEST (ledger, state_send_change)
{
	bool init (false);
	rai::block_store store (init, rai::unique_path ());
	ASSERT_TRUE (!init);
	rai::stat stats;
	rai::ledger ledger (store, stats);
	rai::genesis genesis;
	ledger.state_block_parse_canary = genesis.hash ();
	rai::transaction transaction (store.environment, nullptr, true);
	genesis.initialize (transaction, store);
	rai::keypair rep;
	rai::state_block send1 (rai::genesis_account, genesis.hash (), rep.pub, rai::genesis_amount - rai::Gxrb_ratio, rai::genesis_account, rai::test_genesis_key.prv, rai::test_genesis_key.pub, 0);
	ASSERT_EQ (rai::process_result::progress, ledger.process (transaction, send1).code);
	ASSERT_TRUE (store.block_exists (transaction, send1.hash ()));
	auto send2 (store.block_get (transaction, send1.hash ()));
	ASSERT_NE (nullptr, send2);
	ASSERT_EQ (send1, *send2);
	ASSERT_EQ (rai::genesis_amount - rai::Gxrb_ratio, ledger.balance (transaction, send1.hash ()));
	ASSERT_EQ (rai::Gxrb_ratio, ledger.amount (transaction, send1.hash ()));
	ASSERT_EQ (0, ledger.weight (transaction, rai::genesis_account));
	ASSERT_EQ (rai::genesis_amount - rai::Gxrb_ratio, ledger.weight (transaction, rep.pub));
}

TEST (ledger, state_receive_change)
{
	bool init (false);
	rai::block_store store (init, rai::unique_path ());
	ASSERT_TRUE (!init);
	rai::stat stats;
	rai::ledger ledger (store, stats);
	rai::genesis genesis;
	ledger.state_block_parse_canary = genesis.hash ();
	rai::transaction transaction (store.environment, nullptr, true);
	genesis.initialize (transaction, store);
	rai::state_block send1 (rai::genesis_account, genesis.hash (), rai::genesis_account, rai::genesis_amount - rai::Gxrb_ratio, rai::genesis_account, rai::test_genesis_key.prv, rai::test_genesis_key.pub, 0);
	ASSERT_EQ (rai::process_result::progress, ledger.process (transaction, send1).code);
	ASSERT_TRUE (store.block_exists (transaction, send1.hash ()));
	auto send2 (store.block_get (transaction, send1.hash ()));
	ASSERT_NE (nullptr, send2);
	ASSERT_EQ (send1, *send2);
	ASSERT_EQ (rai::genesis_amount - rai::Gxrb_ratio, ledger.balance (transaction, send1.hash ()));
	ASSERT_EQ (rai::Gxrb_ratio, ledger.amount (transaction, send1.hash ()));
	ASSERT_EQ (rai::genesis_amount - rai::Gxrb_ratio, ledger.weight (transaction, rai::genesis_account));
	rai::keypair rep;
	rai::state_block receive1 (rai::genesis_account, send1.hash (), rep.pub, rai::genesis_amount, send1.hash (), rai::test_genesis_key.prv, rai::test_genesis_key.pub, 0);
	ASSERT_EQ (rai::process_result::progress, ledger.process (transaction, receive1).code);
	ASSERT_TRUE (store.block_exists (transaction, receive1.hash ()));
	auto receive2 (store.block_get (transaction, receive1.hash ()));
	ASSERT_NE (nullptr, receive2);
	ASSERT_EQ (receive1, *receive2);
	ASSERT_EQ (rai::genesis_amount, ledger.balance (transaction, receive1.hash ()));
	ASSERT_EQ (rai::Gxrb_ratio, ledger.amount (transaction, receive1.hash ()));
	ASSERT_EQ (0, ledger.weight (transaction, rai::genesis_account));
	ASSERT_EQ (rai::genesis_amount, ledger.weight (transaction, rep.pub));
}

TEST (ledger, state_open_old)
{
	bool init (false);
	rai::block_store store (init, rai::unique_path ());
	ASSERT_TRUE (!init);
	rai::stat stats;
	rai::ledger ledger (store, stats);
	rai::genesis genesis;
	ledger.state_block_parse_canary = genesis.hash ();
	rai::transaction transaction (store.environment, nullptr, true);
	genesis.initialize (transaction, store);
	rai::keypair destination;
	rai::state_block send1 (rai::genesis_account, genesis.hash (), rai::genesis_account, rai::genesis_amount - rai::Gxrb_ratio, destination.pub, rai::test_genesis_key.prv, rai::test_genesis_key.pub, 0);
	ASSERT_EQ (rai::process_result::progress, ledger.process (transaction, send1).code);
	rai::open_block open1 (send1.hash (), rai::genesis_account, destination.pub, destination.prv, destination.pub, 0);
	ASSERT_EQ (rai::process_result::progress, ledger.process (transaction, open1).code);
	ASSERT_EQ (rai::Gxrb_ratio, ledger.balance (transaction, open1.hash ()));
	ASSERT_EQ (rai::Gxrb_ratio, ledger.amount (transaction, open1.hash ()));
	ASSERT_EQ (rai::genesis_amount, ledger.weight (transaction, rai::genesis_account));
}

TEST (ledger, state_receive_old)
{
	bool init (false);
	rai::block_store store (init, rai::unique_path ());
	ASSERT_TRUE (!init);
	rai::stat stats;
	rai::ledger ledger (store, stats);
	rai::genesis genesis;
	ledger.state_block_parse_canary = genesis.hash ();
	rai::transaction transaction (store.environment, nullptr, true);
	genesis.initialize (transaction, store);
	rai::keypair destination;
	rai::state_block send1 (rai::genesis_account, genesis.hash (), rai::genesis_account, rai::genesis_amount - rai::Gxrb_ratio, destination.pub, rai::test_genesis_key.prv, rai::test_genesis_key.pub, 0);
	ASSERT_EQ (rai::process_result::progress, ledger.process (transaction, send1).code);
	rai::state_block send2 (rai::genesis_account, send1.hash (), rai::genesis_account, rai::genesis_amount - (2 * rai::Gxrb_ratio), destination.pub, rai::test_genesis_key.prv, rai::test_genesis_key.pub, 0);
	ASSERT_EQ (rai::process_result::progress, ledger.process (transaction, send2).code);
	rai::open_block open1 (send1.hash (), rai::genesis_account, destination.pub, destination.prv, destination.pub, 0);
	ASSERT_EQ (rai::process_result::progress, ledger.process (transaction, open1).code);
	rai::receive_block receive1 (open1.hash (), send2.hash (), destination.prv, destination.pub, 0);
	ASSERT_EQ (rai::process_result::progress, ledger.process (transaction, receive1).code);
	ASSERT_EQ (2 * rai::Gxrb_ratio, ledger.balance (transaction, receive1.hash ()));
	ASSERT_EQ (rai::Gxrb_ratio, ledger.amount (transaction, receive1.hash ()));
	ASSERT_EQ (rai::genesis_amount, ledger.weight (transaction, rai::genesis_account));
}

TEST (ledger, state_rollback_send)
{
	bool init (false);
	rai::block_store store (init, rai::unique_path ());
	ASSERT_TRUE (!init);
	rai::stat stats;
	rai::ledger ledger (store, stats);
	rai::genesis genesis;
	ledger.state_block_parse_canary = genesis.hash ();
	rai::transaction transaction (store.environment, nullptr, true);
	genesis.initialize (transaction, store);
	rai::state_block send1 (rai::genesis_account, genesis.hash (), rai::genesis_account, rai::genesis_amount - rai::Gxrb_ratio, rai::genesis_account, rai::test_genesis_key.prv, rai::test_genesis_key.pub, 0);
	ASSERT_EQ (rai::process_result::progress, ledger.process (transaction, send1).code);
	ASSERT_TRUE (store.block_exists (transaction, send1.hash ()));
	auto send2 (store.block_get (transaction, send1.hash ()));
	ASSERT_NE (nullptr, send2);
	ASSERT_EQ (send1, *send2);
	ASSERT_EQ (rai::genesis_amount - rai::Gxrb_ratio, ledger.account_balance (transaction, rai::genesis_account));
	ASSERT_EQ (rai::genesis_amount - rai::Gxrb_ratio, ledger.weight (transaction, rai::genesis_account));
	rai::pending_info info;
	ASSERT_FALSE (store.pending_get (transaction, rai::pending_key (rai::genesis_account, send1.hash ()), info));
	ASSERT_EQ (rai::genesis_account, info.source);
	ASSERT_EQ (rai::Gxrb_ratio, info.amount.number ());
	ledger.rollback (transaction, send1.hash ());
	ASSERT_FALSE (store.block_exists (transaction, send1.hash ()));
	ASSERT_EQ (rai::genesis_amount, ledger.account_balance (transaction, rai::genesis_account));
	ASSERT_EQ (rai::genesis_amount, ledger.weight (transaction, rai::genesis_account));
	ASSERT_FALSE (store.pending_exists (transaction, rai::pending_key (rai::genesis_account, send1.hash ())));
	ASSERT_TRUE (store.block_successor (transaction, genesis.hash ()).is_zero ());
}

TEST (ledger, state_rollback_receive)
{
	bool init (false);
	rai::block_store store (init, rai::unique_path ());
	ASSERT_TRUE (!init);
	rai::stat stats;
	rai::ledger ledger (store, stats);
	rai::genesis genesis;
	ledger.state_block_parse_canary = genesis.hash ();
	rai::transaction transaction (store.environment, nullptr, true);
	genesis.initialize (transaction, store);
	rai::state_block send1 (rai::genesis_account, genesis.hash (), rai::genesis_account, rai::genesis_amount - rai::Gxrb_ratio, rai::genesis_account, rai::test_genesis_key.prv, rai::test_genesis_key.pub, 0);
	ASSERT_EQ (rai::process_result::progress, ledger.process (transaction, send1).code);
	rai::state_block receive1 (rai::genesis_account, send1.hash (), rai::genesis_account, rai::genesis_amount, send1.hash (), rai::test_genesis_key.prv, rai::test_genesis_key.pub, 0);
	ASSERT_EQ (rai::process_result::progress, ledger.process (transaction, receive1).code);
	ASSERT_FALSE (store.pending_exists (transaction, rai::pending_key (rai::genesis_account, receive1.hash ())));
	ledger.rollback (transaction, receive1.hash ());
	rai::pending_info info;
	ASSERT_FALSE (store.pending_get (transaction, rai::pending_key (rai::genesis_account, send1.hash ()), info));
	ASSERT_EQ (rai::genesis_account, info.source);
	ASSERT_EQ (rai::Gxrb_ratio, info.amount.number ());
	ASSERT_FALSE (store.block_exists (transaction, receive1.hash ()));
	ASSERT_EQ (rai::genesis_amount - rai::Gxrb_ratio, ledger.account_balance (transaction, rai::genesis_account));
	ASSERT_EQ (rai::genesis_amount - rai::Gxrb_ratio, ledger.weight (transaction, rai::genesis_account));
}

TEST (ledger, state_rollback_received_send)
{
	bool init (false);
	rai::block_store store (init, rai::unique_path ());
	ASSERT_TRUE (!init);
	rai::stat stats;
	rai::ledger ledger (store, stats);
	rai::genesis genesis;
	ledger.state_block_parse_canary = genesis.hash ();
	rai::transaction transaction (store.environment, nullptr, true);
	genesis.initialize (transaction, store);
	rai::keypair key;
	rai::state_block send1 (rai::genesis_account, genesis.hash (), rai::genesis_account, rai::genesis_amount - rai::Gxrb_ratio, key.pub, rai::test_genesis_key.prv, rai::test_genesis_key.pub, 0);
	ASSERT_EQ (rai::process_result::progress, ledger.process (transaction, send1).code);
	rai::state_block receive1 (key.pub, 0, key.pub, rai::Gxrb_ratio, send1.hash (), key.prv, key.pub, 0);
	ASSERT_EQ (rai::process_result::progress, ledger.process (transaction, receive1).code);
	ASSERT_FALSE (store.pending_exists (transaction, rai::pending_key (rai::genesis_account, receive1.hash ())));
	ledger.rollback (transaction, send1.hash ());
	ASSERT_FALSE (store.pending_exists (transaction, rai::pending_key (rai::genesis_account, send1.hash ())));
	ASSERT_FALSE (store.block_exists (transaction, send1.hash ()));
	ASSERT_FALSE (store.block_exists (transaction, receive1.hash ()));
	ASSERT_EQ (rai::genesis_amount, ledger.account_balance (transaction, rai::genesis_account));
	ASSERT_EQ (rai::genesis_amount, ledger.weight (transaction, rai::genesis_account));
	ASSERT_EQ (0, ledger.account_balance (transaction, key.pub));
	ASSERT_EQ (0, ledger.weight (transaction, key.pub));
}

TEST (ledger, state_rep_change_rollback)
{
	bool init (false);
	rai::block_store store (init, rai::unique_path ());
	ASSERT_TRUE (!init);
	rai::stat stats;
	rai::ledger ledger (store, stats);
	rai::genesis genesis;
	ledger.state_block_parse_canary = genesis.hash ();
	rai::transaction transaction (store.environment, nullptr, true);
	genesis.initialize (transaction, store);
	rai::keypair rep;
	rai::state_block change1 (rai::genesis_account, genesis.hash (), rep.pub, rai::genesis_amount, 0, rai::test_genesis_key.prv, rai::test_genesis_key.pub, 0);
	ASSERT_EQ (rai::process_result::progress, ledger.process (transaction, change1).code);
	ledger.rollback (transaction, change1.hash ());
	ASSERT_FALSE (store.block_exists (transaction, change1.hash ()));
	ASSERT_EQ (rai::genesis_amount, ledger.account_balance (transaction, rai::genesis_account));
	ASSERT_EQ (rai::genesis_amount, ledger.weight (transaction, rai::genesis_account));
	ASSERT_EQ (0, ledger.weight (transaction, rep.pub));
}

TEST (ledger, state_open_rollback)
{
	bool init (false);
	rai::block_store store (init, rai::unique_path ());
	ASSERT_TRUE (!init);
	rai::stat stats;
	rai::ledger ledger (store, stats);
	rai::genesis genesis;
	ledger.state_block_parse_canary = genesis.hash ();
	rai::transaction transaction (store.environment, nullptr, true);
	genesis.initialize (transaction, store);
	rai::keypair destination;
	rai::state_block send1 (rai::genesis_account, genesis.hash (), rai::genesis_account, rai::genesis_amount - rai::Gxrb_ratio, destination.pub, rai::test_genesis_key.prv, rai::test_genesis_key.pub, 0);
	ASSERT_EQ (rai::process_result::progress, ledger.process (transaction, send1).code);
	rai::state_block open1 (destination.pub, 0, rai::genesis_account, rai::Gxrb_ratio, send1.hash (), destination.prv, destination.pub, 0);
	ASSERT_EQ (rai::process_result::progress, ledger.process (transaction, open1).code);
	ledger.rollback (transaction, open1.hash ());
	ASSERT_FALSE (store.block_exists (transaction, open1.hash ()));
	ASSERT_EQ (0, ledger.account_balance (transaction, destination.pub));
	ASSERT_EQ (rai::genesis_amount - rai::Gxrb_ratio, ledger.weight (transaction, rai::genesis_account));
	rai::pending_info info;
	ASSERT_FALSE (store.pending_get (transaction, rai::pending_key (destination.pub, send1.hash ()), info));
	ASSERT_EQ (rai::genesis_account, info.source);
	ASSERT_EQ (rai::Gxrb_ratio, info.amount.number ());
}

TEST (ledger, state_send_change_rollback)
{
	bool init (false);
	rai::block_store store (init, rai::unique_path ());
	ASSERT_TRUE (!init);
	rai::stat stats;
	rai::ledger ledger (store, stats);
	rai::genesis genesis;
	ledger.state_block_parse_canary = genesis.hash ();
	rai::transaction transaction (store.environment, nullptr, true);
	genesis.initialize (transaction, store);
	rai::keypair rep;
	rai::state_block send1 (rai::genesis_account, genesis.hash (), rep.pub, rai::genesis_amount - rai::Gxrb_ratio, rai::genesis_account, rai::test_genesis_key.prv, rai::test_genesis_key.pub, 0);
	ASSERT_EQ (rai::process_result::progress, ledger.process (transaction, send1).code);
	ledger.rollback (transaction, send1.hash ());
	ASSERT_FALSE (store.block_exists (transaction, send1.hash ()));
	ASSERT_EQ (rai::genesis_amount, ledger.account_balance (transaction, rai::genesis_account));
	ASSERT_EQ (rai::genesis_amount, ledger.weight (transaction, rai::genesis_account));
	ASSERT_EQ (0, ledger.weight (transaction, rep.pub));
}

TEST (ledger, state_receive_change_rollback)
{
	bool init (false);
	rai::block_store store (init, rai::unique_path ());
	ASSERT_TRUE (!init);
	rai::stat stats;
	rai::ledger ledger (store, stats);
	rai::genesis genesis;
	ledger.state_block_parse_canary = genesis.hash ();
	rai::transaction transaction (store.environment, nullptr, true);
	genesis.initialize (transaction, store);
	rai::state_block send1 (rai::genesis_account, genesis.hash (), rai::genesis_account, rai::genesis_amount - rai::Gxrb_ratio, rai::genesis_account, rai::test_genesis_key.prv, rai::test_genesis_key.pub, 0);
	ASSERT_EQ (rai::process_result::progress, ledger.process (transaction, send1).code);
	rai::keypair rep;
	rai::state_block receive1 (rai::genesis_account, send1.hash (), rep.pub, rai::genesis_amount, send1.hash (), rai::test_genesis_key.prv, rai::test_genesis_key.pub, 0);
	ASSERT_EQ (rai::process_result::progress, ledger.process (transaction, receive1).code);
	ledger.rollback (transaction, receive1.hash ());
	ASSERT_FALSE (store.block_exists (transaction, receive1.hash ()));
	ASSERT_EQ (rai::genesis_amount - rai::Gxrb_ratio, ledger.account_balance (transaction, rai::genesis_account));
	ASSERT_EQ (rai::genesis_amount - rai::Gxrb_ratio, ledger.weight (transaction, rai::genesis_account));
	ASSERT_EQ (0, ledger.weight (transaction, rep.pub));
}

TEST (ledger, state_canary_blocks)
{
	bool init (false);
	rai::block_store store (init, rai::unique_path ());
	ASSERT_TRUE (!init);
	rai::genesis genesis;
	rai::send_block parse_canary (genesis.hash (), rai::test_genesis_key.pub, rai::genesis_amount, rai::test_genesis_key.prv, rai::test_genesis_key.pub, 0);
	rai::send_block generate_canary (parse_canary.hash (), rai::test_genesis_key.pub, rai::genesis_amount, rai::test_genesis_key.prv, rai::test_genesis_key.pub, 0);
<<<<<<< HEAD
	rai::stat stats;
	rai::ledger ledger (store, stats, 0, parse_canary.hash (), generate_canary.hash ());
=======
	rai::ledger ledger (store, parse_canary.hash (), generate_canary.hash ());
>>>>>>> a26724a0
	rai::transaction transaction (store.environment, nullptr, true);
	genesis.initialize (transaction, store);
	rai::state_block state (rai::test_genesis_key.pub, genesis.hash (), rai::test_genesis_key.pub, rai::genesis_amount - rai::Gxrb_ratio, rai::test_genesis_key.pub, rai::test_genesis_key.prv, rai::test_genesis_key.pub, 0);
	ASSERT_FALSE (ledger.state_block_parsing_enabled (transaction));
	ASSERT_FALSE (ledger.state_block_generation_enabled (transaction));
	ASSERT_EQ (rai::process_result::state_block_disabled, ledger.process (transaction, state).code);
	ASSERT_EQ (rai::process_result::progress, ledger.process (transaction, parse_canary).code);
	ASSERT_TRUE (ledger.state_block_parsing_enabled (transaction));
	ASSERT_FALSE (ledger.state_block_generation_enabled (transaction));
	ASSERT_EQ (rai::process_result::progress, ledger.process (transaction, generate_canary).code);
	ASSERT_TRUE (ledger.state_block_parsing_enabled (transaction));
	ASSERT_TRUE (ledger.state_block_generation_enabled (transaction));
}<|MERGE_RESOLUTION|>--- conflicted
+++ resolved
@@ -1494,57 +1494,6 @@
 	ASSERT_EQ (send.hash (), ledger.latest_root (transaction, rai::test_genesis_key.pub));
 }
 
-<<<<<<< HEAD
-TEST (ledger, supply_cache)
-{
-	bool init (false);
-	rai::block_store store (init, rai::unique_path ());
-	ASSERT_TRUE (!init);
-	rai::stat stats;
-	rai::ledger ledger (store, stats, 40);
-	{
-		rai::transaction transaction (store.environment, nullptr, true);
-		rai::genesis genesis;
-		genesis.initialize (transaction, store);
-		rai::keypair key2;
-		rai::account_info info1;
-		ASSERT_FALSE (store.account_get (transaction, rai::test_genesis_key.pub, info1));
-		rai::send_block send (info1.head, key2.pub, std::numeric_limits<rai::uint128_t>::max () - 50, rai::test_genesis_key.prv, rai::test_genesis_key.pub, 0);
-		ledger.process (transaction, send);
-	}
-
-	// Cached (default)
-	ASSERT_NE (10, ledger.supply.circulating_get ());
-	// Uncached
-	ASSERT_EQ (10, ledger.supply.circulating_get (true));
-}
-
-TEST (ledger, inactive_supply)
-{
-	bool init (false);
-	rai::block_store store (init, rai::unique_path ());
-	ASSERT_TRUE (!init);
-	rai::stat stats;
-	rai::ledger ledger (store, stats, 40);
-	{
-		rai::transaction transaction (store.environment, nullptr, true);
-		rai::genesis genesis;
-		genesis.initialize (transaction, store);
-		rai::keypair key2;
-		rai::account_info info1;
-		ASSERT_FALSE (store.account_get (transaction, rai::test_genesis_key.pub, info1));
-		rai::send_block send (info1.head, key2.pub, std::numeric_limits<rai::uint128_t>::max () - 50, rai::test_genesis_key.prv, rai::test_genesis_key.pub, 0);
-		ledger.process (transaction, send);
-	}
-	ASSERT_EQ (10, ledger.supply.circulating_get (true));
-	ledger.supply.inactive_set (60);
-	ASSERT_EQ (0, ledger.supply.circulating_get (true));
-	ledger.supply.inactive_set (0);
-	ASSERT_EQ (50, ledger.supply.circulating_get (true));
-}
-
-=======
->>>>>>> a26724a0
 TEST (ledger, change_representative_move_representation)
 {
 	bool init (false);
@@ -2357,12 +2306,7 @@
 	rai::genesis genesis;
 	rai::send_block parse_canary (genesis.hash (), rai::test_genesis_key.pub, rai::genesis_amount, rai::test_genesis_key.prv, rai::test_genesis_key.pub, 0);
 	rai::send_block generate_canary (parse_canary.hash (), rai::test_genesis_key.pub, rai::genesis_amount, rai::test_genesis_key.prv, rai::test_genesis_key.pub, 0);
-<<<<<<< HEAD
-	rai::stat stats;
-	rai::ledger ledger (store, stats, 0, parse_canary.hash (), generate_canary.hash ());
-=======
-	rai::ledger ledger (store, parse_canary.hash (), generate_canary.hash ());
->>>>>>> a26724a0
+	rai::ledger ledger (store, stats, parse_canary.hash (), generate_canary.hash ());
 	rai::transaction transaction (store.environment, nullptr, true);
 	genesis.initialize (transaction, store);
 	rai::state_block state (rai::test_genesis_key.pub, genesis.hash (), rai::test_genesis_key.pub, rai::genesis_amount - rai::Gxrb_ratio, rai::test_genesis_key.pub, rai::test_genesis_key.prv, rai::test_genesis_key.pub, 0);
