#include <gtest/gtest.h>
#include <rai/node/testing.hpp>
#include <rai/node/working.hpp>

#include <boost/make_shared.hpp>

TEST (node, stop)
{
	rai::system system (24000, 1);
	ASSERT_NE (system.nodes[0]->wallets.items.end (), system.nodes[0]->wallets.items.begin ());
	system.nodes[0]->stop ();
	system.service.run ();
	ASSERT_TRUE (true);
}

TEST (node, block_store_path_failure)
{
	rai::node_init init;
	auto service (boost::make_shared<boost::asio::io_service> ());
	rai::alarm alarm (*service);
	auto path (rai::unique_path ());
	rai::logging logging;
	logging.init (path);
	rai::work_pool work (std::numeric_limits<unsigned>::max (), nullptr);
	auto node (std::make_shared<rai::node> (init, *service, 0, path, alarm, logging, work));
	ASSERT_TRUE (node->wallets.items.empty ());
	node->stop ();
}

<<<<<<< HEAD
TEST (node, inactive_supply)
{
	rai::node_init init;
	auto service (boost::make_shared<boost::asio::io_service> ());
	rai::alarm alarm (*service);
	auto path (rai::unique_path ());
	rai::node_config config;
	config.logging.init (path);
	rai::work_pool work (std::numeric_limits<unsigned>::max (), nullptr);
	config.inactive_supply = 10;
	auto node (std::make_shared<rai::node> (init, *service, path, alarm, config, work));
	ASSERT_EQ (10, node->ledger.supply.inactive_get ());
	node->stop ();
}

=======
>>>>>>> c9e8143b
TEST (node, state_canaries)
{
	rai::node_init init;
	auto service (boost::make_shared<boost::asio::io_service> ());
	rai::alarm alarm (*service);
	auto path (rai::unique_path ());
	rai::node_config config;
	config.logging.init (path);
	rai::work_pool work (std::numeric_limits<unsigned>::max (), nullptr);
	config.state_block_parse_canary = 10;
	config.state_block_generate_canary = 20;
	auto node (std::make_shared<rai::node> (init, *service, path, alarm, config, work));
	ASSERT_EQ (rai::block_hash (10), node->ledger.state_block_parse_canary);
	ASSERT_EQ (rai::block_hash (20), node->ledger.state_block_generate_canary);
	node->stop ();
}

TEST (node, password_fanout)
{
	rai::node_init init;
	auto service (boost::make_shared<boost::asio::io_service> ());
	rai::alarm alarm (*service);
	auto path (rai::unique_path ());
	rai::node_config config;
	config.logging.init (path);
	rai::work_pool work (std::numeric_limits<unsigned>::max (), nullptr);
	config.password_fanout = 10;
	auto node (std::make_shared<rai::node> (init, *service, path, alarm, config, work));
	auto wallet (node->wallets.create (100));
	ASSERT_EQ (10, wallet->store.password.values.size ());
	node->stop ();
}

TEST (node, balance)
{
	rai::system system (24000, 1);
	system.wallet (0)->insert_adhoc (rai::test_genesis_key.prv);
	rai::transaction transaction (system.nodes[0]->store.environment, nullptr, true);
	ASSERT_EQ (std::numeric_limits<rai::uint128_t>::max (), system.nodes[0]->ledger.account_balance (transaction, rai::test_genesis_key.pub));
}

TEST (node, representative)
{
	rai::system system (24000, 1);
	auto block1 (system.nodes[0]->representative (rai::test_genesis_key.pub));
	{
		rai::transaction transaction (system.nodes[0]->store.environment, nullptr, false);
		ASSERT_TRUE (system.nodes[0]->ledger.store.block_exists (transaction, block1));
	}
	rai::keypair key;
	ASSERT_TRUE (system.nodes[0]->representative (key.pub).is_zero ());
}

TEST (node, send_unkeyed)
{
	rai::system system (24000, 1);
	rai::keypair key2;
	system.wallet (0)->insert_adhoc (rai::test_genesis_key.prv);
	system.wallet (0)->store.password.value_set (rai::keypair ().prv);
	ASSERT_EQ (nullptr, system.wallet (0)->send_action (rai::test_genesis_key.pub, key2.pub, system.nodes[0]->config.receive_minimum.number ()));
}

TEST (node, send_self)
{
	rai::system system (24000, 1);
	rai::keypair key2;
	system.wallet (0)->insert_adhoc (rai::test_genesis_key.prv);
	system.wallet (0)->insert_adhoc (key2.prv);
	ASSERT_NE (nullptr, system.wallet (0)->send_action (rai::test_genesis_key.pub, key2.pub, system.nodes[0]->config.receive_minimum.number ()));
	auto iterations (0);
	while (system.nodes[0]->balance (key2.pub).is_zero ())
	{
		system.poll ();
		++iterations;
		ASSERT_LT (iterations, 200);
	}
	ASSERT_EQ (std::numeric_limits<rai::uint128_t>::max () - system.nodes[0]->config.receive_minimum.number (), system.nodes[0]->balance (rai::test_genesis_key.pub));
}

TEST (node, send_single)
{
	rai::system system (24000, 2);
	rai::keypair key2;
	system.wallet (0)->insert_adhoc (rai::test_genesis_key.prv);
	system.wallet (1)->insert_adhoc (key2.prv);
	ASSERT_NE (nullptr, system.wallet (0)->send_action (rai::test_genesis_key.pub, key2.pub, system.nodes[0]->config.receive_minimum.number ()));
	ASSERT_EQ (std::numeric_limits<rai::uint128_t>::max () - system.nodes[0]->config.receive_minimum.number (), system.nodes[0]->balance (rai::test_genesis_key.pub));
	ASSERT_TRUE (system.nodes[0]->balance (key2.pub).is_zero ());
	auto iterations (0);
	while (system.nodes[0]->balance (key2.pub).is_zero ())
	{
		system.poll ();
		++iterations;
		ASSERT_LT (iterations, 200);
	}
}

TEST (node, send_single_observing_peer)
{
	rai::system system (24000, 3);
	rai::keypair key2;
	system.wallet (0)->insert_adhoc (rai::test_genesis_key.prv);
	system.wallet (1)->insert_adhoc (key2.prv);
	ASSERT_NE (nullptr, system.wallet (0)->send_action (rai::test_genesis_key.pub, key2.pub, system.nodes[0]->config.receive_minimum.number ()));
	ASSERT_EQ (std::numeric_limits<rai::uint128_t>::max () - system.nodes[0]->config.receive_minimum.number (), system.nodes[0]->balance (rai::test_genesis_key.pub));
	ASSERT_TRUE (system.nodes[0]->balance (key2.pub).is_zero ());
	auto iterations (0);
	while (std::any_of (system.nodes.begin (), system.nodes.end (), [&](std::shared_ptr<rai::node> const & node_a) { return node_a->balance (key2.pub).is_zero (); }))
	{
		system.poll ();
		++iterations;
		ASSERT_LT (iterations, 200);
	}
}

TEST (node, DISABLED_send_single_many_peers)
{
	rai::system system (24000, 10);
	rai::keypair key2;
	system.wallet (0)->insert_adhoc (rai::test_genesis_key.prv);
	system.wallet (1)->insert_adhoc (key2.prv);
	ASSERT_NE (nullptr, system.wallet (0)->send_action (rai::test_genesis_key.pub, key2.pub, system.nodes[0]->config.receive_minimum.number ()));
	ASSERT_EQ (std::numeric_limits<rai::uint128_t>::max () - system.nodes[0]->config.receive_minimum.number (), system.nodes[0]->balance (rai::test_genesis_key.pub));
	ASSERT_TRUE (system.nodes[0]->balance (key2.pub).is_zero ());
	auto iterations (0);
	while (std::any_of (system.nodes.begin (), system.nodes.end (), [&](std::shared_ptr<rai::node> const & node_a) { return node_a->balance (key2.pub).is_zero (); }))
	{
		system.poll ();
		++iterations;
		ASSERT_LT (iterations, 2000);
	}
}

TEST (node, send_out_of_order)
{
	rai::system system (24000, 2);
	rai::keypair key2;
	rai::genesis genesis;
	rai::send_block send1 (genesis.hash (), key2.pub, std::numeric_limits<rai::uint128_t>::max () - system.nodes[0]->config.receive_minimum.number (), rai::test_genesis_key.prv, rai::test_genesis_key.pub, system.work.generate (genesis.hash ()));
	rai::send_block send2 (send1.hash (), key2.pub, std::numeric_limits<rai::uint128_t>::max () - system.nodes[0]->config.receive_minimum.number () * 2, rai::test_genesis_key.prv, rai::test_genesis_key.pub, system.work.generate (send1.hash ()));
	system.nodes[0]->process_active (std::unique_ptr<rai::block> (new rai::send_block (send2)));
	system.nodes[0]->process_active (std::unique_ptr<rai::block> (new rai::send_block (send1)));
	auto iterations (0);
	while (std::any_of (system.nodes.begin (), system.nodes.end (), [&](std::shared_ptr<rai::node> const & node_a) { return node_a->balance (rai::test_genesis_key.pub) != rai::genesis_amount - system.nodes[0]->config.receive_minimum.number () * 2; }))
	{
		system.poll ();
		++iterations;
		ASSERT_LT (iterations, 200);
	}
}

TEST (node, quick_confirm)
{
	rai::system system (24000, 1);
	rai::keypair key;
	rai::block_hash previous (system.nodes[0]->latest (rai::test_genesis_key.pub));
	system.wallet (0)->insert_adhoc (key.prv);
	auto send (std::make_shared<rai::send_block> (previous, key.pub, 0, rai::test_genesis_key.prv, rai::test_genesis_key.pub, system.work.generate (previous)));
	system.nodes[0]->process_active (send);
	auto iterations (0);
	while (system.nodes[0]->balance (key.pub).is_zero ())
	{
		system.poll ();
		++iterations;
		ASSERT_LT (iterations, 200);
	}
}

TEST (node, auto_bootstrap)
{
	rai::system system (24000, 1);
	rai::keypair key2;
	system.wallet (0)->insert_adhoc (rai::test_genesis_key.prv);
	system.wallet (0)->insert_adhoc (key2.prv);
	ASSERT_NE (nullptr, system.wallet (0)->send_action (rai::test_genesis_key.pub, key2.pub, system.nodes[0]->config.receive_minimum.number ()));
	auto iterations1 (0);
	while (system.nodes[0]->balance (key2.pub) != system.nodes[0]->config.receive_minimum.number ())
	{
		system.poll ();
		++iterations1;
		ASSERT_LT (iterations1, 200);
	}
	rai::node_init init1;
	auto node1 (std::make_shared<rai::node> (init1, system.service, 24001, rai::unique_path (), system.alarm, system.logging, system.work));
	ASSERT_FALSE (init1.error ());
	node1->network.send_keepalive (system.nodes[0]->network.endpoint ());
	node1->start ();
	while (!node1->bootstrap_initiator.in_progress ())
	{
		system.poll ();
	}
	auto iterations3 (0);
	while (node1->balance (key2.pub) != system.nodes[0]->config.receive_minimum.number ())
	{
		system.poll ();
		++iterations3;
		ASSERT_LT (iterations3, 200);
	}
	auto iterations4 (0);
	while (node1->bootstrap_initiator.in_progress ())
	{
		system.poll ();
		++iterations4;
		ASSERT_LT (iterations4, 200);
	};
	node1->stop ();
}

TEST (node, auto_bootstrap_reverse)
{
	rai::system system (24000, 1);
	rai::keypair key2;
	system.wallet (0)->insert_adhoc (rai::test_genesis_key.prv);
	system.wallet (0)->insert_adhoc (key2.prv);
	rai::node_init init1;
	auto node1 (std::make_shared<rai::node> (init1, system.service, 24001, rai::unique_path (), system.alarm, system.logging, system.work));
	ASSERT_FALSE (init1.error ());
	ASSERT_NE (nullptr, system.wallet (0)->send_action (rai::test_genesis_key.pub, key2.pub, system.nodes[0]->config.receive_minimum.number ()));
	system.nodes[0]->network.send_keepalive (node1->network.endpoint ());
	node1->start ();
	auto iterations (0);
	while (node1->balance (key2.pub) != system.nodes[0]->config.receive_minimum.number ())
	{
		system.poll ();
		++iterations;
		ASSERT_LT (iterations, 200);
	}
	node1->stop ();
}

TEST (node, receive_gap)
{
	rai::system system (24000, 1);
	auto & node1 (*system.nodes[0]);
	ASSERT_EQ (0, node1.gap_cache.blocks.size ());
	auto block (std::make_shared<rai::send_block> (0, 1, 2, rai::keypair ().prv, 4, 5));
	rai::confirm_req message;
	message.block = block;
	node1.process_message (message, node1.network.endpoint ());
	node1.block_processor.flush ();
	ASSERT_EQ (1, node1.gap_cache.blocks.size ());
}

TEST (node, merge_peers)
{
	rai::system system (24000, 1);
	std::array<rai::endpoint, 8> endpoints;
	endpoints.fill (rai::endpoint (boost::asio::ip::address_v6::loopback (), 24000));
	endpoints[0] = rai::endpoint (boost::asio::ip::address_v6::loopback (), 24001);
	system.nodes[0]->network.merge_peers (endpoints);
	ASSERT_EQ (0, system.nodes[0]->peers.peers.size ());
}

TEST (node, search_pending)
{
	rai::system system (24000, 1);
	rai::keypair key2;
	system.wallet (0)->insert_adhoc (rai::test_genesis_key.prv);
	ASSERT_NE (nullptr, system.wallet (0)->send_action (rai::test_genesis_key.pub, key2.pub, system.nodes[0]->config.receive_minimum.number ()));
	system.wallet (0)->insert_adhoc (key2.prv);
	auto node (system.nodes[0]);
	ASSERT_FALSE (system.wallet (0)->search_pending ());
	auto iterations2 (0);
	while (system.nodes[0]->balance (key2.pub).is_zero ())
	{
		system.poll ();
		++iterations2;
		ASSERT_LT (iterations2, 200);
	}
}

TEST (node, search_pending_same)
{
	rai::system system (24000, 1);
	rai::keypair key2;
	system.wallet (0)->insert_adhoc (rai::test_genesis_key.prv);
	ASSERT_NE (nullptr, system.wallet (0)->send_action (rai::test_genesis_key.pub, key2.pub, system.nodes[0]->config.receive_minimum.number ()));
	ASSERT_NE (nullptr, system.wallet (0)->send_action (rai::test_genesis_key.pub, key2.pub, system.nodes[0]->config.receive_minimum.number ()));
	system.wallet (0)->insert_adhoc (key2.prv);
	auto node (system.nodes[0]);
	ASSERT_FALSE (system.wallet (0)->search_pending ());
	auto iterations2 (0);
	while (system.nodes[0]->balance (key2.pub) != 2 * system.nodes[0]->config.receive_minimum.number ())
	{
		system.poll ();
		++iterations2;
		ASSERT_LT (iterations2, 200);
	}
}

TEST (node, search_pending_multiple)
{
	rai::system system (24000, 1);
	rai::keypair key2;
	rai::keypair key3;
	system.wallet (0)->insert_adhoc (rai::test_genesis_key.prv);
	system.wallet (0)->insert_adhoc (key3.prv);
	ASSERT_NE (nullptr, system.wallet (0)->send_action (rai::test_genesis_key.pub, key3.pub, system.nodes[0]->config.receive_minimum.number ()));
	auto iterations1 (0);
	while (system.nodes[0]->balance (key3.pub).is_zero ())
	{
		system.poll ();
		++iterations1;
		ASSERT_LT (iterations1, 200);
	}
	ASSERT_NE (nullptr, system.wallet (0)->send_action (rai::test_genesis_key.pub, key2.pub, system.nodes[0]->config.receive_minimum.number ()));
	ASSERT_NE (nullptr, system.wallet (0)->send_action (key3.pub, key2.pub, system.nodes[0]->config.receive_minimum.number ()));
	system.wallet (0)->insert_adhoc (key2.prv);
	auto node (system.nodes[0]);
	ASSERT_FALSE (system.wallet (0)->search_pending ());
	auto iterations2 (0);
	while (system.nodes[0]->balance (key2.pub) != 2 * system.nodes[0]->config.receive_minimum.number ())
	{
		system.poll ();
		++iterations2;
		ASSERT_LT (iterations2, 200);
	}
}

TEST (node, unlock_search)
{
	rai::system system (24000, 1);
	rai::keypair key2;
	rai::uint128_t balance (system.nodes[0]->balance (rai::test_genesis_key.pub));
	{
		rai::transaction transaction (system.wallet (0)->store.environment, nullptr, true);
		system.wallet (0)->store.rekey (transaction, "");
	}
	system.wallet (0)->insert_adhoc (rai::test_genesis_key.prv);
	ASSERT_NE (nullptr, system.wallet (0)->send_action (rai::test_genesis_key.pub, key2.pub, system.nodes[0]->config.receive_minimum.number ()));
	auto iterations1 (0);
	while (system.nodes[0]->balance (rai::test_genesis_key.pub) == balance)
	{
		system.poll ();
		++iterations1;
		ASSERT_LT (iterations1, 200);
	}
	system.wallet (0)->insert_adhoc (key2.prv);
	system.wallet (0)->store.password.value_set (rai::keypair ().prv);
	auto node (system.nodes[0]);
	ASSERT_FALSE (system.wallet (0)->enter_password (""));
	auto iterations2 (0);
	while (system.nodes[0]->balance (key2.pub).is_zero ())
	{
		system.poll ();
		++iterations2;
		ASSERT_LT (iterations2, 200);
	}
}

TEST (node, connect_after_junk)
{
	rai::system system (24000, 1);
	rai::node_init init1;
	auto node1 (std::make_shared<rai::node> (init1, system.service, 24001, rai::unique_path (), system.alarm, system.logging, system.work));
	uint64_t junk (0);
	node1->network.socket.async_send_to (boost::asio::buffer (&junk, sizeof (junk)), system.nodes[0]->network.endpoint (), [](boost::system::error_code const &, size_t) {});
	auto iterations1 (0);
	while (system.nodes[0]->network.error_count == 0)
	{
		system.poll ();
		++iterations1;
		ASSERT_LT (iterations1, 200);
	}
	node1->start ();
	node1->network.send_keepalive (system.nodes[0]->network.endpoint ());
	auto iterations2 (0);
	while (node1->peers.empty ())
	{
		system.poll ();
		++iterations2;
		ASSERT_LT (iterations2, 200);
	}
	node1->stop ();
}

TEST (node, working)
{
	auto path (rai::working_path ());
	ASSERT_FALSE (path.empty ());
}

TEST (logging, serialization)
{
	auto path (rai::unique_path ());
	rai::logging logging1;
	logging1.init (path);
	logging1.ledger_logging_value = !logging1.ledger_logging_value;
	logging1.ledger_duplicate_logging_value = !logging1.ledger_duplicate_logging_value;
	logging1.network_logging_value = !logging1.network_logging_value;
	logging1.network_message_logging_value = !logging1.network_message_logging_value;
	logging1.network_publish_logging_value = !logging1.network_publish_logging_value;
	logging1.network_packet_logging_value = !logging1.network_packet_logging_value;
	logging1.network_keepalive_logging_value = !logging1.network_keepalive_logging_value;
	logging1.node_lifetime_tracing_value = !logging1.node_lifetime_tracing_value;
	logging1.insufficient_work_logging_value = !logging1.insufficient_work_logging_value;
	logging1.log_rpc_value = !logging1.log_rpc_value;
	logging1.bulk_pull_logging_value = !logging1.bulk_pull_logging_value;
	logging1.work_generation_time_value = !logging1.work_generation_time_value;
	logging1.log_to_cerr_value = !logging1.log_to_cerr_value;
	logging1.max_size = 10;
	boost::property_tree::ptree tree;
	logging1.serialize_json (tree);
	rai::logging logging2;
	logging2.init (path);
	bool upgraded (false);
	ASSERT_FALSE (logging2.deserialize_json (upgraded, tree));
	ASSERT_FALSE (upgraded);
	ASSERT_EQ (logging1.ledger_logging_value, logging2.ledger_logging_value);
	ASSERT_EQ (logging1.ledger_duplicate_logging_value, logging2.ledger_duplicate_logging_value);
	ASSERT_EQ (logging1.network_logging_value, logging2.network_logging_value);
	ASSERT_EQ (logging1.network_message_logging_value, logging2.network_message_logging_value);
	ASSERT_EQ (logging1.network_publish_logging_value, logging2.network_publish_logging_value);
	ASSERT_EQ (logging1.network_packet_logging_value, logging2.network_packet_logging_value);
	ASSERT_EQ (logging1.network_keepalive_logging_value, logging2.network_keepalive_logging_value);
	ASSERT_EQ (logging1.node_lifetime_tracing_value, logging2.node_lifetime_tracing_value);
	ASSERT_EQ (logging1.insufficient_work_logging_value, logging2.insufficient_work_logging_value);
	ASSERT_EQ (logging1.log_rpc_value, logging2.log_rpc_value);
	ASSERT_EQ (logging1.bulk_pull_logging_value, logging2.bulk_pull_logging_value);
	ASSERT_EQ (logging1.work_generation_time_value, logging2.work_generation_time_value);
	ASSERT_EQ (logging1.log_to_cerr_value, logging2.log_to_cerr_value);
	ASSERT_EQ (logging1.max_size, logging2.max_size);
}

TEST (logging, DISABLED_upgrade_v1_v2)
{
	auto path1 (rai::unique_path ());
	auto path2 (rai::unique_path ());
	rai::logging logging1;
	logging1.init (path1);
	rai::logging logging2;
	logging2.init (path2);
	boost::property_tree::ptree tree;
	logging1.serialize_json (tree);
	tree.erase ("version");
	tree.erase ("vote");
	bool upgraded (false);
	ASSERT_FALSE (logging2.deserialize_json (upgraded, tree));
	ASSERT_EQ ("2", tree.get<std::string> ("version"));
	ASSERT_EQ (false, tree.get<bool> ("vote"));
}

TEST (node, price)
{
	rai::system system (24000, 1);
	auto price1 (system.nodes[0]->price (rai::Gxrb_ratio, 1));
	ASSERT_EQ (rai::node::price_max * 100.0, price1);
	auto price2 (system.nodes[0]->price (rai::Gxrb_ratio * int(rai::node::free_cutoff + 1), 1));
	ASSERT_EQ (0, price2);
	auto price3 (system.nodes[0]->price (rai::Gxrb_ratio * int(rai::node::free_cutoff + 2) / 2, 1));
	ASSERT_EQ (rai::node::price_max * 100.0 / 2, price3);
	auto price4 (system.nodes[0]->price (rai::Gxrb_ratio * int(rai::node::free_cutoff) * 2, 1));
	ASSERT_EQ (0, price4);
}

TEST (node_config, serialization)
{
	auto path (rai::unique_path ());
	rai::logging logging1;
	logging1.init (path);
	rai::node_config config1 (100, logging1);
	config1.bootstrap_fraction_numerator = 10;
	config1.receive_minimum = 10;
	config1.online_weight_minimum = 10;
	config1.online_weight_quorom = 10;
	config1.password_fanout = 10;
	config1.enable_voting = false;
	config1.callback_address = "test";
	config1.callback_port = 10;
	config1.callback_target = "test";
	config1.lmdb_max_dbs = 256;
	config1.state_block_parse_canary = 10;
	config1.state_block_generate_canary = 10;
	boost::property_tree::ptree tree;
	config1.serialize_json (tree);
	rai::logging logging2;
	logging2.init (path);
	logging2.node_lifetime_tracing_value = !logging2.node_lifetime_tracing_value;
	rai::node_config config2 (50, logging2);
	ASSERT_NE (config2.bootstrap_fraction_numerator, config1.bootstrap_fraction_numerator);
	ASSERT_NE (config2.peering_port, config1.peering_port);
	ASSERT_NE (config2.logging.node_lifetime_tracing_value, config1.logging.node_lifetime_tracing_value);
	ASSERT_NE (config2.online_weight_minimum, config1.online_weight_minimum);
	ASSERT_NE (config2.online_weight_quorom, config1.online_weight_quorom);
	ASSERT_NE (config2.password_fanout, config1.password_fanout);
	ASSERT_NE (config2.enable_voting, config1.enable_voting);
	ASSERT_NE (config2.callback_address, config1.callback_address);
	ASSERT_NE (config2.callback_port, config1.callback_port);
	ASSERT_NE (config2.callback_target, config1.callback_target);
	ASSERT_NE (config2.lmdb_max_dbs, config1.lmdb_max_dbs);
	ASSERT_NE (config2.state_block_parse_canary, config1.state_block_parse_canary);
	ASSERT_NE (config2.state_block_generate_canary, config1.state_block_generate_canary);

	bool upgraded (false);
	config2.deserialize_json (upgraded, tree);
	ASSERT_FALSE (upgraded);
	ASSERT_EQ (config2.bootstrap_fraction_numerator, config1.bootstrap_fraction_numerator);
	ASSERT_EQ (config2.peering_port, config1.peering_port);
	ASSERT_EQ (config2.logging.node_lifetime_tracing_value, config1.logging.node_lifetime_tracing_value);
	ASSERT_EQ (config2.online_weight_minimum, config1.online_weight_minimum);
	ASSERT_EQ (config2.online_weight_quorom, config1.online_weight_quorom);
	ASSERT_EQ (config2.password_fanout, config1.password_fanout);
	ASSERT_EQ (config2.enable_voting, config1.enable_voting);
	ASSERT_EQ (config2.callback_address, config1.callback_address);
	ASSERT_EQ (config2.callback_port, config1.callback_port);
	ASSERT_EQ (config2.callback_target, config1.callback_target);
	ASSERT_EQ (config2.lmdb_max_dbs, config1.lmdb_max_dbs);
	ASSERT_EQ (config2.state_block_parse_canary, config1.state_block_parse_canary);
	ASSERT_EQ (config2.state_block_generate_canary, config1.state_block_generate_canary);
}

TEST (node_config, v1_v2_upgrade)
{
	auto path (rai::unique_path ());
	rai::logging logging1;
	logging1.init (path);
	boost::property_tree::ptree tree;
	tree.put ("peering_port", std::to_string (0));
	tree.put ("packet_delay_microseconds", std::to_string (0));
	tree.put ("bootstrap_fraction_numerator", std::to_string (0));
	tree.put ("creation_rebroadcast", std::to_string (0));
	tree.put ("rebroadcast_delay", std::to_string (0));
	tree.put ("receive_minimum", rai::amount (0).to_string_dec ());
	boost::property_tree::ptree logging_l;
	logging1.serialize_json (logging_l);
	tree.add_child ("logging", logging_l);
	boost::property_tree::ptree preconfigured_peers_l;
	tree.add_child ("preconfigured_peers", preconfigured_peers_l);
	boost::property_tree::ptree preconfigured_representatives_l;
	tree.add_child ("preconfigured_representatives", preconfigured_representatives_l);
	bool upgraded (false);
	rai::node_config config1;
	config1.logging.init (path);
	ASSERT_FALSE (tree.get_child_optional ("work_peers"));
	config1.deserialize_json (upgraded, tree);
	ASSERT_TRUE (upgraded);
	ASSERT_TRUE (!!tree.get_child_optional ("work_peers"));
}

TEST (node_config, unversioned_v2_upgrade)
{
	auto path (rai::unique_path ());
	rai::logging logging1;
	logging1.init (path);
	boost::property_tree::ptree tree;
	tree.put ("peering_port", std::to_string (0));
	tree.put ("packet_delay_microseconds", std::to_string (0));
	tree.put ("bootstrap_fraction_numerator", std::to_string (0));
	tree.put ("creation_rebroadcast", std::to_string (0));
	tree.put ("rebroadcast_delay", std::to_string (0));
	tree.put ("receive_minimum", rai::amount (0).to_string_dec ());
	boost::property_tree::ptree logging_l;
	logging1.serialize_json (logging_l);
	tree.add_child ("logging", logging_l);
	boost::property_tree::ptree preconfigured_peers_l;
	tree.add_child ("preconfigured_peers", preconfigured_peers_l);
	boost::property_tree::ptree preconfigured_representatives_l;
	boost::property_tree::ptree entry;
	entry.put ("", "TR6ZJ4pdp6HC76xMRpVDny5x2s8AEbrhFue3NKVxYYdmKuTEib");
	preconfigured_representatives_l.push_back (std::make_pair ("", entry));
	tree.add_child ("preconfigured_representatives", preconfigured_representatives_l);
	boost::property_tree::ptree work_peers_l;
	tree.add_child ("work_peers", work_peers_l);
	bool upgraded (false);
	rai::node_config config1;
	config1.logging.init (path);
	ASSERT_FALSE (tree.get_optional<std::string> ("version"));
	config1.deserialize_json (upgraded, tree);
	ASSERT_TRUE (upgraded);
	ASSERT_EQ (1, config1.preconfigured_representatives.size ());
	ASSERT_EQ ("xrb_3e3j5tkog48pnny9dmfzj1r16pg8t1e76dz5tmac6iq689wyjfpiij4txtdo", config1.preconfigured_representatives[0].to_account ());
	auto reps (tree.get_child ("preconfigured_representatives"));
	ASSERT_EQ (1, reps.size ());
	ASSERT_EQ ("xrb_3e3j5tkog48pnny9dmfzj1r16pg8t1e76dz5tmac6iq689wyjfpiij4txtdo", reps.begin ()->second.get<std::string> (""));
	auto version (tree.get<std::string> ("version"));
	ASSERT_GT (std::stoull (version), 1);
}

TEST (node_config, v2_v3_upgrade)
{
	auto path (rai::unique_path ());
	rai::logging logging1;
	logging1.init (path);
	boost::property_tree::ptree tree;
	tree.put ("peering_port", std::to_string (0));
	tree.put ("packet_delay_microseconds", std::to_string (0));
	tree.put ("bootstrap_fraction_numerator", std::to_string (0));
	tree.put ("creation_rebroadcast", std::to_string (0));
	tree.put ("rebroadcast_delay", std::to_string (0));
	tree.put ("receive_minimum", rai::amount (0).to_string_dec ());
	tree.put ("version", "2");
	boost::property_tree::ptree logging_l;
	logging1.serialize_json (logging_l);
	tree.add_child ("logging", logging_l);
	boost::property_tree::ptree preconfigured_peers_l;
	tree.add_child ("preconfigured_peers", preconfigured_peers_l);
	boost::property_tree::ptree preconfigured_representatives_l;
	boost::property_tree::ptree entry;
	entry.put ("", "TR6ZJ4pdp6HC76xMRpVDny5x2s8AEbrhFue3NKVxYYdmKuTEib");
	preconfigured_representatives_l.push_back (std::make_pair ("", entry));
	tree.add_child ("preconfigured_representatives", preconfigured_representatives_l);
	boost::property_tree::ptree work_peers_l;
	tree.add_child ("work_peers", work_peers_l);
	bool upgraded (false);
	rai::node_config config1;
	config1.logging.init (path);
	ASSERT_FALSE (tree.get_optional<std::string> ("inactive_supply"));
	ASSERT_FALSE (tree.get_optional<std::string> ("password_fanout"));
	ASSERT_FALSE (tree.get_optional<std::string> ("io_threads"));
	ASSERT_FALSE (tree.get_optional<std::string> ("work_threads"));
	config1.deserialize_json (upgraded, tree);
	//ASSERT_EQ (rai::uint128_union (0).to_string_dec (), tree.get<std::string> ("inactive_supply"));
	ASSERT_EQ ("1024", tree.get<std::string> ("password_fanout"));
	ASSERT_NE (0, std::stoul (tree.get<std::string> ("password_fanout")));
	ASSERT_NE (0, std::stoul (tree.get<std::string> ("password_fanout")));
	ASSERT_TRUE (upgraded);
	auto version (tree.get<std::string> ("version"));
	ASSERT_GT (std::stoull (version), 2);
}

TEST (node, confirm_locked)
{
	rai::system system (24000, 1);
	system.wallet (0)->insert_adhoc (rai::test_genesis_key.prv);
	system.wallet (0)->enter_password ("1");
	auto block (std::make_shared<rai::send_block> (0, 0, 0, rai::keypair ().prv, 0, 0));
	rai::transaction transaction (system.nodes[0]->store.environment, nullptr, false);
	system.nodes[0]->network.republish_block (transaction, block);
}

TEST (node_config, random_rep)
{
	auto path (rai::unique_path ());
	rai::logging logging1;
	logging1.init (path);
	rai::node_config config1 (100, logging1);
	auto rep (config1.random_representative ());
	ASSERT_NE (config1.preconfigured_representatives.end (), std::find (config1.preconfigured_representatives.begin (), config1.preconfigured_representatives.end (), rep));
}

TEST (node, fork_publish)
{
	std::weak_ptr<rai::node> node0;
	{
		rai::system system (24000, 1);
		node0 = system.nodes[0];
		auto & node1 (*system.nodes[0]);
		system.wallet (0)->insert_adhoc (rai::test_genesis_key.prv);
		rai::keypair key1;
		rai::genesis genesis;
		auto send1 (std::make_shared<rai::send_block> (genesis.hash (), key1.pub, rai::genesis_amount - 100, rai::test_genesis_key.prv, rai::test_genesis_key.pub, 0));
		rai::keypair key2;
		auto send2 (std::make_shared<rai::send_block> (genesis.hash (), key2.pub, rai::genesis_amount - 100, rai::test_genesis_key.prv, rai::test_genesis_key.pub, 0));
		node1.process_active (send1);
		node1.block_processor.flush ();
		ASSERT_EQ (1, node1.active.roots.size ());
		auto existing (node1.active.roots.find (send1->root ()));
		ASSERT_NE (node1.active.roots.end (), existing);
		auto election (existing->election);
		ASSERT_EQ (2, election->votes.rep_votes.size ());
		node1.process_active (send2);
		node1.block_processor.flush ();
		auto existing1 (election->votes.rep_votes.find (rai::test_genesis_key.pub));
		ASSERT_NE (election->votes.rep_votes.end (), existing1);
		ASSERT_EQ (*send1, *existing1->second);
		rai::transaction transaction (node1.store.environment, nullptr, false);
		auto winner (node1.ledger.winner (transaction, election->votes));
		ASSERT_EQ (*send1, *winner.second);
		ASSERT_EQ (rai::genesis_amount - 100, winner.first);
	}
	ASSERT_TRUE (node0.expired ());
}

TEST (node, fork_keep)
{
	rai::system system (24000, 2);
	auto & node1 (*system.nodes[0]);
	auto & node2 (*system.nodes[1]);
	ASSERT_EQ (1, node1.peers.size ());
	system.wallet (0)->insert_adhoc (rai::test_genesis_key.prv);
	rai::keypair key1;
	rai::keypair key2;
	rai::genesis genesis;
	// send1 and send2 fork to different accounts
	auto send1 (std::make_shared<rai::send_block> (genesis.hash (), key1.pub, rai::genesis_amount - 100, rai::test_genesis_key.prv, rai::test_genesis_key.pub, system.work.generate (genesis.hash ())));
	auto send2 (std::make_shared<rai::send_block> (genesis.hash (), key2.pub, rai::genesis_amount - 100, rai::test_genesis_key.prv, rai::test_genesis_key.pub, system.work.generate (genesis.hash ())));
	node1.process_active (send1);
	node1.block_processor.flush ();
	node2.process_active (send1);
	node2.block_processor.flush ();
	ASSERT_EQ (1, node1.active.roots.size ());
	ASSERT_EQ (1, node2.active.roots.size ());
	node1.process_active (send2);
	node1.block_processor.flush ();
	node2.process_active (send2);
	node2.block_processor.flush ();
	auto conflict (node2.active.roots.find (genesis.hash ()));
	ASSERT_NE (node2.active.roots.end (), conflict);
	auto votes1 (conflict->election);
	ASSERT_NE (nullptr, votes1);
	ASSERT_EQ (1, votes1->votes.rep_votes.size ());
	{
		rai::transaction transaction0 (system.nodes[0]->store.environment, nullptr, false);
		rai::transaction transaction1 (system.nodes[1]->store.environment, nullptr, false);
		ASSERT_TRUE (system.nodes[0]->store.block_exists (transaction0, send1->hash ()));
		ASSERT_TRUE (system.nodes[1]->store.block_exists (transaction1, send1->hash ()));
	}
	auto iterations (0);
	// Wait until the genesis rep makes a vote
	while (votes1->votes.rep_votes.size () == 1)
	{
		system.poll ();
		++iterations;
		ASSERT_LT (iterations, 2000);
	}
	rai::transaction transaction0 (system.nodes[0]->store.environment, nullptr, false);
	rai::transaction transaction1 (system.nodes[1]->store.environment, nullptr, false);
	// The vote should be in agreement with what we already have.
	auto winner (node1.ledger.winner (transaction0, votes1->votes));
	ASSERT_EQ (*send1, *winner.second);
	ASSERT_EQ (rai::genesis_amount - 100, winner.first);
	ASSERT_TRUE (system.nodes[0]->store.block_exists (transaction0, send1->hash ()));
	ASSERT_TRUE (system.nodes[1]->store.block_exists (transaction1, send1->hash ()));
}

TEST (node, fork_flip)
{
	rai::system system (24000, 2);
	auto & node1 (*system.nodes[0]);
	auto & node2 (*system.nodes[1]);
	ASSERT_EQ (1, node1.peers.size ());
	system.wallet (0)->insert_adhoc (rai::test_genesis_key.prv);
	rai::keypair key1;
	rai::genesis genesis;
	std::unique_ptr<rai::send_block> send1 (new rai::send_block (genesis.hash (), key1.pub, rai::genesis_amount - 100, rai::test_genesis_key.prv, rai::test_genesis_key.pub, system.work.generate (genesis.hash ())));
	rai::publish publish1;
	publish1.block = std::move (send1);
	rai::keypair key2;
	std::unique_ptr<rai::send_block> send2 (new rai::send_block (genesis.hash (), key2.pub, rai::genesis_amount - 100, rai::test_genesis_key.prv, rai::test_genesis_key.pub, system.work.generate (genesis.hash ())));
	rai::publish publish2;
	publish2.block = std::move (send2);
	node1.process_message (publish1, node1.network.endpoint ());
	node1.block_processor.flush ();
	node2.process_message (publish2, node1.network.endpoint ());
	node2.block_processor.flush ();
	ASSERT_EQ (1, node1.active.roots.size ());
	ASSERT_EQ (1, node2.active.roots.size ());
	node1.process_message (publish2, node1.network.endpoint ());
	node1.block_processor.flush ();
	node2.process_message (publish1, node2.network.endpoint ());
	node2.block_processor.flush ();
	auto conflict (node2.active.roots.find (genesis.hash ()));
	ASSERT_NE (node2.active.roots.end (), conflict);
	auto votes1 (conflict->election);
	ASSERT_NE (nullptr, votes1);
	ASSERT_EQ (1, votes1->votes.rep_votes.size ());
	{
		rai::transaction transaction (system.nodes[0]->store.environment, nullptr, false);
		ASSERT_TRUE (node1.store.block_exists (transaction, publish1.block->hash ()));
	}
	{
		rai::transaction transaction (system.nodes[1]->store.environment, nullptr, false);
		ASSERT_TRUE (node2.store.block_exists (transaction, publish2.block->hash ()));
	}
	auto iterations (0);
	while (votes1->votes.rep_votes.size () == 1)
	{
		system.poll ();
		++iterations;
		ASSERT_LT (iterations, 200);
	}
	rai::transaction transaction (system.nodes[0]->store.environment, nullptr, false);
	auto winner (node2.ledger.winner (transaction, votes1->votes));
	ASSERT_EQ (*publish1.block, *winner.second);
	ASSERT_EQ (rai::genesis_amount - 100, winner.first);
	ASSERT_TRUE (node1.store.block_exists (transaction, publish1.block->hash ()));
	ASSERT_TRUE (node2.store.block_exists (transaction, publish1.block->hash ()));
	ASSERT_FALSE (node2.store.block_exists (transaction, publish2.block->hash ()));
}

TEST (node, fork_multi_flip)
{
	rai::system system (24000, 2);
	auto & node1 (*system.nodes[0]);
	auto & node2 (*system.nodes[1]);
	ASSERT_EQ (1, node1.peers.size ());
	system.wallet (0)->insert_adhoc (rai::test_genesis_key.prv);
	rai::keypair key1;
	rai::genesis genesis;
	std::unique_ptr<rai::send_block> send1 (new rai::send_block (genesis.hash (), key1.pub, rai::genesis_amount - 100, rai::test_genesis_key.prv, rai::test_genesis_key.pub, system.work.generate (genesis.hash ())));
	rai::publish publish1;
	publish1.block = std::move (send1);
	rai::keypair key2;
	std::unique_ptr<rai::send_block> send2 (new rai::send_block (genesis.hash (), key2.pub, rai::genesis_amount - 100, rai::test_genesis_key.prv, rai::test_genesis_key.pub, system.work.generate (genesis.hash ())));
	rai::publish publish2;
	publish2.block = std::move (send2);
	std::unique_ptr<rai::send_block> send3 (new rai::send_block (publish2.block->hash (), key2.pub, rai::genesis_amount - 100, rai::test_genesis_key.prv, rai::test_genesis_key.pub, system.work.generate (publish2.block->hash ())));
	rai::publish publish3;
	publish3.block = std::move (send3);
	node1.process_message (publish1, node1.network.endpoint ());
	node1.block_processor.flush ();
	node2.process_message (publish2, node2.network.endpoint ());
	node2.process_message (publish3, node2.network.endpoint ());
	node2.block_processor.flush ();
	ASSERT_EQ (1, node1.active.roots.size ());
	ASSERT_EQ (2, node2.active.roots.size ());
	node1.process_message (publish2, node1.network.endpoint ());
	node1.process_message (publish3, node1.network.endpoint ());
	node1.block_processor.flush ();
	node2.process_message (publish1, node2.network.endpoint ());
	node2.block_processor.flush ();
	auto conflict (node2.active.roots.find (genesis.hash ()));
	ASSERT_NE (node2.active.roots.end (), conflict);
	auto votes1 (conflict->election);
	ASSERT_NE (nullptr, votes1);
	ASSERT_EQ (1, votes1->votes.rep_votes.size ());
	{
		rai::transaction transaction (system.nodes[0]->store.environment, nullptr, false);
		ASSERT_TRUE (node1.store.block_exists (transaction, publish1.block->hash ()));
	}
	{
		rai::transaction transaction (system.nodes[1]->store.environment, nullptr, false);
		ASSERT_TRUE (node2.store.block_exists (transaction, publish2.block->hash ()));
		ASSERT_TRUE (node2.store.block_exists (transaction, publish3.block->hash ()));
	}
	auto iterations (0);
	while (votes1->votes.rep_votes.size () == 1)
	{
		system.poll ();
		++iterations;
		ASSERT_LT (iterations, 200);
	}
	rai::transaction transaction (system.nodes[0]->store.environment, nullptr, false);
	auto winner (node1.ledger.winner (transaction, votes1->votes));
	ASSERT_EQ (*publish1.block, *winner.second);
	ASSERT_EQ (rai::genesis_amount - 100, winner.first);
	ASSERT_TRUE (node1.store.block_exists (transaction, publish1.block->hash ()));
	ASSERT_TRUE (node2.store.block_exists (transaction, publish1.block->hash ()));
	ASSERT_FALSE (node2.store.block_exists (transaction, publish2.block->hash ()));
	ASSERT_FALSE (node2.store.block_exists (transaction, publish3.block->hash ()));
}

// Blocks that are no longer actively being voted on should be able to be evicted through bootstrapping.
// This could happen if a fork wasn't resolved before the process previously shut down
TEST (node, DISABLED_fork_bootstrap_flip)
{
	rai::system system0 (24000, 1);
	rai::system system1 (24001, 1);
	auto & node1 (*system0.nodes[0]);
	auto & node2 (*system1.nodes[0]);
	system0.wallet (0)->insert_adhoc (rai::test_genesis_key.prv);
	rai::block_hash latest (system0.nodes[0]->latest (rai::test_genesis_key.pub));
	rai::keypair key1;
	auto send1 (std::make_shared<rai::send_block> (latest, key1.pub, rai::genesis_amount - rai::Gxrb_ratio, rai::test_genesis_key.prv, rai::test_genesis_key.pub, system0.work.generate (latest)));
	rai::keypair key2;
	auto send2 (std::make_shared<rai::send_block> (latest, key2.pub, rai::genesis_amount - rai::Gxrb_ratio, rai::test_genesis_key.prv, rai::test_genesis_key.pub, system0.work.generate (latest)));
	// Insert but don't rebroadcast, simulating settled blocks
	node1.block_processor.add (send1);
	node1.block_processor.flush ();
	node2.block_processor.add (send2);
	node2.block_processor.flush ();
	{
		rai::transaction transaction (node2.store.environment, nullptr, false);
		ASSERT_TRUE (node2.store.block_exists (transaction, send2->hash ()));
	}
	node1.network.send_keepalive (node2.network.endpoint ());
	auto iterations1 (0);
	while (node2.peers.empty ())
	{
		system0.poll ();
		system1.poll ();
		++iterations1;
		ASSERT_LT (iterations1, 1000);
	}
	node2.bootstrap_initiator.bootstrap (node1.network.endpoint ());
	auto again (true);
	auto iterations2 (0);
	while (again)
	{
		system0.poll ();
		system1.poll ();
		++iterations2;
		ASSERT_LT (iterations2, 1000);
		rai::transaction transaction (node2.store.environment, nullptr, false);
		again = !node2.store.block_exists (transaction, send1->hash ());
	}
}

TEST (node, fork_open)
{
	rai::system system (24000, 1);
	auto & node1 (*system.nodes[0]);
	system.wallet (0)->insert_adhoc (rai::test_genesis_key.prv);
	rai::keypair key1;
	rai::genesis genesis;
	std::unique_ptr<rai::send_block> send1 (new rai::send_block (genesis.hash (), key1.pub, 0, rai::test_genesis_key.prv, rai::test_genesis_key.pub, system.work.generate (genesis.hash ())));
	rai::publish publish1;
	publish1.block = std::move (send1);
	node1.process_message (publish1, node1.network.endpoint ());
	node1.block_processor.flush ();
	std::unique_ptr<rai::open_block> open1 (new rai::open_block (publish1.block->hash (), 1, key1.pub, key1.prv, key1.pub, system.work.generate (key1.pub)));
	rai::publish publish2;
	publish2.block = std::move (open1);
	node1.process_message (publish2, node1.network.endpoint ());
	node1.block_processor.flush ();
	std::unique_ptr<rai::open_block> open2 (new rai::open_block (publish1.block->hash (), 2, key1.pub, key1.prv, key1.pub, system.work.generate (key1.pub)));
	rai::publish publish3;
	publish3.block = std::move (open2);
	ASSERT_EQ (2, node1.active.roots.size ());
	node1.process_message (publish3, node1.network.endpoint ());
	node1.block_processor.flush ();
}

TEST (node, fork_open_flip)
{
	rai::system system (24000, 2);
	auto & node1 (*system.nodes[0]);
	auto & node2 (*system.nodes[1]);
	ASSERT_EQ (1, node1.peers.size ());
	system.wallet (0)->insert_adhoc (rai::test_genesis_key.prv);
	rai::keypair key1;
	rai::genesis genesis;
	rai::keypair rep1;
	rai::keypair rep2;
	auto send1 (std::make_shared<rai::send_block> (genesis.hash (), key1.pub, rai::genesis_amount - 1, rai::test_genesis_key.prv, rai::test_genesis_key.pub, system.work.generate (genesis.hash ())));
	node1.process_active (send1);
	node2.process_active (send1);
	// We should be keeping this block
	auto open1 (std::make_shared<rai::open_block> (send1->hash (), rep1.pub, key1.pub, key1.prv, key1.pub, system.work.generate (key1.pub)));
	// This block should be evicted
	auto open2 (std::make_shared<rai::open_block> (send1->hash (), rep2.pub, key1.pub, key1.prv, key1.pub, system.work.generate (key1.pub)));
	ASSERT_FALSE (*open1 == *open2);
	// node1 gets copy that will remain
	node1.process_active (open1);
	node1.block_processor.flush ();
	// node2 gets copy that will be evicted
	node2.process_active (open2);
	node2.block_processor.flush ();
	ASSERT_EQ (2, node1.active.roots.size ());
	ASSERT_EQ (2, node2.active.roots.size ());
	// Notify both nodes that a fork exists
	node1.process_active (open2);
	node1.block_processor.flush ();
	node2.process_active (open1);
	node2.block_processor.flush ();
	auto conflict (node2.active.roots.find (open1->root ()));
	ASSERT_NE (node2.active.roots.end (), conflict);
	auto votes1 (conflict->election);
	ASSERT_NE (nullptr, votes1);
	ASSERT_EQ (1, votes1->votes.rep_votes.size ());
	ASSERT_TRUE (node1.block (open1->hash ()) != nullptr);
	ASSERT_TRUE (node2.block (open2->hash ()) != nullptr);
	auto iterations (0);
	// Node2 should eventually settle on open1
	while (node2.block (open1->hash ()) == nullptr)
	{
		system.poll ();
		++iterations;
		ASSERT_LT (iterations, 200);
	}
	rai::transaction transaction (system.nodes[0]->store.environment, nullptr, false);
	auto winner (node2.ledger.winner (transaction, votes1->votes));
	ASSERT_EQ (*open1, *winner.second);
	ASSERT_EQ (rai::genesis_amount - 1, winner.first);
	ASSERT_TRUE (node1.store.block_exists (transaction, open1->hash ()));
	ASSERT_TRUE (node2.store.block_exists (transaction, open1->hash ()));
	ASSERT_FALSE (node2.store.block_exists (transaction, open2->hash ()));
}

TEST (node, coherent_observer)
{
	rai::system system (24000, 1);
	auto & node1 (*system.nodes[0]);
	node1.observers.blocks.add ([&node1](std::shared_ptr<rai::block> block_a, rai::account const &, rai::uint128_t const &, bool) {
		rai::transaction transaction (node1.store.environment, nullptr, false);
		ASSERT_TRUE (node1.store.block_exists (transaction, block_a->hash ()));
	});
	system.wallet (0)->insert_adhoc (rai::test_genesis_key.prv);
	rai::keypair key;
	system.wallet (0)->send_action (rai::test_genesis_key.pub, key.pub, 1);
}

TEST (node, fork_no_vote_quorum)
{
	rai::system system (24000, 3);
	auto & node1 (*system.nodes[0]);
	auto & node2 (*system.nodes[1]);
	auto & node3 (*system.nodes[2]);
	system.wallet (0)->insert_adhoc (rai::test_genesis_key.prv);
	auto key4 (system.wallet (0)->deterministic_insert ());
	system.wallet (0)->send_action (rai::test_genesis_key.pub, key4, rai::genesis_amount / 4);
	auto key1 (system.wallet (1)->deterministic_insert ());
	system.wallet (1)->store.representative_set (rai::transaction (system.wallet (1)->store.environment, nullptr, true), key1);
	auto block (system.wallet (0)->send_action (rai::test_genesis_key.pub, key1, node1.config.receive_minimum.number ()));
	ASSERT_NE (nullptr, block);
	auto iterations (0);
	while (node3.balance (key1) != node1.config.receive_minimum.number () || node2.balance (key1) != node1.config.receive_minimum.number () || node1.balance (key1) != node1.config.receive_minimum.number ())
	{
		system.poll ();
		++iterations;
		ASSERT_LT (iterations, 600);
	}
	ASSERT_EQ (node1.config.receive_minimum.number (), node1.weight (key1));
	ASSERT_EQ (node1.config.receive_minimum.number (), node2.weight (key1));
	ASSERT_EQ (node1.config.receive_minimum.number (), node3.weight (key1));
	rai::send_block send1 (block->hash (), key1, (rai::genesis_amount / 4) - (node1.config.receive_minimum.number () * 2), rai::test_genesis_key.prv, rai::test_genesis_key.pub, system.work.generate (block->hash ()));
	ASSERT_EQ (rai::process_result::progress, node1.process (send1).code);
	ASSERT_EQ (rai::process_result::progress, node2.process (send1).code);
	ASSERT_EQ (rai::process_result::progress, node3.process (send1).code);
	auto key2 (system.wallet (2)->deterministic_insert ());
	auto send2 (std::make_shared<rai::send_block> (block->hash (), key2, (rai::genesis_amount / 4) - (node1.config.receive_minimum.number () * 2), rai::test_genesis_key.prv, rai::test_genesis_key.pub, system.work.generate (block->hash ())));
	rai::raw_key key3;
	ASSERT_FALSE (system.wallet (1)->store.fetch (rai::transaction (system.wallet (1)->store.environment, nullptr, false), key1, key3));
	auto vote (std::make_shared<rai::vote> (key1, key3, 0, send2));
	rai::confirm_ack confirm (vote);
	std::shared_ptr<std::vector<uint8_t>> bytes (new std::vector<uint8_t>);
	{
		rai::vectorstream stream (*bytes);
		confirm.serialize (stream);
	}
	node2.network.confirm_send (confirm, bytes, node3.network.endpoint ());
	while (node3.network.incoming.confirm_ack < 3)
	{
		system.poll ();
	}
	ASSERT_TRUE (node1.latest (rai::test_genesis_key.pub) == send1.hash ());
	ASSERT_TRUE (node2.latest (rai::test_genesis_key.pub) == send1.hash ());
	ASSERT_TRUE (node3.latest (rai::test_genesis_key.pub) == send1.hash ());
}

TEST (node, broadcast_elected)
{
	rai::system system (24000, 3);
	auto node0 (system.nodes[0]);
	auto node1 (system.nodes[1]);
	auto node2 (system.nodes[2]);
	rai::keypair rep_big;
	rai::keypair rep_small;
	rai::keypair rep_other;
	//std::cerr << "Big: " << rep_big.pub.to_account () << std::endl;
	//std::cerr << "Small: " << rep_small.pub.to_account () << std::endl;
	//std::cerr << "Other: " << rep_other.pub.to_account () << std::endl;
	{
		rai::transaction transaction0 (node0->store.environment, nullptr, true);
		rai::transaction transaction1 (node1->store.environment, nullptr, true);
		rai::transaction transaction2 (node2->store.environment, nullptr, true);
		rai::send_block fund_big (node0->ledger.latest (transaction0, rai::test_genesis_key.pub), rep_big.pub, rai::Gxrb_ratio * 5, rai::test_genesis_key.prv, rai::test_genesis_key.pub, 0);
		rai::open_block open_big (fund_big.hash (), rep_big.pub, rep_big.pub, rep_big.prv, rep_big.pub, 0);
		rai::send_block fund_small (fund_big.hash (), rep_small.pub, rai::Gxrb_ratio * 2, rai::test_genesis_key.prv, rai::test_genesis_key.pub, 0);
		rai::open_block open_small (fund_small.hash (), rep_small.pub, rep_small.pub, rep_small.prv, rep_small.pub, 0);
		rai::send_block fund_other (fund_small.hash (), rep_other.pub, rai::Gxrb_ratio * 1, rai::test_genesis_key.prv, rai::test_genesis_key.pub, 0);
		rai::open_block open_other (fund_other.hash (), rep_other.pub, rep_other.pub, rep_other.prv, rep_other.pub, 0);
		node0->generate_work (fund_big);
		node0->generate_work (open_big);
		node0->generate_work (fund_small);
		node0->generate_work (open_small);
		ASSERT_EQ (rai::process_result::progress, node0->ledger.process (transaction0, fund_big).code);
		ASSERT_EQ (rai::process_result::progress, node1->ledger.process (transaction1, fund_big).code);
		ASSERT_EQ (rai::process_result::progress, node2->ledger.process (transaction2, fund_big).code);
		ASSERT_EQ (rai::process_result::progress, node0->ledger.process (transaction0, open_big).code);
		ASSERT_EQ (rai::process_result::progress, node1->ledger.process (transaction1, open_big).code);
		ASSERT_EQ (rai::process_result::progress, node2->ledger.process (transaction2, open_big).code);
		ASSERT_EQ (rai::process_result::progress, node0->ledger.process (transaction0, fund_small).code);
		ASSERT_EQ (rai::process_result::progress, node1->ledger.process (transaction1, fund_small).code);
		ASSERT_EQ (rai::process_result::progress, node2->ledger.process (transaction2, fund_small).code);
		ASSERT_EQ (rai::process_result::progress, node0->ledger.process (transaction0, open_small).code);
		ASSERT_EQ (rai::process_result::progress, node1->ledger.process (transaction1, open_small).code);
		ASSERT_EQ (rai::process_result::progress, node2->ledger.process (transaction2, open_small).code);
		ASSERT_EQ (rai::process_result::progress, node0->ledger.process (transaction0, fund_other).code);
		ASSERT_EQ (rai::process_result::progress, node1->ledger.process (transaction1, fund_other).code);
		ASSERT_EQ (rai::process_result::progress, node2->ledger.process (transaction2, fund_other).code);
		ASSERT_EQ (rai::process_result::progress, node0->ledger.process (transaction0, open_other).code);
		ASSERT_EQ (rai::process_result::progress, node1->ledger.process (transaction1, open_other).code);
		ASSERT_EQ (rai::process_result::progress, node2->ledger.process (transaction2, open_other).code);
	}
	system.wallet (0)->insert_adhoc (rep_big.prv);
	system.wallet (1)->insert_adhoc (rep_small.prv);
	system.wallet (2)->insert_adhoc (rep_other.prv);
	auto fork0 (std::make_shared<rai::send_block> (node2->latest (rai::test_genesis_key.pub), rep_small.pub, 0, rai::test_genesis_key.prv, rai::test_genesis_key.pub, 0));
	node0->generate_work (*fork0);
	node0->process_active (fork0);
	node1->process_active (fork0);
	auto fork1 (std::make_shared<rai::send_block> (node2->latest (rai::test_genesis_key.pub), rep_big.pub, 0, rai::test_genesis_key.prv, rai::test_genesis_key.pub, 0));
	node0->generate_work (*fork1);
	system.wallet (2)->insert_adhoc (rep_small.prv);
	node2->process_active (fork1);
	//std::cerr << "fork0: " << fork_hash.to_string () << std::endl;
	//std::cerr << "fork1: " << fork1.hash ().to_string () << std::endl;
	auto iterations (0);
	while (!node0->ledger.block_exists (fork0->hash ()) || !node1->ledger.block_exists (fork0->hash ()))
	{
		system.poll ();
	}
	while (!node2->ledger.block_exists (fork0->hash ()))
	{
		system.poll ();
		ASSERT_TRUE (node0->ledger.block_exists (fork0->hash ()));
		ASSERT_TRUE (node1->ledger.block_exists (fork0->hash ()));
		++iterations;
		ASSERT_LT (iterations, 1000);
	}
}

TEST (node, rep_self_vote)
{
	rai::system system (24000, 1);
	auto node0 (system.nodes[0]);
	rai::keypair rep_big;
	{
		rai::transaction transaction0 (node0->store.environment, nullptr, true);
		rai::send_block fund_big (node0->ledger.latest (transaction0, rai::test_genesis_key.pub), rep_big.pub, rai::uint128_t ("0xb0000000000000000000000000000000"), rai::test_genesis_key.prv, rai::test_genesis_key.pub, 0);
		rai::open_block open_big (fund_big.hash (), rep_big.pub, rep_big.pub, rep_big.prv, rep_big.pub, 0);
		node0->generate_work (fund_big);
		node0->generate_work (open_big);
		ASSERT_EQ (rai::process_result::progress, node0->ledger.process (transaction0, fund_big).code);
		ASSERT_EQ (rai::process_result::progress, node0->ledger.process (transaction0, open_big).code);
	}
	system.wallet (0)->insert_adhoc (rep_big.prv);
	system.wallet (0)->insert_adhoc (rai::test_genesis_key.prv);
	auto block0 (std::make_shared<rai::send_block> (node0->latest (rai::test_genesis_key.pub), rep_big.pub, rai::uint128_t ("0x60000000000000000000000000000000"), rai::test_genesis_key.prv, rai::test_genesis_key.pub, 0));
	node0->generate_work (*block0);
	ASSERT_EQ (rai::process_result::progress, node0->process (*block0).code);
	auto & active (node0->active);
	{
		rai::transaction transaction (node0->store.environment, nullptr, true);
		active.start (transaction, block0, [](std::shared_ptr<rai::block>, bool) {});
	}
	auto existing (active.roots.find (block0->root ()));
	ASSERT_NE (active.roots.end (), existing);
	auto & rep_votes (existing->election->votes.rep_votes);
	ASSERT_EQ (3, rep_votes.size ());
	ASSERT_NE (rep_votes.end (), rep_votes.find (rai::test_genesis_key.pub));
	ASSERT_NE (rep_votes.end (), rep_votes.find (rep_big.pub));
}

// Bootstrapping shouldn't republish the blocks to the network.
TEST (node, DISABLED_bootstrap_no_publish)
{
	rai::system system0 (24000, 1);
	rai::system system1 (24001, 1);
	auto node0 (system0.nodes[0]);
	auto node1 (system1.nodes[0]);
	rai::keypair key0;
	// node0 knows about send0 but node1 doesn't.
	rai::send_block send0 (system0.nodes[0]->latest (rai::test_genesis_key.pub), key0.pub, 500, rai::test_genesis_key.prv, rai::test_genesis_key.pub, 0);
	{
		rai::transaction transaction (node0->store.environment, nullptr, true);
		ASSERT_EQ (rai::process_result::progress, system0.nodes[0]->ledger.process (transaction, send0).code);
	}
	ASSERT_FALSE (node1->bootstrap_initiator.in_progress ());
	node1->bootstrap_initiator.bootstrap (node0->network.endpoint ());
	ASSERT_TRUE (node1->active.roots.empty ());
	auto iterations1 (0);
	while (node1->block (send0.hash ()) == nullptr)
	{
		// Poll until the TCP connection is torn down and in_progress goes false
		system0.poll ();
		system1.poll ();
		// There should never be an active transaction because the only activity is bootstrapping 1 block which shouldn't be publishing.
		ASSERT_TRUE (node1->active.roots.empty ());
		++iterations1;
		ASSERT_GT (200, iterations1);
	}
}

// Bootstrapping a forked open block should succeed.
TEST (node, bootstrap_fork_open)
{
	rai::system system0 (24000, 2);
	system0.wallet (0)->insert_adhoc (rai::test_genesis_key.prv);
	auto node0 (system0.nodes[0]);
	auto node1 (system0.nodes[1]);
	rai::keypair key0;
	rai::send_block send0 (system0.nodes[0]->latest (rai::test_genesis_key.pub), key0.pub, rai::genesis_amount - 500, rai::test_genesis_key.prv, rai::test_genesis_key.pub, 0);
	rai::open_block open0 (send0.hash (), 1, key0.pub, key0.prv, key0.pub, 0);
	rai::open_block open1 (send0.hash (), 2, key0.pub, key0.prv, key0.pub, 0);
	node0->generate_work (send0);
	node0->generate_work (open0);
	node0->generate_work (open1);
	{
		rai::transaction transaction0 (node0->store.environment, nullptr, true);
		rai::transaction transaction1 (node1->store.environment, nullptr, true);
		// Both know about send0
		ASSERT_EQ (rai::process_result::progress, node0->ledger.process (transaction0, send0).code);
		ASSERT_EQ (rai::process_result::progress, node1->ledger.process (transaction1, send0).code);
		// They disagree about open0/open1
		ASSERT_EQ (rai::process_result::progress, node0->ledger.process (transaction0, open0).code);
		ASSERT_EQ (rai::process_result::progress, node1->ledger.process (transaction1, open1).code);
	}
	ASSERT_FALSE (node1->bootstrap_initiator.in_progress ());
	node1->bootstrap_initiator.bootstrap (node0->network.endpoint ());
	ASSERT_TRUE (node1->active.roots.empty ());
	int iterations (0);
	while (node1->ledger.block_exists (open1.hash ()))
	{
		// Poll until the outvoted block is evicted.
		system0.poll ();
		ASSERT_LT (iterations, 200);
		++iterations;
	}
}

// Test that if we create a block that isn't confirmed, we sync.
TEST (node, DISABLED_unconfirmed_send)
{
	rai::system system (24000, 2);
	auto & node0 (*system.nodes[0]);
	auto & node1 (*system.nodes[1]);
	auto wallet0 (system.wallet (0));
	auto wallet1 (system.wallet (1));
	rai::keypair key0;
	wallet1->insert_adhoc (key0.prv);
	wallet0->insert_adhoc (rai::test_genesis_key.prv);
	auto send1 (wallet0->send_action (rai::genesis_account, key0.pub, 2 * rai::Mxrb_ratio));
	auto iterations0 (0);
	while (node1.balance (key0.pub) != 2 * rai::Mxrb_ratio || node1.bootstrap_initiator.in_progress ())
	{
		system.poll ();
		++iterations0;
		ASSERT_GT (200, iterations0);
	}
	auto latest (node1.latest (key0.pub));
	rai::send_block send2 (latest, rai::genesis_account, rai::Mxrb_ratio, key0.prv, key0.pub, node0.generate_work (latest));
	{
		rai::transaction transaction (node1.store.environment, nullptr, true);
		ASSERT_EQ (rai::process_result::progress, node1.ledger.process (transaction, send2).code);
	}
	auto send3 (wallet1->send_action (key0.pub, rai::genesis_account, rai::Mxrb_ratio));
	auto iterations (0);
	while (node0.balance (rai::genesis_account) != rai::genesis_amount)
	{
		system.poll ();
		++iterations;
		ASSERT_GT (200, iterations);
	}
}

// Test that nodes can track nodes that have rep weight for priority broadcasting
TEST (node, rep_list)
{
	rai::system system (24000, 2);
	auto & node0 (*system.nodes[0]);
	auto & node1 (*system.nodes[1]);
	auto wallet0 (system.wallet (0));
	auto wallet1 (system.wallet (1));
	// Node0 has a rep
	wallet0->insert_adhoc (rai::test_genesis_key.prv);
	rai::keypair key1;
	// Broadcast a confirm so others should know this is a rep node
	wallet0->send_action (rai::test_genesis_key.pub, key1.pub, rai::Mxrb_ratio);
	ASSERT_EQ (0, node1.peers.representatives (1).size ());
	auto iterations (0);
	auto done (false);
	while (!done)
	{
		auto reps (node1.peers.representatives (1));
		if (!reps.empty ())
		{
			if (reps[0].endpoint == node0.network.endpoint ())
			{
				if (!reps[0].rep_weight.is_zero ())
				{
					done = true;
				}
			}
		}
		system.poll ();
		++iterations;
		ASSERT_GT (200, iterations);
	}
}

// Test that nodes can disable representative voting
TEST (node, no_voting)
{
	rai::system system (24000, 2);
	auto & node0 (*system.nodes[0]);
	auto & node1 (*system.nodes[1]);
	auto wallet0 (system.wallet (0));
	auto wallet1 (system.wallet (1));
	node0.config.enable_voting = false;
	// Node0 has a rep
	wallet0->insert_adhoc (rai::test_genesis_key.prv);
	rai::keypair key1;
	wallet1->insert_adhoc (key1.prv);
	// Broadcast a confirm so others should know this is a rep node
	wallet0->send_action (rai::test_genesis_key.pub, key1.pub, rai::Mxrb_ratio);
	auto iterations (0);
	while (node1.balance (key1.pub).is_zero ())
	{
		system.poll ();
		++iterations;
		ASSERT_GT (200, iterations);
	}
	ASSERT_EQ (0, node1.network.incoming.confirm_ack);
}

TEST (node, start_observer)
{
	rai::node_init init;
	auto service (boost::make_shared<boost::asio::io_service> ());
	rai::alarm alarm (*service);
	auto path (rai::unique_path ());
	rai::logging logging;
	logging.init (path);
	rai::work_pool work (std::numeric_limits<unsigned>::max (), nullptr);
	auto node (std::make_shared<rai::node> (init, *service, 0, path, alarm, logging, work));
	auto started (false);
	node->observers.started.add ([&started]() {
		started = true;
	});
	node->start ();
	ASSERT_TRUE (started);
	node->stop ();
}

TEST (node, send_callback)
{
	rai::system system (24000, 1);
	rai::keypair key2;
	system.wallet (0)->insert_adhoc (rai::test_genesis_key.prv);
	system.wallet (0)->insert_adhoc (key2.prv);
	system.nodes[0]->config.callback_address = "localhost";
	system.nodes[0]->config.callback_port = 8010;
	system.nodes[0]->config.callback_target = "/";
	ASSERT_NE (nullptr, system.wallet (0)->send_action (rai::test_genesis_key.pub, key2.pub, system.nodes[0]->config.receive_minimum.number ()));
	auto iterations (0);
	while (system.nodes[0]->balance (key2.pub).is_zero ())
	{
		system.poll ();
		++iterations;
		ASSERT_LT (iterations, 200);
	}
	ASSERT_EQ (std::numeric_limits<rai::uint128_t>::max () - system.nodes[0]->config.receive_minimum.number (), system.nodes[0]->balance (rai::test_genesis_key.pub));
}

// Check that votes get replayed back to nodes if they sent an old sequence number.
// This helps representatives continue from their last sequence number if their node is reinitialized and the old sequence number is lost
TEST (node, vote_replay)
{
	rai::system system (24000, 2);
	rai::keypair key;
	auto open (std::make_shared<rai::open_block> (0, 1, key.pub, key.prv, key.pub, 0));
	system.nodes[0]->generate_work (*open);
	for (auto i (0); i < 11000; ++i)
	{
		rai::transaction transaction (system.nodes[1]->store.environment, nullptr, false);
		auto vote (system.nodes[1]->store.vote_generate (transaction, rai::test_genesis_key.pub, rai::test_genesis_key.prv, open));
	}
	{
		rai::transaction transaction (system.nodes[0]->store.environment, nullptr, false);
		std::lock_guard<std::mutex> lock (system.nodes[0]->store.cache_mutex);
		auto vote (system.nodes[0]->store.vote_current (transaction, rai::test_genesis_key.pub));
		ASSERT_EQ (nullptr, vote);
	}
	system.wallet (0)->insert_adhoc (rai::test_genesis_key.prv);
	auto block (system.wallet (0)->send_action (rai::test_genesis_key.pub, key.pub, rai::Gxrb_ratio));
	ASSERT_NE (nullptr, block);
	auto done (false);
	auto iterations (0);
	while (!done)
	{
		system.poll ();
		rai::transaction transaction (system.nodes[0]->store.environment, nullptr, false);
		std::lock_guard<std::mutex> lock (system.nodes[0]->store.cache_mutex);
		auto vote (system.nodes[0]->store.vote_current (transaction, rai::test_genesis_key.pub));
		done = vote && (vote->sequence >= 10000);
		++iterations;
		ASSERT_GT (400, iterations);
	}
}

TEST (node, balance_observer)
{
	rai::system system (24000, 1);
	auto & node1 (*system.nodes[0]);
	std::atomic<int> balances (0);
	rai::keypair key;
	node1.observers.account_balance.add ([&key, &balances](rai::account const & account_a, bool is_pending) {
		if (key.pub == account_a && is_pending)
		{
			balances++;
		}
		else if (rai::test_genesis_key.pub == account_a && !is_pending)
		{
			balances++;
		}
	});
	system.wallet (0)->insert_adhoc (rai::test_genesis_key.prv);
	system.wallet (0)->send_action (rai::test_genesis_key.pub, key.pub, 1);
	auto iterations (0);
	auto done (false);
	while (!done)
	{
		system.poll ();
		done = balances.load () == 2;
		++iterations;
		ASSERT_GT (200, iterations);
	}
}

TEST (node, bootstrap_connection_scaling)
{
	rai::system system (24000, 1);
	auto & node1 (*system.nodes[0]);
	node1.bootstrap_initiator.bootstrap ();
	auto attempt (node1.bootstrap_initiator.current_attempt ());
	ASSERT_EQ (34, attempt->target_connections (25000));
	ASSERT_EQ (4, attempt->target_connections (0));
	ASSERT_EQ (64, attempt->target_connections (50000));
	ASSERT_EQ (64, attempt->target_connections (10000000000));
	node1.config.bootstrap_connections = 128;
	ASSERT_EQ (64, attempt->target_connections (0));
	ASSERT_EQ (64, attempt->target_connections (50000));
	node1.config.bootstrap_connections_max = 256;
	ASSERT_EQ (128, attempt->target_connections (0));
	ASSERT_EQ (256, attempt->target_connections (50000));
	node1.config.bootstrap_connections_max = 0;
	ASSERT_EQ (1, attempt->target_connections (0));
	ASSERT_EQ (1, attempt->target_connections (50000));
}

TEST (node, online_reps)
{
	rai::system system (24000, 2);
	system.wallet (0)->insert_adhoc (rai::test_genesis_key.prv);
	ASSERT_TRUE (system.nodes[1]->online_reps.online_stake ().is_zero ());
	system.wallet (0)->send_action (rai::test_genesis_key.pub, rai::test_genesis_key.pub, rai::Gxrb_ratio);
	auto iterations (0);
	while (system.nodes[1]->online_reps.online_stake ().is_zero ())
	{
		system.poll ();
		++iterations;
		ASSERT_LT (iterations, 200);
	}
}

TEST (node, block_confirm)
{
	rai::system system (24000, 1);
	rai::genesis genesis;
	system.nodes[0]->ledger.state_block_parse_canary = genesis.hash ();
	system.wallet (0)->insert_adhoc (rai::test_genesis_key.prv);
	auto send1 (std::make_shared<rai::state_block> (rai::test_genesis_key.pub, genesis.hash (), rai::test_genesis_key.pub, rai::genesis_amount - rai::Gxrb_ratio, rai::test_genesis_key.pub, rai::test_genesis_key.prv, rai::test_genesis_key.pub, system.nodes[0]->generate_work (genesis.hash ())));
	{
		rai::transaction transaction (system.nodes[0]->store.environment, nullptr, true);
		ASSERT_EQ (rai::process_result::progress, system.nodes[0]->ledger.process (transaction, *send1).code);
	}
	system.nodes[0]->block_confirm (send1);
	ASSERT_TRUE (system.nodes[0]->active.confirmed.empty ());
	auto iterations (0);
	while (system.nodes[0]->active.confirmed.empty ())
	{
		system.poll ();
		++iterations;
		ASSERT_LT (iterations, 200);
	}
<<<<<<< HEAD
=======
}

TEST (node, confirm_quorom)
{
	rai::system system (24000, 1);
	rai::genesis genesis;
	system.wallet (0)->insert_adhoc (rai::test_genesis_key.prv);
	system.nodes [0]->ledger.state_block_parse_canary = genesis.hash ();
	// Put greater than online_weight_minimum in pending so quorom can't be reached
	auto send1 (std::make_shared<rai::state_block> (rai::test_genesis_key.pub, genesis.hash (), rai::test_genesis_key.pub, rai::Gxrb_ratio, rai::test_genesis_key.pub, rai::test_genesis_key.prv, rai::test_genesis_key.pub, system.nodes[0]->generate_work (genesis.hash ())));
	{
		rai::transaction transaction (system.nodes[0]->store.environment, nullptr, true);
		ASSERT_EQ (rai::process_result::progress, system.nodes[0]->ledger.process (transaction, *send1).code);
	}
	system.wallet (0)->send_action (rai::test_genesis_key.pub, rai::test_genesis_key.pub, rai::Gxrb_ratio);
	auto iterations (0);
	while (system.nodes[0]->active.roots.empty ())
	{
		system.poll ();
		++iterations;
		ASSERT_LT (iterations, 200);
	}
	ASSERT_FALSE (system.nodes[0]->active.roots.empty ());
	while (!system.nodes[0]->active.roots.empty ())
	{
		system.poll ();
		++iterations;
		ASSERT_LT (iterations, 200);
	}
	ASSERT_TRUE (system.nodes[0]->active.roots.empty ());
	ASSERT_EQ (0, system.nodes[0]->balance (rai::test_genesis_key.pub));
>>>>>>> c9e8143b
}<|MERGE_RESOLUTION|>--- conflicted
+++ resolved
@@ -27,24 +27,6 @@
 	node->stop ();
 }
 
-<<<<<<< HEAD
-TEST (node, inactive_supply)
-{
-	rai::node_init init;
-	auto service (boost::make_shared<boost::asio::io_service> ());
-	rai::alarm alarm (*service);
-	auto path (rai::unique_path ());
-	rai::node_config config;
-	config.logging.init (path);
-	rai::work_pool work (std::numeric_limits<unsigned>::max (), nullptr);
-	config.inactive_supply = 10;
-	auto node (std::make_shared<rai::node> (init, *service, path, alarm, config, work));
-	ASSERT_EQ (10, node->ledger.supply.inactive_get ());
-	node->stop ();
-}
-
-=======
->>>>>>> c9e8143b
 TEST (node, state_canaries)
 {
 	rai::node_init init;
@@ -202,9 +184,42 @@
 	rai::keypair key;
 	rai::block_hash previous (system.nodes[0]->latest (rai::test_genesis_key.pub));
 	system.wallet (0)->insert_adhoc (key.prv);
-	auto send (std::make_shared<rai::send_block> (previous, key.pub, 0, rai::test_genesis_key.prv, rai::test_genesis_key.pub, system.work.generate (previous)));
+	system.wallet (0)->insert_adhoc (rai::test_genesis_key.prv);
+	auto send (std::make_shared<rai::send_block> (previous, key.pub, rai::genesis_amount - rai::Gxrb_ratio, rai::test_genesis_key.prv, rai::test_genesis_key.pub, system.work.generate (previous)));
 	system.nodes[0]->process_active (send);
 	auto iterations (0);
+	while (system.nodes[0]->balance (key.pub).is_zero ())
+	{
+		system.poll ();
+		++iterations;
+		ASSERT_LT (iterations, 200);
+	}
+}
+
+TEST (node, node_receive_quorom)
+{
+	rai::system system (24000, 1);
+	rai::keypair key;
+	rai::block_hash previous (system.nodes[0]->latest (rai::test_genesis_key.pub));
+	system.wallet (0)->insert_adhoc (key.prv);
+	auto send (std::make_shared<rai::send_block> (previous, key.pub, rai::genesis_amount - rai::Gxrb_ratio, rai::test_genesis_key.prv, rai::test_genesis_key.pub, system.work.generate (previous)));
+	system.nodes[0]->process_active (send);
+	auto iterations (0);
+	while (!system.nodes[0]->ledger.block_exists (send->hash ()))
+	{
+		system.poll ();
+		++iterations;
+		ASSERT_LT (iterations, 200);
+	}
+	while (!system.nodes[0]->active.roots.empty ())
+	{
+		system.poll ();
+		++iterations;
+		ASSERT_LT (iterations, 200);
+	}
+	ASSERT_TRUE (system.nodes[0]->balance (key.pub).is_zero ());
+	system.wallet (0)->insert_adhoc (rai::test_genesis_key.prv);
+	system.nodes [0]->block_confirm (send);
 	while (system.nodes[0]->balance (key.pub).is_zero ())
 	{
 		system.poll ();
@@ -1333,7 +1348,7 @@
 	// Broadcast a confirm so others should know this is a rep node
 	wallet0->send_action (rai::test_genesis_key.pub, key1.pub, rai::Mxrb_ratio);
 	auto iterations (0);
-	while (node1.balance (key1.pub).is_zero ())
+	while (!node1.active.roots.empty ())
 	{
 		system.poll ();
 		++iterations;
@@ -1471,10 +1486,10 @@
 {
 	rai::system system (24000, 2);
 	system.wallet (0)->insert_adhoc (rai::test_genesis_key.prv);
-	ASSERT_TRUE (system.nodes[1]->online_reps.online_stake ().is_zero ());
+	ASSERT_EQ (system.nodes [1]->config.online_weight_minimum.number (), system.nodes[1]->online_reps.online_stake ());
 	system.wallet (0)->send_action (rai::test_genesis_key.pub, rai::test_genesis_key.pub, rai::Gxrb_ratio);
 	auto iterations (0);
-	while (system.nodes[1]->online_reps.online_stake ().is_zero ())
+	while (system.nodes[1]->online_reps.online_stake () == system.nodes [1]->config.online_weight_minimum.number ())
 	{
 		system.poll ();
 		++iterations;
@@ -1502,8 +1517,6 @@
 		++iterations;
 		ASSERT_LT (iterations, 200);
 	}
-<<<<<<< HEAD
-=======
 }
 
 TEST (node, confirm_quorom)
@@ -1535,5 +1548,4 @@
 	}
 	ASSERT_TRUE (system.nodes[0]->active.roots.empty ());
 	ASSERT_EQ (0, system.nodes[0]->balance (rai::test_genesis_key.pub));
->>>>>>> c9e8143b
 }