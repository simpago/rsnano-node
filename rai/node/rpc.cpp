--- conflicted
+++ resolved
@@ -2023,13 +2023,8 @@
 			}
 		}
 		const bool source = request.get<bool> ("source", false);
-<<<<<<< HEAD
+    const bool min_version = request.get<bool> ("min_version", false);
 		if (!ec)
-=======
-		const bool min_version = request.get<bool> ("min_version", false);
-		boost::property_tree::ptree response_l;
-		boost::property_tree::ptree peers_l;
->>>>>>> 4a3e6841
 		{
 			boost::property_tree::ptree peers_l;
 			rai::transaction transaction (node.store.environment, nullptr, false);
@@ -3357,16 +3352,11 @@
 			{
 				ec = nano::error_common::bad_threshold;
 			}
-<<<<<<< HEAD
 		}
 		const bool source = request.get<bool> ("source", false);
+    const bool min_version = request.get<bool> ("min_version", false);
 		if (!ec)
 		{
-=======
-			const bool source = request.get<bool> ("source", false);
-			const bool min_version = request.get<bool> ("min_version", false);
-			boost::property_tree::ptree response_l;
->>>>>>> 4a3e6841
 			boost::property_tree::ptree pending;
 			rai::transaction transaction (node.store.environment, nullptr, false);
 			for (auto i (wallet->store.begin (transaction)), n (wallet->store.end ()); i != n; ++i)
