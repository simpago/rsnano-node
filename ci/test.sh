--- conflicted
+++ resolved
@@ -1,15 +1,7 @@
 #!/usr/bin/env bash
 
 build_dir=${1-${PWD}}
-<<<<<<< HEAD
-TIMEOUT_DEFAULT=1200
-=======
-if [[ ${TEST_USE_ROCKSDB-0} == 1 ]]; then
-    TIMEOUT_DEFAULT=3600
-else
-    TIMEOUT_DEFAULT=1800
-fi
->>>>>>> 8b682162
+TIMEOUT_DEFAULT=1800
 
 BUSYBOX_BASH=${BUSYBOX_BASH-0}
 
