--- conflicted
+++ resolved
@@ -4,7 +4,7 @@
 
 scripts="$PWD/ci"
 CI_BRANCH=$(git rev-parse --abbrev-ref HEAD)
-DOCKER_REGISTRY="${DOCKER_REGISTRY:-nanocurrency}"
+DOCKER_REGISTRY="${DOCKER_REGISTRY:-simpago}"
 DOCKER_USER="${DOCKER_USER:-nanoreleaseteam}"
 tags=()
 
@@ -30,14 +30,8 @@
     network="test"
 fi
 
-<<<<<<< HEAD
-if [[ "$GITHUB_WORKFLOW" != "Develop Branch Dockers Deploy" ]]; then
-    docker_image_name="simpago/rsnano${network_tag_suffix}"
-fi
-=======
-docker_image_name="${DOCKER_REGISTRY}/nano${network_tag_suffix}"
-ghcr_image_name="ghcr.io/${GITHUB_REPOSITORY}/nano${network_tag_suffix}"
->>>>>>> 47568010
+docker_image_name="${DOCKER_REGISTRY}/rsnano${network_tag_suffix}"
+ghcr_image_name="ghcr.io/${GITHUB_REPOSITORY}/rsnano${network_tag_suffix}"
 
 docker_build()
 {
@@ -46,20 +40,6 @@
         ci_version_pre_release="$CI_VERSION_PRE_RELEASE"
     fi
 
-<<<<<<< HEAD
-    if [[ "$GITHUB_WORKFLOW" != "Develop Branch Dockers Deploy" ]]; then
-        ghcr_image_name="ghcr.io/${GITHUB_REPOSITORY}/rsnano${network_tag_suffix}"
-        "$scripts"/build-docker-image.sh docker/node/Dockerfile "$docker_image_name" --build-arg NETWORK="$network" --build-arg CI_BUILD=true --build-arg CI_VERSION_PRE_RELEASE="$ci_version_pre_release" --build-arg CI_TAG="$CI_TAG"
-        for tag in "${tags[@]}"; do
-            # Sanitize docker tag
-            # https://docs.docker.com/engine/reference/commandline/tag/
-            tag="$(printf '%s' "$tag" | tr -c '[a-z][A-Z][0-9]_.-' -)"
-            if [ "$tag" != "latest" ]; then
-                docker tag "$docker_image_name" "${docker_image_name}:$tag"
-                docker tag "$ghcr_image_name" "${ghcr_image_name}:$tag"
-            fi
-        done
-=======
     build_docker_image "$ci_version_pre_release"
     
     for tag in "${tags[@]}"; do
@@ -89,7 +69,6 @@
     if [ "$tag" != "latest" ]; then
         docker tag "$docker_image_name" "${docker_image_name}:$tag"
         docker tag "$ghcr_image_name" "${ghcr_image_name}:$tag"
->>>>>>> 47568010
     fi
 }
 
@@ -97,31 +76,9 @@
 
 docker_deploy()
 {
-<<<<<<< HEAD
-    if [ -n "$DOCKER_PASSWORD" ]; then
-        echo "$DOCKER_PASSWORD" | docker login -u simpago --password-stdin
-        if [[ "$GITHUB_WORKFLOW" = "Develop Branch Dockers Deploy" ]]; then
-            "$scripts"/custom-timeout.sh 30 docker push "simpago/rsnano-env:base"
-            "$scripts"/custom-timeout.sh 30 docker push "simpago/rsnano-env:gcc"
-            "$scripts"/custom-timeout.sh 30 docker push "simpago/rsnano-env:clang"
-            echo "Deployed nano-env"
-            exit 0
-        else
-            if [[ "$GITHUB_WORKFLOW" = "Live" ]]; then
-                tags=$(docker images --format '{{.Repository}}:{{.Tag }}' | grep simpago | grep -vE "env|ghcr.io|none|latest")
-            else
-                tags=$(docker images --format '{{.Repository}}:{{.Tag }}' | grep simpago | grep -vE "env|ghcr.io|none")
-            fi
-            for a in $tags; do
-                "$scripts"/custom-timeout.sh 30 docker push "$a"
-            done
-            echo "$docker_image_name with tags ${tags//$'\n'/' '} deployed"
-        fi
-=======
     docker_login "$DOCKER_USER" "$DOCKER_PASSWORD" 
     if [[ "$NETWORK" = "LIVE" ]]; then
         deploy_tags "${DOCKER_REGISTRY}" "env|ghcr.io|none|latest"
->>>>>>> 47568010
     else
         deploy_tags "${DOCKER_REGISTRY}" "env|ghcr.io|none"
     fi
@@ -137,9 +94,9 @@
 {
     docker_login "$DOCKER_USER" "$DOCKER_PASSWORD" 
     local images=(
-        "${DOCKER_REGISTRY}/nano-env:base"
-        "${DOCKER_REGISTRY}/nano-env:gcc"
-        "${DOCKER_REGISTRY}/nano-env:clang"
+        "${DOCKER_REGISTRY}/rsnano-env:base"
+        "${DOCKER_REGISTRY}/rsnano-env:gcc"
+        "${DOCKER_REGISTRY}/rsnano-env:clang"
     )
     deploy_env_images "${images[@]}"
 }
@@ -148,10 +105,10 @@
 {
     docker_login "$DOCKER_USER" "$DOCKER_PASSWORD" "ghcr.io"
     local images=(
-        "${DOCKER_REGISTRY}/${GITHUB_REPOSITORY}/nano-env:base"
-        "${DOCKER_REGISTRY}/${GITHUB_REPOSITORY}/nano-env:gcc"
-        "${DOCKER_REGISTRY}/${GITHUB_REPOSITORY}/nano-env:clang"
-        "${DOCKER_REGISTRY}/${GITHUB_REPOSITORY}/nano-env:rhel"
+        "${DOCKER_REGISTRY}/${GITHUB_REPOSITORY}/rsnano-env:base"
+        "${DOCKER_REGISTRY}/${GITHUB_REPOSITORY}/rsnano-env:gcc"
+        "${DOCKER_REGISTRY}/${GITHUB_REPOSITORY}/rsnano-env:clang"
+        "${DOCKER_REGISTRY}/${GITHUB_REPOSITORY}/rsnano-env:rhel"
     )
     deploy_env_images "${images[@]}"
 }
@@ -184,7 +141,7 @@
         push_docker_image "$image"
     done
 
-    echo "Deployed nano-env"
+    echo "Deployed rsnano-env"
 }
 
 deploy_tags()
