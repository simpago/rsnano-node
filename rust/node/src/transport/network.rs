use super::{
    Channel, ChannelDirection, ChannelId, ChannelMode, DeadChannelCleanupStep,
    DeadChannelCleanupTarget, DropPolicy, NetworkFilter, NetworkInfo, OutboundBandwidthLimiter,
    TrafficType,
};
use crate::{stats::Stats, utils::into_ipv6_socket_address, NetworkParams, DEV_NETWORK_PARAMS};
use rsnano_core::utils::NULL_ENDPOINT;
use rsnano_nullable_clock::SteadyClock;
use rsnano_nullable_tcp::TcpStream;
use std::{
    collections::HashMap,
    sync::{Arc, Mutex, RwLock},
    time::{Duration, Instant},
};
use tracing::{debug, warn};

pub struct NetworkOptions {
    pub publish_filter: Arc<NetworkFilter>,
    pub network_params: NetworkParams,
    pub stats: Arc<Stats>,
    pub limiter: Arc<OutboundBandwidthLimiter>,
    pub clock: Arc<SteadyClock>,
    pub network_info: Arc<RwLock<NetworkInfo>>,
}

impl NetworkOptions {
    pub fn new_test_instance() -> Self {
        NetworkOptions {
            publish_filter: Arc::new(NetworkFilter::default()),
            network_params: DEV_NETWORK_PARAMS.clone(),
            stats: Arc::new(Default::default()),
            limiter: Arc::new(OutboundBandwidthLimiter::default()),
            clock: Arc::new(SteadyClock::new_null()),
            network_info: Arc::new(RwLock::new(NetworkInfo::new_test_instance())),
        }
    }
}

pub struct Network {
    channels: Mutex<HashMap<ChannelId, Arc<Channel>>>,
    pub info: Arc<RwLock<NetworkInfo>>,
    stats: Arc<Stats>,
    network_params: Arc<NetworkParams>,
    limiter: Arc<OutboundBandwidthLimiter>,
    pub publish_filter: Arc<NetworkFilter>,
    clock: Arc<SteadyClock>,
}

impl Network {
    pub fn new(options: NetworkOptions) -> Self {
        let network = Arc::new(options.network_params);

        Self {
            channels: Mutex::new(HashMap::new()),
            stats: options.stats,
            network_params: network,
            limiter: options.limiter,
            publish_filter: options.publish_filter,
            clock: options.clock,
            info: options.network_info,
        }
    }

    pub(crate) async fn wait_for_available_inbound_slot(&self) {
        let last_log = Instant::now();
        let log_interval = if self.network_params.network.is_dev_network() {
            Duration::from_secs(1)
        } else {
            Duration::from_secs(15)
        };
        while {
            let info = self.info.read().unwrap();
            !info.is_inbound_slot_available() && !info.is_stopped()
        } {
            if last_log.elapsed() >= log_interval {
                warn!("Waiting for available slots to accept new connections");
            }

            tokio::time::sleep(Duration::from_millis(100)).await;
        }
    }

    pub async fn add(
        &self,
        stream: TcpStream,
        direction: ChannelDirection,
        planned_mode: ChannelMode,
    ) -> anyhow::Result<Arc<Channel>> {
        let peer_addr = stream
            .peer_addr()
            .map(into_ipv6_socket_address)
            .unwrap_or(NULL_ENDPOINT);

        let local_addr = stream
            .local_addr()
            .map(into_ipv6_socket_address)
            .unwrap_or(NULL_ENDPOINT);

        let channel_info = self.info.write().unwrap().add(
            local_addr,
            peer_addr,
            direction,
            planned_mode,
            self.clock.now(),
        )?;

        let channel = Channel::create(
            channel_info,
            stream,
            self.stats.clone(),
            self.limiter.clone(),
            self.info.clone(),
            self.clock.clone(),
        )
        .await;
        self.channels
            .lock()
            .unwrap()
            .insert(channel.channel_id(), channel.clone());

        debug!(?peer_addr, ?direction, "Accepted connection");

        Ok(channel)
    }

    pub(crate) fn new_null() -> Self {
        Self::new(NetworkOptions::new_test_instance())
    }

    pub(crate) fn try_send_buffer(
        &self,
        channel_id: ChannelId,
        buffer: &[u8],
        drop_policy: DropPolicy,
        traffic_type: TrafficType,
    ) -> bool {
        if let Some(channel) = self.channels.lock().unwrap().get(&channel_id).cloned() {
            channel.try_send_buffer(buffer, drop_policy, traffic_type)
        } else {
            false
        }
    }

    pub async fn send_buffer(
        &self,
        channel_id: ChannelId,
        buffer: &[u8],
        traffic_type: TrafficType,
    ) -> anyhow::Result<()> {
        let channel = self.channels.lock().unwrap().get(&channel_id).cloned();

        if let Some(channel) = channel {
            channel.send_buffer(buffer, traffic_type).await
        } else {
            Err(anyhow!("Channel not found"))
        }
    }

    pub fn port(&self) -> u16 {
        self.info.read().unwrap().listening_port()
    }
}

impl DeadChannelCleanupTarget for Arc<Network> {
    fn dead_channel_cleanup_step(&self) -> Box<dyn super::DeadChannelCleanupStep> {
        Box::new(NetworkCleanup(Arc::clone(self)))
    }
}

struct NetworkCleanup(Arc<Network>);

impl DeadChannelCleanupStep for NetworkCleanup {
    fn clean_up_dead_channels(&self, dead_channel_ids: &[ChannelId]) {
        let mut channels = self.0.channels.lock().unwrap();
        for channel_id in dead_channel_ids {
            channels.remove(channel_id);
        }
    }
}

#[derive(PartialEq, Eq)]
pub enum AcceptResult {
    Invalid,
    Accepted,
    Rejected,
    Error,
}

#[derive(Default)]
pub(crate) struct ChannelsInfo {
    pub total: usize,
    pub realtime: usize,
    pub bootstrap: usize,
    pub inbound: usize,
    pub outbound: usize,
<<<<<<< HEAD
}

#[cfg(test)]
mod tests {
    use super::*;
    use rsnano_core::utils::{TEST_ENDPOINT_1, TEST_ENDPOINT_2, TEST_ENDPOINT_3};

    #[tokio::test]
    async fn newly_added_channel_is_not_a_realtime_channel() {
        let network = Network::new(NetworkOptions::new_test_instance());
        network
            .add(
                TcpStream::new_null(),
                ChannelDirection::Inbound,
                ChannelMode::Realtime,
            )
            .await
            .unwrap();
        assert_eq!(network.list_realtime_channels(0).len(), 0);
    }

    #[tokio::test]
    async fn upgrade_channel_to_realtime_channel() {
        let network = Network::new(NetworkOptions::new_test_instance());
        let channel = network
            .add(
                TcpStream::new_null(),
                ChannelDirection::Inbound,
                ChannelMode::Realtime,
            )
            .await
            .unwrap();

        assert!(network.upgrade_to_realtime_connection(channel.channel_id(), PublicKey::from(456)));
        assert_eq!(network.list_realtime_channels(0).len(), 1);
    }

    #[test]
    fn random_fill_peering_endpoints_empty() {
        let network = Network::new(NetworkOptions::new_test_instance());
        let mut endpoints = [NULL_ENDPOINT; 3];
        network.random_fill_peering_endpoints(&mut endpoints);
        assert_eq!(endpoints, [NULL_ENDPOINT; 3]);
    }

    #[tokio::test]
    async fn random_fill_peering_endpoints_part() {
        let network = Network::new(NetworkOptions::new_test_instance());
        add_realtime_channel_with_peering_addr(&network, TEST_ENDPOINT_1).await;
        add_realtime_channel_with_peering_addr(&network, TEST_ENDPOINT_2).await;
        let mut endpoints = [NULL_ENDPOINT; 3];
        network.random_fill_peering_endpoints(&mut endpoints);
        assert!(endpoints.contains(&TEST_ENDPOINT_1));
        assert!(endpoints.contains(&TEST_ENDPOINT_2));
        assert_eq!(endpoints[2], NULL_ENDPOINT);
    }

    #[tokio::test]
    async fn random_fill_peering_endpoints() {
        let network = Network::new(NetworkOptions::new_test_instance());
        add_realtime_channel_with_peering_addr(&network, TEST_ENDPOINT_1).await;
        add_realtime_channel_with_peering_addr(&network, TEST_ENDPOINT_2).await;
        add_realtime_channel_with_peering_addr(&network, TEST_ENDPOINT_3).await;
        let mut endpoints = [NULL_ENDPOINT; 3];
        network.random_fill_peering_endpoints(&mut endpoints);
        assert!(endpoints.contains(&TEST_ENDPOINT_1));
        assert!(endpoints.contains(&TEST_ENDPOINT_2));
        assert!(endpoints.contains(&TEST_ENDPOINT_3));
    }

    async fn add_realtime_channel_with_peering_addr(network: &Network, peering_addr: SocketAddrV6) {
        let channel = network
            .add(
                TcpStream::new_null_with_peer_addr(peering_addr),
                ChannelDirection::Inbound,
                ChannelMode::Realtime,
            )
            .await
            .unwrap();
        channel.set_peering_addr(peering_addr);
        network.upgrade_to_realtime_connection(
            channel.channel_id(),
            PublicKey::from(peering_addr.ip().to_bits()),
        );
    }
=======
>>>>>>> 7ac3fffa
}<|MERGE_RESOLUTION|>--- conflicted
+++ resolved
@@ -193,92 +193,4 @@
     pub bootstrap: usize,
     pub inbound: usize,
     pub outbound: usize,
-<<<<<<< HEAD
-}
-
-#[cfg(test)]
-mod tests {
-    use super::*;
-    use rsnano_core::utils::{TEST_ENDPOINT_1, TEST_ENDPOINT_2, TEST_ENDPOINT_3};
-
-    #[tokio::test]
-    async fn newly_added_channel_is_not_a_realtime_channel() {
-        let network = Network::new(NetworkOptions::new_test_instance());
-        network
-            .add(
-                TcpStream::new_null(),
-                ChannelDirection::Inbound,
-                ChannelMode::Realtime,
-            )
-            .await
-            .unwrap();
-        assert_eq!(network.list_realtime_channels(0).len(), 0);
-    }
-
-    #[tokio::test]
-    async fn upgrade_channel_to_realtime_channel() {
-        let network = Network::new(NetworkOptions::new_test_instance());
-        let channel = network
-            .add(
-                TcpStream::new_null(),
-                ChannelDirection::Inbound,
-                ChannelMode::Realtime,
-            )
-            .await
-            .unwrap();
-
-        assert!(network.upgrade_to_realtime_connection(channel.channel_id(), PublicKey::from(456)));
-        assert_eq!(network.list_realtime_channels(0).len(), 1);
-    }
-
-    #[test]
-    fn random_fill_peering_endpoints_empty() {
-        let network = Network::new(NetworkOptions::new_test_instance());
-        let mut endpoints = [NULL_ENDPOINT; 3];
-        network.random_fill_peering_endpoints(&mut endpoints);
-        assert_eq!(endpoints, [NULL_ENDPOINT; 3]);
-    }
-
-    #[tokio::test]
-    async fn random_fill_peering_endpoints_part() {
-        let network = Network::new(NetworkOptions::new_test_instance());
-        add_realtime_channel_with_peering_addr(&network, TEST_ENDPOINT_1).await;
-        add_realtime_channel_with_peering_addr(&network, TEST_ENDPOINT_2).await;
-        let mut endpoints = [NULL_ENDPOINT; 3];
-        network.random_fill_peering_endpoints(&mut endpoints);
-        assert!(endpoints.contains(&TEST_ENDPOINT_1));
-        assert!(endpoints.contains(&TEST_ENDPOINT_2));
-        assert_eq!(endpoints[2], NULL_ENDPOINT);
-    }
-
-    #[tokio::test]
-    async fn random_fill_peering_endpoints() {
-        let network = Network::new(NetworkOptions::new_test_instance());
-        add_realtime_channel_with_peering_addr(&network, TEST_ENDPOINT_1).await;
-        add_realtime_channel_with_peering_addr(&network, TEST_ENDPOINT_2).await;
-        add_realtime_channel_with_peering_addr(&network, TEST_ENDPOINT_3).await;
-        let mut endpoints = [NULL_ENDPOINT; 3];
-        network.random_fill_peering_endpoints(&mut endpoints);
-        assert!(endpoints.contains(&TEST_ENDPOINT_1));
-        assert!(endpoints.contains(&TEST_ENDPOINT_2));
-        assert!(endpoints.contains(&TEST_ENDPOINT_3));
-    }
-
-    async fn add_realtime_channel_with_peering_addr(network: &Network, peering_addr: SocketAddrV6) {
-        let channel = network
-            .add(
-                TcpStream::new_null_with_peer_addr(peering_addr),
-                ChannelDirection::Inbound,
-                ChannelMode::Realtime,
-            )
-            .await
-            .unwrap();
-        channel.set_peering_addr(peering_addr);
-        network.upgrade_to_realtime_connection(
-            channel.channel_id(),
-            PublicKey::from(peering_addr.ip().to_bits()),
-        );
-    }
-=======
->>>>>>> 7ac3fffa
 }