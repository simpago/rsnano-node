--- conflicted
+++ resolved
@@ -1,15 +1,7 @@
 use super::{Channel, ChannelId, InboundMessageQueue, RealtimeMessageHandler};
 use crate::config::{NodeConfig, NodeFlags};
-<<<<<<< HEAD
-use rsnano_core::{
-    utils::{get_cpu_count, TomlWriter},
-    NoValue,
-};
-use rsnano_messages::DeserializedMessage;
-=======
-use rsnano_core::utils::TomlWriter;
+use rsnano_core::utils::{get_cpu_count, TomlWriter};
 use rsnano_messages::Message;
->>>>>>> 4b2df47b
 use std::{
     cmp::{max, min},
     collections::VecDeque,
