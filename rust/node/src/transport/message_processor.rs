--- conflicted
+++ resolved
@@ -1,12 +1,7 @@
 use super::{Channel, ChannelId, InboundMessageQueue, RealtimeMessageHandler};
 use crate::config::{NodeConfig, NodeFlags};
-<<<<<<< HEAD
-use rsnano_core::{utils::get_cpu_count, NoValue};
-use rsnano_messages::DeserializedMessage;
-=======
 use rsnano_core::utils::{get_cpu_count, TomlWriter};
 use rsnano_messages::Message;
->>>>>>> 0e24ec5f
 use std::{
     cmp::{max, min},
     collections::VecDeque,
@@ -27,17 +22,6 @@
 
 impl MessageProcessorConfig {
     pub fn new(parallelism: usize) -> Self {
-        Self {
-            threads: min(2, max(parallelism / 4, 1)),
-            max_queue: 64,
-        }
-    }
-}
-
-impl Default for MessageProcessorConfig {
-    fn default() -> Self {
-        let parallelism = get_cpu_count();
-
         Self {
             threads: min(2, max(parallelism / 4, 1)),
             max_queue: 64,
