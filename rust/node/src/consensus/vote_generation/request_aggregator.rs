use super::{
    request_aggregator_impl::{AggregateResult, RequestAggregatorImpl},
    VoteGenerators,
};
use crate::{
    stats::{DetailType, Direction, StatType, Stats},
    transport::{
        ChannelId, DeadChannelCleanupStep, DeadChannelCleanupTarget, FairQueue, Network,
        TrafficType,
    },
};
use rsnano_core::{
    utils::{get_cpu_count, ContainerInfoComponent},
<<<<<<< HEAD
    BlockHash, NoValue, Root,
=======
    BlockHash, Root,
>>>>>>> c2347ac9
};
use rsnano_ledger::Ledger;
use rsnano_store_lmdb::{LmdbReadTransaction, Transaction};
use std::{
    cmp::{max, min},
    sync::{Arc, Condvar, Mutex, MutexGuard},
    thread::JoinHandle,
};

<<<<<<< HEAD
#[derive(Debug, Clone, PartialEq)]
=======
#[derive(Clone, Debug, PartialEq)]
>>>>>>> c2347ac9
pub struct RequestAggregatorConfig {
    pub threads: usize,
    pub max_queue: usize,
    pub batch_size: usize,
}

impl RequestAggregatorConfig {
    pub fn new(parallelism: usize) -> Self {
        Self {
            threads: max(1, min(parallelism / 2, 4)),
            max_queue: 128,
            batch_size: 16,
        }
    }
}

impl Default for RequestAggregatorConfig {
    fn default() -> Self {
        Self::new(get_cpu_count())
    }
}

/**
 * Pools together confirmation requests, separately for each endpoint.
 * Requests are added from network messages, and aggregated to minimize bandwidth and vote generation. Example:
 * * Two votes are cached, one for hashes {1,2,3} and another for hashes {4,5,6}
 * * A request arrives for hashes {1,4,5}. Another request arrives soon afterwards for hashes {2,3,6}
 * * The aggregator will reply with the two cached votes
 * Votes are generated for uncached hashes.
 */
pub struct RequestAggregator {
    config: RequestAggregatorConfig,
    stats: Arc<Stats>,
    vote_generators: Arc<VoteGenerators>,
    ledger: Arc<Ledger>,
    state: Arc<Mutex<RequestAggregatorState>>,
    condition: Arc<Condvar>,
    threads: Mutex<Vec<JoinHandle<()>>>,
    network: Arc<Network>,
}

impl RequestAggregator {
    pub fn new(
        config: RequestAggregatorConfig,
        stats: Arc<Stats>,
        vote_generators: Arc<VoteGenerators>,
        ledger: Arc<Ledger>,
        network: Arc<Network>,
    ) -> Self {
        let max_queue = config.max_queue;
        Self {
            stats,
            vote_generators,
            ledger,
            config,
            condition: Arc::new(Condvar::new()),
            state: Arc::new(Mutex::new(RequestAggregatorState {
                queue: FairQueue::new(Box::new(move |_| max_queue), Box::new(|_| 1)),
                stopped: false,
            })),
            threads: Mutex::new(Vec::new()),
            network,
        }
    }

    pub fn start(&self) {
        let mut guard = self.threads.lock().unwrap();
        for _ in 0..self.config.threads {
            let aggregator_loop = RequestAggregatorLoop {
                mutex: self.state.clone(),
                condition: self.condition.clone(),
                stats: self.stats.clone(),
                config: self.config.clone(),
                ledger: self.ledger.clone(),
                vote_generators: self.vote_generators.clone(),
                network: self.network.clone(),
            };

            guard.push(
                std::thread::Builder::new()
                    .name("Req aggregator".to_string())
                    .spawn(move || aggregator_loop.run())
                    .unwrap(),
            );
        }
    }

    pub fn request(&self, request: RequestType, channel_id: ChannelId) -> bool {
        if request.is_empty() {
            return false;
        }

        let request_len = request.len();

        let added = { self.state.lock().unwrap().queue.push(channel_id, request) };

        if added {
            self.stats
                .inc(StatType::RequestAggregator, DetailType::Request);
            self.stats.add(
                StatType::RequestAggregator,
                DetailType::RequestHashes,
                request_len as u64,
            );
            self.condition.notify_one();
        } else {
            self.stats
                .inc(StatType::RequestAggregator, DetailType::Overfill);
            self.stats.add(
                StatType::RequestAggregator,
                DetailType::OverfillHashes,
                request_len as u64,
            );
        }

        // TODO: This stat is for compatibility with existing tests and is in principle unnecessary
        self.stats.inc(
            StatType::Aggregator,
            if added {
                DetailType::AggregatorAccepted
            } else {
                DetailType::AggregatorDropped
            },
        );

        added
    }

    pub fn stop(&self) {
        self.state.lock().unwrap().stopped = true;
        self.condition.notify_all();
        let mut threads = Vec::new();
        {
            let mut guard = self.threads.lock().unwrap();
            std::mem::swap(&mut threads, &mut *guard);
        }
        for thread in threads {
            thread.join().unwrap();
        }
    }

    /// Returns the number of currently queued request pools
    pub fn len(&self) -> usize {
        self.state.lock().unwrap().queue.len()
    }

    pub fn is_empty(&self) -> bool {
        self.len() == 0
    }

    pub fn collect_container_info(&self, name: impl Into<String>) -> ContainerInfoComponent {
        let guard = self.state.lock().unwrap();
        ContainerInfoComponent::Composite(
            name.into(),
            vec![guard.queue.collect_container_info("queue")],
        )
    }
}

impl Drop for RequestAggregator {
    fn drop(&mut self) {
        debug_assert!(self.threads.lock().unwrap().is_empty())
    }
}

type RequestType = Vec<(BlockHash, Root)>;

struct RequestAggregatorState {
    queue: FairQueue<ChannelId, RequestType>,
    stopped: bool,
}

struct RequestAggregatorLoop {
    mutex: Arc<Mutex<RequestAggregatorState>>,
    condition: Arc<Condvar>,
    stats: Arc<Stats>,
    config: RequestAggregatorConfig,
    ledger: Arc<Ledger>,
    vote_generators: Arc<VoteGenerators>,
    network: Arc<Network>,
}

impl RequestAggregatorLoop {
    fn run(&self) {
        let mut guard = self.mutex.lock().unwrap();
        while !guard.stopped {
            if !guard.queue.is_empty() {
                guard = self.run_batch(guard);
            } else {
                guard = self
                    .condition
                    .wait_while(guard, |g| !g.stopped && g.queue.is_empty())
                    .unwrap();
            }
        }
    }

    fn run_batch<'a>(
        &'a self,
        mut state: MutexGuard<'a, RequestAggregatorState>,
    ) -> MutexGuard<'a, RequestAggregatorState> {
        let batch = state.queue.next_batch(self.config.batch_size);
        drop(state);

        let mut tx = self.ledger.read_txn();

        for (channel_id, request) in &batch {
            tx.refresh_if_needed();

            if !self
                .network
                .is_queue_full(*channel_id, TrafficType::Generic)
            {
                self.process(&tx, request, *channel_id);
            } else {
                self.stats.inc_dir(
                    StatType::RequestAggregator,
                    DetailType::ChannelFull,
                    Direction::Out,
                );
            }
        }

        self.mutex.lock().unwrap()
    }

    fn process(&self, tx: &LmdbReadTransaction, request: &RequestType, channel_id: ChannelId) {
        let remaining = self.aggregate(tx, request);

        if !remaining.remaining_normal.is_empty() {
            self.stats
                .inc(StatType::RequestAggregatorReplies, DetailType::NormalVote);

            // Generate votes for the remaining hashes
            let generated = self
                .vote_generators
                .generate_non_final_votes(&remaining.remaining_normal, channel_id);
            self.stats.add_dir(
                StatType::Requests,
                DetailType::RequestsCannotVote,
                Direction::In,
                (remaining.remaining_normal.len() - generated) as u64,
            );
        }

        if !remaining.remaining_final.is_empty() {
            self.stats
                .inc(StatType::RequestAggregatorReplies, DetailType::FinalVote);

            // Generate final votes for the remaining hashes
            let generated = self
                .vote_generators
                .generate_final_votes(&remaining.remaining_final, channel_id);
            self.stats.add_dir(
                StatType::Requests,
                DetailType::RequestsCannotVote,
                Direction::In,
                (remaining.remaining_final.len() - generated) as u64,
            );
        }
    }

    /// Aggregate requests and send cached votes to channel.
    /// Return the remaining hashes that need vote generation for each block for regular & final vote generators
    fn aggregate(&self, tx: &LmdbReadTransaction, requests: &RequestType) -> AggregateResult {
        let mut aggregator = RequestAggregatorImpl::new(&self.ledger, &self.stats, tx);
        aggregator.add_votes(requests);
        aggregator.get_result()
    }
}

impl DeadChannelCleanupTarget for Arc<RequestAggregator> {
    fn dead_channel_cleanup_step(&self) -> Box<dyn DeadChannelCleanupStep> {
        Box::new(RequestAggregatorCleanup {
            state: self.state.clone(),
        })
    }
}

pub(crate) struct RequestAggregatorCleanup {
    state: Arc<Mutex<RequestAggregatorState>>,
}

impl DeadChannelCleanupStep for RequestAggregatorCleanup {
    fn clean_up_dead_channels(&self, dead_channel_ids: &[ChannelId]) {
        let mut guard = self.state.lock().unwrap();
        for channel_id in dead_channel_ids {
            guard.queue.remove(channel_id);
        }
    }
}<|MERGE_RESOLUTION|>--- conflicted
+++ resolved
@@ -11,11 +11,7 @@
 };
 use rsnano_core::{
     utils::{get_cpu_count, ContainerInfoComponent},
-<<<<<<< HEAD
-    BlockHash, NoValue, Root,
-=======
     BlockHash, Root,
->>>>>>> c2347ac9
 };
 use rsnano_ledger::Ledger;
 use rsnano_store_lmdb::{LmdbReadTransaction, Transaction};
@@ -25,11 +21,7 @@
     thread::JoinHandle,
 };
 
-<<<<<<< HEAD
-#[derive(Debug, Clone, PartialEq)]
-=======
 #[derive(Clone, Debug, PartialEq)]
->>>>>>> c2347ac9
 pub struct RequestAggregatorConfig {
     pub threads: usize,
     pub max_queue: usize,
