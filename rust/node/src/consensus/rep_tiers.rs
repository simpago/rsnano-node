use crate::{
    representatives::OnlineReps,
    stats::{DetailType, Direction, StatType, Stats},
    NetworkParams,
};
use rsnano_core::{
    utils::{ContainerInfo, ContainerInfoComponent},
    Account, PublicKey,
};
use rsnano_ledger::RepWeightCache;
use std::{
    collections::HashSet,
    mem::size_of,
    sync::{Arc, Condvar, Mutex},
    thread::JoinHandle,
    time::Duration,
};
use strum_macros::EnumIter;
use tracing::debug;

// Higher number means higher priority
<<<<<<< HEAD
#[derive(FromPrimitive, Copy, Clone, PartialOrd, Ord, PartialEq, Eq, EnumIter, Debug)]
=======
#[derive(FromPrimitive, Copy, Clone, PartialOrd, Ord, PartialEq, Eq, EnumIter, Hash, Debug)]
>>>>>>> bacf815e
pub enum RepTier {
    None,  // Not a principal representatives
    Tier1, // (0.1-1%) of online stake
    Tier2, // (1-5%) of online stake
    Tier3, // (> 5%) of online stake
}

impl From<RepTier> for DetailType {
    fn from(value: RepTier) -> Self {
        match value {
            RepTier::None => DetailType::None,
            RepTier::Tier1 => DetailType::Tier1,
            RepTier::Tier2 => DetailType::Tier2,
            RepTier::Tier3 => DetailType::Tier3,
        }
    }
}

pub struct RepTiers {
    network_params: NetworkParams,
    thread: Mutex<Option<JoinHandle<()>>>,
    stopped: Arc<Mutex<bool>>,
    condition: Arc<Condvar>,
    rep_tiers_impl: Arc<RepTiersImpl>,
}

impl RepTiers {
    pub fn new(
        rep_weights: Arc<RepWeightCache>,
        network_params: NetworkParams,
        online_reps: Arc<Mutex<OnlineReps>>,
        stats: Arc<Stats>,
    ) -> Self {
        Self {
            network_params,
            thread: Mutex::new(None),
            stopped: Arc::new(Mutex::new(false)),
            condition: Arc::new(Condvar::new()),
            rep_tiers_impl: Arc::new(RepTiersImpl::new(stats, online_reps, rep_weights)),
        }
    }

    pub fn start(&self) {
        debug_assert!(self.thread.lock().unwrap().is_none());
        let stopped_mutex = Arc::clone(&self.stopped);
        let condition = Arc::clone(&self.condition);
        let rep_tiers_impl = Arc::clone(&self.rep_tiers_impl);
        let interval = if self.network_params.network.is_dev_network() {
            Duration::from_millis(500)
        } else {
            Duration::from_secs(10 * 60)
        };

        let join_handle = std::thread::Builder::new()
            .name("Rep tiers".to_string())
            .spawn(move || {
                let mut stopped = stopped_mutex.lock().unwrap();
                while !*stopped {
                    drop(stopped);

                    rep_tiers_impl.calculate_tiers();

                    stopped = stopped_mutex.lock().unwrap();
                    stopped = condition
                        .wait_timeout_while(stopped, interval, |stop| !*stop)
                        .unwrap()
                        .0;
                }
            })
            .unwrap();
        *self.thread.lock().unwrap() = Some(join_handle);
    }

    pub fn stop(&self) {
        *self.stopped.lock().unwrap() = true;
        self.condition.notify_all();
        let join_handle = self.thread.lock().unwrap().take();
        if let Some(join_handle) = join_handle {
            join_handle.join().unwrap();
        }
    }

    pub fn tier(&self, representative: &PublicKey) -> RepTier {
        let tiers = self.rep_tiers_impl.tiers.lock().unwrap();
        if tiers.representatives_3.contains(representative) {
            RepTier::Tier3
        } else if tiers.representatives_2.contains(representative) {
            RepTier::Tier2
        } else if tiers.representatives_1.contains(representative) {
            RepTier::Tier1
        } else {
            RepTier::None
        }
    }

    pub fn collect_container_info(&self, name: impl Into<String>) -> ContainerInfoComponent {
        let tiers = self.rep_tiers_impl.tiers.lock().unwrap();
        ContainerInfoComponent::Composite(
            name.into(),
            vec![
                ContainerInfoComponent::Leaf(ContainerInfo {
                    name: "representatives_1".to_owned(),
                    count: tiers.representatives_1.len(),
                    sizeof_element: size_of::<Account>(),
                }),
                ContainerInfoComponent::Leaf(ContainerInfo {
                    name: "representatives_2".to_owned(),
                    count: tiers.representatives_2.len(),
                    sizeof_element: size_of::<Account>(),
                }),
                ContainerInfoComponent::Leaf(ContainerInfo {
                    name: "representatives_3".to_owned(),
                    count: tiers.representatives_3.len(),
                    sizeof_element: size_of::<Account>(),
                }),
            ],
        )
    }
}

impl Drop for RepTiers {
    fn drop(&mut self) {
        // Thread must be stopped before destruction
        debug_assert!(self.thread.lock().unwrap().is_none());
    }
}

#[derive(Default)]
struct Tiers {
    /// 0.1% or above
    representatives_1: HashSet<PublicKey>,
    /// 1% or above
    representatives_2: HashSet<PublicKey>,
    /// 5% or above
    representatives_3: HashSet<PublicKey>,
}

struct RepTiersImpl {
    stats: Arc<Stats>,
    online_reps: Arc<Mutex<OnlineReps>>,
    rep_weights: Arc<RepWeightCache>,
    tiers: Mutex<Tiers>,
}

impl RepTiersImpl {
    fn new(
        stats: Arc<Stats>,
        online_reps: Arc<Mutex<OnlineReps>>,
        rep_weights: Arc<RepWeightCache>,
    ) -> Self {
        Self {
            stats,
            online_reps,
            rep_weights,
            tiers: Mutex::new(Tiers::default()),
        }
    }

    fn calculate_tiers(&self) {
        self.stats.inc(StatType::RepTiers, DetailType::Loop);
        let trended = self
            .online_reps
            .lock()
            .unwrap()
            .trended_weight_or_minimum_online_weight();
        let mut representatives_1_l = HashSet::new();
        let mut representatives_2_l = HashSet::new();
        let mut representatives_3_l = HashSet::new();
        let mut ignored = 0;
        let reps_count;
        {
            let rep_weights = self.rep_weights.read();
            reps_count = rep_weights.len();
            for (&representative, &weight) in rep_weights.iter() {
                if weight > trended / 1000 {
                    // 0.1% or above (level 1)
                    representatives_1_l.insert(representative);
                    if weight > trended / 100 {
                        // 1% or above (level 2)
                        representatives_2_l.insert(representative);
                        if weight > trended / 20 {
                            // 5% or above (level 3)
                            representatives_3_l.insert(representative);
                        }
                    }
                } else {
                    ignored += 1;
                }
            }
        }

        self.stats.add_dir(
            StatType::RepTiers,
            DetailType::Processed,
            Direction::In,
            reps_count as u64,
        );

        self.stats.add_dir(
            StatType::RepTiers,
            DetailType::Ignored,
            Direction::In,
            ignored,
        );

        debug!(
            "Representative tiers updated, tier 1: {}, tier 2: {}, tier 3: {} ({} ignored)",
            representatives_1_l.len(),
            representatives_2_l.len(),
            representatives_3_l.len(),
            ignored
        );

        {
            let mut guard = self.tiers.lock().unwrap();
            guard.representatives_1 = representatives_1_l;
            guard.representatives_2 = representatives_2_l;
            guard.representatives_3 = representatives_3_l;
        }

        self.stats.inc(StatType::RepTiers, DetailType::Updated);
    }
}<|MERGE_RESOLUTION|>--- conflicted
+++ resolved
@@ -19,11 +19,7 @@
 use tracing::debug;
 
 // Higher number means higher priority
-<<<<<<< HEAD
-#[derive(FromPrimitive, Copy, Clone, PartialOrd, Ord, PartialEq, Eq, EnumIter, Debug)]
-=======
 #[derive(FromPrimitive, Copy, Clone, PartialOrd, Ord, PartialEq, Eq, EnumIter, Hash, Debug)]
->>>>>>> bacf815e
 pub enum RepTier {
     None,  // Not a principal representatives
     Tier1, // (0.1-1%) of online stake
