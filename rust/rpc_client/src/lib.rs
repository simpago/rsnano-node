use crate::AccountBalanceDto;
use anyhow::{bail, Result};
use reqwest::Client;
pub use reqwest::Url;
use rsnano_core::{
    Account, Amount, BlockHash, BlockSubType, JsonBlock, PublicKey, RawKey, WalletId, WorkNonce,
};
use rsnano_rpc_messages::*;
use serde::Serialize;
use serde_json::{from_str, from_value, Value};
use std::{net::Ipv6Addr, time::Duration};

pub struct NanoRpcClient {
    url: Url,
    client: Client,
}

impl NanoRpcClient {
    pub fn new(url: Url) -> Self {
        Self {
            url,
            client: reqwest::ClientBuilder::new()
                .timeout(Duration::from_secs(5))
                .build()
                .unwrap(),
        }
    }

<<<<<<< HEAD
    pub async fn account_get(&self, key: PublicKey) -> Result<AccountRpcMessage> {
        let cmd = RpcCommand::account_get(key);
=======
    pub async fn wallet_representative_set(&self, wallet: WalletId, representative: Account, update_existing_accounts: Option<bool>) -> Result<BoolDto> {
        let cmd = RpcCommand::wallet_representative_set(WalletWithAccountArgs::new(wallet, representative), update_existing_accounts);
        let result = self.rpc_request(&cmd).await?;
        Ok(serde_json::from_value(result)?)
    }

    pub async fn account_info(&self, account: Account) -> Result<AccountInfoDto> {
        let cmd = RpcCommand::account_info(account);
>>>>>>> d283d0aa
        let result = self.rpc_request(&cmd).await?;
        Ok(serde_json::from_value(result)?)
    }

    pub async fn wallet_receivable(
        &self,
        wallet: WalletId,
        count: u64,
        threshold: Option<Amount>,
        source: Option<bool>,
        min_version: Option<bool>,
        include_only_confirmed: Option<bool>,
    ) -> Result<ReceivableDto> {
        let cmd = RpcCommand::wallet_receivable(
            WalletWithCountArgs::new(wallet, count),
            threshold,
            source,
            min_version,
            include_only_confirmed,
        );
        let result = self.rpc_request(&cmd).await?;
        Ok(serde_json::from_value(result)?)
    }

    pub async fn bootstrap_lazy(
        &self,
        hash: BlockHash,
        force: Option<bool>,
        id: Option<String>,
    ) -> Result<BootstrapLazyDto> {
        let cmd = RpcCommand::bootstrap_lazy(hash, force, id);
        let result = self.rpc_request(&cmd).await?;
        Ok(serde_json::from_value(result)?)
    }

    pub async fn bootstrap_any(
        &self,
        force: Option<bool>,
        id: Option<String>,
        account: Option<Account>,
    ) -> Result<SuccessDto> {
        let cmd = RpcCommand::bootstrap_any(force, id, account);
        let result = self.rpc_request(&cmd).await?;
        Ok(serde_json::from_value(result)?)
    }

    pub async fn bootstrap(
        &self,
        address: Ipv6Addr,
        port: u16,
        id: Option<String>,
    ) -> Result<SuccessDto> {
        let cmd = RpcCommand::bootstrap(address, port, id);
        let result = self.rpc_request(&cmd).await?;
        Ok(serde_json::from_value(result)?)
    }

    pub async fn work_cancel(&self, hash: BlockHash) -> Result<SuccessDto> {
        let cmd = RpcCommand::work_cancel(hash);
        let result = self.rpc_request(&cmd).await?;
        Ok(serde_json::from_value(result)?)
    }

    pub async fn process(
        &self,
        subtype: Option<BlockSubType>,
        block: JsonBlock,
        force: Option<bool>,
        watch_work: Option<bool>,
        is_async: Option<bool>,
    ) -> Result<BlockHashRpcMessage> {
        let cmd = RpcCommand::process(subtype, block, force, watch_work, is_async);
        let result = self.rpc_request(&cmd).await?;
        Ok(serde_json::from_value(result)?)
    }

    pub async fn sign(
        &self,
        key: Option<RawKey>,
        wallet: Option<WalletId>,
        account: Option<Account>,
        block: JsonBlock,
    ) -> Result<SignDto> {
        let cmd = RpcCommand::sign(key, wallet, account, block);
        let json = self.rpc_request(&cmd).await?;
        Ok(serde_json::from_value(json)?)
    }

    pub async fn account_history(
        &self,
        account: Account,
        count: u64,
        raw: Option<bool>,
        head: Option<BlockHash>,
        offset: Option<u64>,
        reverse: Option<bool>,
        account_filter: Option<Vec<Account>>,
    ) -> Result<AccountHistoryDto> {
        let cmd =
            RpcCommand::account_history(account, count, raw, head, offset, reverse, account_filter);
        let result = self.rpc_request(&cmd).await?;
        Ok(serde_json::from_value(result)?)
    }

    pub async fn account_balance(
        &self,
        account: Account,
        include_only_confirmed: Option<bool>,
    ) -> Result<AccountBalanceDto> {
        let cmd = RpcCommand::account_balance(account, include_only_confirmed);
        let result = self.rpc_request(&cmd).await?;
        Ok(serde_json::from_value(result)?)
    }

    pub async fn account_create(
        &self,
        wallet: WalletId,
        index: Option<u32>,
        work: Option<bool>,
    ) -> Result<AccountRpcMessage> {
        let cmd = RpcCommand::account_create(wallet, index, work);
        let result = self.rpc_request(&cmd).await?;
        Ok(from_value(result)?)
    }

    pub async fn accounts_create(
        &self,
        wallet: WalletId,
        count: u64,
        work: Option<bool>,
    ) -> Result<AccountsRpcMessage> {
        let cmd = RpcCommand::accounts_create(wallet, count, work);
        let result = self.rpc_request(&cmd).await?;
        Ok(serde_json::from_value(result)?)
    }

    pub async fn account_remove(&self, wallet: WalletId, account: Account) -> Result<BoolDto> {
        let cmd = RpcCommand::account_remove(wallet, account);
        let result = self.rpc_request(&cmd).await?;
        Ok(serde_json::from_value(result)?)
    }

    pub async fn account_move(
        &self,
        wallet: WalletId,
        source: WalletId,
        account: Vec<Account>,
    ) -> Result<BoolDto> {
        let cmd = RpcCommand::account_move(wallet, source, account);
        let result = self.rpc_request(&cmd).await?;
        Ok(serde_json::from_value(result)?)
    }

    pub async fn account_list(&self, wallet: WalletId) -> Result<AccountsRpcMessage> {
        let cmd = RpcCommand::account_list(wallet);
        let result = self.rpc_request(&cmd).await?;
        Ok(serde_json::from_value(result)?)
    }

    pub async fn wallet_create(&self, seed: Option<RawKey>) -> Result<WalletCreateDto> {
        let cmd = RpcCommand::wallet_create(seed);
        let result = self.rpc_request(&cmd).await?;
        Ok(serde_json::from_value(result)?)
    }

    pub async fn wallet_contains(&self, wallet: WalletId, account: Account) -> Result<BoolDto> {
        let cmd = RpcCommand::wallet_contains(wallet, account);
        let result = self.rpc_request(&cmd).await?;
        Ok(serde_json::from_value(result)?)
    }

    pub async fn wallet_destroy(&self, wallet: WalletId) -> Result<BoolDto> {
        let cmd = RpcCommand::wallet_destroy(wallet);
        let result = self.rpc_request(&cmd).await?;
        Ok(serde_json::from_value(result)?)
    }

    pub async fn wallet_lock(&self, wallet: WalletId) -> Result<BoolDto> {
        let cmd = RpcCommand::wallet_lock(wallet);
        let result = self.rpc_request(&cmd).await?;
        Ok(serde_json::from_value(result)?)
    }

    pub async fn wallet_locked(&self, wallet: WalletId) -> Result<BoolDto> {
        let cmd = RpcCommand::wallet_locked(wallet);
        let result = self.rpc_request(&cmd).await?;
        Ok(serde_json::from_value(result)?)
    }

    pub async fn stop(&self) -> Result<SuccessDto> {
        let cmd = RpcCommand::stop();
        let result = self.rpc_request(&cmd).await?;
        Ok(serde_json::from_value(result)?)
    }

    pub async fn account_block_count(&self, account: Account) -> Result<U64RpcMessage> {
        let cmd = RpcCommand::account_block_count(account);
        let result = self.rpc_request(&cmd).await?;
        Ok(serde_json::from_value(result)?)
    }

    pub async fn account_key(&self, account: Account) -> Result<KeyRpcMessage> {
        let cmd = RpcCommand::account_key(account);
        let result = self.rpc_request(&cmd).await?;
        Ok(serde_json::from_value(result)?)
    }

    pub async fn account_representative(&self, account: Account) -> Result<AccountRpcMessage> {
        let cmd = RpcCommand::account_representative(account);
        let result = self.rpc_request(&cmd).await?;
        Ok(serde_json::from_value(result)?)
    }

    pub async fn account_weight(&self, account: Account) -> Result<AmountDto> {
        let cmd = RpcCommand::account_weight(account);
        let result = self.rpc_request(&cmd).await?;
        Ok(serde_json::from_value(result)?)
    }

    pub async fn available_supply(&self) -> Result<AmountDto> {
        let cmd = RpcCommand::AvailableSupply;
        let result = self.rpc_request(&cmd).await?;
        Ok(serde_json::from_value(result)?)
    }

    pub async fn block_account(&self, hash: BlockHash) -> Result<AccountRpcMessage> {
        let cmd = RpcCommand::block_account(hash);
        let result = self.rpc_request(&cmd).await?;
        Ok(serde_json::from_value(result)?)
    }

    pub async fn block_confirm(&self, hash: BlockHash) -> Result<BoolDto> {
        let cmd = RpcCommand::block_confirm(hash);
        let result = self.rpc_request(&cmd).await?;
        Ok(serde_json::from_value(result)?)
    }

    pub async fn block_count(&self) -> Result<BlockCountDto> {
        let cmd = RpcCommand::BlockCount;
        let result = self.rpc_request(&cmd).await?;
        Ok(serde_json::from_value(result)?)
    }

    pub async fn uptime(&self) -> Result<U64RpcMessage> {
        let cmd = RpcCommand::uptime();
        let result = self.rpc_request(&cmd).await?;
        Ok(serde_json::from_value(result)?)
    }

    pub async fn frontier_count(&self) -> Result<U64RpcMessage> {
        let cmd = RpcCommand::frontier_count();
        let result = self.rpc_request(&cmd).await?;
        Ok(serde_json::from_value(result)?)
    }

    pub async fn validate_account_number(&self, account: Account) -> Result<SuccessDto> {
        let cmd = RpcCommand::validate_account_number(account);
        let result = self.rpc_request(&cmd).await?;
        Ok(serde_json::from_value(result)?)
    }

    pub async fn nano_to_raw(&self, amount: Amount) -> Result<AmountDto> {
        let cmd = RpcCommand::nano_to_raw(amount);
        let result = self.rpc_request(&cmd).await?;
        Ok(serde_json::from_value(result)?)
    }

    pub async fn raw_to_nano(&self, amount: Amount) -> Result<AmountDto> {
        let cmd = RpcCommand::raw_to_nano(amount);
        let result = self.rpc_request(&cmd).await?;
        Ok(serde_json::from_value(result)?)
    }

    pub async fn wallet_add_watch(
        &self,
        wallet: WalletId,
        accounts: Vec<Account>,
    ) -> Result<SuccessDto> {
        let cmd = RpcCommand::wallet_add_watch(wallet, accounts);
        let result = self.rpc_request(&cmd).await?;
        Ok(serde_json::from_value(result)?)
    }

    pub async fn wallet_representative(&self, wallet: WalletId) -> Result<AccountRpcMessage> {
        let cmd = RpcCommand::wallet_representative(wallet);
        let result = self.rpc_request(&cmd).await?;
        Ok(serde_json::from_value(result)?)
    }

    pub async fn work_set(
        &self,
        wallet: WalletId,
        account: Account,
        work: WorkNonce,
    ) -> Result<SuccessDto> {
        let cmd = RpcCommand::work_set(wallet, account, work);
        let result = self.rpc_request(&cmd).await?;
        Ok(serde_json::from_value(result)?)
    }

    pub async fn work_get(&self, wallet: WalletId, account: Account) -> Result<WorkDto> {
        let cmd = RpcCommand::work_get(wallet, account);
        let result = self.rpc_request(&cmd).await?;
        Ok(serde_json::from_value(result)?)
    }

    pub async fn wallet_work_get(&self, wallet: WalletId) -> Result<AccountsWithWorkDto> {
        let cmd = RpcCommand::wallet_work_get(wallet);
        let result = self.rpc_request(&cmd).await?;
        Ok(serde_json::from_value(result)?)
    }

    pub async fn accounts_frontiers(&self, accounts: Vec<Account>) -> Result<FrontiersDto> {
        let cmd = RpcCommand::accounts_frontiers(accounts);
        let result = self.rpc_request(&cmd).await?;
        Ok(serde_json::from_value(result)?)
    }

    pub async fn wallet_frontiers(&self, wallet: WalletId) -> Result<FrontiersDto> {
        let cmd = RpcCommand::wallet_frontiers(wallet);
        let result = self.rpc_request(&cmd).await?;
        Ok(serde_json::from_value(result)?)
    }

    pub async fn frontiers(&self, account: Account, count: u64) -> Result<FrontiersDto> {
        let cmd = RpcCommand::frontiers(account, count);
        let result = self.rpc_request(&cmd).await?;
        Ok(serde_json::from_value(result)?)
    }

    pub async fn wallet_info(&self, wallet: WalletId) -> Result<WalletInfoDto> {
        let cmd = RpcCommand::wallet_info(wallet);
        let result = self.rpc_request(&cmd).await?;
        Ok(serde_json::from_value(result)?)
    }

    pub async fn wallet_export(&self, wallet: WalletId) -> Result<JsonDto> {
        let cmd = RpcCommand::wallet_export(wallet);
        let result = self.rpc_request(&cmd).await?;
        Ok(serde_json::from_value(result)?)
    }

    pub async fn password_change(&self, wallet: WalletId, password: String) -> Result<SuccessDto> {
        let cmd = RpcCommand::password_change(wallet, password);
        let result = self.rpc_request(&cmd).await?;
        Ok(serde_json::from_value(result)?)
    }

    pub async fn password_enter(&self, wallet: WalletId, password: String) -> Result<BoolDto> {
        let cmd = RpcCommand::password_enter(wallet, password);
        let result = self.rpc_request(&cmd).await?;
        Ok(serde_json::from_value(result)?)
    }

    pub async fn password_valid(&self, wallet: WalletId) -> Result<BoolDto> {
        let cmd = RpcCommand::password_valid(wallet);
        let result = self.rpc_request(&cmd).await?;
        Ok(serde_json::from_value(result)?)
    }

    pub async fn deterministic_key(&self, seed: RawKey, index: u32) -> Result<KeyPairDto> {
        let cmd = RpcCommand::deterministic_key(seed, index);
        let result = self.rpc_request(&cmd).await?;
        Ok(serde_json::from_value(result)?)
    }

    pub async fn key_expand(&self, key: RawKey) -> Result<KeyPairDto> {
        let cmd = RpcCommand::key_expand(key);
        let result = self.rpc_request(&cmd).await?;
        Ok(serde_json::from_value(result)?)
    }

    pub async fn peers(&self, peer_details: Option<bool>) -> Result<PeersDto> {
        let cmd = RpcCommand::peers(peer_details);
        let result = self.rpc_request(&cmd).await?;
        Ok(serde_json::from_value(result)?)
    }

    pub async fn populate_backlog(&self) -> Result<SuccessDto> {
        let cmd = RpcCommand::populate_backlog();
        let result = self.rpc_request(&cmd).await?;
        Ok(serde_json::from_value(result)?)
    }

    pub async fn representatives(
        &self,
        count: Option<u64>,
        sorting: Option<bool>,
    ) -> Result<AccountsWithAmountsDto> {
        let cmd = RpcCommand::representatives(count, sorting);
        let result = self.rpc_request(&cmd).await?;
        Ok(serde_json::from_value(result)?)
    }

    pub async fn accounts_representatives(
        &self,
        accounts: Vec<Account>,
    ) -> Result<AccountsRepresentativesDto> {
        let cmd = RpcCommand::accounts_representatives(accounts);
        let result = self.rpc_request(&cmd).await?;
        Ok(serde_json::from_value(result)?)
    }

    pub async fn stats_clear(&self) -> Result<SuccessDto> {
        let cmd = RpcCommand::stats_clear();
        let result = self.rpc_request(&cmd).await?;
        Ok(serde_json::from_value(result)?)
    }

    pub async fn unchecked_clear(&self) -> Result<SuccessDto> {
        let cmd = RpcCommand::unchecked_clear();
        let result = self.rpc_request(&cmd).await?;
        Ok(serde_json::from_value(result)?)
    }

    pub async fn unopened(
        &self,
        account: Account,
        count: u64,
        threshold: Option<Amount>,
    ) -> Result<AccountsWithAmountsDto> {
        let cmd = RpcCommand::unopened(account, count, threshold);
        let result = self.rpc_request(&cmd).await?;
        Ok(serde_json::from_value(result)?)
    }

    pub async fn node_id(&self) -> Result<NodeIdDto> {
        let cmd = RpcCommand::node_id();
        let result = self.rpc_request(&cmd).await?;
        Ok(serde_json::from_value(result)?)
    }

    pub async fn search_receivable_all(&self) -> Result<SuccessDto> {
        let cmd = RpcCommand::search_receivable_all();
        let result = self.rpc_request(&cmd).await?;
        Ok(serde_json::from_value(result)?)
    }

    pub async fn receive_minimum(&self) -> Result<AmountDto> {
        let cmd = RpcCommand::receive_minimum();
        let result = self.rpc_request(&cmd).await?;
        Ok(serde_json::from_value(result)?)
    }

    pub async fn wallet_change_seed(
        &self,
        wallet: WalletId,
        seed: RawKey,
        count: Option<u32>,
    ) -> Result<WalletChangeSeedDto> {
        let cmd = RpcCommand::wallet_change_seed(wallet, seed, count);
        let result = self.rpc_request(&cmd).await?;
        Ok(serde_json::from_value(result)?)
    }

    pub async fn delegators(
        &self,
        account: Account,
        threshold: Option<Amount>,
        count: Option<u64>,
        start: Option<Account>,
    ) -> Result<AccountsWithAmountsDto> {
        let cmd = RpcCommand::delegators(account, threshold, count, start);
        let result = self.rpc_request(&cmd).await?;
        Ok(serde_json::from_value(result)?)
    }

    pub async fn delegators_count(&self, account: Account) -> Result<CountDto> {
        let cmd = RpcCommand::delegators_count(account);
        let result = self.rpc_request(&cmd).await?;
        Ok(serde_json::from_value(result)?)
    }

    pub async fn block_hash(&self, block: JsonBlock) -> Result<BlockHashRpcMessage> {
        let cmd = RpcCommand::block_hash(block);
        let result = self.rpc_request(&cmd).await?;
        Ok(serde_json::from_value(result)?)
    }

    pub async fn accounts_balances(
        &self,
        accounts: Vec<Account>,
        include_only_confirmed: Option<bool>,
    ) -> Result<AccountsBalancesDto> {
        let cmd = RpcCommand::accounts_balances(accounts, include_only_confirmed);
        let result = self.rpc_request(&cmd).await?;
        Ok(serde_json::from_value(result)?)
    }

    pub async fn block_info(&self, hash: BlockHash) -> Result<BlockInfoDto> {
        let cmd = RpcCommand::block_info(hash);
        let result = self.rpc_request(&cmd).await?;
        Ok(serde_json::from_value(result)?)
    }

    pub async fn blocks(&self, blocks: Vec<BlockHash>) -> Result<BlocksDto> {
        let cmd = RpcCommand::blocks(blocks);
        let result = self.rpc_request(&cmd).await?;
        Ok(serde_json::from_value(result)?)
    }

    pub async fn blocks_info(&self, blocks: Vec<BlockHash>) -> Result<BlocksInfoDto> {
        let cmd = RpcCommand::blocks_info(blocks);
        let result = self.rpc_request(&cmd).await?;
        Ok(serde_json::from_value(result)?)
    }

    pub async fn successors(
        &self,
        block: BlockHash,
        count: u64,
        offset: Option<u64>,
        reverse: Option<bool>,
    ) -> Result<BlocksDto> {
        let cmd = RpcCommand::successors(block, count, offset, reverse);
        let result = self.rpc_request(&cmd).await?;
        Ok(serde_json::from_value(result)?)
    }

    pub async fn chain(
        &self,
        block: BlockHash,
        count: u64,
        offset: Option<u64>,
        reverse: Option<bool>,
    ) -> Result<BlockHashesDto> {
        let cmd = RpcCommand::chain(block, count, offset, reverse);
        let result = self.rpc_request(&cmd).await?;
        Ok(serde_json::from_value(result)?)
    }

    pub async fn confirmation_active(
        &self,
        announcements: Option<u64>,
    ) -> Result<ConfirmationActiveDto> {
        let cmd = RpcCommand::confirmation_active(announcements);
        let result = self.rpc_request(&cmd).await?;
        Ok(serde_json::from_value(result)?)
    }

    pub async fn confirmation_quorum(
        &self,
        peer_details: Option<bool>,
    ) -> Result<ConfirmationQuorumDto> {
        let cmd = RpcCommand::confirmation_quorum(peer_details);
        let result = self.rpc_request(&cmd).await?;
        Ok(serde_json::from_value(result)?)
    }

    pub async fn work_validate(&self, work: WorkNonce, hash: BlockHash) -> Result<WorkValidateDto> {
        let cmd = RpcCommand::work_validate(work, hash);
        let result = self.rpc_request(&cmd).await?;
        Ok(serde_json::from_value(result)?)
    }

    pub async fn account_info(
        &self,
        account: Account,
        representative: Option<bool>,
        weight: Option<bool>,
        pending: Option<bool>,
        receivable: Option<bool>,
        include_confirmed: Option<bool>,
    ) -> Result<AccountInfoDto> {
        let cmd = RpcCommand::account_info(
            account,
            representative,
            weight,
            pending,
            receivable,
            include_confirmed,
        );
        let result = self.rpc_request(&cmd).await?;
        Ok(from_value(result)?)
    }

    pub async fn receive_block(
        &self,
        wallet: WalletId,
        destination: Account,
        block: impl Into<JsonBlock>,
    ) -> Result<()> {
        let request = RpcCommand::Receive(ReceiveArgs {
            wallet,
            account: destination,
            block: block.into(),
        });
        self.rpc_request(&request).await?;
        Ok(())
    }

    pub async fn send(
        &self,
        wallet: WalletId,
        source: Account,
        destination: Account,
        amount: Amount,
        work: Option<bool>,
        id: Option<String>,
    ) -> Result<BlockHashRpcMessage> {
        let request =
            RpcCommand::Send(SendArgs::new(wallet, source, destination, amount, work, id));
        let result = self.rpc_request(&request).await?;
        Ok(serde_json::from_value(result)?)
    }

    pub async fn send_block(
        &self,
        wallet: WalletId,
        source: Account,
        destination: Account,
    ) -> Result<JsonBlock> {
        let request = RpcCommand::Send(SendArgs {
            wallet,
            source,
            destination,
            amount: Amount::raw(1),
            work: None,
            id: None,
        });
        let json = self.rpc_request(&request).await?;
        let block = json["block"].as_str().unwrap().to_owned();
        Ok(from_str(&block)?)
    }

    pub async fn send_receive(
        &self,
        wallet: WalletId,
        source: Account,
        destination: Account,
    ) -> Result<()> {
        let block = self.send_block(wallet, source, destination).await?;
        self.receive_block(wallet, destination, block).await
    }

    pub async fn keepalive(&self, address: Ipv6Addr, port: u16) -> Result<SuccessDto> {
        let cmd = RpcCommand::keepalive(address, port);
        let json = self.rpc_request(&cmd).await?;
        Ok(serde_json::from_value(json)?)
    }

    pub async fn key_create(&self) -> Result<KeyPairDto> {
        let cmd = RpcCommand::KeyCreate;
        let json = self.rpc_request(&cmd).await?;
        Ok(from_value(json)?)
    }

    pub async fn wallet_add(
        &self,
        wallet: WalletId,
        prv_key: RawKey,
        work: Option<bool>,
    ) -> Result<AccountRpcMessage> {
        let cmd = RpcCommand::wallet_add(wallet, prv_key, work);
        let json = self.rpc_request(&cmd).await?;
        Ok(serde_json::from_value(json)?)
    }

    pub async fn stop_rpc(&self) -> Result<()> {
        self.rpc_request(&RpcCommand::Stop).await?;
        Ok(())
    }

    async fn rpc_request<T>(&self, request: &T) -> Result<serde_json::Value>
    where
        T: Serialize,
    {
        let result = self
            .client
            .post(self.url.clone())
            .json(request)
            .send()
            .await?
            .error_for_status()?
            .json::<Value>()
            .await?;

        if let Some(error) = result.get("error") {
            bail!("node returned error: {}", error);
        }

        Ok(result)
    }
}<|MERGE_RESOLUTION|>--- conflicted
+++ resolved
@@ -26,19 +26,22 @@
         }
     }
 
-<<<<<<< HEAD
     pub async fn account_get(&self, key: PublicKey) -> Result<AccountRpcMessage> {
         let cmd = RpcCommand::account_get(key);
-=======
-    pub async fn wallet_representative_set(&self, wallet: WalletId, representative: Account, update_existing_accounts: Option<bool>) -> Result<BoolDto> {
-        let cmd = RpcCommand::wallet_representative_set(WalletWithAccountArgs::new(wallet, representative), update_existing_accounts);
-        let result = self.rpc_request(&cmd).await?;
-        Ok(serde_json::from_value(result)?)
-    }
-
-    pub async fn account_info(&self, account: Account) -> Result<AccountInfoDto> {
-        let cmd = RpcCommand::account_info(account);
->>>>>>> d283d0aa
+        let result = self.rpc_request(&cmd).await?;
+        Ok(serde_json::from_value(result)?)
+    }
+
+    pub async fn wallet_representative_set(
+        &self,
+        wallet: WalletId,
+        representative: Account,
+        update_existing_accounts: Option<bool>,
+    ) -> Result<BoolDto> {
+        let cmd = RpcCommand::wallet_representative_set(
+            WalletWithAccountArgs::new(wallet, representative),
+            update_existing_accounts,
+        );
         let result = self.rpc_request(&cmd).await?;
         Ok(serde_json::from_value(result)?)
     }
