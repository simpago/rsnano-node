use crate::AccountBalanceDto;
use anyhow::{bail, Result};
use reqwest::Client;
pub use reqwest::Url;
use rsnano_core::{
    Account, Amount, BlockHash, BlockSubType, JsonBlock, PublicKey, RawKey, WalletId, WorkNonce,
};
use rsnano_rpc_messages::*;
use serde::Serialize;
use serde_json::{from_str, from_value, Value};
use std::{net::Ipv6Addr, time::Duration};

pub struct NanoRpcClient {
    url: Url,
    client: Client,
}

impl NanoRpcClient {
    pub fn new(url: Url) -> Self {
        Self {
            url,
            client: reqwest::ClientBuilder::new()
                .timeout(Duration::from_secs(5))
                .build()
                .unwrap(),
        }
    }

<<<<<<< HEAD
    pub async fn account_get(&self, key: PublicKey) -> Result<AccountRpcMessage> {
        let cmd = RpcCommand::account_get(key);
=======
    pub async fn search_receivable(&self, wallet: WalletId) -> Result<BoolDto> {
        let cmd = RpcCommand::search_receivable(wallet);
        let result = self.rpc_request(&cmd).await?;
        Ok(serde_json::from_value(result)?)
    }

    pub async fn account_info(&self, account: Account) -> Result<AccountInfoDto> {
        let cmd = RpcCommand::account_info(account);
>>>>>>> 11b75c1d
        let result = self.rpc_request(&cmd).await?;
        Ok(serde_json::from_value(result)?)
    }

    pub async fn wallet_representative_set(
        &self,
        wallet: WalletId,
        representative: Account,
        update_existing_accounts: Option<bool>,
    ) -> Result<BoolDto> {
        let cmd = RpcCommand::wallet_representative_set(
            WalletWithAccountArgs::new(wallet, representative),
            update_existing_accounts,
        );
        let result = self.rpc_request(&cmd).await?;
        Ok(serde_json::from_value(result)?)
    }

    pub async fn wallet_receivable(
        &self,
        wallet: WalletId,
        count: u64,
        threshold: Option<Amount>,
        source: Option<bool>,
        min_version: Option<bool>,
        include_only_confirmed: Option<bool>,
    ) -> Result<ReceivableDto> {
        let cmd = RpcCommand::wallet_receivable(
            WalletWithCountArgs::new(wallet, count),
            threshold,
            source,
            min_version,
            include_only_confirmed,
        );
        let result = self.rpc_request(&cmd).await?;
        Ok(serde_json::from_value(result)?)
    }

    pub async fn bootstrap_lazy(
        &self,
        hash: BlockHash,
        force: Option<bool>,
        id: Option<String>,
    ) -> Result<BootstrapLazyDto> {
        let cmd = RpcCommand::bootstrap_lazy(hash, force, id);
        let result = self.rpc_request(&cmd).await?;
        Ok(serde_json::from_value(result)?)
    }

    pub async fn bootstrap_any(
        &self,
        force: Option<bool>,
        id: Option<String>,
        account: Option<Account>,
    ) -> Result<SuccessDto> {
        let cmd = RpcCommand::bootstrap_any(force, id, account);
        let result = self.rpc_request(&cmd).await?;
        Ok(serde_json::from_value(result)?)
    }

    pub async fn bootstrap(
        &self,
        address: Ipv6Addr,
        port: u16,
        id: Option<String>,
    ) -> Result<SuccessDto> {
        let cmd = RpcCommand::bootstrap(address, port, id);
        let result = self.rpc_request(&cmd).await?;
        Ok(serde_json::from_value(result)?)
    }

    pub async fn work_cancel(&self, hash: BlockHash) -> Result<SuccessDto> {
        let cmd = RpcCommand::work_cancel(hash);
        let result = self.rpc_request(&cmd).await?;
        Ok(serde_json::from_value(result)?)
    }

    pub async fn process(
        &self,
        subtype: Option<BlockSubType>,
        block: JsonBlock,
        force: Option<bool>,
        watch_work: Option<bool>,
        is_async: Option<bool>,
    ) -> Result<BlockHashRpcMessage> {
        let cmd = RpcCommand::process(subtype, block, force, watch_work, is_async);
        let result = self.rpc_request(&cmd).await?;
        Ok(serde_json::from_value(result)?)
    }

    pub async fn sign(
        &self,
        key: Option<RawKey>,
        wallet: Option<WalletId>,
        account: Option<Account>,
        block: JsonBlock,
    ) -> Result<SignDto> {
        let cmd = RpcCommand::sign(key, wallet, account, block);
        let json = self.rpc_request(&cmd).await?;
        Ok(serde_json::from_value(json)?)
    }

    pub async fn account_history(
        &self,
        account: Account,
        count: u64,
        raw: Option<bool>,
        head: Option<BlockHash>,
        offset: Option<u64>,
        reverse: Option<bool>,
        account_filter: Option<Vec<Account>>,
    ) -> Result<AccountHistoryDto> {
        let cmd =
            RpcCommand::account_history(account, count, raw, head, offset, reverse, account_filter);
        let result = self.rpc_request(&cmd).await?;
        Ok(serde_json::from_value(result)?)
    }

    pub async fn account_balance(
        &self,
        account: Account,
        include_only_confirmed: Option<bool>,
    ) -> Result<AccountBalanceDto> {
        let cmd = RpcCommand::account_balance(account, include_only_confirmed);
        let result = self.rpc_request(&cmd).await?;
        Ok(serde_json::from_value(result)?)
    }

    pub async fn account_create(
        &self,
        wallet: WalletId,
        index: Option<u32>,
        work: Option<bool>,
    ) -> Result<AccountRpcMessage> {
        let cmd = RpcCommand::account_create(wallet, index, work);
        let result = self.rpc_request(&cmd).await?;
        Ok(from_value(result)?)
    }

    pub async fn accounts_create(
        &self,
        wallet: WalletId,
        count: u64,
        work: Option<bool>,
    ) -> Result<AccountsRpcMessage> {
        let cmd = RpcCommand::accounts_create(wallet, count, work);
        let result = self.rpc_request(&cmd).await?;
        Ok(serde_json::from_value(result)?)
    }

    pub async fn account_remove(&self, wallet: WalletId, account: Account) -> Result<BoolDto> {
        let cmd = RpcCommand::account_remove(wallet, account);
        let result = self.rpc_request(&cmd).await?;
        Ok(serde_json::from_value(result)?)
    }

    pub async fn account_move(
        &self,
        wallet: WalletId,
        source: WalletId,
        account: Vec<Account>,
    ) -> Result<BoolDto> {
        let cmd = RpcCommand::account_move(wallet, source, account);
        let result = self.rpc_request(&cmd).await?;
        Ok(serde_json::from_value(result)?)
    }

    pub async fn account_list(&self, wallet: WalletId) -> Result<AccountsRpcMessage> {
        let cmd = RpcCommand::account_list(wallet);
        let result = self.rpc_request(&cmd).await?;
        Ok(serde_json::from_value(result)?)
    }

    pub async fn wallet_create(&self, seed: Option<RawKey>) -> Result<WalletCreateDto> {
        let cmd = RpcCommand::wallet_create(seed);
        let result = self.rpc_request(&cmd).await?;
        Ok(serde_json::from_value(result)?)
    }

    pub async fn wallet_contains(&self, wallet: WalletId, account: Account) -> Result<BoolDto> {
        let cmd = RpcCommand::wallet_contains(wallet, account);
        let result = self.rpc_request(&cmd).await?;
        Ok(serde_json::from_value(result)?)
    }

    pub async fn wallet_destroy(&self, wallet: WalletId) -> Result<BoolDto> {
        let cmd = RpcCommand::wallet_destroy(wallet);
        let result = self.rpc_request(&cmd).await?;
        Ok(serde_json::from_value(result)?)
    }

    pub async fn wallet_lock(&self, wallet: WalletId) -> Result<BoolDto> {
        let cmd = RpcCommand::wallet_lock(wallet);
        let result = self.rpc_request(&cmd).await?;
        Ok(serde_json::from_value(result)?)
    }

    pub async fn wallet_locked(&self, wallet: WalletId) -> Result<BoolDto> {
        let cmd = RpcCommand::wallet_locked(wallet);
        let result = self.rpc_request(&cmd).await?;
        Ok(serde_json::from_value(result)?)
    }

    pub async fn stop(&self) -> Result<SuccessDto> {
        let cmd = RpcCommand::stop();
        let result = self.rpc_request(&cmd).await?;
        Ok(serde_json::from_value(result)?)
    }

    pub async fn account_block_count(&self, account: Account) -> Result<U64RpcMessage> {
        let cmd = RpcCommand::account_block_count(account);
        let result = self.rpc_request(&cmd).await?;
        Ok(serde_json::from_value(result)?)
    }

    pub async fn account_key(&self, account: Account) -> Result<KeyRpcMessage> {
        let cmd = RpcCommand::account_key(account);
        let result = self.rpc_request(&cmd).await?;
        Ok(serde_json::from_value(result)?)
    }

    pub async fn account_representative(&self, account: Account) -> Result<AccountRpcMessage> {
        let cmd = RpcCommand::account_representative(account);
        let result = self.rpc_request(&cmd).await?;
        Ok(serde_json::from_value(result)?)
    }

    pub async fn account_weight(&self, account: Account) -> Result<AmountDto> {
        let cmd = RpcCommand::account_weight(account);
        let result = self.rpc_request(&cmd).await?;
        Ok(serde_json::from_value(result)?)
    }

    pub async fn available_supply(&self) -> Result<AmountDto> {
        let cmd = RpcCommand::AvailableSupply;
        let result = self.rpc_request(&cmd).await?;
        Ok(serde_json::from_value(result)?)
    }

    pub async fn block_account(&self, hash: BlockHash) -> Result<AccountRpcMessage> {
        let cmd = RpcCommand::block_account(hash);
        let result = self.rpc_request(&cmd).await?;
        Ok(serde_json::from_value(result)?)
    }

    pub async fn block_confirm(&self, hash: BlockHash) -> Result<BoolDto> {
        let cmd = RpcCommand::block_confirm(hash);
        let result = self.rpc_request(&cmd).await?;
        Ok(serde_json::from_value(result)?)
    }

    pub async fn block_count(&self) -> Result<BlockCountDto> {
        let cmd = RpcCommand::BlockCount;
        let result = self.rpc_request(&cmd).await?;
        Ok(serde_json::from_value(result)?)
    }

    pub async fn uptime(&self) -> Result<U64RpcMessage> {
        let cmd = RpcCommand::uptime();
        let result = self.rpc_request(&cmd).await?;
        Ok(serde_json::from_value(result)?)
    }

    pub async fn frontier_count(&self) -> Result<U64RpcMessage> {
        let cmd = RpcCommand::frontier_count();
        let result = self.rpc_request(&cmd).await?;
        Ok(serde_json::from_value(result)?)
    }

    pub async fn validate_account_number(&self, account: Account) -> Result<SuccessDto> {
        let cmd = RpcCommand::validate_account_number(account);
        let result = self.rpc_request(&cmd).await?;
        Ok(serde_json::from_value(result)?)
    }

    pub async fn nano_to_raw(&self, amount: Amount) -> Result<AmountDto> {
        let cmd = RpcCommand::nano_to_raw(amount);
        let result = self.rpc_request(&cmd).await?;
        Ok(serde_json::from_value(result)?)
    }

    pub async fn raw_to_nano(&self, amount: Amount) -> Result<AmountDto> {
        let cmd = RpcCommand::raw_to_nano(amount);
        let result = self.rpc_request(&cmd).await?;
        Ok(serde_json::from_value(result)?)
    }

    pub async fn wallet_add_watch(
        &self,
        wallet: WalletId,
        accounts: Vec<Account>,
    ) -> Result<SuccessDto> {
        let cmd = RpcCommand::wallet_add_watch(wallet, accounts);
        let result = self.rpc_request(&cmd).await?;
        Ok(serde_json::from_value(result)?)
    }

    pub async fn wallet_representative(&self, wallet: WalletId) -> Result<AccountRpcMessage> {
        let cmd = RpcCommand::wallet_representative(wallet);
        let result = self.rpc_request(&cmd).await?;
        Ok(serde_json::from_value(result)?)
    }

    pub async fn work_set(
        &self,
        wallet: WalletId,
        account: Account,
        work: WorkNonce,
    ) -> Result<SuccessDto> {
        let cmd = RpcCommand::work_set(wallet, account, work);
        let result = self.rpc_request(&cmd).await?;
        Ok(serde_json::from_value(result)?)
    }

    pub async fn work_get(&self, wallet: WalletId, account: Account) -> Result<WorkDto> {
        let cmd = RpcCommand::work_get(wallet, account);
        let result = self.rpc_request(&cmd).await?;
        Ok(serde_json::from_value(result)?)
    }

    pub async fn wallet_work_get(&self, wallet: WalletId) -> Result<AccountsWithWorkDto> {
        let cmd = RpcCommand::wallet_work_get(wallet);
        let result = self.rpc_request(&cmd).await?;
        Ok(serde_json::from_value(result)?)
    }

    pub async fn accounts_frontiers(&self, accounts: Vec<Account>) -> Result<FrontiersDto> {
        let cmd = RpcCommand::accounts_frontiers(accounts);
        let result = self.rpc_request(&cmd).await?;
        Ok(serde_json::from_value(result)?)
    }

    pub async fn wallet_frontiers(&self, wallet: WalletId) -> Result<FrontiersDto> {
        let cmd = RpcCommand::wallet_frontiers(wallet);
        let result = self.rpc_request(&cmd).await?;
        Ok(serde_json::from_value(result)?)
    }

    pub async fn frontiers(&self, account: Account, count: u64) -> Result<FrontiersDto> {
        let cmd = RpcCommand::frontiers(account, count);
        let result = self.rpc_request(&cmd).await?;
        Ok(serde_json::from_value(result)?)
    }

    pub async fn wallet_info(&self, wallet: WalletId) -> Result<WalletInfoDto> {
        let cmd = RpcCommand::wallet_info(wallet);
        let result = self.rpc_request(&cmd).await?;
        Ok(serde_json::from_value(result)?)
    }

    pub async fn wallet_export(&self, wallet: WalletId) -> Result<JsonDto> {
        let cmd = RpcCommand::wallet_export(wallet);
        let result = self.rpc_request(&cmd).await?;
        Ok(serde_json::from_value(result)?)
    }

    pub async fn password_change(&self, wallet: WalletId, password: String) -> Result<SuccessDto> {
        let cmd = RpcCommand::password_change(wallet, password);
        let result = self.rpc_request(&cmd).await?;
        Ok(serde_json::from_value(result)?)
    }

    pub async fn password_enter(&self, wallet: WalletId, password: String) -> Result<BoolDto> {
        let cmd = RpcCommand::password_enter(wallet, password);
        let result = self.rpc_request(&cmd).await?;
        Ok(serde_json::from_value(result)?)
    }

    pub async fn password_valid(&self, wallet: WalletId) -> Result<BoolDto> {
        let cmd = RpcCommand::password_valid(wallet);
        let result = self.rpc_request(&cmd).await?;
        Ok(serde_json::from_value(result)?)
    }

    pub async fn deterministic_key(&self, seed: RawKey, index: u32) -> Result<KeyPairDto> {
        let cmd = RpcCommand::deterministic_key(seed, index);
        let result = self.rpc_request(&cmd).await?;
        Ok(serde_json::from_value(result)?)
    }

    pub async fn key_expand(&self, key: RawKey) -> Result<KeyPairDto> {
        let cmd = RpcCommand::key_expand(key);
        let result = self.rpc_request(&cmd).await?;
        Ok(serde_json::from_value(result)?)
    }

    pub async fn peers(&self, peer_details: Option<bool>) -> Result<PeersDto> {
        let cmd = RpcCommand::peers(peer_details);
        let result = self.rpc_request(&cmd).await?;
        Ok(serde_json::from_value(result)?)
    }

    pub async fn populate_backlog(&self) -> Result<SuccessDto> {
        let cmd = RpcCommand::populate_backlog();
        let result = self.rpc_request(&cmd).await?;
        Ok(serde_json::from_value(result)?)
    }

    pub async fn representatives(
        &self,
        count: Option<u64>,
        sorting: Option<bool>,
    ) -> Result<AccountsWithAmountsDto> {
        let cmd = RpcCommand::representatives(count, sorting);
        let result = self.rpc_request(&cmd).await?;
        Ok(serde_json::from_value(result)?)
    }

    pub async fn accounts_representatives(
        &self,
        accounts: Vec<Account>,
    ) -> Result<AccountsRepresentativesDto> {
        let cmd = RpcCommand::accounts_representatives(accounts);
        let result = self.rpc_request(&cmd).await?;
        Ok(serde_json::from_value(result)?)
    }

    pub async fn stats_clear(&self) -> Result<SuccessDto> {
        let cmd = RpcCommand::stats_clear();
        let result = self.rpc_request(&cmd).await?;
        Ok(serde_json::from_value(result)?)
    }

    pub async fn unchecked_clear(&self) -> Result<SuccessDto> {
        let cmd = RpcCommand::unchecked_clear();
        let result = self.rpc_request(&cmd).await?;
        Ok(serde_json::from_value(result)?)
    }

    pub async fn unopened(
        &self,
        account: Account,
        count: u64,
        threshold: Option<Amount>,
    ) -> Result<AccountsWithAmountsDto> {
        let cmd = RpcCommand::unopened(account, count, threshold);
        let result = self.rpc_request(&cmd).await?;
        Ok(serde_json::from_value(result)?)
    }

    pub async fn node_id(&self) -> Result<NodeIdDto> {
        let cmd = RpcCommand::node_id();
        let result = self.rpc_request(&cmd).await?;
        Ok(serde_json::from_value(result)?)
    }

    pub async fn search_receivable_all(&self) -> Result<SuccessDto> {
        let cmd = RpcCommand::search_receivable_all();
        let result = self.rpc_request(&cmd).await?;
        Ok(serde_json::from_value(result)?)
    }

    pub async fn receive_minimum(&self) -> Result<AmountDto> {
        let cmd = RpcCommand::receive_minimum();
        let result = self.rpc_request(&cmd).await?;
        Ok(serde_json::from_value(result)?)
    }

    pub async fn wallet_change_seed(
        &self,
        wallet: WalletId,
        seed: RawKey,
        count: Option<u32>,
    ) -> Result<WalletChangeSeedDto> {
        let cmd = RpcCommand::wallet_change_seed(wallet, seed, count);
        let result = self.rpc_request(&cmd).await?;
        Ok(serde_json::from_value(result)?)
    }

    pub async fn delegators(
        &self,
        account: Account,
        threshold: Option<Amount>,
        count: Option<u64>,
        start: Option<Account>,
    ) -> Result<AccountsWithAmountsDto> {
        let cmd = RpcCommand::delegators(account, threshold, count, start);
        let result = self.rpc_request(&cmd).await?;
        Ok(serde_json::from_value(result)?)
    }

    pub async fn delegators_count(&self, account: Account) -> Result<CountDto> {
        let cmd = RpcCommand::delegators_count(account);
        let result = self.rpc_request(&cmd).await?;
        Ok(serde_json::from_value(result)?)
    }

    pub async fn block_hash(&self, block: JsonBlock) -> Result<BlockHashRpcMessage> {
        let cmd = RpcCommand::block_hash(block);
        let result = self.rpc_request(&cmd).await?;
        Ok(serde_json::from_value(result)?)
    }

    pub async fn accounts_balances(
        &self,
        accounts: Vec<Account>,
        include_only_confirmed: Option<bool>,
    ) -> Result<AccountsBalancesDto> {
        let cmd = RpcCommand::accounts_balances(accounts, include_only_confirmed);
        let result = self.rpc_request(&cmd).await?;
        Ok(serde_json::from_value(result)?)
    }

    pub async fn block_info(&self, hash: BlockHash) -> Result<BlockInfoDto> {
        let cmd = RpcCommand::block_info(hash);
        let result = self.rpc_request(&cmd).await?;
        Ok(serde_json::from_value(result)?)
    }

    pub async fn blocks(&self, blocks: Vec<BlockHash>) -> Result<BlocksDto> {
        let cmd = RpcCommand::blocks(blocks);
        let result = self.rpc_request(&cmd).await?;
        Ok(serde_json::from_value(result)?)
    }

    pub async fn blocks_info(&self, blocks: Vec<BlockHash>) -> Result<BlocksInfoDto> {
        let cmd = RpcCommand::blocks_info(blocks);
        let result = self.rpc_request(&cmd).await?;
        Ok(serde_json::from_value(result)?)
    }

    pub async fn successors(
        &self,
        block: BlockHash,
        count: u64,
        offset: Option<u64>,
        reverse: Option<bool>,
    ) -> Result<BlocksDto> {
        let cmd = RpcCommand::successors(block, count, offset, reverse);
        let result = self.rpc_request(&cmd).await?;
        Ok(serde_json::from_value(result)?)
    }

    pub async fn chain(
        &self,
        block: BlockHash,
        count: u64,
        offset: Option<u64>,
        reverse: Option<bool>,
    ) -> Result<BlockHashesDto> {
        let cmd = RpcCommand::chain(block, count, offset, reverse);
        let result = self.rpc_request(&cmd).await?;
        Ok(serde_json::from_value(result)?)
    }

    pub async fn confirmation_active(
        &self,
        announcements: Option<u64>,
    ) -> Result<ConfirmationActiveDto> {
        let cmd = RpcCommand::confirmation_active(announcements);
        let result = self.rpc_request(&cmd).await?;
        Ok(serde_json::from_value(result)?)
    }

    pub async fn confirmation_quorum(
        &self,
        peer_details: Option<bool>,
    ) -> Result<ConfirmationQuorumDto> {
        let cmd = RpcCommand::confirmation_quorum(peer_details);
        let result = self.rpc_request(&cmd).await?;
        Ok(serde_json::from_value(result)?)
    }

    pub async fn work_validate(&self, work: WorkNonce, hash: BlockHash) -> Result<WorkValidateDto> {
        let cmd = RpcCommand::work_validate(work, hash);
        let result = self.rpc_request(&cmd).await?;
        Ok(serde_json::from_value(result)?)
    }

    pub async fn account_info(
        &self,
        account: Account,
        representative: Option<bool>,
        weight: Option<bool>,
        pending: Option<bool>,
        receivable: Option<bool>,
        include_confirmed: Option<bool>,
    ) -> Result<AccountInfoDto> {
        let cmd = RpcCommand::account_info(
            account,
            representative,
            weight,
            pending,
            receivable,
            include_confirmed,
        );
        let result = self.rpc_request(&cmd).await?;
        Ok(from_value(result)?)
    }

    pub async fn receive_block(
        &self,
        wallet: WalletId,
        destination: Account,
        block: impl Into<JsonBlock>,
    ) -> Result<()> {
        let request = RpcCommand::Receive(ReceiveArgs {
            wallet,
            account: destination,
            block: block.into(),
        });
        self.rpc_request(&request).await?;
        Ok(())
    }

    pub async fn send(
        &self,
        wallet: WalletId,
        source: Account,
        destination: Account,
        amount: Amount,
        work: Option<bool>,
        id: Option<String>,
    ) -> Result<BlockHashRpcMessage> {
        let request =
            RpcCommand::Send(SendArgs::new(wallet, source, destination, amount, work, id));
        let result = self.rpc_request(&request).await?;
        Ok(serde_json::from_value(result)?)
    }

    pub async fn send_block(
        &self,
        wallet: WalletId,
        source: Account,
        destination: Account,
    ) -> Result<JsonBlock> {
        let request = RpcCommand::Send(SendArgs {
            wallet,
            source,
            destination,
            amount: Amount::raw(1),
            work: None,
            id: None,
        });
        let json = self.rpc_request(&request).await?;
        let block = json["block"].as_str().unwrap().to_owned();
        Ok(from_str(&block)?)
    }

    pub async fn send_receive(
        &self,
        wallet: WalletId,
        source: Account,
        destination: Account,
    ) -> Result<()> {
        let block = self.send_block(wallet, source, destination).await?;
        self.receive_block(wallet, destination, block).await
    }

    pub async fn keepalive(&self, address: Ipv6Addr, port: u16) -> Result<SuccessDto> {
        let cmd = RpcCommand::keepalive(address, port);
        let json = self.rpc_request(&cmd).await?;
        Ok(serde_json::from_value(json)?)
    }

    pub async fn key_create(&self) -> Result<KeyPairDto> {
        let cmd = RpcCommand::KeyCreate;
        let json = self.rpc_request(&cmd).await?;
        Ok(from_value(json)?)
    }

    pub async fn wallet_add(
        &self,
        wallet: WalletId,
        prv_key: RawKey,
        work: Option<bool>,
    ) -> Result<AccountRpcMessage> {
        let cmd = RpcCommand::wallet_add(wallet, prv_key, work);
        let json = self.rpc_request(&cmd).await?;
        Ok(serde_json::from_value(json)?)
    }

    pub async fn stop_rpc(&self) -> Result<()> {
        self.rpc_request(&RpcCommand::Stop).await?;
        Ok(())
    }

    async fn rpc_request<T>(&self, request: &T) -> Result<serde_json::Value>
    where
        T: Serialize,
    {
        let result = self
            .client
            .post(self.url.clone())
            .json(request)
            .send()
            .await?
            .error_for_status()?
            .json::<Value>()
            .await?;

        if let Some(error) = result.get("error") {
            bail!("node returned error: {}", error);
        }

        Ok(result)
    }
}<|MERGE_RESOLUTION|>--- conflicted
+++ resolved
@@ -26,19 +26,14 @@
         }
     }
 
-<<<<<<< HEAD
     pub async fn account_get(&self, key: PublicKey) -> Result<AccountRpcMessage> {
         let cmd = RpcCommand::account_get(key);
-=======
+        let result = self.rpc_request(&cmd).await?;
+        Ok(serde_json::from_value(result)?)
+    }
+
     pub async fn search_receivable(&self, wallet: WalletId) -> Result<BoolDto> {
         let cmd = RpcCommand::search_receivable(wallet);
-        let result = self.rpc_request(&cmd).await?;
-        Ok(serde_json::from_value(result)?)
-    }
-
-    pub async fn account_info(&self, account: Account) -> Result<AccountInfoDto> {
-        let cmd = RpcCommand::account_info(account);
->>>>>>> 11b75c1d
         let result = self.rpc_request(&cmd).await?;
         Ok(serde_json::from_value(result)?)
     }
