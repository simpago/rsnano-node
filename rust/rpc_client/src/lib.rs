use crate::AccountBalanceDto;
use anyhow::{bail, Result};
use reqwest::Client;
pub use reqwest::Url;
use rsnano_core::{Account, Amount, BlockHash, JsonBlock, PublicKey, RawKey, WalletId, WorkNonce};
use rsnano_rpc_messages::*;
use serde::Serialize;
use serde_json::{from_str, from_value, Value};
use std::{net::Ipv6Addr, time::Duration};

pub struct NanoRpcClient {
    url: Url,
    client: Client,
}

impl NanoRpcClient {
    pub fn new(url: Url) -> Self {
        Self {
            url,
            client: reqwest::ClientBuilder::new()
                .timeout(Duration::from_secs(5))
                .build()
                .unwrap(),
        }
    }

<<<<<<< HEAD
    pub async fn account_get(&self, key: PublicKey) -> Result<AccountRpcMessage> {
        let cmd = RpcCommand::account_get(key);
        let result = self.rpc_request(&cmd).await?;
        Ok(serde_json::from_value(result)?)
    }

    pub async fn account_balance(
        &self,
        account: Account,
        include_only_confirmed: Option<bool>,
    ) -> Result<AccountBalanceDto> {
        let cmd = RpcCommand::account_balance(account, include_only_confirmed);
        let result = self.rpc_request(&cmd).await?;
        Ok(serde_json::from_value(result)?)
    }

    pub async fn account_create(
        &self,
        wallet: WalletId,
        index: Option<u32>,
        work: Option<bool>,
    ) -> Result<AccountRpcMessage> {
        let cmd = RpcCommand::account_create(wallet, index, work);
        let result = self.rpc_request(&cmd).await?;
        Ok(from_value(result)?)
    }

    pub async fn accounts_create(
        &self,
        wallet: WalletId,
        count: u64,
        work: Option<bool>,
    ) -> Result<AccountsRpcMessage> {
        let cmd = RpcCommand::accounts_create(wallet, count, work);
        let result = self.rpc_request(&cmd).await?;
        Ok(serde_json::from_value(result)?)
    }

    pub async fn account_remove(&self, wallet: WalletId, account: Account) -> Result<BoolDto> {
        let cmd = RpcCommand::account_remove(wallet, account);
        let result = self.rpc_request(&cmd).await?;
        Ok(serde_json::from_value(result)?)
    }

    pub async fn account_move(
        &self,
        wallet: WalletId,
        source: WalletId,
        account: Vec<Account>,
    ) -> Result<BoolDto> {
        let cmd = RpcCommand::account_move(wallet, source, account);
        let result = self.rpc_request(&cmd).await?;
        Ok(serde_json::from_value(result)?)
    }

    pub async fn account_list(&self, wallet: WalletId) -> Result<AccountsRpcMessage> {
        let cmd = RpcCommand::account_list(wallet);
        let result = self.rpc_request(&cmd).await?;
        Ok(serde_json::from_value(result)?)
    }

    pub async fn wallet_create(&self, seed: Option<RawKey>) -> Result<WalletCreateDto> {
        let cmd = RpcCommand::wallet_create(seed);
        let result = self.rpc_request(&cmd).await?;
        Ok(serde_json::from_value(result)?)
    }

    pub async fn wallet_contains(&self, wallet: WalletId, account: Account) -> Result<BoolDto> {
        let cmd = RpcCommand::wallet_contains(wallet, account);
        let result = self.rpc_request(&cmd).await?;
        Ok(serde_json::from_value(result)?)
    }

    pub async fn wallet_destroy(&self, wallet: WalletId) -> Result<BoolDto> {
        let cmd = RpcCommand::wallet_destroy(wallet);
        let result = self.rpc_request(&cmd).await?;
        Ok(serde_json::from_value(result)?)
    }

    pub async fn wallet_lock(&self, wallet: WalletId) -> Result<BoolDto> {
        let cmd = RpcCommand::wallet_lock(wallet);
        let result = self.rpc_request(&cmd).await?;
        Ok(serde_json::from_value(result)?)
    }

    pub async fn wallet_locked(&self, wallet: WalletId) -> Result<BoolDto> {
        let cmd = RpcCommand::wallet_locked(wallet);
        let result = self.rpc_request(&cmd).await?;
        Ok(serde_json::from_value(result)?)
    }

    pub async fn stop(&self) -> Result<SuccessDto> {
        let cmd = RpcCommand::stop();
        let result = self.rpc_request(&cmd).await?;
        Ok(serde_json::from_value(result)?)
    }

    pub async fn account_block_count(&self, account: Account) -> Result<U64RpcMessage> {
        let cmd = RpcCommand::account_block_count(account);
        let result = self.rpc_request(&cmd).await?;
        Ok(serde_json::from_value(result)?)
    }

    pub async fn account_key(&self, account: Account) -> Result<KeyRpcMessage> {
        let cmd = RpcCommand::account_key(account);
        let result = self.rpc_request(&cmd).await?;
        Ok(serde_json::from_value(result)?)
    }

    pub async fn account_representative(&self, account: Account) -> Result<AccountRpcMessage> {
        let cmd = RpcCommand::account_representative(account);
        let result = self.rpc_request(&cmd).await?;
        Ok(serde_json::from_value(result)?)
    }

    pub async fn account_weight(&self, account: Account) -> Result<AmountDto> {
        let cmd = RpcCommand::account_weight(account);
        let result = self.rpc_request(&cmd).await?;
        Ok(serde_json::from_value(result)?)
    }

    pub async fn available_supply(&self) -> Result<AmountDto> {
        let cmd = RpcCommand::AvailableSupply;
        let result = self.rpc_request(&cmd).await?;
        Ok(serde_json::from_value(result)?)
    }

    pub async fn block_account(&self, hash: BlockHash) -> Result<AccountRpcMessage> {
        let cmd = RpcCommand::block_account(hash);
        let result = self.rpc_request(&cmd).await?;
        Ok(serde_json::from_value(result)?)
    }

    pub async fn block_confirm(&self, hash: BlockHash) -> Result<BoolDto> {
        let cmd = RpcCommand::block_confirm(hash);
        let result = self.rpc_request(&cmd).await?;
        Ok(serde_json::from_value(result)?)
    }

    pub async fn block_count(&self) -> Result<BlockCountDto> {
        let cmd = RpcCommand::BlockCount;
        let result = self.rpc_request(&cmd).await?;
        Ok(serde_json::from_value(result)?)
    }

    pub async fn uptime(&self) -> Result<U64RpcMessage> {
        let cmd = RpcCommand::uptime();
        let result = self.rpc_request(&cmd).await?;
        Ok(serde_json::from_value(result)?)
    }

    pub async fn frontier_count(&self) -> Result<U64RpcMessage> {
        let cmd = RpcCommand::frontier_count();
        let result = self.rpc_request(&cmd).await?;
        Ok(serde_json::from_value(result)?)
    }

    pub async fn validate_account_number(&self, account: Account) -> Result<SuccessDto> {
        let cmd = RpcCommand::validate_account_number(account);
        let result = self.rpc_request(&cmd).await?;
        Ok(serde_json::from_value(result)?)
    }

    pub async fn nano_to_raw(&self, amount: Amount) -> Result<AmountDto> {
        let cmd = RpcCommand::nano_to_raw(amount);
        let result = self.rpc_request(&cmd).await?;
        Ok(serde_json::from_value(result)?)
    }

    pub async fn raw_to_nano(&self, amount: Amount) -> Result<AmountDto> {
        let cmd = RpcCommand::raw_to_nano(amount);
        let result = self.rpc_request(&cmd).await?;
        Ok(serde_json::from_value(result)?)
    }

    pub async fn wallet_add_watch(
        &self,
        wallet: WalletId,
        accounts: Vec<Account>,
    ) -> Result<SuccessDto> {
        let cmd = RpcCommand::wallet_add_watch(wallet, accounts);
        let result = self.rpc_request(&cmd).await?;
        Ok(serde_json::from_value(result)?)
    }

    pub async fn wallet_representative(&self, wallet: WalletId) -> Result<AccountRpcMessage> {
        let cmd = RpcCommand::wallet_representative(wallet);
        let result = self.rpc_request(&cmd).await?;
        Ok(serde_json::from_value(result)?)
    }

    pub async fn work_set(
        &self,
        wallet: WalletId,
        account: Account,
        work: WorkNonce,
    ) -> Result<SuccessDto> {
        let cmd = RpcCommand::work_set(wallet, account, work);
        let result = self.rpc_request(&cmd).await?;
        Ok(serde_json::from_value(result)?)
    }

    pub async fn work_get(&self, wallet: WalletId, account: Account) -> Result<WorkDto> {
        let cmd = RpcCommand::work_get(wallet, account);
        let result = self.rpc_request(&cmd).await?;
        Ok(serde_json::from_value(result)?)
    }

    pub async fn wallet_work_get(&self, wallet: WalletId) -> Result<AccountsWithWorkDto> {
        let cmd = RpcCommand::wallet_work_get(wallet);
        let result = self.rpc_request(&cmd).await?;
        Ok(serde_json::from_value(result)?)
    }

    pub async fn accounts_frontiers(&self, accounts: Vec<Account>) -> Result<FrontiersDto> {
        let cmd = RpcCommand::accounts_frontiers(accounts);
        let result = self.rpc_request(&cmd).await?;
        Ok(serde_json::from_value(result)?)
    }

    pub async fn wallet_frontiers(&self, wallet: WalletId) -> Result<FrontiersDto> {
        let cmd = RpcCommand::wallet_frontiers(wallet);
        let result = self.rpc_request(&cmd).await?;
        Ok(serde_json::from_value(result)?)
    }

    pub async fn frontiers(&self, account: Account, count: u64) -> Result<FrontiersDto> {
        let cmd = RpcCommand::frontiers(account, count);
=======
    pub async fn wallet_info(&self, wallet: WalletId) -> Result<WalletInfoDto> {
        let cmd = RpcCommand::wallet_info(wallet);
>>>>>>> a21dafb0
        let result = self.rpc_request(&cmd).await?;
        Ok(serde_json::from_value(result)?)
    }

    pub async fn account_info(&self, account: Account) -> Result<AccountInfoDto> {
        let cmd = RpcCommand::account_info(account);
        let result = self.rpc_request(&cmd).await?;
        Ok(from_value(result)?)
    }

    pub async fn receive_block(
        &self,
        wallet: WalletId,
        destination: Account,
        block: impl Into<JsonBlock>,
    ) -> Result<()> {
        let request = RpcCommand::Receive(ReceiveArgs {
            wallet,
            account: destination,
            block: block.into(),
        });
        self.rpc_request(&request).await?;
        Ok(())
    }

    pub async fn send_block(
        &self,
        wallet: WalletId,
        source: Account,
        destination: Account,
    ) -> Result<JsonBlock> {
        let request = RpcCommand::Send(SendArgs {
            wallet,
            source,
            destination,
            amount: Amount::raw(1),
        });
        let json = self.rpc_request(&request).await?;
        let block = json["block"].as_str().unwrap().to_owned();
        Ok(from_str(&block)?)
    }

    pub async fn send_receive(
        &self,
        wallet: WalletId,
        source: Account,
        destination: Account,
    ) -> Result<()> {
        let block = self.send_block(wallet, source, destination).await?;
        self.receive_block(wallet, destination, block).await
    }

    pub async fn keepalive(&self, address: Ipv6Addr, port: u16) -> Result<SuccessDto> {
        let cmd = RpcCommand::keepalive(address, port);
        let json = self.rpc_request(&cmd).await?;
        Ok(serde_json::from_value(json)?)
    }

    pub async fn key_create(&self) -> Result<KeyPairDto> {
        let cmd = RpcCommand::KeyCreate;
        let json = self.rpc_request(&cmd).await?;
        Ok(from_value(json)?)
    }

    pub async fn wallet_add(
        &self,
        wallet: WalletId,
        prv_key: RawKey,
        work: Option<bool>,
    ) -> Result<AccountRpcMessage> {
        let cmd = RpcCommand::wallet_add(wallet, prv_key, work);
        let json = self.rpc_request(&cmd).await?;
        Ok(serde_json::from_value(json)?)
    }

    pub async fn stop_rpc(&self) -> Result<()> {
        self.rpc_request(&RpcCommand::Stop).await?;
        Ok(())
    }

    async fn rpc_request<T>(&self, request: &T) -> Result<serde_json::Value>
    where
        T: Serialize,
    {
        let result = self
            .client
            .post(self.url.clone())
            .json(request)
            .send()
            .await?
            .error_for_status()?
            .json::<Value>()
            .await?;

        if let Some(error) = result.get("error") {
            bail!("node returned error: {}", error);
        }

        Ok(result)
    }
}<|MERGE_RESOLUTION|>--- conflicted
+++ resolved
@@ -24,7 +24,6 @@
         }
     }
 
-<<<<<<< HEAD
     pub async fn account_get(&self, key: PublicKey) -> Result<AccountRpcMessage> {
         let cmd = RpcCommand::account_get(key);
         let result = self.rpc_request(&cmd).await?;
@@ -253,10 +252,12 @@
 
     pub async fn frontiers(&self, account: Account, count: u64) -> Result<FrontiersDto> {
         let cmd = RpcCommand::frontiers(account, count);
-=======
+        let result = self.rpc_request(&cmd).await?;
+        Ok(serde_json::from_value(result)?)
+    }
+
     pub async fn wallet_info(&self, wallet: WalletId) -> Result<WalletInfoDto> {
         let cmd = RpcCommand::wallet_info(wallet);
->>>>>>> a21dafb0
         let result = self.rpc_request(&cmd).await?;
         Ok(serde_json::from_value(result)?)
     }
