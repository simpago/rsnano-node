--- conflicted
+++ resolved
@@ -24,7 +24,6 @@
         }
     }
 
-<<<<<<< HEAD
     pub async fn account_get(&self, key: PublicKey) -> Result<AccountRpcMessage> {
         let cmd = RpcCommand::account_get(key);
         let result = self.rpc_request(&cmd).await?;
@@ -368,10 +367,12 @@
 
     pub async fn delegators(&self, account: Account, threshold: Option<Amount>, count: Option<u64>, start: Option<Account>) -> Result<AccountsWithAmountsDto> {
         let cmd = RpcCommand::delegators(account, threshold, count, start);
-=======
+        let result = self.rpc_request(&cmd).await?;
+        Ok(serde_json::from_value(result)?)
+    }
+
     pub async fn delegators_count(&self, account: Account) -> Result<CountDto> {
         let cmd = RpcCommand::delegators_count(account);
->>>>>>> 1fb580c6
         let result = self.rpc_request(&cmd).await?;
         Ok(serde_json::from_value(result)?)
     }
