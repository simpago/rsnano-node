--- conflicted
+++ resolved
@@ -1,16 +1,11 @@
 use crate::AccountBalanceDto;
 use anyhow::{bail, Result};
-<<<<<<< HEAD
 use reqwest::Client;
 pub use reqwest::Url;
 use rsnano_core::{
-    Account, Amount, BlockHash, BlockSubType, HashOrAccount, JsonBlock, PublicKey, RawKey,
-    WalletId, WorkNonce,
+    Account, Amount, BlockHash, BlockSubType, HashOrAccount, JsonBlock, PublicKey, QualifiedRoot,
+    RawKey, WalletId, WorkNonce,
 };
-=======
-use reqwest::{Client, Url};
-use rsnano_core::{Account, Amount, JsonBlock, QualifiedRoot, RawKey, WalletId};
->>>>>>> ab6e23d7
 use rsnano_rpc_messages::*;
 use serde::Serialize;
 use serde_json::{from_str, from_value, Value};
@@ -32,19 +27,19 @@
         }
     }
 
-<<<<<<< HEAD
     pub async fn account_get(&self, key: PublicKey) -> Result<AccountRpcMessage> {
         let cmd = RpcCommand::account_get(key);
-=======
-    pub async fn confirmation_info(&self, root: QualifiedRoot, contents: Option<bool>, representatives: Option<bool>) -> Result<ConfirmationInfoDto> {
+        let result = self.rpc_request(&cmd).await?;
+        Ok(serde_json::from_value(result)?)
+    }
+
+    pub async fn confirmation_info(
+        &self,
+        root: QualifiedRoot,
+        contents: Option<bool>,
+        representatives: Option<bool>,
+    ) -> Result<ConfirmationInfoDto> {
         let cmd = RpcCommand::confirmation_info(root, contents, representatives);
-        let result = self.rpc_request(&cmd).await?;
-        Ok(serde_json::from_value(result)?)
-    }
-
-    pub async fn account_info(&self, account: Account) -> Result<AccountInfoDto> {
-        let cmd = RpcCommand::account_info(account);
->>>>>>> ab6e23d7
         let result = self.rpc_request(&cmd).await?;
         Ok(serde_json::from_value(result)?)
     }
