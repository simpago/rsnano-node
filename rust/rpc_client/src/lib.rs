use crate::AccountBalanceDto;
use anyhow::{bail, Result};
use reqwest::Client;
pub use reqwest::Url;
use rsnano_core::{Account, Amount, BlockHash, JsonBlock, PublicKey, RawKey, WalletId, WorkNonce};
use rsnano_rpc_messages::*;
use serde::Serialize;
use serde_json::{from_str, from_value, Value};
use std::{net::Ipv6Addr, time::Duration};

pub struct NanoRpcClient {
    url: Url,
    client: Client,
}

impl NanoRpcClient {
    pub fn new(url: Url) -> Self {
        Self {
            url,
            client: reqwest::ClientBuilder::new()
                .timeout(Duration::from_secs(5))
                .build()
                .unwrap(),
        }
    }

<<<<<<< HEAD
    pub async fn account_get(&self, key: PublicKey) -> Result<AccountRpcMessage> {
        let cmd = RpcCommand::account_get(key);
        let result = self.rpc_request(&cmd).await?;
        Ok(serde_json::from_value(result)?)
    }

    pub async fn account_balance(
        &self,
        account: Account,
        include_only_confirmed: Option<bool>,
    ) -> Result<AccountBalanceDto> {
        let cmd = RpcCommand::account_balance(account, include_only_confirmed);
        let result = self.rpc_request(&cmd).await?;
        Ok(serde_json::from_value(result)?)
    }

    pub async fn account_create(
        &self,
        wallet: WalletId,
        index: Option<u32>,
        work: Option<bool>,
    ) -> Result<AccountRpcMessage> {
        let cmd = RpcCommand::account_create(wallet, index, work);
        let result = self.rpc_request(&cmd).await?;
        Ok(from_value(result)?)
    }

    pub async fn accounts_create(
        &self,
        wallet: WalletId,
        count: u64,
        work: Option<bool>,
    ) -> Result<AccountsRpcMessage> {
        let cmd = RpcCommand::accounts_create(wallet, count, work);
        let result = self.rpc_request(&cmd).await?;
        Ok(serde_json::from_value(result)?)
    }

    pub async fn account_remove(&self, wallet: WalletId, account: Account) -> Result<BoolDto> {
        let cmd = RpcCommand::account_remove(wallet, account);
        let result = self.rpc_request(&cmd).await?;
        Ok(serde_json::from_value(result)?)
    }

    pub async fn account_move(
        &self,
        wallet: WalletId,
        source: WalletId,
        account: Vec<Account>,
    ) -> Result<BoolDto> {
        let cmd = RpcCommand::account_move(wallet, source, account);
        let result = self.rpc_request(&cmd).await?;
        Ok(serde_json::from_value(result)?)
    }

    pub async fn account_list(&self, wallet: WalletId) -> Result<AccountsRpcMessage> {
        let cmd = RpcCommand::account_list(wallet);
        let result = self.rpc_request(&cmd).await?;
        Ok(serde_json::from_value(result)?)
    }

    pub async fn wallet_create(&self, seed: Option<RawKey>) -> Result<WalletCreateDto> {
        let cmd = RpcCommand::wallet_create(seed);
        let result = self.rpc_request(&cmd).await?;
        Ok(serde_json::from_value(result)?)
    }

    pub async fn wallet_contains(&self, wallet: WalletId, account: Account) -> Result<BoolDto> {
        let cmd = RpcCommand::wallet_contains(wallet, account);
        let result = self.rpc_request(&cmd).await?;
        Ok(serde_json::from_value(result)?)
    }

    pub async fn wallet_destroy(&self, wallet: WalletId) -> Result<BoolDto> {
        let cmd = RpcCommand::wallet_destroy(wallet);
        let result = self.rpc_request(&cmd).await?;
        Ok(serde_json::from_value(result)?)
    }

    pub async fn wallet_lock(&self, wallet: WalletId) -> Result<BoolDto> {
        let cmd = RpcCommand::wallet_lock(wallet);
        let result = self.rpc_request(&cmd).await?;
        Ok(serde_json::from_value(result)?)
    }

    pub async fn wallet_locked(&self, wallet: WalletId) -> Result<BoolDto> {
        let cmd = RpcCommand::wallet_locked(wallet);
        let result = self.rpc_request(&cmd).await?;
        Ok(serde_json::from_value(result)?)
    }

    pub async fn stop(&self) -> Result<SuccessDto> {
        let cmd = RpcCommand::stop();
        let result = self.rpc_request(&cmd).await?;
        Ok(serde_json::from_value(result)?)
    }

    pub async fn account_block_count(&self, account: Account) -> Result<U64RpcMessage> {
        let cmd = RpcCommand::account_block_count(account);
        let result = self.rpc_request(&cmd).await?;
        Ok(serde_json::from_value(result)?)
    }

    pub async fn account_key(&self, account: Account) -> Result<KeyRpcMessage> {
        let cmd = RpcCommand::account_key(account);
        let result = self.rpc_request(&cmd).await?;
        Ok(serde_json::from_value(result)?)
    }

    pub async fn account_representative(&self, account: Account) -> Result<AccountRpcMessage> {
        let cmd = RpcCommand::account_representative(account);
        let result = self.rpc_request(&cmd).await?;
        Ok(serde_json::from_value(result)?)
    }

    pub async fn account_weight(&self, account: Account) -> Result<AmountDto> {
        let cmd = RpcCommand::account_weight(account);
        let result = self.rpc_request(&cmd).await?;
        Ok(serde_json::from_value(result)?)
    }

    pub async fn available_supply(&self) -> Result<AmountDto> {
        let cmd = RpcCommand::AvailableSupply;
        let result = self.rpc_request(&cmd).await?;
        Ok(serde_json::from_value(result)?)
    }

    pub async fn block_account(&self, hash: BlockHash) -> Result<AccountRpcMessage> {
        let cmd = RpcCommand::block_account(hash);
        let result = self.rpc_request(&cmd).await?;
        Ok(serde_json::from_value(result)?)
    }

    pub async fn block_confirm(&self, hash: BlockHash) -> Result<BoolDto> {
        let cmd = RpcCommand::block_confirm(hash);
        let result = self.rpc_request(&cmd).await?;
        Ok(serde_json::from_value(result)?)
    }

    pub async fn block_count(&self) -> Result<BlockCountDto> {
        let cmd = RpcCommand::BlockCount;
        let result = self.rpc_request(&cmd).await?;
        Ok(serde_json::from_value(result)?)
    }

    pub async fn uptime(&self) -> Result<U64RpcMessage> {
        let cmd = RpcCommand::uptime();
        let result = self.rpc_request(&cmd).await?;
        Ok(serde_json::from_value(result)?)
    }

    pub async fn frontier_count(&self) -> Result<U64RpcMessage> {
        let cmd = RpcCommand::frontier_count();
        let result = self.rpc_request(&cmd).await?;
        Ok(serde_json::from_value(result)?)
    }

    pub async fn validate_account_number(&self, account: Account) -> Result<SuccessDto> {
        let cmd = RpcCommand::validate_account_number(account);
        let result = self.rpc_request(&cmd).await?;
        Ok(serde_json::from_value(result)?)
    }

    pub async fn nano_to_raw(&self, amount: Amount) -> Result<AmountDto> {
        let cmd = RpcCommand::nano_to_raw(amount);
        let result = self.rpc_request(&cmd).await?;
        Ok(serde_json::from_value(result)?)
    }

    pub async fn raw_to_nano(&self, amount: Amount) -> Result<AmountDto> {
        let cmd = RpcCommand::raw_to_nano(amount);
        let result = self.rpc_request(&cmd).await?;
        Ok(serde_json::from_value(result)?)
    }

    pub async fn wallet_add_watch(
        &self,
        wallet: WalletId,
        accounts: Vec<Account>,
    ) -> Result<SuccessDto> {
        let cmd = RpcCommand::wallet_add_watch(wallet, accounts);
        let result = self.rpc_request(&cmd).await?;
        Ok(serde_json::from_value(result)?)
    }

    pub async fn wallet_representative(&self, wallet: WalletId) -> Result<AccountRpcMessage> {
        let cmd = RpcCommand::wallet_representative(wallet);
        let result = self.rpc_request(&cmd).await?;
        Ok(serde_json::from_value(result)?)
    }

    pub async fn work_set(
        &self,
        wallet: WalletId,
        account: Account,
        work: WorkNonce,
    ) -> Result<SuccessDto> {
        let cmd = RpcCommand::work_set(wallet, account, work);
        let result = self.rpc_request(&cmd).await?;
        Ok(serde_json::from_value(result)?)
    }

    pub async fn work_get(&self, wallet: WalletId, account: Account) -> Result<WorkDto> {
        let cmd = RpcCommand::work_get(wallet, account);
        let result = self.rpc_request(&cmd).await?;
        Ok(serde_json::from_value(result)?)
    }

    pub async fn wallet_work_get(&self, wallet: WalletId) -> Result<AccountsWithWorkDto> {
        let cmd = RpcCommand::wallet_work_get(wallet);
        let result = self.rpc_request(&cmd).await?;
        Ok(serde_json::from_value(result)?)
    }

    pub async fn accounts_frontiers(&self, accounts: Vec<Account>) -> Result<FrontiersDto> {
        let cmd = RpcCommand::accounts_frontiers(accounts);
        let result = self.rpc_request(&cmd).await?;
        Ok(serde_json::from_value(result)?)
    }

    pub async fn wallet_frontiers(&self, wallet: WalletId) -> Result<FrontiersDto> {
        let cmd = RpcCommand::wallet_frontiers(wallet);
        let result = self.rpc_request(&cmd).await?;
        Ok(serde_json::from_value(result)?)
    }

    pub async fn frontiers(&self, account: Account, count: u64) -> Result<FrontiersDto> {
        let cmd = RpcCommand::frontiers(account, count);
        let result = self.rpc_request(&cmd).await?;
        Ok(serde_json::from_value(result)?)
    }

    pub async fn wallet_info(&self, wallet: WalletId) -> Result<WalletInfoDto> {
        let cmd = RpcCommand::wallet_info(wallet);
        let result = self.rpc_request(&cmd).await?;
        Ok(serde_json::from_value(result)?)
    }

    pub async fn wallet_export(&self, wallet: WalletId) -> Result<JsonDto> {
        let cmd = RpcCommand::wallet_export(wallet);
        let result = self.rpc_request(&cmd).await?;
        Ok(serde_json::from_value(result)?)
    }

    pub async fn password_change(&self, wallet: WalletId, password: String) -> Result<SuccessDto> {
        let cmd = RpcCommand::password_change(wallet, password);
        let result = self.rpc_request(&cmd).await?;
        Ok(serde_json::from_value(result)?)
    }

    pub async fn password_enter(&self, wallet: WalletId, password: String) -> Result<BoolDto> {
        let cmd = RpcCommand::password_enter(wallet, password);
        let result = self.rpc_request(&cmd).await?;
        Ok(serde_json::from_value(result)?)
    }

    pub async fn password_valid(&self, wallet: WalletId) -> Result<BoolDto> {
        let cmd = RpcCommand::password_valid(wallet);
        let result = self.rpc_request(&cmd).await?;
        Ok(serde_json::from_value(result)?)
    }

    pub async fn deterministic_key(&self, seed: RawKey, index: u32) -> Result<KeyPairDto> {
        let cmd = RpcCommand::deterministic_key(seed, index);
        let result = self.rpc_request(&cmd).await?;
        Ok(serde_json::from_value(result)?)
    }

    pub async fn key_expand(&self, key: RawKey) -> Result<KeyPairDto> {
        let cmd = RpcCommand::key_expand(key);
        let result = self.rpc_request(&cmd).await?;
        Ok(serde_json::from_value(result)?)
    }

    pub async fn peers(&self, peer_details: Option<bool>) -> Result<PeersDto> {
        let cmd = RpcCommand::peers(peer_details);
        let result = self.rpc_request(&cmd).await?;
        Ok(serde_json::from_value(result)?)
    }

    pub async fn populate_backlog(&self) -> Result<SuccessDto> {
        let cmd = RpcCommand::populate_backlog();
        let result = self.rpc_request(&cmd).await?;
        Ok(serde_json::from_value(result)?)
    }

    pub async fn representatives(&self, count: Option<u64>, sorting: Option<bool>) -> Result<AccountsWithAmountsDto> {
        let cmd = RpcCommand::representatives(count, sorting);
        let result = self.rpc_request(&cmd).await?;
        Ok(serde_json::from_value(result)?)
    }

    pub async fn accounts_representatives(&self, accounts: Vec<Account>) -> Result<AccountsRepresentativesDto> {
        let cmd = RpcCommand::accounts_representatives(accounts);
        let result = self.rpc_request(&cmd).await?;
        Ok(serde_json::from_value(result)?)
    }

    pub async fn stats_clear(&self) -> Result<SuccessDto> {
        let cmd = RpcCommand::stats_clear();
        let result = self.rpc_request(&cmd).await?;
        Ok(serde_json::from_value(result)?)
    }

    pub async fn unchecked_clear(&self) -> Result<SuccessDto> {
        let cmd = RpcCommand::unchecked_clear();
        let result = self.rpc_request(&cmd).await?;
        Ok(serde_json::from_value(result)?)
    }


    pub async fn unopened(&self, account: Account, count: u64, threshold: Option<Amount>) -> Result<AccountsWithAmountsDto> {
        let cmd = RpcCommand::unopened(account, count, threshold);
        let result = self.rpc_request(&cmd).await?;
        Ok(serde_json::from_value(result)?)
    }

    pub async fn node_id(&self) -> Result<NodeIdDto> {
        let cmd = RpcCommand::node_id();
        let result = self.rpc_request(&cmd).await?;
        Ok(serde_json::from_value(result)?)
    }

    pub async fn search_receivable_all(&self) -> Result<SuccessDto> {
        let cmd = RpcCommand::search_receivable_all();
        let result = self.rpc_request(&cmd).await?;
        Ok(serde_json::from_value(result)?)
    }

    pub async fn receive_minimum(&self) -> Result<AmountDto> {
        let cmd = RpcCommand::receive_minimum();
        let result = self.rpc_request(&cmd).await?;
        Ok(serde_json::from_value(result)?)
    }

    pub async fn wallet_change_seed(&self, wallet: WalletId, seed: RawKey, count: Option<u32>) -> Result<WalletChangeSeedDto> {
        let cmd = RpcCommand::wallet_change_seed(wallet, seed, count);
=======
    pub async fn delegators(&self, account: Account, threshold: Option<Amount>, count: Option<u64>, start: Option<Account>) -> Result<AccountsWithAmountsDto> {
        let cmd = RpcCommand::delegators(account, threshold, count, start);
>>>>>>> 7ef0c5eb
        let result = self.rpc_request(&cmd).await?;
        Ok(serde_json::from_value(result)?)
    }

    pub async fn account_info(&self, account: Account) -> Result<AccountInfoDto> {
        let cmd = RpcCommand::account_info(account);
        let result = self.rpc_request(&cmd).await?;
        Ok(from_value(result)?)
    }

    pub async fn receive_block(
        &self,
        wallet: WalletId,
        destination: Account,
        block: impl Into<JsonBlock>,
    ) -> Result<()> {
        let request = RpcCommand::Receive(ReceiveArgs {
            wallet,
            account: destination,
            block: block.into(),
        });
        self.rpc_request(&request).await?;
        Ok(())
    }

    pub async fn send(
        &self,
        wallet: WalletId,
        source: Account,
        destination: Account,
        amount: Amount,
        work: Option<bool>,
        id: Option<String>,
    ) -> Result<BlockHashRpcMessage> {
        let request = RpcCommand::Send(SendArgs::new(wallet, source, destination, amount, work, id));
        let result = self.rpc_request(&request).await?;
        Ok(serde_json::from_value(result)?)
    }

    pub async fn send_block(
        &self,
        wallet: WalletId,
        source: Account,
        destination: Account,
    ) -> Result<JsonBlock> {
        let request = RpcCommand::Send(SendArgs {
            wallet,
            source,
            destination,
            amount: Amount::raw(1),
            work: None,
            id: None
        });
        let json = self.rpc_request(&request).await?;
        let block = json["block"].as_str().unwrap().to_owned();
        Ok(from_str(&block)?)
    }

    pub async fn send_receive(
        &self,
        wallet: WalletId,
        source: Account,
        destination: Account,
    ) -> Result<()> {
        let block = self.send_block(wallet, source, destination).await?;
        self.receive_block(wallet, destination, block).await
    }

    pub async fn keepalive(&self, address: Ipv6Addr, port: u16) -> Result<SuccessDto> {
        let cmd = RpcCommand::keepalive(address, port);
        let json = self.rpc_request(&cmd).await?;
        Ok(serde_json::from_value(json)?)
    }

    pub async fn key_create(&self) -> Result<KeyPairDto> {
        let cmd = RpcCommand::KeyCreate;
        let json = self.rpc_request(&cmd).await?;
        Ok(from_value(json)?)
    }

    pub async fn wallet_add(
        &self,
        wallet: WalletId,
        prv_key: RawKey,
        work: Option<bool>,
    ) -> Result<AccountRpcMessage> {
        let cmd = RpcCommand::wallet_add(wallet, prv_key, work);
        let json = self.rpc_request(&cmd).await?;
        Ok(serde_json::from_value(json)?)
    }

    pub async fn stop_rpc(&self) -> Result<()> {
        self.rpc_request(&RpcCommand::Stop).await?;
        Ok(())
    }

    async fn rpc_request<T>(&self, request: &T) -> Result<serde_json::Value>
    where
        T: Serialize,
    {
        let result = self
            .client
            .post(self.url.clone())
            .json(request)
            .send()
            .await?
            .error_for_status()?
            .json::<Value>()
            .await?;

        if let Some(error) = result.get("error") {
            bail!("node returned error: {}", error);
        }

        Ok(result)
    }
}<|MERGE_RESOLUTION|>--- conflicted
+++ resolved
@@ -24,7 +24,6 @@
         }
     }
 
-<<<<<<< HEAD
     pub async fn account_get(&self, key: PublicKey) -> Result<AccountRpcMessage> {
         let cmd = RpcCommand::account_get(key);
         let result = self.rpc_request(&cmd).await?;
@@ -362,10 +361,12 @@
 
     pub async fn wallet_change_seed(&self, wallet: WalletId, seed: RawKey, count: Option<u32>) -> Result<WalletChangeSeedDto> {
         let cmd = RpcCommand::wallet_change_seed(wallet, seed, count);
-=======
+        let result = self.rpc_request(&cmd).await?;
+        Ok(serde_json::from_value(result)?)
+    }
+
     pub async fn delegators(&self, account: Account, threshold: Option<Amount>, count: Option<u64>, start: Option<Account>) -> Result<AccountsWithAmountsDto> {
         let cmd = RpcCommand::delegators(account, threshold, count, start);
->>>>>>> 7ef0c5eb
         let result = self.rpc_request(&cmd).await?;
         Ok(serde_json::from_value(result)?)
     }
