--- conflicted
+++ resolved
@@ -34,12 +34,8 @@
                 .into();
             (toml::to_string(&daemon_toml)?, "node")
         } else {
-<<<<<<< HEAD
-            let rpc_server_toml = RpcServerToml::default();
-=======
             let rpc_server_toml: RpcServerToml =
                 (&RpcServerConfig::default_for(Networks::NanoBetaNetwork, get_cpu_count())).into();
->>>>>>> cedf8bb4
             (toml::to_string(&rpc_server_toml)?, "rpc")
         };
 
