[package]
name = "load_test"
version = "0.1.0"
edition = "2021"

# See more keys and their definitions at https://doc.rust-lang.org/cargo/reference/manifest.html

[dependencies]
anyhow = "1.0.40"
clap = "2.33.3"
rand = "0.8.4"
reqwest = { version = "0.11.7", default-features = false, features = ["json"] }
rsnano_core = { path = "../../core" }
rsnano_node = { path = "../../node" }
rsnano_ledger = { path = "../../ledger" }
rsnano_rpc = { path = "../../rpc" }
serde_json = "1.0.72"
<<<<<<< HEAD
tokio = { version = "1.14.0", features = ["full"] }
=======
tokio = { version = "1.14.0", features = ["full"] }
toml = "0.8.15"
>>>>>>> 4141b163
<|MERGE_RESOLUTION|>--- conflicted
+++ resolved
@@ -15,9 +15,5 @@
 rsnano_ledger = { path = "../../ledger" }
 rsnano_rpc = { path = "../../rpc" }
 serde_json = "1.0.72"
-<<<<<<< HEAD
 tokio = { version = "1.14.0", features = ["full"] }
-=======
-tokio = { version = "1.14.0", features = ["full"] }
-toml = "0.8.15"
->>>>>>> 4141b163
+toml = "0.8.15"