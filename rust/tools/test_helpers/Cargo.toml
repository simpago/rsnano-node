--- conflicted
+++ resolved
@@ -13,10 +13,5 @@
 axum = "0"
 tracing-test = "0"
 tokio = { version = "1" }
-<<<<<<< HEAD
-reqwest = { version = "0" }
 anyhow = "1"
-rand = { version = "0.8.4" }
-=======
-anyhow = "1"
->>>>>>> 64ae9cfb
+rand = { version = "0.8.4" }