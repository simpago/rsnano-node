[package]
name = "test_helpers"
version = "0.1.0"
edition = "2021"

[dependencies]
rsnano_core = { path = "../../core" }
rsnano_ledger = { path = "../../ledger" }
rsnano_network = { path = "../../network" }
rsnano_node = { path = "../../node", features = ["output_tracking"] }
rsnano_nullable_tcp = { path = "../../nullables/tcp" }
rsnano_rpc_client = { path = "../../rpc_client" }
rsnano_rpc_server = { path = "../../rpc_server" }
mock_instant = "0"
tracing-subscriber = { version = "0", features = ["env-filter"] }
axum = "0"
<<<<<<< HEAD
tracing-test = "0"
=======
tracing-test = "0"
tokio = { version = "1" }
anyhow = "1"
reqwest = { version = "0" }
>>>>>>> af3c2985
<|MERGE_RESOLUTION|>--- conflicted
+++ resolved
@@ -14,11 +14,7 @@
 mock_instant = "0"
 tracing-subscriber = { version = "0", features = ["env-filter"] }
 axum = "0"
-<<<<<<< HEAD
-tracing-test = "0"
-=======
 tracing-test = "0"
 tokio = { version = "1" }
 anyhow = "1"
-reqwest = { version = "0" }
->>>>>>> af3c2985
+reqwest = { version = "0" }