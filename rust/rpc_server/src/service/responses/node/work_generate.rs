--- conflicted
+++ resolved
@@ -166,8 +166,6 @@
             .work
             .threshold_base(block.work_version())
     }
-<<<<<<< HEAD
-=======
 }
 
 #[cfg(test)]
@@ -213,5 +211,4 @@
         );
         assert!((expected_multiplier - work_generate_dto.multiplier.unwrap()).abs() < 1e-6);
     }
->>>>>>> 33fd1b31
 }