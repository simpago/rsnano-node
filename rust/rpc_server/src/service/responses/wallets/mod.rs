--- conflicted
+++ resolved
@@ -1,13 +1,9 @@
-<<<<<<< HEAD
 mod account_create;
 mod accounts_create;
 mod account_remove;
+mod account_move;
 
 pub use account_create::*;
 pub use accounts_create::*;
 pub use account_remove::*;
-=======
-mod account_move;
-
-pub use account_move::*;
->>>>>>> 555ef010
+pub use account_move::*;