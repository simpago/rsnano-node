<<<<<<< HEAD
use super::wallet_contains;
use super::{
    account_create, account_list, account_move, account_remove, accounts_create, key_create,
    wallet_create,
};
use crate::account_balance;
=======
use super::wallet_destroy;
>>>>>>> 1aee970b
use anyhow::{Context, Result};
use axum::response::Response;
use axum::{extract::State, response::IntoResponse, routing::post, Json};
use axum::{
    http::{Request, StatusCode},
    middleware::map_request,
    Router,
};
use rsnano_node::node::Node;
use rsnano_rpc_messages::{AccountMoveArgs, RpcCommand, WalletAddArgs};
use std::net::SocketAddr;
use std::sync::Arc;
use tokio::net::TcpListener;
use tracing::info;

use super::wallet_add;

#[derive(Clone)]
struct RpcService {
    node: Arc<Node>,
    enable_control: bool,
}

pub async fn run_rpc_server(
    node: Arc<Node>,
    server_addr: SocketAddr,
    enable_control: bool,
) -> Result<()> {
    let rpc_service = RpcService {
        node,
        enable_control,
    };

    let app = Router::new()
        .route("/", post(handle_rpc))
        .layer(map_request(set_header))
        .with_state(rpc_service);

    let listener = TcpListener::bind(server_addr)
        .await
        .context("Failed to bind to address")?;

    axum::serve(listener, app)
        .await
        .context("Failed to run the server")?;

    info!("RPC listening address: {}", server_addr);

    Ok(())
}

async fn handle_rpc(
    State(rpc_service): State<RpcService>,
    Json(rpc_command): Json<RpcCommand>,
) -> Response {
    let response = match rpc_command {
<<<<<<< HEAD
        RpcCommand::AccountCreate(args) => {
            account_create(
                rpc_service.node,
                rpc_service.enable_control,
                args.wallet,
                args.index,
                args.work,
            )
            .await
        }
        RpcCommand::AccountBalance(args) => {
            account_balance(rpc_service.node, args.account, args.include_only_confirmed).await
        }
        RpcCommand::AccountsCreate(args) => {
            accounts_create(rpc_service.node, rpc_service.enable_control, args).await
        }
        RpcCommand::AccountRemove(args) => {
            account_remove(
                rpc_service.node,
                rpc_service.enable_control,
                args.wallet,
                args.account,
            )
            .await
        }
        RpcCommand::AccountMove(AccountMoveArgs {
            wallet,
            source,
            accounts,
        }) => {
            account_move(
                rpc_service.node,
                rpc_service.enable_control,
                wallet,
                source,
                accounts,
            )
            .await
        }
        RpcCommand::AccountList(wallet_rpc_message) => {
            account_list(rpc_service.node, wallet_rpc_message.wallet).await
        }
        RpcCommand::WalletCreate(args) => {
            wallet_create(rpc_service.node, rpc_service.enable_control, args.seed).await
        }
        RpcCommand::KeyCreate => key_create().await,
        RpcCommand::WalletAdd(WalletAddArgs { wallet, key, work }) => {
            wallet_add(
                rpc_service.node,
                rpc_service.enable_control,
                wallet,
                key,
                work,
            )
            .await
        }
        RpcCommand::WalletContains(args) => {
            wallet_contains(rpc_service.node, args.wallet, args.account).await
        }
=======
        RpcCommand::WalletDestroy(wallet_rpc_message) => {
            wallet_destroy(
                rpc_service.node,
                rpc_service.enable_control,
                wallet_rpc_message.wallet,
            )
            .await
        }
>>>>>>> 1aee970b
        _ => todo!(),
    };

    (StatusCode::OK, response).into_response()
}

async fn set_header<B>(mut request: Request<B>) -> Request<B> {
    request
        .headers_mut()
        .insert("Content-Type", "application/json".parse().unwrap());
    request
}<|MERGE_RESOLUTION|>--- conflicted
+++ resolved
@@ -1,13 +1,10 @@
-<<<<<<< HEAD
 use super::wallet_contains;
 use super::{
     account_create, account_list, account_move, account_remove, accounts_create, key_create,
     wallet_create,
 };
 use crate::account_balance;
-=======
 use super::wallet_destroy;
->>>>>>> 1aee970b
 use anyhow::{Context, Result};
 use axum::response::Response;
 use axum::{extract::State, response::IntoResponse, routing::post, Json};
@@ -64,7 +61,6 @@
     Json(rpc_command): Json<RpcCommand>,
 ) -> Response {
     let response = match rpc_command {
-<<<<<<< HEAD
         RpcCommand::AccountCreate(args) => {
             account_create(
                 rpc_service.node,
@@ -124,7 +120,6 @@
         RpcCommand::WalletContains(args) => {
             wallet_contains(rpc_service.node, args.wallet, args.account).await
         }
-=======
         RpcCommand::WalletDestroy(wallet_rpc_message) => {
             wallet_destroy(
                 rpc_service.node,
@@ -133,7 +128,6 @@
             )
             .await
         }
->>>>>>> 1aee970b
         _ => todo!(),
     };
 
