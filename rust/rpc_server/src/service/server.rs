--- conflicted
+++ resolved
@@ -1,3 +1,4 @@
+use super::receive;
 use super::{
     account_balance, account_block_count, account_create, account_get, account_history,
     account_info, account_key, account_list, account_move, account_remove, account_representative,
@@ -30,7 +31,6 @@
 use std::sync::Arc;
 use tokio::net::TcpListener;
 use tracing::info;
-use super::receive;
 
 #[derive(Clone)]
 struct RpcService {
@@ -67,9 +67,9 @@
     Json(rpc_command): Json<RpcCommand>,
 ) -> Response {
     let response = match rpc_command {
-<<<<<<< HEAD
-        RpcCommand::Receive(args) => receive(rpc_service.node, rpc_service.enable_control, args).await,
-=======
+        RpcCommand::Receive(args) => {
+            receive(rpc_service.node, rpc_service.enable_control, args).await
+        }
         RpcCommand::AccountCreate(args) => {
             account_create(
                 rpc_service.node,
@@ -390,8 +390,6 @@
         RpcCommand::BlockCreate(args) => {
             block_create(rpc_service.node, rpc_service.enable_control, args).await
         }
->>>>>>> a2b20979
-        _ => todo!(),
     };
 
     (StatusCode::OK, response).into_response()
