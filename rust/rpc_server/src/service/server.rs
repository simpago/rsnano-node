--- conflicted
+++ resolved
@@ -30,7 +30,6 @@
 use tokio::net::TcpListener;
 use tracing::info;
 
-<<<<<<< HEAD
 use super::wallet_add;
 
 use super::account_block_count;
@@ -58,9 +57,8 @@
 use super::wallet_representative;
 
 use super::work_set;
-=======
+
 use super::wallet_work_get;
->>>>>>> 5b4a56e8
 
 #[derive(Clone)]
 struct RpcService {
@@ -101,7 +99,6 @@
     Json(rpc_command): Json<RpcCommand>,
 ) -> Response {
     let response = match rpc_command {
-<<<<<<< HEAD
         RpcCommand::AccountCreate(args) => {
             account_create(
                 rpc_service.node,
@@ -242,10 +239,9 @@
                 args.account,
             )
             .await
-=======
+        }
         RpcCommand::WalletWorkGet(args) => {
             wallet_work_get(rpc_service.node, rpc_service.enable_control, args.wallet).await
->>>>>>> 5b4a56e8
         }
         _ => todo!(),
     };
