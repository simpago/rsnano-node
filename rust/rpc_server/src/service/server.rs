use super::wallet_contains;
use super::{
    account_create, account_list, account_move, account_remove, accounts_create, key_create,
    wallet_create,
};
use crate::account_balance;
use super::wallet_destroy;
use super::wallet_lock;
use super::wallet_locked;
use super::stop;
use super::block_confirm;
use anyhow::{Context, Result};
use axum::response::Response;
use axum::{extract::State, response::IntoResponse, routing::post, Json};
use axum::{
    http::{Request, StatusCode},
    middleware::map_request,
    Router,
};
use rsnano_node::node::Node;
use rsnano_rpc_messages::{AccountMoveArgs, RpcCommand, WalletAddArgs};
use std::net::SocketAddr;
use std::sync::Arc;
use tokio::net::TcpListener;
use tracing::info;
<<<<<<< HEAD
use super::account_get;

use super::wallet_add;

use super::account_block_count;

use super::account_key;

use super::account_representative;

use super::account_weight;

use super::available_supply;

use super::block_account;

use super::block_count;
=======
use crate::uptime;
>>>>>>> d55b86cd

#[derive(Clone)]
struct RpcService {
    node: Arc<Node>,
    enable_control: bool,
}

pub async fn run_rpc_server(
    node: Arc<Node>,
    server_addr: SocketAddr,
    enable_control: bool,
) -> Result<()> {
    let rpc_service = RpcService {
        node,
        enable_control,
    };

    let app = Router::new()
        .route("/", post(handle_rpc))
        .layer(map_request(set_header))
        .with_state(rpc_service);

    let listener = TcpListener::bind(server_addr)
        .await
        .context("Failed to bind to address")?;

    axum::serve(listener, app)
        .await
        .context("Failed to run the server")?;

    info!("RPC listening address: {}", server_addr);

    Ok(())
}

async fn handle_rpc(
    State(rpc_service): State<RpcService>,
    Json(rpc_command): Json<RpcCommand>,
) -> Response {
    let response = match rpc_command {
<<<<<<< HEAD
        RpcCommand::AccountCreate(args) => {
            account_create(
                rpc_service.node,
                rpc_service.enable_control,
                args.wallet,
                args.index,
                args.work,
            )
            .await
        }
        RpcCommand::AccountBalance(args) => {
            account_balance(rpc_service.node, args.account, args.include_only_confirmed).await
        }
        RpcCommand::AccountsCreate(args) => {
            accounts_create(rpc_service.node, rpc_service.enable_control, args).await
        }
        RpcCommand::AccountRemove(args) => {
            account_remove(
                rpc_service.node,
                rpc_service.enable_control,
                args.wallet,
                args.account,
            )
            .await
        }
        RpcCommand::AccountMove(AccountMoveArgs {
            wallet,
            source,
            accounts,
        }) => {
            account_move(
                rpc_service.node,
                rpc_service.enable_control,
                wallet,
                source,
                accounts,
            )
            .await
        }
        RpcCommand::AccountList(wallet_rpc_message) => {
            account_list(rpc_service.node, wallet_rpc_message.wallet).await
        }
        RpcCommand::WalletCreate(args) => {
            wallet_create(rpc_service.node, rpc_service.enable_control, args.seed).await
        }
        RpcCommand::KeyCreate => key_create().await,
        RpcCommand::WalletAdd(WalletAddArgs { wallet, key, work }) => {
            wallet_add(
                rpc_service.node,
                rpc_service.enable_control,
                wallet,
                key,
                work,
            )
            .await
        }
        RpcCommand::WalletContains(args) => {
            wallet_contains(rpc_service.node, args.wallet, args.account).await
        }
        RpcCommand::WalletDestroy(wallet_rpc_message) => {
            wallet_destroy(
                rpc_service.node,
                rpc_service.enable_control,
                wallet_rpc_message.wallet,
            )
            .await
        }
        RpcCommand::WalletLock(wallet_rpc_message) => {
            wallet_lock(
                rpc_service.node,
                rpc_service.enable_control,
                wallet_rpc_message.wallet,
            )
            .await
        }
        RpcCommand::WalletLocked(wallet_message_rpc) => {
            wallet_locked(rpc_service.node, wallet_message_rpc.wallet).await
        }
        RpcCommand::Stop => stop(rpc_service.node, rpc_service.enable_control).await,
        RpcCommand::AccountBlockCount(account_rpc_message) => {
            account_block_count(rpc_service.node, account_rpc_message.value).await
        }
        RpcCommand::AccountKey(account_rpc_message) => account_key(account_rpc_message.value).await,
        RpcCommand::AccountGet(args) => account_get(args.key).await,
        RpcCommand::AccountRepresentative(account_rpc_message) => {
            account_representative(rpc_service.node, account_rpc_message.value).await
        }
        RpcCommand::AccountWeight(account_rpc_message) => {
            account_weight(rpc_service.node, account_rpc_message.value).await
        }
        RpcCommand::AvailableSupply => available_supply(rpc_service.node).await,
        RpcCommand::BlockConfirm(block_hash_rpc_message) => {
            block_confirm(rpc_service.node, block_hash_rpc_message.value).await
        }
        RpcCommand::BlockCount => block_count(rpc_service.node).await,
=======
        RpcCommand::Uptime => uptime(rpc_service.node).await,
>>>>>>> d55b86cd
        _ => todo!(),
    };

    (StatusCode::OK, response).into_response()
}

async fn set_header<B>(mut request: Request<B>) -> Request<B> {
    request
        .headers_mut()
        .insert("Content-Type", "application/json".parse().unwrap());
    request
}<|MERGE_RESOLUTION|>--- conflicted
+++ resolved
@@ -23,8 +23,8 @@
 use std::sync::Arc;
 use tokio::net::TcpListener;
 use tracing::info;
-<<<<<<< HEAD
 use super::account_get;
+use crate::uptime;
 
 use super::wallet_add;
 
@@ -41,9 +41,6 @@
 use super::block_account;
 
 use super::block_count;
-=======
-use crate::uptime;
->>>>>>> d55b86cd
 
 #[derive(Clone)]
 struct RpcService {
@@ -84,7 +81,6 @@
     Json(rpc_command): Json<RpcCommand>,
 ) -> Response {
     let response = match rpc_command {
-<<<<<<< HEAD
         RpcCommand::AccountCreate(args) => {
             account_create(
                 rpc_service.node,
@@ -180,9 +176,7 @@
             block_confirm(rpc_service.node, block_hash_rpc_message.value).await
         }
         RpcCommand::BlockCount => block_count(rpc_service.node).await,
-=======
         RpcCommand::Uptime => uptime(rpc_service.node).await,
->>>>>>> d55b86cd
         _ => todo!(),
     };
 
