use super::account_get;
use super::block_confirm;
use super::keepalive;
use super::nano_to_raw;
use super::password_enter;
use super::stop;
use super::wallet_contains;
use super::wallet_destroy;
use super::wallet_frontiers;
use super::wallet_info;
use super::wallet_lock;
use super::wallet_locked;
use super::work_get;
use super::{
    account_create, account_list, account_move, account_remove, accounts_create, key_create,
    wallet_create,
};
use crate::account_balance;
use crate::uptime;
use anyhow::{Context, Result};
use axum::response::Response;
use axum::{extract::State, response::IntoResponse, routing::post, Json};
use axum::{
    http::{Request, StatusCode},
    middleware::map_request,
    Router,
};
use rsnano_node::node::Node;
use rsnano_rpc_messages::{AccountMoveArgs, RpcCommand, WalletAddArgs};
use std::net::SocketAddr;
use std::sync::Arc;
use tokio::net::TcpListener;
use tracing::info;
use super::peers;
use super::accounts_representatives;
use super::stats_clear;
use super::search_receivable_all;

use super::wallet_add;

use super::account_block_count;

use super::account_key;

use super::account_representative;

use super::account_weight;

use super::available_supply;

use super::block_account;

use super::block_count;

use super::frontier_count;

use super::validate_account_number;

use super::raw_to_nano;

use super::wallet_add_watch;

use super::wallet_representative;

use super::work_set;

use super::wallet_work_get;

use super::accounts_frontiers;

use super::frontiers;

use super::wallet_export;

use super::password_change;

use super::password_valid;

use super::deterministic_key;

use super::key_expand;

use super::populate_backlog;

use super::representatives;

use super::unchecked_clear;

use super::unopened;

use super::node_id;

use super::send;

use super::receive_minimum;

use super::wallet_change_seed;

use super::delegators;

use super::delegators_count;

use super::block_hash;

use super::accounts_balances;

#[derive(Clone)]
struct RpcService {
    node: Arc<Node>,
    enable_control: bool,
}

pub async fn run_rpc_server(
    node: Arc<Node>,
    server_addr: SocketAddr,
    enable_control: bool,
) -> Result<()> {
    let rpc_service = RpcService {
        node,
        enable_control,
    };

    let app = Router::new()
        .route("/", post(handle_rpc))
        .layer(map_request(set_header))
        .with_state(rpc_service);

    let listener = TcpListener::bind(server_addr)
        .await
        .context("Failed to bind to address")?;

    axum::serve(listener, app)
        .await
        .context("Failed to run the server")?;

    info!("RPC listening address: {}", server_addr);

    Ok(())
}

async fn handle_rpc(
    State(rpc_service): State<RpcService>,
    Json(rpc_command): Json<RpcCommand>,
) -> Response {
    let response = match rpc_command {
<<<<<<< HEAD
        RpcCommand::AccountCreate(args) => {
            account_create(
                rpc_service.node,
                rpc_service.enable_control,
                args.wallet,
                args.index,
                args.work,
            )
            .await
        }
        RpcCommand::AccountBalance(args) => {
            account_balance(rpc_service.node, args.account, args.include_only_confirmed).await
        }
        RpcCommand::AccountsCreate(args) => {
            accounts_create(rpc_service.node, rpc_service.enable_control, args).await
        }
        RpcCommand::AccountRemove(args) => {
            account_remove(
                rpc_service.node,
                rpc_service.enable_control,
                args.wallet,
                args.account,
            )
            .await
        }
        RpcCommand::AccountMove(AccountMoveArgs {
            wallet,
            source,
            accounts,
        }) => {
            account_move(
                rpc_service.node,
                rpc_service.enable_control,
                wallet,
                source,
                accounts,
            )
            .await
        }
        RpcCommand::AccountList(wallet_rpc_message) => {
            account_list(rpc_service.node, wallet_rpc_message.wallet).await
        }
        RpcCommand::WalletCreate(args) => {
            wallet_create(rpc_service.node, rpc_service.enable_control, args.seed).await
        }
        RpcCommand::KeyCreate => key_create().await,
        RpcCommand::WalletAdd(WalletAddArgs { wallet, key, work }) => {
            wallet_add(
                rpc_service.node,
                rpc_service.enable_control,
                wallet,
                key,
                work,
            )
            .await
        }
        RpcCommand::WalletContains(args) => {
            wallet_contains(rpc_service.node, args.wallet, args.account).await
        }
        RpcCommand::WalletDestroy(wallet_rpc_message) => {
            wallet_destroy(
                rpc_service.node,
                rpc_service.enable_control,
                wallet_rpc_message.wallet,
            )
            .await
        }
        RpcCommand::WalletLock(wallet_rpc_message) => {
            wallet_lock(
                rpc_service.node,
                rpc_service.enable_control,
                wallet_rpc_message.wallet,
            )
            .await
        }
        RpcCommand::WalletLocked(wallet_message_rpc) => {
            wallet_locked(rpc_service.node, wallet_message_rpc.wallet).await
        }
        RpcCommand::Stop => stop(rpc_service.node, rpc_service.enable_control).await,
        RpcCommand::AccountBlockCount(account_rpc_message) => {
            account_block_count(rpc_service.node, account_rpc_message.value).await
        }
        RpcCommand::AccountKey(account_rpc_message) => account_key(account_rpc_message.value).await,
        RpcCommand::AccountGet(args) => account_get(args.key).await,
        RpcCommand::AccountRepresentative(account_rpc_message) => {
            account_representative(rpc_service.node, account_rpc_message.value).await
        }
        RpcCommand::AccountWeight(account_rpc_message) => {
            account_weight(rpc_service.node, account_rpc_message.value).await
        }
        RpcCommand::AvailableSupply => available_supply(rpc_service.node).await,
        RpcCommand::BlockConfirm(block_hash_rpc_message) => {
            block_confirm(rpc_service.node, block_hash_rpc_message.value).await
        }
        RpcCommand::BlockCount => block_count(rpc_service.node).await,
        RpcCommand::BlockAccount(msg) => block_account(rpc_service.node, msg.value).await,
        RpcCommand::Uptime => uptime(rpc_service.node).await,
        RpcCommand::Keepalive(arg) => {
            keepalive(
                rpc_service.node,
                rpc_service.enable_control,
                arg.address,
                arg.port,
            )
            .await
        }
        RpcCommand::FrontierCount => frontier_count(rpc_service.node).await,
        RpcCommand::ValidateAccountNumber(_) => validate_account_number().await,
        RpcCommand::NanoToRaw(amount_rpc_message) => nano_to_raw(amount_rpc_message.value).await,
        RpcCommand::RawToNano(amount_rpc_message) => raw_to_nano(amount_rpc_message.value).await,
        RpcCommand::WalletAddWatch(args) => {
            wallet_add_watch(
                rpc_service.node,
                rpc_service.enable_control,
                args.wallet,
                args.accounts,
            )
            .await
        }
        RpcCommand::WalletRepresentative(args) => {
            wallet_representative(rpc_service.node, args.wallet).await
        }
        RpcCommand::WorkSet(args) => {
            work_set(
                rpc_service.node,
                rpc_service.enable_control,
                args.wallet,
                args.account,
                args.work,
            )
            .await
        }
        RpcCommand::WorkGet(args) => {
            work_get(
                rpc_service.node,
                rpc_service.enable_control,
                args.wallet,
                args.account,
            )
            .await
        }
        RpcCommand::WalletWorkGet(args) => {
            wallet_work_get(rpc_service.node, rpc_service.enable_control, args.wallet).await
        }
        RpcCommand::AccountsFrontiers(args) => {
            accounts_frontiers(rpc_service.node, args.accounts).await
        }
        RpcCommand::WalletFrontiers(args) => wallet_frontiers(rpc_service.node, args.wallet).await,
        RpcCommand::Frontiers(args) => frontiers(rpc_service.node, args.account, args.count).await,
        RpcCommand::WalletInfo(args) => wallet_info(rpc_service.node, args.wallet).await,
        RpcCommand::WalletExport(args) => wallet_export(args.wallet).await,
        RpcCommand::PasswordChange(args) => {
            password_change(
                rpc_service.node,
                rpc_service.enable_control,
                args.wallet,
                args.password,
            )
            .await
        }
        RpcCommand::PasswordEnter(args) => {
            password_enter(rpc_service.node, args.wallet, args.password).await
        }
        RpcCommand::PasswordValid(args) => password_valid(rpc_service.node, args.wallet).await,
        RpcCommand::DeterministicKey(args) => deterministic_key(args.seed, args.index).await,
        RpcCommand::KeyExpand(args) => key_expand(args.key).await,
        RpcCommand::Peers(args) => peers(rpc_service.node, args.peer_details).await,
        RpcCommand::PopulateBacklog => populate_backlog(rpc_service.node).await,
        RpcCommand::Representatives(args) => representatives(rpc_service.node, args.count, args.sorting).await,
        RpcCommand::AccountsRepresentatives(args) => accounts_representatives(rpc_service.node, args.accounts).await,
        RpcCommand::StatsClear => stats_clear(rpc_service.node).await,
        RpcCommand::UncheckedClear => unchecked_clear(rpc_service.node).await,
        RpcCommand::Unopened(args) => unopened(rpc_service.node, rpc_service.enable_control, args.account, args.count, args.threshold).await,
        RpcCommand::NodeId => node_id(rpc_service.node, rpc_service.enable_control).await,
        RpcCommand::Send(args) => send(rpc_service.node, rpc_service.enable_control, args).await,
        RpcCommand::SearchReceivableAll => search_receivable_all(rpc_service.node, rpc_service.enable_control).await,
        RpcCommand::ReceiveMinimum => receive_minimum(rpc_service.node, rpc_service.enable_control).await,
        RpcCommand::WalletChangeSeed(args) => wallet_change_seed(rpc_service.node, rpc_service.enable_control, args).await,
        RpcCommand::Delegators(args) => delegators(rpc_service.node, args).await,
        RpcCommand::DelegatorsCount(args) => delegators_count(rpc_service.node, args.value).await,
        RpcCommand::BlockHash(args) => block_hash(args.block).await,
=======
        RpcCommand::AccountsBalances(args) => accounts_balances(rpc_service.node, args.accounts, args.include_only_confirmed).await, 
>>>>>>> ecbbc33b
        _ => todo!(),
    };

    (StatusCode::OK, response).into_response()
}

async fn set_header<B>(mut request: Request<B>) -> Request<B> {
    request
        .headers_mut()
        .insert("Content-Type", "application/json".parse().unwrap());
    request
}<|MERGE_RESOLUTION|>--- conflicted
+++ resolved
@@ -143,7 +143,6 @@
     Json(rpc_command): Json<RpcCommand>,
 ) -> Response {
     let response = match rpc_command {
-<<<<<<< HEAD
         RpcCommand::AccountCreate(args) => {
             account_create(
                 rpc_service.node,
@@ -325,9 +324,7 @@
         RpcCommand::Delegators(args) => delegators(rpc_service.node, args).await,
         RpcCommand::DelegatorsCount(args) => delegators_count(rpc_service.node, args.value).await,
         RpcCommand::BlockHash(args) => block_hash(args.block).await,
-=======
         RpcCommand::AccountsBalances(args) => accounts_balances(rpc_service.node, args.accounts, args.include_only_confirmed).await, 
->>>>>>> ecbbc33b
         _ => todo!(),
     };
 
