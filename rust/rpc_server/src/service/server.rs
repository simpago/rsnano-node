--- conflicted
+++ resolved
@@ -118,7 +118,6 @@
     Json(rpc_command): Json<RpcCommand>,
 ) -> Response {
     let response = match rpc_command {
-<<<<<<< HEAD
         RpcCommand::AccountCreate(args) => {
             account_create(
                 rpc_service.node,
@@ -286,9 +285,7 @@
         RpcCommand::DeterministicKey(args) => deterministic_key(args.seed, args.index).await,
         RpcCommand::KeyExpand(args) => key_expand(args.key).await,
         RpcCommand::Peers(args) => peers(rpc_service.node, args.peer_details).await,
-=======
         RpcCommand::PopulateBacklog => populate_backlog(rpc_service.node).await,
->>>>>>> 680fc96f
         _ => todo!(),
     };
 
