use super::account_get;
use super::block_confirm;
use super::keepalive;
use super::nano_to_raw;
use super::password_enter;
use super::stop;
use super::wallet_contains;
use super::wallet_destroy;
use super::wallet_frontiers;
use super::wallet_info;
use super::wallet_lock;
use super::wallet_locked;
use super::work_get;
use super::{
    account_create, account_list, account_move, account_remove, accounts_create, key_create,
    wallet_create,
};
use crate::account_balance;
use crate::uptime;
use anyhow::{Context, Result};
use axum::response::Response;
use axum::{extract::State, response::IntoResponse, routing::post, Json};
use axum::{
    http::{Request, StatusCode},
    middleware::map_request,
    Router,
};
use rsnano_node::node::Node;
use rsnano_rpc_messages::{AccountMoveArgs, RpcCommand, WalletAddArgs};
use std::net::SocketAddr;
use std::sync::Arc;
use tokio::net::TcpListener;
use tracing::info;
use super::peers;
use super::accounts_representatives;
use super::stats_clear;
use super::search_receivable_all;

use super::wallet_add;

use super::account_block_count;

use super::account_key;

use super::account_representative;

use super::account_weight;

use super::available_supply;

use super::block_account;

use super::block_count;

use super::frontier_count;

use super::validate_account_number;

use super::raw_to_nano;

use super::wallet_add_watch;

use super::wallet_representative;

use super::work_set;

use super::wallet_work_get;

use super::accounts_frontiers;

use super::frontiers;

use super::wallet_export;

use super::password_change;

use super::password_valid;

use super::deterministic_key;

use super::key_expand;

use super::populate_backlog;

use super::representatives;

use super::unchecked_clear;

use super::unopened;

use super::node_id;

use super::send;

use super::receive_minimum;

use super::wallet_change_seed;

use super::delegators;

use super::delegators_count;

use super::block_hash;

use super::accounts_balances;

use super::block_info;

use super::blocks;

#[derive(Clone)]
struct RpcService {
    node: Arc<Node>,
    enable_control: bool,
}

pub async fn run_rpc_server(
    node: Arc<Node>,
    server_addr: SocketAddr,
    enable_control: bool,
) -> Result<()> {
    let rpc_service = RpcService {
        node,
        enable_control,
    };

    let app = Router::new()
        .route("/", post(handle_rpc))
        .layer(map_request(set_header))
        .with_state(rpc_service);

    let listener = TcpListener::bind(server_addr)
        .await
        .context("Failed to bind to address")?;

    axum::serve(listener, app)
        .await
        .context("Failed to run the server")?;

    info!("RPC listening address: {}", server_addr);

    Ok(())
}

async fn handle_rpc(
    State(rpc_service): State<RpcService>,
    Json(rpc_command): Json<RpcCommand>,
) -> Response {
    let response = match rpc_command {
<<<<<<< HEAD
        RpcCommand::AccountCreate(args) => {
            account_create(
                rpc_service.node,
                rpc_service.enable_control,
                args.wallet,
                args.index,
                args.work,
            )
            .await
        }
        RpcCommand::AccountBalance(args) => {
            account_balance(rpc_service.node, args.account, args.include_only_confirmed).await
        }
        RpcCommand::AccountsCreate(args) => {
            accounts_create(rpc_service.node, rpc_service.enable_control, args).await
        }
        RpcCommand::AccountRemove(args) => {
            account_remove(
                rpc_service.node,
                rpc_service.enable_control,
                args.wallet,
                args.account,
            )
            .await
        }
        RpcCommand::AccountMove(AccountMoveArgs {
            wallet,
            source,
            accounts,
        }) => {
            account_move(
                rpc_service.node,
                rpc_service.enable_control,
                wallet,
                source,
                accounts,
            )
            .await
        }
        RpcCommand::AccountList(wallet_rpc_message) => {
            account_list(rpc_service.node, wallet_rpc_message.wallet).await
        }
        RpcCommand::WalletCreate(args) => {
            wallet_create(rpc_service.node, rpc_service.enable_control, args.seed).await
        }
        RpcCommand::KeyCreate => key_create().await,
        RpcCommand::WalletAdd(WalletAddArgs { wallet, key, work }) => {
            wallet_add(
                rpc_service.node,
                rpc_service.enable_control,
                wallet,
                key,
                work,
            )
            .await
        }
        RpcCommand::WalletContains(args) => {
            wallet_contains(rpc_service.node, args.wallet, args.account).await
        }
        RpcCommand::WalletDestroy(wallet_rpc_message) => {
            wallet_destroy(
                rpc_service.node,
                rpc_service.enable_control,
                wallet_rpc_message.wallet,
            )
            .await
        }
        RpcCommand::WalletLock(wallet_rpc_message) => {
            wallet_lock(
                rpc_service.node,
                rpc_service.enable_control,
                wallet_rpc_message.wallet,
            )
            .await
        }
        RpcCommand::WalletLocked(wallet_message_rpc) => {
            wallet_locked(rpc_service.node, wallet_message_rpc.wallet).await
        }
        RpcCommand::Stop => stop(rpc_service.node, rpc_service.enable_control).await,
        RpcCommand::AccountBlockCount(account_rpc_message) => {
            account_block_count(rpc_service.node, account_rpc_message.value).await
        }
        RpcCommand::AccountKey(account_rpc_message) => account_key(account_rpc_message.value).await,
        RpcCommand::AccountGet(args) => account_get(args.key).await,
        RpcCommand::AccountRepresentative(account_rpc_message) => {
            account_representative(rpc_service.node, account_rpc_message.value).await
        }
        RpcCommand::AccountWeight(account_rpc_message) => {
            account_weight(rpc_service.node, account_rpc_message.value).await
        }
        RpcCommand::AvailableSupply => available_supply(rpc_service.node).await,
        RpcCommand::BlockConfirm(block_hash_rpc_message) => {
            block_confirm(rpc_service.node, block_hash_rpc_message.value).await
        }
        RpcCommand::BlockCount => block_count(rpc_service.node).await,
        RpcCommand::BlockAccount(msg) => block_account(rpc_service.node, msg.value).await,
        RpcCommand::Uptime => uptime(rpc_service.node).await,
        RpcCommand::Keepalive(arg) => {
            keepalive(
                rpc_service.node,
                rpc_service.enable_control,
                arg.address,
                arg.port,
            )
            .await
        }
        RpcCommand::FrontierCount => frontier_count(rpc_service.node).await,
        RpcCommand::ValidateAccountNumber(_) => validate_account_number().await,
        RpcCommand::NanoToRaw(amount_rpc_message) => nano_to_raw(amount_rpc_message.value).await,
        RpcCommand::RawToNano(amount_rpc_message) => raw_to_nano(amount_rpc_message.value).await,
        RpcCommand::WalletAddWatch(args) => {
            wallet_add_watch(
                rpc_service.node,
                rpc_service.enable_control,
                args.wallet,
                args.accounts,
            )
            .await
        }
        RpcCommand::WalletRepresentative(args) => {
            wallet_representative(rpc_service.node, args.wallet).await
        }
        RpcCommand::WorkSet(args) => {
            work_set(
                rpc_service.node,
                rpc_service.enable_control,
                args.wallet,
                args.account,
                args.work,
            )
            .await
        }
        RpcCommand::WorkGet(args) => {
            work_get(
                rpc_service.node,
                rpc_service.enable_control,
                args.wallet,
                args.account,
            )
            .await
        }
        RpcCommand::WalletWorkGet(args) => {
            wallet_work_get(rpc_service.node, rpc_service.enable_control, args.wallet).await
        }
        RpcCommand::AccountsFrontiers(args) => {
            accounts_frontiers(rpc_service.node, args.accounts).await
        }
        RpcCommand::WalletFrontiers(args) => wallet_frontiers(rpc_service.node, args.wallet).await,
        RpcCommand::Frontiers(args) => frontiers(rpc_service.node, args.account, args.count).await,
        RpcCommand::WalletInfo(args) => wallet_info(rpc_service.node, args.wallet).await,
        RpcCommand::WalletExport(args) => wallet_export(args.wallet).await,
        RpcCommand::PasswordChange(args) => {
            password_change(
                rpc_service.node,
                rpc_service.enable_control,
                args.wallet,
                args.password,
            )
            .await
        }
        RpcCommand::PasswordEnter(args) => {
            password_enter(rpc_service.node, args.wallet, args.password).await
        }
        RpcCommand::PasswordValid(args) => password_valid(rpc_service.node, args.wallet).await,
        RpcCommand::DeterministicKey(args) => deterministic_key(args.seed, args.index).await,
        RpcCommand::KeyExpand(args) => key_expand(args.key).await,
        RpcCommand::Peers(args) => peers(rpc_service.node, args.peer_details).await,
        RpcCommand::PopulateBacklog => populate_backlog(rpc_service.node).await,
        RpcCommand::Representatives(args) => representatives(rpc_service.node, args.count, args.sorting).await,
        RpcCommand::AccountsRepresentatives(args) => accounts_representatives(rpc_service.node, args.accounts).await,
        RpcCommand::StatsClear => stats_clear(rpc_service.node).await,
        RpcCommand::UncheckedClear => unchecked_clear(rpc_service.node).await,
        RpcCommand::Unopened(args) => unopened(rpc_service.node, rpc_service.enable_control, args.account, args.count, args.threshold).await,
        RpcCommand::NodeId => node_id(rpc_service.node, rpc_service.enable_control).await,
        RpcCommand::Send(args) => send(rpc_service.node, rpc_service.enable_control, args).await,
        RpcCommand::SearchReceivableAll => search_receivable_all(rpc_service.node, rpc_service.enable_control).await,
        RpcCommand::ReceiveMinimum => receive_minimum(rpc_service.node, rpc_service.enable_control).await,
        RpcCommand::WalletChangeSeed(args) => wallet_change_seed(rpc_service.node, rpc_service.enable_control, args).await,
        RpcCommand::Delegators(args) => delegators(rpc_service.node, args).await,
        RpcCommand::DelegatorsCount(args) => delegators_count(rpc_service.node, args.value).await,
        RpcCommand::BlockHash(args) => block_hash(args.block).await,
        RpcCommand::AccountsBalances(args) => accounts_balances(rpc_service.node, args.accounts, args.include_only_confirmed).await, 
        RpcCommand::BlockInfo(args) => block_info(rpc_service.node, args.value).await,
=======
        RpcCommand::Blocks(args) => blocks(rpc_service.node, args.value).await,
>>>>>>> 047326fb
        _ => todo!(),
    };

    (StatusCode::OK, response).into_response()
}

async fn set_header<B>(mut request: Request<B>) -> Request<B> {
    request
        .headers_mut()
        .insert("Content-Type", "application/json".parse().unwrap());
    request
}<|MERGE_RESOLUTION|>--- conflicted
+++ resolved
@@ -147,7 +147,6 @@
     Json(rpc_command): Json<RpcCommand>,
 ) -> Response {
     let response = match rpc_command {
-<<<<<<< HEAD
         RpcCommand::AccountCreate(args) => {
             account_create(
                 rpc_service.node,
@@ -331,9 +330,7 @@
         RpcCommand::BlockHash(args) => block_hash(args.block).await,
         RpcCommand::AccountsBalances(args) => accounts_balances(rpc_service.node, args.accounts, args.include_only_confirmed).await, 
         RpcCommand::BlockInfo(args) => block_info(rpc_service.node, args.value).await,
-=======
         RpcCommand::Blocks(args) => blocks(rpc_service.node, args.value).await,
->>>>>>> 047326fb
         _ => todo!(),
     };
 
