--- conflicted
+++ resolved
@@ -120,7 +120,6 @@
     Json(rpc_command): Json<RpcCommand>,
 ) -> Response {
     let response = match rpc_command {
-<<<<<<< HEAD
         RpcCommand::AccountCreate(args) => {
             account_create(
                 rpc_service.node,
@@ -289,9 +288,7 @@
         RpcCommand::KeyExpand(args) => key_expand(args.key).await,
         RpcCommand::Peers(args) => peers(rpc_service.node, args.peer_details).await,
         RpcCommand::PopulateBacklog => populate_backlog(rpc_service.node).await,
-=======
         RpcCommand::Representatives(args) => representatives(rpc_service.node, args.count, args.sorting).await,
->>>>>>> fa29d0e7
         _ => todo!(),
     };
 
