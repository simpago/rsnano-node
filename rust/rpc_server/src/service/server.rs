--- conflicted
+++ resolved
@@ -44,7 +44,6 @@
 use tokio::net::TcpListener;
 use tracing::info;
 
-<<<<<<< HEAD
 use super::wallet_add;
 
 use super::account_block_count;
@@ -141,9 +140,8 @@
 use super::wallet_history;
 
 use super::wallet_ledger;
-=======
+
 use super::accounts_receivable;
->>>>>>> 2f47296d
 
 #[derive(Clone)]
 struct RpcService {
@@ -184,7 +182,6 @@
     Json(rpc_command): Json<RpcCommand>,
 ) -> Response {
     let response = match rpc_command {
-<<<<<<< HEAD
         RpcCommand::AccountCreate(args) => {
             account_create(
                 rpc_service.node,
@@ -454,9 +451,7 @@
         }
         RpcCommand::WalletHistory(args) => wallet_history(rpc_service.node, args.wallet, args.modified_since).await, 
         RpcCommand::WalletLedger(args) => wallet_ledger(rpc_service.node, rpc_service.enable_control, args).await,
-=======
         RpcCommand::AccountsReceivable(args) => accounts_receivable(rpc_service.node, args).await,
->>>>>>> 2f47296d
         _ => todo!(),
     };
 
