--- conflicted
+++ resolved
@@ -1,4 +1,3 @@
-<<<<<<< HEAD
 use super::wallet_contains;
 use super::{
     account_create, account_list, account_move, account_remove, accounts_create, key_create,
@@ -8,9 +7,7 @@
 use super::wallet_destroy;
 use super::wallet_lock;
 use super::wallet_locked;
-=======
 use super::stop;
->>>>>>> f48f0a5f
 use anyhow::{Context, Result};
 use axum::response::Response;
 use axum::{extract::State, response::IntoResponse, routing::post, Json};
@@ -67,7 +64,6 @@
     Json(rpc_command): Json<RpcCommand>,
 ) -> Response {
     let response = match rpc_command {
-<<<<<<< HEAD
         RpcCommand::AccountCreate(args) => {
             account_create(
                 rpc_service.node,
@@ -146,9 +142,7 @@
         RpcCommand::WalletLocked(wallet_message_rpc) => {
             wallet_locked(rpc_service.node, wallet_message_rpc.wallet).await
         }
-=======
         RpcCommand::Stop => stop(rpc_service.node, rpc_service.enable_control).await,
->>>>>>> f48f0a5f
         _ => todo!(),
     };
 
