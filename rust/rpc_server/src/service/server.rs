use super::account_get;
use super::block_confirm;
use super::keepalive;
use super::nano_to_raw;
use super::stop;
use super::wallet_contains;
use super::wallet_destroy;
use super::wallet_lock;
use super::wallet_locked;
use super::{
    account_create, account_list, account_move, account_remove, accounts_create, key_create,
    wallet_create,
};
use crate::account_balance;
use crate::uptime;
use super::work_get;
use super::wallet_frontiers;
use super::wallet_info;
use super::password_enter;
use anyhow::{Context, Result};
use axum::response::Response;
use axum::{extract::State, response::IntoResponse, routing::post, Json};
use axum::{
    http::{Request, StatusCode},
    middleware::map_request,
    Router,
};
use rsnano_node::node::Node;
use rsnano_rpc_messages::AccountRpcMessage;
use rsnano_rpc_messages::{AccountMoveArgs, RpcCommand, WalletAddArgs};
use std::net::SocketAddr;
use std::sync::Arc;
use tokio::net::TcpListener;
use tracing::info;

<<<<<<< HEAD
use super::wallet_add;

use super::account_block_count;

use super::account_key;

use super::account_representative;

use super::account_weight;

use super::available_supply;

use super::block_account;

use super::block_count;

use super::frontier_count;

use super::validate_account_number;

use super::raw_to_nano;

use super::wallet_add_watch;

use super::wallet_representative;

use super::work_set;

use super::wallet_work_get;

use super::accounts_frontiers;

use super::frontiers;

use super::wallet_export;

use super::password_change;

use super::password_valid;

use super::deterministic_key;
=======
use super::key_expand;
>>>>>>> 8b64e3dc

#[derive(Clone)]
struct RpcService {
    node: Arc<Node>,
    enable_control: bool,
}

pub async fn run_rpc_server(
    node: Arc<Node>,
    server_addr: SocketAddr,
    enable_control: bool,
) -> Result<()> {
    let rpc_service = RpcService {
        node,
        enable_control,
    };

    let app = Router::new()
        .route("/", post(handle_rpc))
        .layer(map_request(set_header))
        .with_state(rpc_service);

    let listener = TcpListener::bind(server_addr)
        .await
        .context("Failed to bind to address")?;

    axum::serve(listener, app)
        .await
        .context("Failed to run the server")?;

    info!("RPC listening address: {}", server_addr);

    Ok(())
}

async fn handle_rpc(
    State(rpc_service): State<RpcService>,
    Json(rpc_command): Json<RpcCommand>,
) -> Response {
    let response = match rpc_command {
<<<<<<< HEAD
        RpcCommand::AccountCreate(args) => {
            account_create(
                rpc_service.node,
                rpc_service.enable_control,
                args.wallet,
                args.index,
                args.work,
            )
            .await
        }
        RpcCommand::AccountBalance(args) => {
            account_balance(rpc_service.node, args.account, args.include_only_confirmed).await
        }
        RpcCommand::AccountsCreate(args) => {
            accounts_create(rpc_service.node, rpc_service.enable_control, args).await
        }
        RpcCommand::AccountRemove(args) => {
            account_remove(
                rpc_service.node,
                rpc_service.enable_control,
                args.wallet,
                args.account,
            )
            .await
        }
        RpcCommand::AccountMove(AccountMoveArgs {
            wallet,
            source,
            accounts,
        }) => {
            account_move(
                rpc_service.node,
                rpc_service.enable_control,
                wallet,
                source,
                accounts,
            )
            .await
        }
        RpcCommand::AccountList(wallet_rpc_message) => {
            account_list(rpc_service.node, wallet_rpc_message.wallet).await
        }
        RpcCommand::WalletCreate(args) => {
            wallet_create(rpc_service.node, rpc_service.enable_control, args.seed).await
        }
        RpcCommand::KeyCreate => key_create().await,
        RpcCommand::WalletAdd(WalletAddArgs { wallet, key, work }) => {
            wallet_add(
                rpc_service.node,
                rpc_service.enable_control,
                wallet,
                key,
                work,
            )
            .await
        }
        RpcCommand::WalletContains(args) => {
            wallet_contains(rpc_service.node, args.wallet, args.account).await
        }
        RpcCommand::WalletDestroy(wallet_rpc_message) => {
            wallet_destroy(
                rpc_service.node,
                rpc_service.enable_control,
                wallet_rpc_message.wallet,
            )
            .await
        }
        RpcCommand::WalletLock(wallet_rpc_message) => {
            wallet_lock(
                rpc_service.node,
                rpc_service.enable_control,
                wallet_rpc_message.wallet,
            )
            .await
        }
        RpcCommand::WalletLocked(wallet_message_rpc) => {
            wallet_locked(rpc_service.node, wallet_message_rpc.wallet).await
        }
        RpcCommand::Stop => stop(rpc_service.node, rpc_service.enable_control).await,
        RpcCommand::AccountBlockCount(account_rpc_message) => {
            account_block_count(rpc_service.node, account_rpc_message.value).await
        }
        RpcCommand::AccountKey(account_rpc_message) => account_key(account_rpc_message.value).await,
        RpcCommand::AccountGet(args) => account_get(args.key).await,
        RpcCommand::AccountRepresentative(account_rpc_message) => {
            account_representative(rpc_service.node, account_rpc_message.value).await
        }
        RpcCommand::AccountWeight(account_rpc_message) => {
            account_weight(rpc_service.node, account_rpc_message.value).await
        }
        RpcCommand::AvailableSupply => available_supply(rpc_service.node).await,
        RpcCommand::BlockConfirm(block_hash_rpc_message) => {
            block_confirm(rpc_service.node, block_hash_rpc_message.value).await
        }
        RpcCommand::BlockCount => block_count(rpc_service.node).await,
        RpcCommand::BlockAccount(msg) => block_account(rpc_service.node, msg.value).await,
        RpcCommand::Uptime => uptime(rpc_service.node).await,
        RpcCommand::Keepalive(arg) => {
            keepalive(
                rpc_service.node,
                rpc_service.enable_control,
                arg.address,
                arg.port,
            )
            .await
        }
        RpcCommand::FrontierCount => frontier_count(rpc_service.node).await,
        RpcCommand::ValidateAccountNumber(_) => validate_account_number().await,
        RpcCommand::NanoToRaw(amount_rpc_message) => nano_to_raw(amount_rpc_message.value).await,
        RpcCommand::RawToNano(amount_rpc_message) => raw_to_nano(amount_rpc_message.value).await,
        RpcCommand::WalletAddWatch(args) => {
            wallet_add_watch(
                rpc_service.node,
                rpc_service.enable_control,
                args.wallet,
                args.accounts,
            )
            .await
        }
        RpcCommand::WalletRepresentative(args) => {
            wallet_representative(rpc_service.node, args.wallet).await
        }
        RpcCommand::WorkSet(args) => {
            work_set(
                rpc_service.node,
                rpc_service.enable_control,
                args.wallet,
                args.account,
                args.work,
            )
            .await
        }
        RpcCommand::WorkGet(args) => {
            work_get(
                rpc_service.node,
                rpc_service.enable_control,
                args.wallet,
                args.account,
            )
            .await
        }
        RpcCommand::WalletWorkGet(args) => {
            wallet_work_get(rpc_service.node, rpc_service.enable_control, args.wallet).await
        }
        RpcCommand::AccountsFrontiers(args) => {
            accounts_frontiers(rpc_service.node, args.accounts).await
        }
        RpcCommand::WalletFrontiers(args) => wallet_frontiers(rpc_service.node, args.wallet).await,
        RpcCommand::Frontiers(args) => frontiers(rpc_service.node, args.account, args.count).await,
        RpcCommand::WalletInfo(args) => wallet_info(rpc_service.node, args.wallet).await,
        RpcCommand::WalletExport(args) => wallet_export(args.wallet).await,
        RpcCommand::PasswordChange(args) => {
            password_change(
                rpc_service.node,
                rpc_service.enable_control,
                args.wallet,
                args.password,
            )
            .await
        }
        RpcCommand::PasswordEnter(args) => {
            password_enter(rpc_service.node, args.wallet, args.password).await
        }
        RpcCommand::PasswordValid(args) => password_valid(rpc_service.node, args.wallet).await,
        RpcCommand::DeterministicKey(args) => deterministic_key(args.seed, args.index).await,
=======
        RpcCommand::KeyExpand(args) => key_expand(args.key).await,
>>>>>>> 8b64e3dc
        _ => todo!(),
    };

    (StatusCode::OK, response).into_response()
}

async fn set_header<B>(mut request: Request<B>) -> Request<B> {
    request
        .headers_mut()
        .insert("Content-Type", "application/json".parse().unwrap());
    request
}<|MERGE_RESOLUTION|>--- conflicted
+++ resolved
@@ -2,21 +2,21 @@
 use super::block_confirm;
 use super::keepalive;
 use super::nano_to_raw;
+use super::password_enter;
 use super::stop;
 use super::wallet_contains;
 use super::wallet_destroy;
+use super::wallet_frontiers;
+use super::wallet_info;
 use super::wallet_lock;
 use super::wallet_locked;
+use super::work_get;
 use super::{
     account_create, account_list, account_move, account_remove, accounts_create, key_create,
     wallet_create,
 };
 use crate::account_balance;
 use crate::uptime;
-use super::work_get;
-use super::wallet_frontiers;
-use super::wallet_info;
-use super::password_enter;
 use anyhow::{Context, Result};
 use axum::response::Response;
 use axum::{extract::State, response::IntoResponse, routing::post, Json};
@@ -26,14 +26,12 @@
     Router,
 };
 use rsnano_node::node::Node;
-use rsnano_rpc_messages::AccountRpcMessage;
 use rsnano_rpc_messages::{AccountMoveArgs, RpcCommand, WalletAddArgs};
 use std::net::SocketAddr;
 use std::sync::Arc;
 use tokio::net::TcpListener;
 use tracing::info;
 
-<<<<<<< HEAD
 use super::wallet_add;
 
 use super::account_block_count;
@@ -75,9 +73,8 @@
 use super::password_valid;
 
 use super::deterministic_key;
-=======
+
 use super::key_expand;
->>>>>>> 8b64e3dc
 
 #[derive(Clone)]
 struct RpcService {
@@ -118,7 +115,6 @@
     Json(rpc_command): Json<RpcCommand>,
 ) -> Response {
     let response = match rpc_command {
-<<<<<<< HEAD
         RpcCommand::AccountCreate(args) => {
             account_create(
                 rpc_service.node,
@@ -284,9 +280,7 @@
         }
         RpcCommand::PasswordValid(args) => password_valid(rpc_service.node, args.wallet).await,
         RpcCommand::DeterministicKey(args) => deterministic_key(args.seed, args.index).await,
-=======
         RpcCommand::KeyExpand(args) => key_expand(args.key).await,
->>>>>>> 8b64e3dc
         _ => todo!(),
     };
 
