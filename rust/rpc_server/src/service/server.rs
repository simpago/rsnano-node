--- conflicted
+++ resolved
@@ -30,7 +30,6 @@
 use tokio::net::TcpListener;
 use tracing::info;
 
-<<<<<<< HEAD
 use super::wallet_add;
 
 use super::account_block_count;
@@ -60,9 +59,8 @@
 use super::work_set;
 
 use super::wallet_work_get;
-=======
+
 use super::accounts_frontiers;
->>>>>>> 890d6085
 
 #[derive(Clone)]
 struct RpcService {
@@ -103,7 +101,6 @@
     Json(rpc_command): Json<RpcCommand>,
 ) -> Response {
     let response = match rpc_command {
-<<<<<<< HEAD
         RpcCommand::AccountCreate(args) => {
             account_create(
                 rpc_service.node,
@@ -247,10 +244,9 @@
         }
         RpcCommand::WalletWorkGet(args) => {
             wallet_work_get(rpc_service.node, rpc_service.enable_control, args.wallet).await
-=======
+        }
         RpcCommand::AccountsFrontiers(args) => {
             accounts_frontiers(rpc_service.node, args.accounts).await
->>>>>>> 890d6085
         }
         _ => todo!(),
     };
