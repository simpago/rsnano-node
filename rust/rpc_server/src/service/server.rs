use super::account_get;
use super::block_confirm;
use super::keepalive;
use super::nano_to_raw;
use super::stop;
use super::wallet_contains;
use super::wallet_destroy;
use super::wallet_lock;
use super::wallet_locked;
use super::{
    account_create, account_list, account_move, account_remove, accounts_create, key_create,
    wallet_create,
};
use crate::account_balance;
use crate::uptime;
use anyhow::{Context, Result};
use axum::response::Response;
use axum::{extract::State, response::IntoResponse, routing::post, Json};
use axum::{
    http::{Request, StatusCode},
    middleware::map_request,
    Router,
};
use rsnano_node::node::Node;
use rsnano_rpc_messages::AccountRpcMessage;
use rsnano_rpc_messages::{AccountMoveArgs, RpcCommand, WalletAddArgs};
use std::net::SocketAddr;
use std::sync::Arc;
use tokio::net::TcpListener;
use tracing::info;

<<<<<<< HEAD
use super::wallet_add;

use super::account_block_count;

use super::account_key;

use super::account_representative;

use super::account_weight;

use super::available_supply;

use super::block_account;

use super::block_count;

use super::frontier_count;

use super::validate_account_number;

use super::raw_to_nano;

use super::wallet_add_watch;

use super::wallet_representative;
=======
use super::work_set;
>>>>>>> a9fe7431

#[derive(Clone)]
struct RpcService {
    node: Arc<Node>,
    enable_control: bool,
}

pub async fn run_rpc_server(
    node: Arc<Node>,
    server_addr: SocketAddr,
    enable_control: bool,
) -> Result<()> {
    let rpc_service = RpcService {
        node,
        enable_control,
    };

    let app = Router::new()
        .route("/", post(handle_rpc))
        .layer(map_request(set_header))
        .with_state(rpc_service);

    let listener = TcpListener::bind(server_addr)
        .await
        .context("Failed to bind to address")?;

    axum::serve(listener, app)
        .await
        .context("Failed to run the server")?;

    info!("RPC listening address: {}", server_addr);

    Ok(())
}

async fn handle_rpc(
    State(rpc_service): State<RpcService>,
    Json(rpc_command): Json<RpcCommand>,
) -> Response {
    let response = match rpc_command {
<<<<<<< HEAD
        RpcCommand::AccountCreate(args) => {
            account_create(
                rpc_service.node,
                rpc_service.enable_control,
                args.wallet,
                args.index,
                args.work,
            )
            .await
        }
        RpcCommand::AccountBalance(args) => {
            account_balance(rpc_service.node, args.account, args.include_only_confirmed).await
        }
        RpcCommand::AccountsCreate(args) => {
            accounts_create(rpc_service.node, rpc_service.enable_control, args).await
        }
        RpcCommand::AccountRemove(args) => {
            account_remove(
=======
        RpcCommand::WorkSet(args) => {
            work_set(
>>>>>>> a9fe7431
                rpc_service.node,
                rpc_service.enable_control,
                args.wallet,
                args.account,
<<<<<<< HEAD
            )
            .await
        }
        RpcCommand::AccountMove(AccountMoveArgs {
            wallet,
            source,
            accounts,
        }) => {
            account_move(
                rpc_service.node,
                rpc_service.enable_control,
                wallet,
                source,
                accounts,
            )
            .await
        }
        RpcCommand::AccountList(wallet_rpc_message) => {
            account_list(rpc_service.node, wallet_rpc_message.wallet).await
        }
        RpcCommand::WalletCreate(args) => {
            wallet_create(rpc_service.node, rpc_service.enable_control, args.seed).await
        }
        RpcCommand::KeyCreate => key_create().await,
        RpcCommand::WalletAdd(WalletAddArgs { wallet, key, work }) => {
            wallet_add(
                rpc_service.node,
                rpc_service.enable_control,
                wallet,
                key,
                work,
            )
            .await
        }
        RpcCommand::WalletContains(args) => {
            wallet_contains(rpc_service.node, args.wallet, args.account).await
        }
        RpcCommand::WalletDestroy(wallet_rpc_message) => {
            wallet_destroy(
                rpc_service.node,
                rpc_service.enable_control,
                wallet_rpc_message.wallet,
            )
            .await
        }
        RpcCommand::WalletLock(wallet_rpc_message) => {
            wallet_lock(
                rpc_service.node,
                rpc_service.enable_control,
                wallet_rpc_message.wallet,
            )
            .await
        }
        RpcCommand::WalletLocked(wallet_message_rpc) => {
            wallet_locked(rpc_service.node, wallet_message_rpc.wallet).await
        }
        RpcCommand::Stop => stop(rpc_service.node, rpc_service.enable_control).await,
        RpcCommand::AccountBlockCount(account_rpc_message) => {
            account_block_count(rpc_service.node, account_rpc_message.value).await
        }
        RpcCommand::AccountKey(account_rpc_message) => account_key(account_rpc_message.value).await,
        RpcCommand::AccountGet(args) => account_get(args.key).await,
        RpcCommand::AccountRepresentative(account_rpc_message) => {
            account_representative(rpc_service.node, account_rpc_message.value).await
        }
        RpcCommand::AccountWeight(account_rpc_message) => {
            account_weight(rpc_service.node, account_rpc_message.value).await
        }
        RpcCommand::AvailableSupply => available_supply(rpc_service.node).await,
        RpcCommand::BlockConfirm(block_hash_rpc_message) => {
            block_confirm(rpc_service.node, block_hash_rpc_message.value).await
        }
        RpcCommand::BlockCount => block_count(rpc_service.node).await,
        RpcCommand::BlockAccount(msg) => block_account(rpc_service.node, msg.value).await,
        RpcCommand::Uptime => uptime(rpc_service.node).await,
        RpcCommand::Keepalive(arg) => {
            keepalive(
                rpc_service.node,
                rpc_service.enable_control,
                arg.address,
                arg.port,
            )
            .await
        }
        RpcCommand::FrontierCount => frontier_count(rpc_service.node).await,
        RpcCommand::ValidateAccountNumber(_) => validate_account_number().await,
        RpcCommand::NanoToRaw(amount_rpc_message) => nano_to_raw(amount_rpc_message.value).await,
        RpcCommand::RawToNano(amount_rpc_message) => raw_to_nano(amount_rpc_message.value).await,
        RpcCommand::WalletAddWatch(args) => {
            wallet_add_watch(
                rpc_service.node,
                rpc_service.enable_control,
                args.wallet,
                args.accounts,
            )
            .await
        }
        RpcCommand::WalletRepresentative(args) => {
            wallet_representative(rpc_service.node, args.wallet).await
        }
=======
                args.work,
            )
            .await
        }
>>>>>>> a9fe7431
        _ => todo!(),
    };

    (StatusCode::OK, response).into_response()
}

async fn set_header<B>(mut request: Request<B>) -> Request<B> {
    request
        .headers_mut()
        .insert("Content-Type", "application/json".parse().unwrap());
    request
}<|MERGE_RESOLUTION|>--- conflicted
+++ resolved
@@ -29,7 +29,6 @@
 use tokio::net::TcpListener;
 use tracing::info;
 
-<<<<<<< HEAD
 use super::wallet_add;
 
 use super::account_block_count;
@@ -55,9 +54,8 @@
 use super::wallet_add_watch;
 
 use super::wallet_representative;
-=======
+
 use super::work_set;
->>>>>>> a9fe7431
 
 #[derive(Clone)]
 struct RpcService {
@@ -98,7 +96,6 @@
     Json(rpc_command): Json<RpcCommand>,
 ) -> Response {
     let response = match rpc_command {
-<<<<<<< HEAD
         RpcCommand::AccountCreate(args) => {
             account_create(
                 rpc_service.node,
@@ -117,15 +114,10 @@
         }
         RpcCommand::AccountRemove(args) => {
             account_remove(
-=======
-        RpcCommand::WorkSet(args) => {
-            work_set(
->>>>>>> a9fe7431
                 rpc_service.node,
                 rpc_service.enable_control,
                 args.wallet,
                 args.account,
-<<<<<<< HEAD
             )
             .await
         }
@@ -226,12 +218,16 @@
         RpcCommand::WalletRepresentative(args) => {
             wallet_representative(rpc_service.node, args.wallet).await
         }
-=======
+        RpcCommand::WorkSet(args) => {
+            work_set(
+                rpc_service.node,
+                rpc_service.enable_control,
+                args.wallet,
+                args.account,
                 args.work,
             )
             .await
         }
->>>>>>> a9fe7431
         _ => todo!(),
     };
 
