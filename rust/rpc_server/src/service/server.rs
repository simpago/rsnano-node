--- conflicted
+++ resolved
@@ -84,7 +84,6 @@
     Json(rpc_command): Json<RpcCommand>,
 ) -> Response {
     let response = match rpc_command {
-<<<<<<< HEAD
         RpcCommand::AccountCreate(args) => {
             account_create(
                 rpc_service.node,
@@ -190,9 +189,7 @@
             )
             .await
         }
-=======
         RpcCommand::FrontierCount => frontier_count(rpc_service.node).await,
->>>>>>> 5fee4eae
         _ => todo!(),
     };
 
