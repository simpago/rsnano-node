--- conflicted
+++ resolved
@@ -1,26 +1,21 @@
-<<<<<<< HEAD
 mod account_get;
 mod account_key;
+mod block_hash;
+mod deterministic_key;
 mod key_create;
+mod key_expand;
 mod nano_to_raw;
 mod raw_to_nano;
 mod validate_account_number;
-mod deterministic_key;
-mod key_expand;
 
 pub use account_key::*;
+pub use deterministic_key::*;
 pub use key_create::*;
+pub use key_expand::*;
 pub use nano_to_raw::*;
 pub use raw_to_nano::*;
 pub use validate_account_number::*;
-pub use deterministic_key::*;
-pub use key_expand::*;
 
 pub use account_get::*;
-=======
-mod key_pair;
-mod block_hash;
 
-pub use key_pair::*;
-pub use block_hash::*;
->>>>>>> 359db374
+pub use block_hash::*;