mod account_balance;
mod account_block_count;
mod account_info;
<<<<<<< HEAD
mod account_representative;
mod account_weight;
mod available_supply;
mod block_account;

pub use account_balance::*;
pub use account_block_count::*;
pub use account_info::*;
pub use account_representative::*;
pub use account_weight::*;
pub use block_account::*;
=======
mod block_confirm;

pub use account_info::*;
pub use block_confirm::*;
>>>>>>> a801b942
<|MERGE_RESOLUTION|>--- conflicted
+++ resolved
@@ -1,11 +1,11 @@
 mod account_balance;
 mod account_block_count;
 mod account_info;
-<<<<<<< HEAD
 mod account_representative;
 mod account_weight;
 mod available_supply;
 mod block_account;
+mod block_confirm;
 
 pub use account_balance::*;
 pub use account_block_count::*;
@@ -13,9 +13,4 @@
 pub use account_representative::*;
 pub use account_weight::*;
 pub use block_account::*;
-=======
-mod block_confirm;
-
-pub use account_info::*;
-pub use block_confirm::*;
->>>>>>> a801b942
+pub use block_confirm::*;