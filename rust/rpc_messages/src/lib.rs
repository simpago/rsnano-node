--- conflicted
+++ resolved
@@ -21,7 +21,6 @@
     Receive(ReceiveArgs),
     Send(SendArgs),
     WalletAdd(WalletAddArgs),
-<<<<<<< HEAD
     AccountCreate(AccountCreateArgs),
     AccountBalance(AccountBalanceArgs),
     AccountsCreate(AccountsCreateArgs),
@@ -39,24 +38,5 @@
     AccountRepresentative(AccountRpcMessage),
     AccountWeight(AccountRpcMessage),
     AvailableSupply,
-=======
-    WalletCreate,
     BlockAccount(BlockHashRpcMessage),
-}
-
-#[cfg(test)]
-mod tests {
-    use crate::RpcCommand;
-    use serde_json::to_string_pretty;
-
-    #[test]
-    fn serialize_stop_command() {
-        assert_eq!(
-            to_string_pretty(&RpcCommand::Stop).unwrap(),
-            r#"{
-  "action": "stop"
-}"#
-        )
-    }
->>>>>>> 33ce6695
 }