mod common;
mod ledger;
mod node;
mod utils;
mod wallets;

pub use common::*;
pub use ledger::*;
pub use node::*;
use serde::{Deserialize, Serialize};
pub use utils::*;
pub use wallets::*;

#[derive(PartialEq, Eq, Debug, Serialize, Deserialize)]
#[serde(tag = "action", rename_all = "snake_case")]
pub enum RpcCommand {
    AccountInfo(AccountInfoArgs),
    Keepalive(AddressWithPortArg),
    Stop,
    KeyCreate,
    Receive(ReceiveArgs),
    Send(SendArgs),
    WalletAdd(WalletAddArgs),
<<<<<<< HEAD
    AccountCreate(AccountCreateArgs),
    AccountBalance(AccountBalanceArgs),
    AccountsCreate(AccountsCreateArgs),
    AccountRemove(WalletWithAccountArgs),
    AccountMove(AccountMoveArgs),
    AccountList(WalletRpcMessage),
    WalletCreate(WalletCreateArgs),
    WalletContains(WalletWithAccountArgs),
    WalletDestroy(WalletRpcMessage),
    WalletLock(WalletRpcMessage),
    WalletLocked(WalletRpcMessage),
    AccountBlockCount(AccountRpcMessage),
    AccountKey(AccountRpcMessage),
    AccountGet(KeyRpcMessage),
    AccountRepresentative(AccountRpcMessage),
    AccountWeight(AccountRpcMessage),
    AvailableSupply,
    BlockAccount(BlockHashRpcMessage),
    BlockConfirm(BlockHashRpcMessage),
    BlockCount,
    Uptime,
    FrontierCount,
    ValidateAccountNumber(AccountRpcMessage),
    NanoToRaw(AmountDto),
    RawToNano(AmountDto),
    WalletAddWatch(WalletAddWatchArgs),
    WalletRepresentative(WalletRpcMessage),
    WorkSet(WorkSetArgs),
    WorkGet(WalletWithAccountArgs),
    WalletWorkGet(WalletRpcMessage),
    AccountsFrontiers(AccountsRpcMessage),
    WalletFrontiers(WalletRpcMessage),
    Frontiers(AccountWithCountArgs),
    WalletInfo(WalletRpcMessage),
    WalletExport(WalletRpcMessage),
    PasswordChange(WalletWithPasswordArgs),
    PasswordEnter(WalletWithPasswordArgs),
    PasswordValid(WalletRpcMessage),
    DeterministicKey(DeterministicKeyArgs),
    KeyExpand(KeyExpandArgs),
    Peers(PeersArgs),
    PopulateBacklog,
    Representatives(RepresentativesArgs),
    AccountsRepresentatives(AccountsRpcMessage),
    StatsClear,
    UncheckedClear,
    Unopened(UnopenedArgs),
    NodeId,
    SearchReceivableAll,
    ReceiveMinimum,
    WalletChangeSeed(WalletChangeSeedArgs),
    Delegators(DelegatorsArgs),
    DelegatorsCount(AccountRpcMessage),
    BlockHash(BlockHashArgs),
    AccountsBalances(AccountsBalancesArgs),
    BlockInfo(BlockHashRpcMessage),
    Blocks(BlocksHashesRpcMessage),
    BlocksInfo(BlocksHashesRpcMessage),
    Chain(ChainArgs),
    Successors(ChainArgs),
    ConfirmationActive(ConfirmationActiveArgs),
    ConfirmationQuorum(ConfirmationQuorumArgs),
    WorkValidate(WorkValidateArgs),
    AccountHistory(AccountHistoryArgs),
    Sign(SignArgs),
    Process(ProcessArgs),
    WorkCancel(BlockHashRpcMessage),
    Bootstrap(BootstrapArgs),
    BootstrapAny(BootstrapAnyArgs),
=======
    WalletCreate,
    BoostrapLazy(BootsrapLazyArgs)
}

#[cfg(test)]
mod tests {
    use crate::RpcCommand;
    use serde_json::to_string_pretty;

    #[test]
    fn serialize_stop_command() {
        assert_eq!(
            to_string_pretty(&RpcCommand::Stop).unwrap(),
            r#"{
  "action": "stop"
}"#
        )
    }
>>>>>>> 0d937f4d
}<|MERGE_RESOLUTION|>--- conflicted
+++ resolved
@@ -21,7 +21,6 @@
     Receive(ReceiveArgs),
     Send(SendArgs),
     WalletAdd(WalletAddArgs),
-<<<<<<< HEAD
     AccountCreate(AccountCreateArgs),
     AccountBalance(AccountBalanceArgs),
     AccountsCreate(AccountsCreateArgs),
@@ -91,24 +90,5 @@
     WorkCancel(BlockHashRpcMessage),
     Bootstrap(BootstrapArgs),
     BootstrapAny(BootstrapAnyArgs),
-=======
-    WalletCreate,
     BoostrapLazy(BootsrapLazyArgs)
-}
-
-#[cfg(test)]
-mod tests {
-    use crate::RpcCommand;
-    use serde_json::to_string_pretty;
-
-    #[test]
-    fn serialize_stop_command() {
-        assert_eq!(
-            to_string_pretty(&RpcCommand::Stop).unwrap(),
-            r#"{
-  "action": "stop"
-}"#
-        )
-    }
->>>>>>> 0d937f4d
 }