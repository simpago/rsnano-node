mod common;
mod ledger;
mod node;
mod utils;
mod wallets;

pub use common::*;
pub use ledger::*;
pub use node::*;
use serde::{Deserialize, Serialize};
pub use utils::*;
pub use wallets::*;

#[derive(PartialEq, Eq, Debug, Serialize, Deserialize)]
#[serde(tag = "action", rename_all = "snake_case")]
pub enum RpcCommand {
    AccountInfo(AccountInfoArgs),
    Keepalive(AddressWithPortArg),
    Stop,
    KeyCreate,
    Receive(ReceiveArgs),
    Send(SendArgs),
    WalletAdd(WalletAddArgs),
<<<<<<< HEAD
    AccountCreate(AccountCreateArgs),
    AccountBalance(AccountBalanceArgs),
    AccountsCreate(AccountsCreateArgs),
    AccountRemove(WalletWithAccountArgs),
    AccountMove(AccountMoveArgs),
    AccountList(WalletRpcMessage),
    WalletCreate(WalletCreateArgs),
    WalletContains(WalletWithAccountArgs),
    WalletDestroy(WalletRpcMessage),
    WalletLock(WalletRpcMessage),
    WalletLocked(WalletRpcMessage),
    AccountBlockCount(AccountRpcMessage),
    AccountKey(AccountRpcMessage),
    AccountGet(KeyRpcMessage),
    AccountRepresentative(AccountRpcMessage),
    AccountWeight(AccountRpcMessage),
    AvailableSupply,
    BlockAccount(BlockHashRpcMessage),
    BlockConfirm(BlockHashRpcMessage),
    BlockCount,
    Uptime,
    FrontierCount,
    ValidateAccountNumber(AccountRpcMessage),
    NanoToRaw(AmountDto),
    RawToNano(AmountDto),
    WalletAddWatch(WalletAddWatchArgs),
    WalletRepresentative(WalletRpcMessage),
    WorkSet(WorkSetArgs),
    WorkGet(WalletWithAccountArgs),
    WalletWorkGet(WalletRpcMessage),
    AccountsFrontiers(AccountsRpcMessage),
    WalletFrontiers(WalletRpcMessage),
    Frontiers(AccountWithCountArgs),
    WalletInfo(WalletRpcMessage),
    WalletExport(WalletRpcMessage),
    PasswordChange(WalletWithPasswordArgs),
    PasswordEnter(WalletWithPasswordArgs),
    PasswordValid(WalletRpcMessage),
    DeterministicKey(DeterministicKeyArgs),
    KeyExpand(KeyExpandArgs),
    Peers(PeersArgs),
    PopulateBacklog,
    Representatives(RepresentativesArgs),
    AccountsRepresentatives(AccountsRpcMessage),
    StatsClear,
    UncheckedClear,
    Unopened(UnopenedArgs),
    NodeId,
    SearchReceivableAll,
    ReceiveMinimum,
    WalletChangeSeed(WalletChangeSeedArgs),
    Delegators(DelegatorsArgs),
    DelegatorsCount(AccountRpcMessage),
    BlockHash(BlockHashArgs),
    AccountsBalances(AccountsBalancesArgs),
    BlockInfo(BlockHashRpcMessage),
    Blocks(BlocksHashesRpcMessage),
    BlocksInfo(BlocksHashesRpcMessage),
    Chain(ChainArgs),
    Successors(ChainArgs),
    ConfirmationActive(ConfirmationActiveArgs),
    ConfirmationQuorum(ConfirmationQuorumArgs),
=======
    WalletCreate,
    WorkValidate(WorkValidateArgs),
}

#[cfg(test)]
mod tests {
    use crate::RpcCommand;
    use serde_json::to_string_pretty;

    #[test]
    fn serialize_stop_command() {
        assert_eq!(
            to_string_pretty(&RpcCommand::Stop).unwrap(),
            r#"{
  "action": "stop"
}"#
        )
    }
>>>>>>> 3734f21b
}<|MERGE_RESOLUTION|>--- conflicted
+++ resolved
@@ -21,7 +21,6 @@
     Receive(ReceiveArgs),
     Send(SendArgs),
     WalletAdd(WalletAddArgs),
-<<<<<<< HEAD
     AccountCreate(AccountCreateArgs),
     AccountBalance(AccountBalanceArgs),
     AccountsCreate(AccountsCreateArgs),
@@ -84,24 +83,5 @@
     Successors(ChainArgs),
     ConfirmationActive(ConfirmationActiveArgs),
     ConfirmationQuorum(ConfirmationQuorumArgs),
-=======
-    WalletCreate,
     WorkValidate(WorkValidateArgs),
-}
-
-#[cfg(test)]
-mod tests {
-    use crate::RpcCommand;
-    use serde_json::to_string_pretty;
-
-    #[test]
-    fn serialize_stop_command() {
-        assert_eq!(
-            to_string_pretty(&RpcCommand::Stop).unwrap(),
-            r#"{
-  "action": "stop"
-}"#
-        )
-    }
->>>>>>> 3734f21b
 }