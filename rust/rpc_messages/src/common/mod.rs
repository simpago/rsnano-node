--- conflicted
+++ resolved
@@ -3,33 +3,15 @@
 mod blocks;
 mod dynamic_key;
 mod error;
-<<<<<<< HEAD
 mod frontiers;
-mod key;
-mod success;
-mod wallet;
-mod wallet_with_account;
-mod wallet_with_count;
-mod wallet_with_password;
-=======
 mod public_key;
 mod success;
->>>>>>> dea6cf9c
 
 pub use account_with_count::*;
 pub use accounts::*;
 pub use blocks::*;
 pub use dynamic_key::*;
 pub use error::*;
-<<<<<<< HEAD
 pub use frontiers::*;
-pub use key::*;
-pub use success::*;
-pub use wallet::*;
-pub use wallet_with_account::*;
-pub use wallet_with_count::*;
-pub use wallet_with_password::*;
-=======
 pub use public_key::*;
-pub use success::*;
->>>>>>> dea6cf9c
+pub use success::*;