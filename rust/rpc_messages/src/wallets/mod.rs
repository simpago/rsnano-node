mod receive;
mod send;
mod wallet;
mod wallet_add;
mod wallet_with_account;
<<<<<<< HEAD
mod wallet_with_password;
mod wallet_with_count;
mod wallet_republish;
=======
>>>>>>> b1361ca0

pub use receive::*;
pub use send::*;
pub use wallet::*;
pub use wallet_add::*;
<<<<<<< HEAD
pub use wallet_with_account::*;
pub use wallet_with_password::*;
pub use wallet_with_count::*;
pub use wallet_republish::*;
=======
pub use wallet_with_account::*;
>>>>>>> b1361ca0
<|MERGE_RESOLUTION|>--- conflicted
+++ resolved
@@ -3,22 +3,13 @@
 mod wallet;
 mod wallet_add;
 mod wallet_with_account;
-<<<<<<< HEAD
-mod wallet_with_password;
 mod wallet_with_count;
 mod wallet_republish;
-=======
->>>>>>> b1361ca0
 
 pub use receive::*;
 pub use send::*;
 pub use wallet::*;
 pub use wallet_add::*;
-<<<<<<< HEAD
 pub use wallet_with_account::*;
-pub use wallet_with_password::*;
 pub use wallet_with_count::*;
-pub use wallet_republish::*;
-=======
-pub use wallet_with_account::*;
->>>>>>> b1361ca0
+pub use wallet_republish::*;