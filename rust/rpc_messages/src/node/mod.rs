--- conflicted
+++ resolved
@@ -3,12 +3,12 @@
 mod uptime;
 mod peers;
 mod stop;
-<<<<<<< HEAD
 mod populate_backlog;
 mod stats_clear;
 mod unchecked_clear;
 mod node_id;
 mod confirmation_active;
+mod confirmation_quorum;
 
 pub use address_with_port::*;
 pub use keepalive::*;
@@ -20,11 +20,4 @@
 pub use unchecked_clear::*;
 pub use node_id::*;
 pub use confirmation_active::*;
-=======
-mod confirmation_quorum;
-
-pub use address_with_port::*;
-pub use keepalive::*;
-pub use stop::*;
-pub use confirmation_quorum::*;
->>>>>>> caa94593
+pub use confirmation_quorum::*;