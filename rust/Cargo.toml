--- conflicted
+++ resolved
@@ -1,17 +1,5 @@
 [workspace]
 members = [
-<<<<<<< HEAD
-	"core",
-	"messages",
-	"store_lmdb",
-	"ledger",
-	"node",
-	"ffi",
-	"main",
-	"rpc",
-	"tools/load_test",
-	"tools/xtask", "rpc",
-=======
     "core",
     "messages",
     "store_lmdb",
@@ -23,6 +11,5 @@
     "tools/xtask",
     "tools/test_helpers",
     "rpc",
->>>>>>> c2347ac9
 ]
 resolver = "2"