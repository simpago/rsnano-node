--- conflicted
+++ resolved
@@ -13,10 +13,7 @@
 #[no_mangle]
 pub unsafe extern "C" fn rsn_node_rpc_config_create(dto: *mut NodeRpcConfigDto) -> i32 {
     let config = NodeRpcConfig::new();
-<<<<<<< HEAD
-=======
 
->>>>>>> c7246a1f
     let dto = &mut (*dto);
     fill_node_rpc_config_dto(dto, &config);
     0
